#!/usr/bin/env -S dotnet fsi

(*** condition: prepare ***)
#I "../tests/DiffSharp.Tests/bin/Debug/net5.0"
#r "Microsoft.Z3.dll"
#r "DiffSharp.Core.dll"
#r "DiffSharp.Backends.Torch.dll"
#r "DiffSharp.Backends.ShapeChecking.dll"
(*** condition: fsx ***)
#if FSX
#r "nuget: DiffSharp-cpu,{{fsdocs-package-version}}"
#endif // FSX
(*** condition: ipynb ***)
#if IPYNB
#r "nuget: DiffSharp-cpu,{{fsdocs-package-version}}"
#endif // IPYNB

(*** condition: fsx ***)
#if FSX
// This is a workaround for https://github.com/dotnet/fsharp/issues/10136, necessary in F# scripts and .NET Interactive
System.Runtime.InteropServices.NativeLibrary.Load(let path1 = System.IO.Path.GetDirectoryName(typeof<DiffSharp.dsharp>.Assembly.Location) in if System.Runtime.InteropServices.RuntimeInformation.IsOSPlatform(System.Runtime.InteropServices.OSPlatform.Linux) then path1 + "/../../../../libtorch-cpu/1.5.6/runtimes/linux-x64/native/libtorch.so" else path1 + "/../../../../libtorch-cpu/1.5.6/runtimes/win-x64/native/torch_cpu.dll")
#r "nuget: DiffSharp-cpu,{{fsdocs-package-version}}"
#endif // FSX

(*** condition: ipynb ***)
#if IPYNB
// This is a workaround for https://github.com/dotnet/fsharp/issues/10136, necessary in F# scripts and .NET Interactive
System.Runtime.InteropServices.NativeLibrary.Load(let path1 = System.IO.Path.GetDirectoryName(typeof<DiffSharp.dsharp>.Assembly.Location) in if System.Runtime.InteropServices.RuntimeInformation.IsOSPlatform(System.Runtime.InteropServices.OSPlatform.Linux) then path1 + "/../../../../libtorch-cpu/1.5.6/runtimes/linux-x64/native/libtorch.so" else path1 + "/../../../../libtorch-cpu/1.5.6/runtimes/win-x64/native/torch_cpu.dll")

// Set up formatting for notebooks
Formatter.SetPreferredMimeTypeFor(typeof<obj>, "text/plain")
Formatter.Register(fun (x:obj) (writer: TextWriter) -> fprintfn writer "%120A" x )
#endif // IPYNB

open DiffSharp
open DiffSharp.Model
open DiffSharp.Optim
open DiffSharp.Data
open DiffSharp.ShapeChecking

let Assert b = if not b then failwith "assertion constraint failed"

<<<<<<< HEAD
/// Variational auto-encoder example in DiffSharp (shape-aware)
//
// See https://www.compart.com/en/unicode/block/U+1D400 for nice italic characters
//[<ShapeCheck( "𝑋", "𝑌", "𝑍" )>]
[<ShapeCheck>]
type VAE(xDim:Int, yDim: Int, zDim:Int, ?hDims:seq<Int>, ?activation:Tensor->Tensor, ?activationLast:Tensor->Tensor) =
    inherit Model()
    let xyDim = xDim * yDim 
    do Assert (xDim >~ Int 0 ) 
    do Assert (yDim >~ Int 0 ) 
    //do if not (xDim =~= yDim ) then failwith "over constrained"
    let hDims = defaultArg hDims (let d = (xyDim+zDim)/2 in seq [d; d]) |> Array.ofSeq
    let activation = defaultArg activation dsharp.relu
    let activationLast = defaultArg activationLast dsharp.sigmoid
    let dims = [| yield xyDim; yield! hDims; yield zDim |]
=======
type VAE(xDim:int, zDim:int, ?hDims:seq<int>, ?nonlinearity:Tensor->Tensor, ?nonlinearityLast:Tensor->Tensor) =
    inherit Model()
    let hDims = defaultArg hDims (let d = (xDim+zDim)/2 in seq [d; d]) |> Array.ofSeq
    let nonlinearity = defaultArg nonlinearity dsharp.relu
    let nonlinearityLast = defaultArg nonlinearityLast dsharp.sigmoid
    let dims =
        if hDims.Length = 0 then
            [|xDim; zDim|]
        else
            Array.append (Array.append [|xDim|] hDims) [|zDim|]
>>>>>>> 5e2b20f8
            
    let ndims = dims.Length
    let enc = [| for i in 0..ndims-2 do
                    Linear(dims.[i], dims.[i+1])
                 Linear(dims.[ndims-2], dims.[ndims-1])|]
    let dec = [|for i in 0..ndims-2 -> Linear(dims.[i+1], dims.[i])|] |> Array.rev
    do 
        base.add([for m in enc -> box m])
        base.add([for m in dec -> box m])

    let encode (x: Tensor) =
        let mutable x = x
        for i in 0..enc.Length-3 do
            x <- nonlinearity <| enc.[i].forward(x)
        let mu = enc.[enc.Length-2].forward(x)
        let logVar = enc.[enc.Length-1].forward(x)
        mu, logVar

    let sampleLatent mu (logVar:Tensor) =
        let std = dsharp.exp(0.5*logVar)
        let eps = dsharp.randnLike(std)
        eps.mul(std).add(mu)

    let decode (z: Tensor) =
        let mutable h = z
        for i in 0..dec.Length-2 do
            h <- nonlinearity <| dec.[i].forward(h)
        nonlinearityLast <| dec.[dec.Length-1].forward(h)

    member _.encodeDecode(x:Tensor) =
        let mu, logVar = encode (x.view([-1; xDim]))
        let z = sampleLatent mu logVar
        decode z, mu, logVar

    override m.forward(x) =
        let x, _, _ = m.encodeDecode(x) in x

    override _.ToString() = sprintf "VAE(%A, %A, %A)" xDim hDims zDim

    static member loss(xRecon:Tensor, x:Tensor, mu:Tensor, logVar:Tensor) =
        let bce = dsharp.bceLoss(xRecon, x.viewAs(xRecon), reduction="sum")
        let kl = -0.5 * dsharp.sum(1. + logVar - mu.pow(2.) - logVar.exp())
        bce + kl

    [<ShapeCheck( [| "𝐵"; "𝑋"; "𝑌" |], ReturnShape=[| |])>]
    member m.loss(x, ?normalize:bool) =
        let normalize = defaultArg normalize true
        let xRecon, mu, logVar = m.encodeDecode x
        let loss = VAE.loss(xRecon, x, mu, logVar)
        if normalize then loss / x.shape.[0] else loss

    //[<ShapeCheck( "𝑁" , ReturnShape=[| "𝑁"; "𝑋*𝑌" |] )>]
    member _.sample(?numSamples:Int) = 
        let numSamples = defaultArg numSamples (Int 1)
        dsharp.randn(Shape [|numSamples; zDim|]) |> decode

    override _.ToString() = sprintf "VAE(%A, %A, %A)" xyDim hDims zDim

    new (xDim:int, yDim:int, zDim:int, ?hDims:seq<int>, ?activation:Tensor->Tensor, ?activationLast:Tensor->Tensor) =
        VAE(Int xDim, Int yDim, Int zDim, ?hDims = Option.map (Seq.map Int) hDims, ?activation=activation, ?activationLast=activationLast)

dsharp.config(backend=Backend.Torch, device=Device.CPU)
dsharp.seed(0)

let epochs = 2
let batchSize = 32
let validInterval = 250
let numSamples = 32

let trainSet = MNIST("../data", train=true, transform=id)
let trainLoader = trainSet.loader(batchSize=batchSize, shuffle=true)
let validSet = MNIST("../data", train=false, transform=id)
let validLoader = validSet.loader(batchSize=batchSize, shuffle=false)

let model = VAE(28*28, 20, [400])
printfn "Model: %A" model

let optimizer = Adam(model, lr=dsharp.tensor(0.001))

for epoch = 1 to epochs do
    for i, x, _ in trainLoader.epoch() do
        printfn "loader: x.shapex = %A" x.shapex
        model.reverseDiff()
        let l = model.loss(x)
        l.reverse()
        optimizer.step()
        printfn "Epoch: %A/%A minibatch: %A/%A loss: %A" epoch epochs i trainLoader.length (float(l))

        if i % validInterval = 0 then
            let mutable validLoss = dsharp.zero()
            for _, x, _ in validLoader.epoch() do
                validLoss <- validLoss + model.loss(x, normalize=false)
            validLoss <- validLoss / validSet.length
            printfn "Validation loss: %A" (float validLoss)
            let fileName = sprintf "vae_samples_epoch_%A_minibatch_%A.png" epoch i
            printfn "Saving %A samples to %A" numSamples fileName
            let samples = model.sample(numSamples).view([-1; 1; 28; 28])
            samples.saveImage(fileName)
<|MERGE_RESOLUTION|>--- conflicted
+++ resolved
@@ -40,34 +40,20 @@
 
 let Assert b = if not b then failwith "assertion constraint failed"
 
-<<<<<<< HEAD
 /// Variational auto-encoder example in DiffSharp (shape-aware)
 //
 // See https://www.compart.com/en/unicode/block/U+1D400 for nice italic characters
 //[<ShapeCheck( "𝑋", "𝑌", "𝑍" )>]
 [<ShapeCheck>]
-type VAE(xDim:Int, yDim: Int, zDim:Int, ?hDims:seq<Int>, ?activation:Tensor->Tensor, ?activationLast:Tensor->Tensor) =
+type VAE(xDim:Int, zDim:Int, ?hDims:seq<Int>, ?nonlinearity:Tensor->Tensor, ?nonlinearityLast:Tensor->Tensor) =
     inherit Model()
     let xyDim = xDim * yDim 
     do Assert (xDim >~ Int 0 ) 
     do Assert (yDim >~ Int 0 ) 
-    //do if not (xDim =~= yDim ) then failwith "over constrained"
     let hDims = defaultArg hDims (let d = (xyDim+zDim)/2 in seq [d; d]) |> Array.ofSeq
-    let activation = defaultArg activation dsharp.relu
-    let activationLast = defaultArg activationLast dsharp.sigmoid
-    let dims = [| yield xyDim; yield! hDims; yield zDim |]
-=======
-type VAE(xDim:int, zDim:int, ?hDims:seq<int>, ?nonlinearity:Tensor->Tensor, ?nonlinearityLast:Tensor->Tensor) =
-    inherit Model()
-    let hDims = defaultArg hDims (let d = (xDim+zDim)/2 in seq [d; d]) |> Array.ofSeq
     let nonlinearity = defaultArg nonlinearity dsharp.relu
     let nonlinearityLast = defaultArg nonlinearityLast dsharp.sigmoid
-    let dims =
-        if hDims.Length = 0 then
-            [|xDim; zDim|]
-        else
-            Array.append (Array.append [|xDim|] hDims) [|zDim|]
->>>>>>> 5e2b20f8
+    let dims = [| yield xyDim; yield! hDims; yield zDim |]
             
     let ndims = dims.Length
     let enc = [| for i in 0..ndims-2 do
