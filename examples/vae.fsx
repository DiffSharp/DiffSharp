--- conflicted
+++ resolved
@@ -1,11 +1,7 @@
 #!/usr/bin/env -S dotnet fsi
 
 (*** condition: prepare ***)
-<<<<<<< HEAD
-#I "../tests/DiffSharp.Tests.ShapeChecking/bin/Debug/netcoreapp3.1"
-=======
-#I "../tests/DiffSharp.Tests/bin/Debug/net5.0"
->>>>>>> 83bca629
+#I "../tests/DiffSharp.Tests.ShapeChecking/bin/Debug/net5.0"
 #r "Microsoft.Z3.dll"
 #r "DiffSharp.Core.dll"
 #r "DiffSharp.Backends.Reference.dll"
@@ -37,12 +33,9 @@
 Formatter.Register(fun (x:obj) (writer: TextWriter) -> fprintfn writer "%120A" x )
 #endif // IPYNB
 
-<<<<<<< HEAD
 #compilertool @"e:\GitHub\dsyme\FSharp.Compiler.PortaCode\FSharp.Tools.LiveChecks.Analyzer\bin\Debug\netstandard2.0"
 
 open System
-=======
->>>>>>> 83bca629
 open DiffSharp
 open DiffSharp.Model
 open DiffSharp.Optim
@@ -109,39 +102,22 @@
         let z = sampleLatent mu logVar
         decode z, mu, logVar
 
+    [<ShapeCheck( [| "𝐵"; "𝑋"; "𝑌" |] , ReturnShape=[| "𝐵"; "𝑋*𝑌" |] )>]
     override m.forward(x) =
         let x, _, _ = m.encodeDecode(x) in x
 
     override _.ToString() = sprintf "VAE(%A, %A, %A)" xDim hDims zDim
 
+    //[<ShapeCheck( "𝑁" , ReturnShape=[| "𝑁"; "𝑋*𝑌" |] )>]
     static member loss(xRecon:Tensor, x:Tensor, mu:Tensor, logVar:Tensor) =
         let bce = dsharp.bceLoss(xRecon, x.viewAs(xRecon), reduction="sum")
         let kl = -0.5 * dsharp.sum(1. + logVar - mu.pow(2.) - logVar.exp())
         bce + kl
 
-<<<<<<< HEAD
-    [<ShapeCheck( "𝑁" , ReturnShape=[| "𝑁"; "𝑋*𝑌" |] )>]
-=======
-    [<ShapeCheck( [| "𝐵"; "𝑋"; "𝑌" |], ReturnShape=[| |])>]
-    member m.loss(x, ?normalize:bool) =
-        let normalize = defaultArg normalize true
-        let xRecon, mu, logVar = m.encodeDecode x
-        let loss = VAE.loss(xRecon, x, mu, logVar)
-        if normalize then loss / x.shape.[0] else loss
-
-    //[<ShapeCheck( "𝑁" , ReturnShape=[| "𝑁"; "𝑋*𝑌" |] )>]
->>>>>>> 83bca629
     member _.sample(?numSamples:Int) = 
         let numSamples = defaultArg numSamples (Int 1)
         dsharp.randn(Shape [|numSamples; zDim|]) |> decode
 
-<<<<<<< HEAD
-    [<ShapeCheck( [| "𝐵"; "𝑋"; "𝑌" |] , ReturnShape=[| "𝐵"; "𝑋*𝑌" |] )>]
-    override m.forward(x) =
-        let x, _, _ = m.encodeDecode(x) in x
-
-=======
->>>>>>> 83bca629
     override _.ToString() = sprintf "VAE(%A, %A, %A)" xyDim hDims zDim
 
     new (xDim:int, yDim:int, zDim:int, ?hDims:seq<int>, ?activation:Tensor->Tensor, ?activationLast:Tensor->Tensor) =
@@ -174,16 +150,6 @@
         let l = model.loss(x)
         l.reverse()
         optimizer.step()
-<<<<<<< HEAD
-        printfn "epoch: %A/%A minibatch: %A/%A loss: %A" epoch epochs i trainLoader.length (float(l))
-
-        if i % 250 = 249 then
-            printfn "Saving samples"
-            let samples = model.sample(Int 64).view([-1; 1; 28; 28])
-            samples.saveImage(sprintf "samples_%A_%A.png" epoch i)
-
-*)
-=======
         printfn "Epoch: %A/%A minibatch: %A/%A loss: %A" epoch epochs i trainLoader.length (float(l))
 
         if i % validInterval = 0 then
@@ -196,4 +162,5 @@
             printfn "Saving %A samples to %A" numSamples fileName
             let samples = model.sample(numSamples).view([-1; 1; 28; 28])
             samples.saveImage(fileName)
->>>>>>> 83bca629
+
+*)