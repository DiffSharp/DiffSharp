{
  "version": 1,
  "isRoot": true,
  "tools": {
    "fsharp.formatting.commandtool": {
<<<<<<< HEAD
      "version": "10.0.1",
=======
      "version": "11.0.1",
>>>>>>> e29b40ca
      "commands": [
        "fsdocs"
      ]
    },
    "coveralls.net": {
      "version": "3.0.0",
      "commands": [
        "csmacnz.Coveralls"
      ]
    }

  }
}<|MERGE_RESOLUTION|>--- conflicted
+++ resolved
@@ -3,11 +3,7 @@
   "isRoot": true,
   "tools": {
     "fsharp.formatting.commandtool": {
-<<<<<<< HEAD
-      "version": "10.0.1",
-=======
       "version": "11.0.1",
->>>>>>> e29b40ca
       "commands": [
         "fsdocs"
       ]
