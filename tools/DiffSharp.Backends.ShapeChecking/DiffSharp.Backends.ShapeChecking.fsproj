﻿<Project Sdk="Microsoft.NET.Sdk">

  <PropertyGroup>
<<<<<<< HEAD
    <TargetFramework>netcoreapp3.1</TargetFramework>
=======
    <TargetFramework>net5.0</TargetFramework>
    <PlatformTarget>x64</PlatformTarget>
>>>>>>> 83bca629
    <IsPublishable>false</IsPublishable>
    <PlatformTarget>x64</PlatformTarget>
  </PropertyGroup>

  <ItemGroup>
    <Compile Include="ShapeChecking.Symbols.fs" />
    <Compile Include="ShapeChecking.RawTensor.fs" />
    <Compile Include="ShapeChecking.Tools.fs" />
  </ItemGroup>

  <ItemGroup>
    <ProjectReference Include="..\..\src\DiffSharp.Core\DiffSharp.Core.fsproj" />
    <PackageReference Include="Microsoft.Z3.x64" Version="4.8.10" />
    <PackageReference Update="FSharp.Core" Version="$(FSharpCoreVersion)" />
  </ItemGroup>

</Project><|MERGE_RESOLUTION|>--- conflicted
+++ resolved
@@ -1,12 +1,8 @@
 ﻿<Project Sdk="Microsoft.NET.Sdk">
 
   <PropertyGroup>
-<<<<<<< HEAD
-    <TargetFramework>netcoreapp3.1</TargetFramework>
-=======
     <TargetFramework>net5.0</TargetFramework>
     <PlatformTarget>x64</PlatformTarget>
->>>>>>> 83bca629
     <IsPublishable>false</IsPublishable>
     <PlatformTarget>x64</PlatformTarget>
   </PropertyGroup>
