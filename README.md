# DiffSharp

[Documentation](https://diffsharp.github.io/).

[![Build Status](https://travis-ci.org/DiffSharp/DiffSharp.svg?branch=dev)](https://travis-ci.org/DiffSharp/DiffSharp)
[![codecov](https://codecov.io/gh/DiffSharp/DiffSharp/branch/dev/graph/badge.svg)](https://codecov.io/gh/DiffSharp/DiffSharp)

This is the development branch of DiffSharp 1.0.

> **NOTE: This branch is undergoing development. It has incomplete code, functionality, and design that are likely to change without notice.**

## Getting Started

DiffSharp is normally used from an F# Jupyter notebook.  You can simply open examples directly in the browser, e.g.

* [index.ipynb](https://mybinder.org/v2/gh/diffsharp/diffsharp.github.io/master?filepath=index.ipynb)

* [getting-started-torch.ipynb](https://mybinder.org/v2/gh/diffsharp/diffsharp.github.io/master?filepath=getting-started-torch.ipynb)

To use locally you can install Jupyter and then:

<<<<<<< HEAD
## Using and installing .NET Interactive

Examples are often written and executed using .NET Interactive. To use a recent release of .NET Interactive do the following:

In browser, use ([![Binder](https://mybinder.org/badge_logo.svg)](https://mybinder.org/v2/gh/dotnet/interactive/master?urlpath=lab)).

Locally:

    dotnet tool install -g --add-source "https://dotnet.myget.org/F/dotnet-try/api/v3/index.json" microsoft.dotnet-interactive
    dotnet interactive jupyter install

To build master (Windows)

    git clone https://github.com/dotnet/interactive
    cd interactive
    .\build
    pwsh.exe src/dotnet-interactive/build-and-install-dotnet-interactive.ps1
    jupyter lab

When using .NET Interactive it is best to completely turn off automatic HTML displays of outputs:

```fsharp
Formatter.SetPreferredMimeTypeFor(typeof<obj>, "text/plain")
Formatter.Register(fun (x:obj) (writer: TextWriter) -> fprintfn writer "%120A" x )
```

## Using CI build packages
=======
    dotnet tool install -g --add-source "https://dotnet.myget.org/F/dotnet-try/api/v3/index.json" microsoft.dotnet-interactive
    dotnet interactive jupyter install
>>>>>>> 790321ce

When using .NET Interactive it is best to completely turn off automatic HTML displays of outputs:

    Formatter.SetPreferredMimeTypeFor(typeof<obj>, "text/plain")
    Formatter.Register(fun (x:obj) (writer: TextWriter) -> fprintfn writer "%120A" x )

You can also use DiffSharp from a script or an application.  Here are some example scripts with appropriate package references:

* [docs/index.fsx](http://diffsharp.github.io/index.fsx)

* [docs/getting-started-torch.fsx](http://diffsharp.github.io/getting-started-torch.fsx)

## Available packages and backends

Now reference an appropriate nuget package from https://nuget.org:

* [`DiffSharp-lite`](https://www.nuget.org/packages/DiffSharp-lite) - This is the reference backend.

* [`DiffSharp-cpu`](https://www.nuget.org/packages/DiffSharp-cpu) - This includes the Torch backend using CPU only.

* [`DiffSharp-cuda-linux`](https://www.nuget.org/packages/DiffSharp-cuda-linux), [`DiffSharp-cuda-windows`](https://www.nuget.org/packages/DiffSharp-cuda-windows) - These include the Torch CPU/GPU backend for Linux and Windows respectively. Large download.

For all but `DiffSharp-lite` add the following to your code:

    dsharp.config(backend=Backend.Torch)

## Using a pre-installed or self-built LibTorch 1.5.0

The Torch CPU and CUDA packages above are large.  If you already have `libtorch` 1.5.0 available on your machine you can

1. reference `DiffSharp-lite`

2. set `LD_LIBRARY_PATH` to include a directory containing the relevant `torch_cpu.so` and `torch_cuda.so`.

3. use `dsharp.config(backend=Backend.Torch)`

## Developing DiffSharp Libraries

To develop libraries built on DiffSharp, do the following:

1. reference `DiffSharp.Core` (and nothing else) in your library code.

2. reference `DiffSharp.Backends.Reference` in your correctness testing code.

3. reference `DiffSharp.Backends.Torch` and `libtorch-cpu` in your CPU testing code.

4. reference `DiffSharp.Backends.Torch` and `libtorch-cuda-linux` or `libtorch-cuda-windows` in your (optional) GPU testing code.<|MERGE_RESOLUTION|>--- conflicted
+++ resolved
@@ -19,38 +19,8 @@
 
 To use locally you can install Jupyter and then:
 
-<<<<<<< HEAD
-## Using and installing .NET Interactive
-
-Examples are often written and executed using .NET Interactive. To use a recent release of .NET Interactive do the following:
-
-In browser, use ([![Binder](https://mybinder.org/badge_logo.svg)](https://mybinder.org/v2/gh/dotnet/interactive/master?urlpath=lab)).
-
-Locally:
-
     dotnet tool install -g --add-source "https://dotnet.myget.org/F/dotnet-try/api/v3/index.json" microsoft.dotnet-interactive
     dotnet interactive jupyter install
-
-To build master (Windows)
-
-    git clone https://github.com/dotnet/interactive
-    cd interactive
-    .\build
-    pwsh.exe src/dotnet-interactive/build-and-install-dotnet-interactive.ps1
-    jupyter lab
-
-When using .NET Interactive it is best to completely turn off automatic HTML displays of outputs:
-
-```fsharp
-Formatter.SetPreferredMimeTypeFor(typeof<obj>, "text/plain")
-Formatter.Register(fun (x:obj) (writer: TextWriter) -> fprintfn writer "%120A" x )
-```
-
-## Using CI build packages
-=======
-    dotnet tool install -g --add-source "https://dotnet.myget.org/F/dotnet-try/api/v3/index.json" microsoft.dotnet-interactive
-    dotnet interactive jupyter install
->>>>>>> 790321ce
 
 When using .NET Interactive it is best to completely turn off automatic HTML displays of outputs:
 
