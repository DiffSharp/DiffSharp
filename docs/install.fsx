﻿(*** condition: prepare ***)
#I "../tests/DiffSharp.Tests/bin/Debug/net6.0"
#r "DiffSharp.Core.dll"
#r "DiffSharp.Data.dll"
#r "DiffSharp.Backends.Reference.dll"
#r "DiffSharp.Backends.Torch.dll"
// These are needed to make fsdocs --eval work. If we don't select a backend like this in the beginning, we get erratic behavior.
DiffSharp.dsharp.config(backend=DiffSharp.Backend.Reference)
DiffSharp.dsharp.seed(123)

(*** condition: fsx ***)
#if FSX
#r "nuget: DiffSharp-lite,{{fsdocs-package-version}}"
#endif // FSX
(*** condition: ipynb ***)
#if IPYNB
// Google Colab only: uncomment and run the following to install dotnet and the F# kernel
// !bash <(curl -Ls https://raw.githubusercontent.com/gbaydin/scripts/main/colab_dotnet6.sh)
#endif // IPYNB
(*** condition: ipynb ***)
#if IPYNB
// Import DiffSharp package
#r "nuget: DiffSharp-lite,{{fsdocs-package-version}}"

// Set dotnet interactive formatter to plaintext
Formatter.SetPreferredMimeTypesFor(typeof<obj>, "text/plain")
Formatter.Register(fun (x:obj) (writer: TextWriter) -> fprintfn writer "%120A" x )
#endif // IPYNB

(**
[![Binder](https://colab.research.google.com/assets/colab-badge.svg)](https://colab.research.google.com/github/DiffSharp/diffsharp.github.io/blob/master/{{fsdocs-source-basename}}.ipynb)&emsp;
[![Binder](img/badge-binder.svg)](https://mybinder.org/v2/gh/diffsharp/diffsharp.github.io/master?filepath={{fsdocs-source-basename}}.ipynb)&emsp;
[![Script](img/badge-script.svg)]({{fsdocs-source-basename}}.fsx)&emsp;
[![Script](img/badge-notebook.svg)]({{fsdocs-source-basename}}.ipynb)

# Installing

DiffSharp runs on [dotnet](https://dotnet.microsoft.com/), a cross-platform, open-source platform supported on Linux, macOS, and Windows.

There are various ways in which you can run DiffSharp, the main ones being: [interactive notebooks](https://github.com/dotnet/interactive) supporting [Visual Studio Code](https://code.visualstudio.com/) and [Jupyter](https://jupyter.org/); running in a [REPL](https://github.com/jonsequitur/dotnet-repl); running [script files](https://docs.microsoft.com/en-us/dotnet/fsharp/tools/fsharp-interactive/); and [compiling, packing, and publishing](https://docs.microsoft.com/en-us/dotnet/core/introduction) performant binaries.


## Interactive Notebooks and Scripts

You can use DiffSharp in [dotnet interactive](https://github.com/dotnet/interactive) notebooks in [Visual Studio Code](https://code.visualstudio.com/) or [Jupyter](https://jupyter.org/), or in F# scripts (`.fsx` files), by referencing the package as follows:

    // Use one of the following three lines
    #r "nuget: DiffSharp-cpu" // Use the latest version
    #r "nuget: DiffSharp-cpu, *-*" // Use the latest pre-release version
    #r "nuget: DiffSharp-cpu, 1.0.1" // Use a specific version

    open DiffSharp

</br>
<img src="img/anim-intro-1.gif" width="85%" />

## Dotnet Applications

You can add DiffSharp to your dotnet application using the [dotnet](https://dotnet.microsoft.com/) command-line interface (CLI).

For example, the following creates a new F# console application and adds the latest pre-release version of the `DiffSharp-cpu` package as a dependency.

    dotnet new console -lang "F#" -o src/app
    cd src/app
    dotnet add package --prerelease DiffSharp-cpu
    dotnet run

## Packages

We provide several package bundles for a variety of use cases.

* [DiffSharp-cpu](https://www.nuget.org/packages/DiffSharp-cpu)</br>
  Includes LibTorch CPU binaries for Linux, macOS, and Windows.
* [DiffSharp-cuda-linux](https://www.nuget.org/packages/DiffSharp-cuda-linux) / [DiffSharp-cuda-windows](https://www.nuget.org/packages/DiffSharp-cuda-windows)</br>
  Include LibTorch CPU and CUDA GPU binaries for Linux and Windows. Large download.
* [DiffSharp-lite](https://www.nuget.org/packages/DiffSharp-lite)</br>
  Includes the Torch backend but not the LibTorch binaries. 

### Using local LibTorch binaries (optional)

You can combine the `DiffSharp-lite` package bundle with existing local native binaries of LibTorch for your OS (Linux, Mac, or Windows) installed through other means. 

LibTorch is the main tensor computation core implemented in C++/CUDA and it is used by PyTorch in Python and by other projects in various programming languages. The following are two common ways of having LibTorch in your system.

* If you use Python and have [PyTorch](https://pytorch.org/) installed, this comes with LibTorch as a part of the PyTorch distribution. If your GPU works in this PyTorch installation without any issues, it will also work in DiffSharp.
* You can download the native LibTorch package without Python by following the [get started](https://pytorch.org/get-started/locally/) instructions in the PyTorch website, and extracting the downloaded archive to a folder in your system.

Before using the `Torch` backend in DiffSharp, you will have to add an explicit load of the LibTorch native library, which you can do as follows. In order to find the location of LibTorch binaries, searching for `libtorch.so` in your system might be helpful. Note that this file is called `libtorch.so` in Linux, `libtorch.dylib` in macOS, and `torch.dll` in Windows.

    open System.Runtime.InteropServices
    NativeLibrary.Load("/home/user/anaconda3/lib/python3.8/site-packages/torch/lib/libtorch.so")


## Backends and Devices

DiffSharp currently provides two computation backends.

* The `Torch` backend is the default and recommended backend based on [LibTorch](https://pytorch.org/cppdocs/), using the same C++ and CUDA implementations for tensor computations that power [PyTorch](https://pytorch.org/). On top of these raw tensors (LibTorch's ATen, excluding autograd), DiffSharp implements its own computation graph and differentiation capabilities. This backend requires platform-specific binaries of LibTorch, which we provide and test on Linux, macOS, and Windows.

* The `Reference` backend is implemented purely in F# and can run on any hardware platform where [dotnet](https://dotnet.microsoft.com/) can run (for example iOS, Android, Raspberry Pi). This backend has reasonable performance for use cases dominated by scalar and small tensor operations, and is not recommended for use cases involving large tensor operations (such as machine learning). This backend is always available.

### Configuration of Default Backend, Device, and Tensor Type

Selection of the default backend, device, and tensor type is done using `cref:M:DiffSharp.dsharp.config`.

* `cref:T:DiffSharp.Dtype` choices available: `BFloat16`, `Bool`, `Byte`, `Float16`, `Float32`, `Float64`, `Int16`, `Int32`, `Int64`, `Int8`

* `cref:T:DiffSharp.Device` choices available: `CPU`, `GPU`

* `cref:T:DiffSharp.Backend` choices available: `Reference`, `Torch`

For example, the following selects the `Torch` backend with single precision tensors as the default tensor type and GPU (CUDA) execution.

*)

open DiffSharp

dsharp.config(dtype=Dtype.Float32, device=Device.GPU, backend=Backend.Torch)

(**
The following selects the `Reference` backend.
*)

dsharp.config(backend=Backend.Reference)

(**
A tensor's backend and device can be inspected as follows.

*)
let t = dsharp.tensor [ 0 .. 10 ]

let device = t.device
let backend = t.backend

(**
Tensors can be moved between devices (for example from CPU to GPU) using `cref:M:DiffSharp.Tensor.move(DiffSharp.Device)`. For example:
*)
let t2 = t.move(Device.GPU)

(**
<<<<<<< HEAD
## Using the DiffSharp Package

### Interactive Notebooks and Scripts

You can use DiffSharp in [dotnet interactive](https://github.com/dotnet/interactive) notebooks in [Visual Studio Code](https://code.visualstudio.com/) or [Jupyter](https://jupyter.org/), or in F# scripts (`.fsx` files), by referencing the package as follows:

    // Use one of the following three lines
    #r "nuget: DiffSharp-cpu" // Use the latest version
    #r "nuget: DiffSharp-cpu, *-*" // Use the latest pre-release version
    #r "nuget: DiffSharp-cpu, 1.0.1" // Use a specific version

    open DiffSharp
=======
## Developing DiffSharp Libraries
>>>>>>> 6d492471

To develop libraries built on DiffSharp, you can use the following guideline to reference the various packages.

* Reference `DiffSharp.Core` and `DiffSharp.Data` in your library code.
* Reference `DiffSharp.Backends.Reference` in your correctness testing code.
* Reference `DiffSharp.Backends.Torch` and `libtorch-cpu` in your CPU testing code.
* Reference `DiffSharp.Backends.Torch` and `libtorch-cuda-linux` or `libtorch-cuda-windows` in your (optional) GPU testing code.

*)<|MERGE_RESOLUTION|>--- conflicted
+++ resolved
@@ -138,22 +138,7 @@
 let t2 = t.move(Device.GPU)
 
 (**
-<<<<<<< HEAD
-## Using the DiffSharp Package
-
-### Interactive Notebooks and Scripts
-
-You can use DiffSharp in [dotnet interactive](https://github.com/dotnet/interactive) notebooks in [Visual Studio Code](https://code.visualstudio.com/) or [Jupyter](https://jupyter.org/), or in F# scripts (`.fsx` files), by referencing the package as follows:
-
-    // Use one of the following three lines
-    #r "nuget: DiffSharp-cpu" // Use the latest version
-    #r "nuget: DiffSharp-cpu, *-*" // Use the latest pre-release version
-    #r "nuget: DiffSharp-cpu, 1.0.1" // Use a specific version
-
-    open DiffSharp
-=======
 ## Developing DiffSharp Libraries
->>>>>>> 6d492471
 
 To develop libraries built on DiffSharp, you can use the following guideline to reference the various packages.
 
