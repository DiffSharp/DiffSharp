--- conflicted
+++ resolved
@@ -565,14 +565,10 @@
         let din, cin, cout, k = 16, 1, 2, 3
         let inputs  = dsharp.randn([2; cin; din])
         let conv1 = Conv1d(cin, cout, k)
-<<<<<<< HEAD
         // check these properties exist
         conv1.weight |> ignore
         conv1.bias |> ignore
-        let fcin = inputs.[0] --> dsharp.unsqueeze 0 --> conv1 --> dsharp.nelement
-=======
         let fcin = inputs[0] --> dsharp.unsqueeze 0 --> conv1 --> dsharp.nelement
->>>>>>> b4c4e474
         let net = conv1 --> dsharp.relu --> dsharp.flatten 1 --> Linear(fcin, 2)
         let targets = dsharp.tensor([0.; 1.])
         let targetsp = dsharp.tensor([[1.,0.],[0.,1.]])
@@ -589,14 +585,10 @@
         let cin, hin, win, cout, k = 1, 6, 6, 2, 3
         let inputs  = dsharp.randn([2; cin; hin; win])
         let conv1 = Conv2d(cin, cout, k)
-<<<<<<< HEAD
         // check these properties exist
         conv1.weight |> ignore
         conv1.bias |> ignore
-        let fcin = inputs.[0] --> dsharp.unsqueeze 0 --> conv1 --> dsharp.nelement
-=======
         let fcin = inputs[0] --> dsharp.unsqueeze 0 --> conv1 --> dsharp.nelement
->>>>>>> b4c4e474
         let net = conv1 --> dsharp.relu --> dsharp.flatten 1 --> Linear(fcin, 2)
         let targets = dsharp.tensor([0.; 1.])
         let targetsp = dsharp.tensor([[1.,0.],[0.,1.]])
@@ -613,14 +605,10 @@
         let cin, din, hin, win, cout, k = 1, 6, 6, 6, 2, 3
         let inputs  = dsharp.randn([2; cin; din; hin; win])
         let conv1 = Conv3d(cin, cout, k)
-<<<<<<< HEAD
         // check these properties exist
         conv1.weight |> ignore
         conv1.bias |> ignore
-        let fcin = inputs.[0] --> dsharp.unsqueeze 0 --> conv1 --> dsharp.nelement
-=======
         let fcin = inputs[0] --> dsharp.unsqueeze 0 --> conv1 --> dsharp.nelement
->>>>>>> b4c4e474
         let net = conv1 --> dsharp.relu --> dsharp.flatten 1 --> Linear(fcin, 2)
         let targets = dsharp.tensor([0.; 1.])
         let targetsp = dsharp.tensor([[1.,0.],[0.,1.]])
