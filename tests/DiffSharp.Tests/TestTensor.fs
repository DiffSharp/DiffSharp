--- conflicted
+++ resolved
@@ -595,7 +595,6 @@
             Assert.AreEqual(tshapeCorrect, tshape)
             Assert.AreEqual(tdtypeCorrect, tdtype)
 
-<<<<<<< HEAD
         for combo in Combos.All do
             let t = combo.tensor([])
 
@@ -615,7 +614,6 @@
             let tCloneCorrect = t
             Assert.AreEqual(tCloneCorrect, tClone)
 
-
         for combo in Combos.IntegralAndFloatingPoint do
             let t = combo.tensor([])
 
@@ -646,7 +644,6 @@
             let tPowCorrect = t
             Assert.AreEqual(tPowCorrect, tPow)
 
-=======
     [<Test>]
     member _.TestTensorEye () =
         for combo in Combos.All do
@@ -671,7 +668,6 @@
             let tCorrect = combo.tensor([])
             Assert.True(tCorrect.allclose(t))
         
->>>>>>> 3171c6c3
     [<Test>]
     member _.TestTensorMultinomial () =
         for combo in Combos.FloatingPoint do
