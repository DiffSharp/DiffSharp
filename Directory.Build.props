<Project>

  <PropertyGroup>

<<<<<<< HEAD
    <TorchSharpVersion>0.93.5</TorchSharpVersion>
    <FSharpCoreVersion>6.0.1</FSharpCoreVersion>
=======
    <TorchSharpVersion>0.96.0</TorchSharpVersion>
    <FSharpCoreVersion>5.0.2</FSharpCoreVersion>
>>>>>>> c924df8b
    <!-- Standard nuget.org location -->
    <RestoreSources>https://api.nuget.org/v3/index.json</RestoreSources>
    <DIFFSHARP_TESTGPU Condition="'$(COMPUTERNAME)' == 'MSRC-3617253'">true</DIFFSHARP_TESTGPU>

    <!-- TorchSharp local build packages -->
    <RestoreSources Condition="Exists('$(MSBuildThisFileDirectory)../TorchSharp/bin/packages/Release')">
        $(RestoreSources);$(MSBuildThisFileDirectory)../TorchSharp/bin/packages/Release;
    </RestoreSources>

    <!-- TorchSharp local build packages -->
    <RestoreSources Condition="Exists('$(MSBuildThisFileDirectory)../TorchSharp/bin/packages/Debug')">
        $(RestoreSources);$(MSBuildThisFileDirectory)../TorchSharp/bin/packages/Debug;
    </RestoreSources>

    <!-- TorchSharp CI build packages 
    <RestoreSources>
        $(RestoreSources);
        https://donsyme.pkgs.visualstudio.com/TorchSharp/_packaging/packages2/nuget/v3/index.json
    </RestoreSources>
    -->
    <!-- turn on unused variable warnings -->
    <OtherFlags>--warnon:1182 $(OtherFlags)</OtherFlags>
    <!-- turn on documentation warnings -->
    <OtherFlags>--warnon:3390 $(OtherFlags)</OtherFlags>
    <!-- turn off 'experimental' warnings within this codebase, used for Float16/BFloat16 etc  -->
    <OtherFlags>--nowarn:57 $(OtherFlags)</OtherFlags>
  </PropertyGroup>

  <PropertyGroup>
<<<<<<< HEAD
    <Version>1.0.2</Version>
    <Authors>Atılım Güneş Baydin, Don Syme, Barak A. Pearlmutter, Jeffrey Siskind, and DiffSharp contributors</Authors>
    <Owners>DiffSharp maintainers</Owners>
    <PackageProjectUrl>https://diffsharp.github.io</PackageProjectUrl>
    <RepositoryUrl>https://github.com/DiffSharp/DiffSharp/</RepositoryUrl>
    <RepositoryBranch>dev</RepositoryBranch>
    <PackageLicenseExpression>BSD-2-Clause</PackageLicenseExpression>
    <RepositoryType>git</RepositoryType>
    <Copyright>Copyright 2014-2021 DiffSharp contributors</Copyright>
    <PackageTags>F# fsharp ML AI Machine Learning PyTorch Tensor Automatic Differentiation Gradients Differentiable Programming</PackageTags>
    <Description>DiffSharp is a tensor library with support for differentiable programming. It is designed for use in machine learning, probabilistic programming, optimization and other domains. For documentation and installation instructions visit: https://diffsharp.github.io/</Description>
=======
     <Version>1.0.6</Version>
     <Authors>Atılım Güneş Baydin, Don Syme, Barak A. Pearlmutter, Jeffrey Siskind, and DiffSharp contributors</Authors>
     <Owners>DiffSharp maintainers</Owners>
     <PackageProjectUrl>https://diffsharp.github.io</PackageProjectUrl>
     <RepositoryUrl>https://github.com/DiffSharp/DiffSharp/</RepositoryUrl>
     <RepositoryBranch>dev</RepositoryBranch>
     <PackageLicenseExpression>BSD-2-Clause</PackageLicenseExpression>
     <RepositoryType>git</RepositoryType>
     <Copyright>Copyright 2014-2021</Copyright>
     <PackageTags>F# fsharp ML AI Machine Learning PyTorch Tensor Automatic Differentiation Gradients</PackageTags>
>>>>>>> c924df8b

    <!-- local build uses number unique by day -->
    <PackageVersion Condition="'$(GITHUB_ACTIONS)' != 'true'">$(Version)-local-$([System.DateTime]::Now.ToString(`yyMMdd`))</PackageVersion>

    <!-- START: Package version for CI and nuget publishing  -->
    <!-- Use only one of Option A or B below, and comment out the one unused  -->
    
    <!-- Option A: Stable release, uses the version number given in the Version tag in this file -->
    <!-- PackageVersion has the form: Major.Minor.Patch -->
    <!-- <PackageVersion Condition="'$(GITHUB_ACTIONS)' == 'true'">$(Version)</PackageVersion> -->

    <!-- Option B: Pre-release, uses the version number given in the Version tag in this file and a suffix -->
    <!-- PackageVersion has the form: Major.Minor.Patch-Suffix and the presensce of -Suffix automatically indicates a pre-release version in nuget-->
    <!-- -Suffix can be any string, e.g. -alpha, -beta, -preview -->
    <!-- More info: https://docs.microsoft.com/en-us/nuget/concepts/package-versioning#pre-release-versions -->
    <PackageVersion Condition="'$(GITHUB_ACTIONS)' == 'true'">$(Version)-preview$(GITHUB_RUN_ID)</PackageVersion>

    <!-- END: Package version for CI and nuget publishing  -->

    <PackageOutputPath>$(MSBuildThisFileDirectory)bin/packages</PackageOutputPath>
    <NuspecProperties>Authors=$(Authors);Owners=$(Owners);ProjectId=$(MSBuildProjectName);PackageVersion=$(PackageVersion);TorchSharpVersion=$(TorchSharpVersion)</NuspecProperties>
  </PropertyGroup>

  <Target Name="Check" BeforeTargets="PrepareForBuild"
          Condition="'$(APPVEYOR_REPO_TAG)' != '' AND '$(APPVEYOR_REPO_TAG_NAME)' != '' AND '$(APPVEYOR_REPO_TAG_NAME)' != '$(Version)'">
      <Error Test="mismatch betwen repo tag '$(APPVEYOR_REPO_TAG_NAME)' and version '$(Version)' in msbuild, refusing to build package" />
  </Target>

</Project><|MERGE_RESOLUTION|>--- conflicted
+++ resolved
@@ -2,13 +2,9 @@
 
   <PropertyGroup>
 
-<<<<<<< HEAD
-    <TorchSharpVersion>0.93.5</TorchSharpVersion>
+    <TorchSharpVersion>0.96.0</TorchSharpVersion>
     <FSharpCoreVersion>6.0.1</FSharpCoreVersion>
-=======
-    <TorchSharpVersion>0.96.0</TorchSharpVersion>
-    <FSharpCoreVersion>5.0.2</FSharpCoreVersion>
->>>>>>> c924df8b
+
     <!-- Standard nuget.org location -->
     <RestoreSources>https://api.nuget.org/v3/index.json</RestoreSources>
     <DIFFSHARP_TESTGPU Condition="'$(COMPUTERNAME)' == 'MSRC-3617253'">true</DIFFSHARP_TESTGPU>
@@ -38,8 +34,7 @@
   </PropertyGroup>
 
   <PropertyGroup>
-<<<<<<< HEAD
-    <Version>1.0.2</Version>
+    <Version>1.0.6</Version>
     <Authors>Atılım Güneş Baydin, Don Syme, Barak A. Pearlmutter, Jeffrey Siskind, and DiffSharp contributors</Authors>
     <Owners>DiffSharp maintainers</Owners>
     <PackageProjectUrl>https://diffsharp.github.io</PackageProjectUrl>
@@ -50,18 +45,6 @@
     <Copyright>Copyright 2014-2021 DiffSharp contributors</Copyright>
     <PackageTags>F# fsharp ML AI Machine Learning PyTorch Tensor Automatic Differentiation Gradients Differentiable Programming</PackageTags>
     <Description>DiffSharp is a tensor library with support for differentiable programming. It is designed for use in machine learning, probabilistic programming, optimization and other domains. For documentation and installation instructions visit: https://diffsharp.github.io/</Description>
-=======
-     <Version>1.0.6</Version>
-     <Authors>Atılım Güneş Baydin, Don Syme, Barak A. Pearlmutter, Jeffrey Siskind, and DiffSharp contributors</Authors>
-     <Owners>DiffSharp maintainers</Owners>
-     <PackageProjectUrl>https://diffsharp.github.io</PackageProjectUrl>
-     <RepositoryUrl>https://github.com/DiffSharp/DiffSharp/</RepositoryUrl>
-     <RepositoryBranch>dev</RepositoryBranch>
-     <PackageLicenseExpression>BSD-2-Clause</PackageLicenseExpression>
-     <RepositoryType>git</RepositoryType>
-     <Copyright>Copyright 2014-2021</Copyright>
-     <PackageTags>F# fsharp ML AI Machine Learning PyTorch Tensor Automatic Differentiation Gradients</PackageTags>
->>>>>>> c924df8b
 
     <!-- local build uses number unique by day -->
     <PackageVersion Condition="'$(GITHUB_ACTIONS)' != 'true'">$(Version)-local-$([System.DateTime]::Now.ToString(`yyMMdd`))</PackageVersion>
