// Copyright (c) 2016-     University of Oxford (Atilim Gunes Baydin <gunes@robots.ox.ac.uk>)
// and other contributors, see LICENSE in root of repository.
//
// BSD 2-Clause License. See LICENSE in root of repository.

module DiffSharp.Compose

// Pipelined operations for composing Tensor -> Tensor functions
// The rule for binary operations like add, sub, mul, etc. is simple:
// in the returned function, the functions argument is always taken as the first operand of the binary operation
// For example:
// static member add(b:Tensor) = fun (a:Tensor) -> a.add(b)
// static member sub(b:Tensor) = fun (a:Tensor) -> a.sub(b)

type dsharp with
<<<<<<< HEAD
    /// <summary>TBD</summary>
    static member tensor(?dtype:Dtype, ?device:Device, ?backend:Backend) = fun (value:obj) -> Tensor.create(value=value, ?dtype=dtype, ?device=device, ?backend=backend)
    
    /// <summary>TBD</summary>
=======
    /// <summary>Returns a tensor where each row contains <paramref name="numSamples"/> indices sampled from the multinomial probability distribution located in the corresponding row of tensor input.</summary>
    /// <param name="numSamples">Number of samples to draw</param>
    /// <param name="dtype">The desired element type of returned tensor. Default: if None, uses Dtype.Default.</param>
    /// <param name="device">The desired device of returned tensor. Default: if None, uses Device.Default.</param>
    /// <param name="backend">The desired backend of returned tensor. Default: if None, uses Backend.Default.</param>
    /// <remarks>
    /// Indices are ordered from left to right according to when each was sampled (first samples are placed in first column).
    /// 
    /// If input is a vector, out is a vector of size num_samples.
    /// 
    /// If input is a matrix with m rows, the result is an matrix of shape (m × numSamples)
    /// </remarks>
>>>>>>> 1f25f87b
    static member multinomial(numSamples:int, ?dtype:Dtype, ?device:Device, ?backend:Backend) = fun (probs:Tensor) -> probs.multinomial(numSamples, ?dtype=dtype, ?device=device, ?backend=backend)

    /// <summary>TBD</summary>
    static member bernoulli(?dtype:Dtype, ?device:Device, ?backend:Backend) = fun (probs:Tensor) -> probs.bernoulli(?dtype=dtype, ?device=device, ?backend=backend)

    /// <summary>TBD</summary>
    static member dropout(?p:double) = fun (a:Tensor) -> a.dropout(?p=p)

    /// <summary>TBD</summary>
    static member dropout2d(?p:double) = fun (a:Tensor) -> a.dropout2d(?p=p)

    /// <summary>TBD</summary>
    static member dropout3d(?p:double) = fun (a:Tensor) -> a.dropout3d(?p=p)

    /// <summary>TBD</summary>
    static member zerosLike(shape:seq<int>, ?dtype, ?device, ?backend) = fun (a:Tensor) -> a.zerosLike(shape=shape, ?dtype=dtype, ?device=device, ?backend=backend)

    /// <summary>TBD</summary>
    static member onesLike(shape:seq<int>, ?dtype, ?device, ?backend) = fun (a:Tensor) -> a.onesLike(shape=shape, ?dtype=dtype, ?device=device, ?backend=backend)

    /// <summary>TBD</summary>
    static member fullLike(value:scalar, ?shape, ?dtype, ?device, ?backend) = fun (a:Tensor) -> a.fullLike(value, ?shape=shape, ?dtype=dtype, ?device=device, ?backend=backend)

    /// <summary>TBD</summary>
    static member arangeLike(endVal:float, ?startVal:float, ?step:float, ?dtype:Dtype, ?device:Device, ?backend:Backend) = fun (a:Tensor) -> a.arangeLike(endVal=endVal, ?startVal=startVal, ?step=step, ?dtype=dtype, ?device=device, ?backend=backend)

    /// <summary>TBD</summary>
    static member arangeLike(endVal:int, ?startVal:int, ?step:int, ?dtype:Dtype, ?device:Device, ?backend:Backend) = fun (a:Tensor) -> a.arangeLike(endVal=endVal, ?startVal=startVal, ?step=step, ?dtype=dtype, ?device=device, ?backend=backend)

    /// <summary>TBD</summary>
    static member onehotLike(length:int, hot:int, ?dtype, ?device, ?backend) = fun (a:Tensor) -> a.onehotLike(length, hot, ?dtype=dtype, ?device=device, ?backend=backend)

    /// <summary>TBD</summary>
    static member randLike(shape:seq<int>, ?dtype, ?device, ?backend) = fun (a:Tensor) -> a.randLike(shape=shape, ?dtype=dtype, ?device=device, ?backend=backend)

    /// <summary>TBD</summary>
    static member randnLike(shape:seq<int>, ?dtype, ?device, ?backend) = fun (a:Tensor) -> a.randnLike(shape=shape, ?dtype=dtype, ?device=device, ?backend=backend)

    /// <summary>TBD</summary>
    static member randintLike(low:int, high:int, ?shape:seq<int>, ?dtype, ?device, ?backend) = fun (a:Tensor) -> a.randintLike(low=low, high=high, ?shape=shape, ?dtype=dtype, ?device=device, ?backend=backend)

    /// <summary>TBD</summary>
    static member like(value:obj, ?dtype, ?device, ?backend) = fun (a:Tensor) -> a.like(value, ?dtype=dtype, ?device=device, ?backend=backend)

    /// <summary>TBD</summary>
    static member lt(b:Tensor) = fun (a:Tensor) -> a.lt(b)

    /// <summary>TBD</summary>
    static member gt(b:Tensor) = fun (a:Tensor) -> a.gt(b)

    /// <summary>TBD</summary>
    static member le(b:Tensor) = fun (a:Tensor) -> a.le(b)

    /// <summary>TBD</summary>
    static member ge(b:Tensor) = fun (a:Tensor) -> a.ge(b)

    /// <summary>TBD</summary>
    static member clamp(?low:scalar, ?high:scalar) = fun (a:Tensor) -> a.clamp(?low=low, ?high=high)

    /// <summary>TBD</summary>
    static member diagonal(offset:int, ?dim1:int, ?dim2:int) = fun (a:Tensor) -> a.diagonal(offset=offset, ?dim1=dim1, ?dim2=dim2)

    /// <summary>TBD</summary>
    static member expand(shape:seq<int>) = fun (a:Tensor) -> a.expand(shape)

    /// <summary>TBD</summary>
    static member expandAs(b:Tensor) = fun (a:Tensor) -> a.expandAs(b)

    /// <summary>TBD</summary>
    static member stack(dim:int) = fun (tensors:seq<Tensor>) -> Tensor.stack(tensors, dim=dim)

    /// <summary>TBD</summary>
    static member unstack(dim:int) = fun (a:Tensor) -> a.unstack(dim=dim)

    /// <summary>TBD</summary>
    static member cat(dim:int) = fun (tensors:seq<Tensor>) -> Tensor.cat(tensors, dim=dim)

    /// <summary>TBD</summary>
    static member split(sizes:seq<int>, ?dim:int) = fun (a:Tensor) -> a.split(sizes, ?dim=dim)

    /// <summary>TBD</summary>
    static member add(b:Tensor) = fun (a:Tensor) -> a.add(b)

    /// <summary>TBD</summary>
    static member sub(b:Tensor) = fun (a:Tensor) -> a.sub(b)

    /// <summary>TBD</summary>
    static member mul(b:Tensor) = fun (a:Tensor) -> a.mul(b)

    /// <summary>TBD</summary>
    static member div(b:Tensor) = fun (a:Tensor) -> a.div(b)

    /// <summary>TBD</summary>
    static member pow(b:Tensor) = fun (a:Tensor) -> a.pow(b)

    /// <summary>TBD</summary>
    static member matmul(b:Tensor) = fun (a:Tensor) -> a.matmul(b)

    /// <summary>TBD</summary>
    static member dot(b:Tensor) = fun (a:Tensor) -> a.dot(b)

    /// <summary>TBD</summary>
    static member sum(dim:int, ?keepDim:bool) = fun (a:Tensor) -> a.sum(dim, ?keepDim=keepDim)

    /// <summary>TBD</summary>
    static member mean(dim:int, ?keepDim:bool) = fun (a:Tensor) -> a.mean(dim, ?keepDim=keepDim)

    /// <summary>TBD</summary>
    static member variance(dim:int, ?keepDim:bool, ?unbiased:bool) = fun (a:Tensor) -> a.variance(dim, ?keepDim=keepDim, ?unbiased=unbiased)

    /// <summary>TBD</summary>
    static member stddev(dim:int, ?keepDim:bool, ?unbiased:bool) = fun (a:Tensor) -> a.stddev(dim, ?keepDim=keepDim, ?unbiased=unbiased)

    /// <summary>TBD</summary>
    static member gather(dim:int, indices:Tensor) = fun (a:Tensor) -> a.gather(dim, indices)

    /// <summary>TBD</summary>
    static member transpose(dim0:int, dim1:int) = fun (a:Tensor) -> a.transpose(dim0, dim1)

    /// <summary>TBD</summary>
    static member squeeze(dim:int) = fun (a:Tensor) -> a.squeeze(dim=dim)

    /// <summary>TBD</summary>
    static member unsqueeze(dim:int) = fun (a:Tensor) -> a.unsqueeze(dim)

    /// <summary>TBD</summary>
    static member flip(dims:seq<int>) = fun (a:Tensor) -> a.flip(dims)

    /// <summary>TBD</summary>
    static member dilate(dilations:seq<int>) = fun (a:Tensor) -> a.dilate(dilations)

    /// <summary>TBD</summary>
    static member undilate(dilations:seq<int>) = fun (a:Tensor) -> a.undilate(dilations)

    /// <summary>TBD</summary>
    static member repeat(dim:int, times:int) = fun (a:Tensor) -> a.repeat(dim, times)

    /// <summary>TBD</summary>
    static member view(shape:seq<int>) = fun (a:Tensor) -> a.view(shape)

    /// <summary>TBD</summary>
    static member view(shape:int) = fun (a:Tensor) -> a.view(shape)

    /// <summary>TBD</summary>
    static member viewAs(b:Tensor) = fun (a:Tensor) -> a.viewAs(b)

    /// <summary>TBD</summary>
    static member flatten(startDim:int, ?endDim:int) = fun (a:Tensor) -> a.flatten(startDim=startDim, ?endDim=endDim)

    /// <summary>TBD</summary>
    static member leakyRelu(negativeSlope:float) = fun (a:Tensor) -> a.leakyRelu(negativeSlope=negativeSlope)

    /// <summary>TBD</summary>
    static member softmax(dim:int) = fun (a:Tensor) -> a.softmax(dim)

    /// <summary>TBD</summary>
    static member logsoftmax(dim:int) = fun (a:Tensor) -> a.logsoftmax(dim)

    /// <summary>TBD</summary>
    static member logsumexp(dim:int, ?keepDim:bool) = fun (a:Tensor) -> a.logsumexp(dim, ?keepDim=keepDim)

    /// <summary>TBD</summary>
    static member mseLoss(target:Tensor) = fun (input:Tensor) -> input.mseLoss(target)

    /// <summary>TBD</summary>
    static member bceLoss(target:Tensor) = fun (input:Tensor) -> input.bceLoss(target)

    /// <summary>TBD</summary>
    static member nllLoss(target:Tensor) = fun (input:Tensor) -> input.nllLoss(target)

    /// <summary>TBD</summary>
    static member crossEntropyLoss(target:Tensor) = fun (input:Tensor) -> input.crossEntropyLoss(target)

    /// <summary>TBD</summary>
    static member maxpool1d(kernelSize:int, ?stride:int, ?padding:int) = fun (a:Tensor) -> a.maxpool1d(kernelSize, ?stride=stride, ?padding=padding)

    /// <summary>TBD</summary>
    static member maxpool2d(?kernelSize:int, ?stride:int, ?padding:int, ?kernelSizes:seq<int>, ?strides:seq<int>, ?paddings:seq<int>) = fun (a:Tensor) -> a.maxpool2d(?kernelSize=kernelSize, ?stride=stride, ?padding=padding, ?kernelSizes=kernelSizes, ?strides=strides, ?paddings=paddings)

    /// <summary>TBD</summary>
    static member maxpool3d(?kernelSize:int, ?stride:int, ?padding:int, ?kernelSizes:seq<int>, ?strides:seq<int>, ?paddings:seq<int>) = fun (a:Tensor) -> a.maxpool3d(?kernelSize=kernelSize, ?stride=stride, ?padding=padding, ?kernelSizes=kernelSizes, ?strides=strides, ?paddings=paddings)

    /// <summary>TBD</summary>
    static member maxunpool1d(indices:Tensor, kernelSize:int, ?stride:int, ?padding:int, ?outputSize:seq<int>) = fun (a:Tensor) -> a.maxunpool1d(indices, kernelSize, ?stride=stride, ?padding=padding, ?outputSize=outputSize)

    /// <summary>TBD</summary>
    static member maxunpool2d(indices:Tensor, ?kernelSize:int, ?stride:int, ?padding:int, ?kernelSizes:seq<int>, ?strides:seq<int>, ?paddings:seq<int>, ?outputSize:seq<int>) = fun (a:Tensor) -> a.maxunpool2d(indices, ?kernelSize=kernelSize, ?stride=stride, ?padding=padding, ?kernelSizes=kernelSizes, ?strides=strides, ?paddings=paddings, ?outputSize=outputSize)

    /// <summary>TBD</summary>
    static member maxunpool3d(indices:Tensor, ?kernelSize:int, ?stride:int, ?padding:int, ?kernelSizes:seq<int>, ?strides:seq<int>, ?paddings:seq<int>, ?outputSize:seq<int>) = fun (a:Tensor) -> a.maxunpool3d(indices, ?kernelSize=kernelSize, ?stride=stride, ?padding=padding, ?kernelSizes=kernelSizes, ?strides=strides, ?paddings=paddings, ?outputSize=outputSize)

    /// <summary>TBD</summary>
    static member conv1d(b:Tensor, ?stride:int, ?padding:int, ?dilation:int) = fun (a:Tensor) -> a.conv1d(b, ?stride=stride, ?padding=padding, ?dilation=dilation)

    /// <summary>TBD</summary>
    static member conv2d(b:Tensor, ?stride:int, ?strides:seq<int>, ?padding:int, ?paddings:seq<int>, ?dilation:int, ?dilations:seq<int>) = fun (a:Tensor) -> a.conv2d(b, ?stride=stride, ?strides=strides, ?padding=padding, ?paddings=paddings, ?dilation=dilation, ?dilations=dilations)

    /// <summary>TBD</summary>
    static member conv3d(b:Tensor, ?stride:int, ?strides:seq<int>, ?padding:int, ?paddings:seq<int>, ?dilation:int, ?dilations:seq<int>) = fun (a:Tensor) -> a.conv3d(b, ?stride=stride, ?strides=strides, ?padding=padding, ?paddings=paddings, ?dilation=dilation, ?dilations=dilations)

    /// <summary>TBD</summary>
    static member convTranspose1d(b:Tensor, ?stride:int, ?padding:int, ?dilation:int, ?outputPadding:int) = fun (a:Tensor) -> a.convTranspose1d(b, ?stride=stride, ?padding=padding, ?dilation=dilation, ?outputPadding=outputPadding)

    /// <summary>TBD</summary>
    static member convTranspose2d(b:Tensor, ?stride:int, ?padding:int, ?dilation:int, ?outputPadding:int, ?strides:seq<int>, ?paddings:seq<int>, ?dilations:seq<int>, ?outputPaddings:seq<int>) = fun (a:Tensor) -> a.convTranspose2d(b, ?stride=stride, ?padding=padding, ?dilation=dilation, ?outputPadding=outputPadding, ?strides=strides, ?paddings=paddings, ?dilations=dilations, ?outputPaddings=outputPaddings)

    /// <summary>TBD</summary>
    static member convTranspose3d(b:Tensor, ?stride:int, ?padding:int, ?dilation:int, ?outputPadding:int, ?strides:seq<int>, ?paddings:seq<int>, ?dilations:seq<int>, ?outputPaddings:seq<int>) = fun (a:Tensor) -> a.convTranspose3d(b, ?stride=stride, ?padding=padding, ?dilation=dilation, ?outputPadding=outputPadding, ?strides=strides, ?paddings=paddings, ?dilations=dilations, ?outputPaddings=outputPaddings)

    /// <summary>TBD</summary>
    static member pad(paddings:seq<int>) = fun (a:Tensor) -> a.pad(paddings)

    /// <summary>TBD</summary>
    static member toImage(?pixelMin:double, ?pixelMax:double, ?normalize:bool) = fun (a:Tensor) -> a.toImage(?pixelMin=pixelMin, ?pixelMax=pixelMax, ?normalize=normalize)

    /// <summary>TBD</summary>
    static member toImageString(?pixelMin:double, ?pixelMax:double, ?normalize:bool, ?asciiPalette:string) = fun (a:Tensor) -> a.toImageString(?pixelMin=pixelMin, ?pixelMax=pixelMax, ?normalize=normalize, ?asciiPalette=asciiPalette)

    /// <summary>TBD</summary>
    static member saveImage(fileName:string, ?pixelMin:double, ?pixelMax:double, ?normalize:bool) = fun (a:Tensor) -> a.saveImage(fileName=fileName, ?pixelMin=pixelMin, ?pixelMax=pixelMax, ?normalize=normalize)

    /// <summary>TBD</summary>
    static member cast(dtype:Dtype) = fun (a:Tensor) -> a.cast(dtype)

    /// <summary>TBD</summary>
    static member move(?dtype, ?device, ?backend) = fun (a:Tensor) -> a.move(?dtype=dtype, ?device=device, ?backend=backend)<|MERGE_RESOLUTION|>--- conflicted
+++ resolved
@@ -13,12 +13,10 @@
 // static member sub(b:Tensor) = fun (a:Tensor) -> a.sub(b)
 
 type dsharp with
-<<<<<<< HEAD
     /// <summary>TBD</summary>
     static member tensor(?dtype:Dtype, ?device:Device, ?backend:Backend) = fun (value:obj) -> Tensor.create(value=value, ?dtype=dtype, ?device=device, ?backend=backend)
     
     /// <summary>TBD</summary>
-=======
     /// <summary>Returns a tensor where each row contains <paramref name="numSamples"/> indices sampled from the multinomial probability distribution located in the corresponding row of tensor input.</summary>
     /// <param name="numSamples">Number of samples to draw</param>
     /// <param name="dtype">The desired element type of returned tensor. Default: if None, uses Dtype.Default.</param>
@@ -31,7 +29,6 @@
     /// 
     /// If input is a matrix with m rows, the result is an matrix of shape (m × numSamples)
     /// </remarks>
->>>>>>> 1f25f87b
     static member multinomial(numSamples:int, ?dtype:Dtype, ?device:Device, ?backend:Backend) = fun (probs:Tensor) -> probs.multinomial(numSamples, ?dtype=dtype, ?device=device, ?backend=backend)
 
     /// <summary>TBD</summary>
