﻿namespace DiffSharp

open DiffSharp.Util

/// Represents the shape of a tensor.
type Shape = int[]

/// Contains functions and values related to tensor shapes.
module Shape =
        
    /// Gets the total number of elements in the shape.
    let length (shape: Shape) =
        if shape.Length = 0 then 1
        else Array.reduce (*) shape

    /// The shape for a scalar value.
    let scalar : Shape = [| |]

    /// Indicates if one shape contains another.
    let contains (bigShape:Shape) (smallShape: Shape) =
        if bigShape.Length <> smallShape.Length then failwithf "Expecting bigShape (%A) and smallShape (%A) to have the same number of dimensions" bigShape.Length smallShape.Length
        Array.map2 (<=) smallShape bigShape |> Array.forall id

    /// Checks if the given shapes are appropriate for a stack operation and returns information related to the resulting shape.
    let checkCanStack (shapes:Shape[]) (dim: int) =
        if not (Seq.allEqual shapes) then failwith "Cannot stack Tensors with different shapes"
        let n = shapes.Length
        if n = 0 then failwithf "Expecting a non-empty sequence of Tensors"
        let shape = shapes.[0]
        if dim < 0 || dim > shape.Length then invalidArg "dim" "invalid dimension"
        if dim < 0 || dim > n then invalidArg "dim" "invalid dimension"
        let shape1 = shape.[0..dim-1]
        let shape2 = shape.[dim..]
        let outputShape = [| yield! shape1; yield n; yield! shape2 |]
        n, shape1, shape2, outputShape

    /// Checks if the given shapes are appropriate for a GetSlice operation and returns information related to the resulting shape.
    let checkCanGetSlice (shape: Shape) (fullBounds: int[,]) =
        if Array2D.length1 fullBounds <> shape.Length then failwithf "Expecting %i-by-3 fullBounds" shape.Length
        let outputShape = 
            [|for i=0 to (fullBounds.GetLength(0) - 1) do
                let len = fullBounds.[i,1] - fullBounds.[i,0] + 1
                if fullBounds.[i, 2] = 1 then
                    if len > 1 then yield len // if len=1 then squeeze this dimension
                else
                    yield len|]
        outputShape

    /// Checks if the given shapes are appropriate for a concatenation operation and returns information related to the resulting shape.
    let checkCanCat (shapes: Shape[]) (dim: int) =
        let n = shapes.Length
        if n = 0 then invalidArg "tensors" "Expecting at least one tensor"
        let shape = shapes.[0]
        if dim < 0 || dim >= shape.Length then invalidArg "dim" "invalid dimension"
        let shape1 = shape.[0..dim-1]
        let shape3 = shape.[dim+1..]
        if shapes |> Array.exists (fun shapeOther -> shapeOther.[0..dim-1] <> shape1 || shapeOther.[dim+1..] <> shape3) then
            invalidArg "tensors" "Expecting Tensors with similar shapes"
        let m2 = shapes |> Array.sumBy (fun shape -> shape.[dim])
        let outputShape = [| yield! shape1; yield m2; yield! shape3 |]
        n, shape1, m2, shape3, outputShape

    /// Checks if the given shapes are appropriate for a split operation and returns information related to the resulting shape.
    let checkCanSplit (shape: Shape) (sizes: int[]) (dim: int) =
        if dim < 0 || dim >= shape.Length then invalidArg "dim" "invalid dimension"
        if Array.sum sizes <> shape.[dim] then invalidArg "sizes" "the sum of sizes must equal the relevant dimension"
        let shape1 = shape.[0..dim-1]
        let shape2 = shape.[dim+1..]
        let outputShapes = sizes |> Array.map (fun sz -> [| yield! shape1; yield sz; yield! shape2 |])
        outputShapes

    /// Checks if the given shapes are appropriate for an unstack operation and returns information related to the resulting shape.
    let checkCanUnstack (shape: Shape) (dim: int) =
        if shape.Length < 1 then failwith "Cannot unstack scalar Tensor (dim < 1)"
        if dim < 0 || dim >= shape.Length then invalidArg "dim" "invalid dimension"
        let shape1 = shape.[0..dim-1]
        let shape2 = shape.[dim+1..]
        let outputShape = Array.append shape1 shape2
        shape1, shape2, outputShape

    /// Checks if the given shapes are appropriate for a transpose operation and returns information related to the resulting shape.
    let computeTranspose2d (shape: Shape) =
        let nrows = shape.[0]
        let ncols = shape.[1]
        let outputShape = [| ncols; nrows |]
        outputShape

    /// Checks if the two device types are equal.
    let checkDeviceTypes (deviceType1: DeviceType) (deviceType2: DeviceType) =
        if deviceType1 <> deviceType2 then failwithf "Expecting input device types %A and %A to be the same" deviceType1 deviceType2

    /// Checks if the two tensor element types are equal.
    let checkDtypes (dtype1: Dtype) (dtype2: Dtype) =
        if dtype1 <> dtype2 then failwithf "Expecting input tensor types %A and %A to be the same" dtype1 dtype2

    /// Check if the tensor element type is appropriate for a convolution operation.
    let private checkConvDType op (dtype: Dtype) =
        match dtype with 
        | Dtype.Bool -> opNotSupported op dtype
        | _ -> ()

    /// Checks if the given shapes are appropriate for a convolution operation and returns information related to the resulting shape.
    let checkCanConv1d (deviceType1: DeviceType) (deviceType2: DeviceType) (dtype1: Dtype) (dtype2: Dtype) (shape1:Shape) (shape2:Shape) (stride: int) (padding: int) (dilation: int) =
        checkDeviceTypes deviceType1 deviceType2
        checkDtypes dtype1 dtype2
        checkConvDType "conv1d" dtype1
        if shape1.Length <> 3 || shape2.Length <> 3 then failwithf "Expecting two 3d tensors t1, t2 where t1 is input (NxCxI: batchSize x inputChannels x inputLength) and t2 is filters (KxCxF: outputChannels x inputChannels x kernelLength), received Tensors with shapes %A, %A" shape1 shape2
        if padding < 0 then failwithf "Expecting padding (%A) >= 0" padding
        if stride < 1 then failwithf "Expecting stride (%A) >= 1" stride
        if dilation < 1 then failwithf "Expecting dilation (%A) >=1" dilation
        let batchSize = shape1.[0]
        let inputChannels = shape1.[1]
        let inputLength = shape1.[2]
        let outputChannels = shape2.[0]
        let filtersChannels = shape2.[1]
        let kernelLength = shape2.[2]
        let inputLengthAfterPadding = inputLength + 2*padding
        if shape2.[1] <> inputChannels then failwithf "Input and filters have different number of channels: %A, %A" inputChannels filtersChannels
        if kernelLength > inputLengthAfterPadding then failwithf "Expecting kernelLength (%A) <= inputLengthAfterPadding (%A)" kernelLength inputLengthAfterPadding
        let outputSize = int (floor (float (inputLengthAfterPadding - kernelLength)/(float stride))) + 1
        let outputShape = [|batchSize; outputChannels; outputSize|]
        batchSize, inputChannels, kernelLength, outputChannels, outputSize, outputShape

    /// Checks if the given shapes are appropriate for a convolution operation and returns information related to the resulting shape.
    let checkCanConv2d (deviceType1: DeviceType) (deviceType2: DeviceType) (dtype1: Dtype) (dtype2: Dtype) (shape1: Shape) (shape2: Shape) (stride: int[]) (padding: int[]) (dilation: int[]) =
        checkDeviceTypes deviceType1 deviceType2
        checkDtypes dtype1 dtype2
        checkConvDType "conv2d" dtype1
        if shape1.Length <> 4 || shape2.Length <> 4 then failwithf "Expecting two 4d tensors t1, t2 where t1 is input, NxCxHxW (batchSize x inputChannels x inputHeight x inputWidth) and t2 is filters, KxCxFxG (outputChannels x inputChannels x kernelHeight x kernelWidth), received Tensors with shapes %A, %A" shape1 shape2
        if stride.Length <> 2 then failwithf "Expecting stride (%A) to be a two-dimensional array" stride
        if padding.Length <> 2 then failwithf "Expecting padding (%A) to be a two-dimensional array" padding
        if dilation.Length <> 2 then failwithf "Expecting dilation (%A) to be a two-dimensional array" dilation
        if padding.[0] < 0 || padding.[1] < 0 then failwithf "Expecting all paddings (%A) >= 0" padding
        if stride.[0] < 1 || stride.[1] < 1 then failwithf "Expecting all strides (%A) >= 1" stride
        if dilation.[0] < 1 || dilation.[1] < 1 then failwithf "Expecting all dilations (%A) >= 1" dilation
        let batchSize = shape1.[0]
        let inputChannels = shape1.[1]
        let inputHeight = shape1.[2]
        let inputWidth = shape1.[3]
        let outputChannels = shape2.[0]
        let filtersChannels = shape2.[1]
        let kernelHeight = shape2.[2]
        let kernelWidth = shape2.[3]
        let inputHeightAfterPadding = inputHeight + 2*padding.[0]
        let inputWidthAfterPadding = inputWidth + 2*padding.[1]
        if filtersChannels <> inputChannels then failwithf "Input and filters have different number of channels: %A, %A" inputChannels filtersChannels
        if kernelHeight > inputHeightAfterPadding then failwithf "Expecting kernelHeight (%A) <= inputHeightAfterPadding (%A)" kernelHeight inputHeightAfterPadding
        if kernelWidth > inputWidthAfterPadding then failwithf "Expecting kernelWidth (%A) <= inputWidthAfterPadding (%A)" kernelWidth inputWidthAfterPadding
        let outputHeight = int (floor (float (inputHeightAfterPadding - kernelHeight)/(float stride.[0]))) + 1
        let outputWidth = int (floor (float (inputWidthAfterPadding - kernelWidth)/(float stride.[1]))) + 1
        let outputShape = [|batchSize; outputChannels; outputHeight; outputWidth|]
        batchSize, inputChannels, (kernelHeight, kernelWidth), (outputChannels, outputHeight, outputWidth), outputShape

    /// Checks if the given shapes are appropriate for a convolution operation and returns information related to the resulting shape.
    let checkCanConv3d (deviceType1: DeviceType) (deviceType2: DeviceType) (dtype1: Dtype) (dtype2: Dtype) (shape1: Shape) (shape2: Shape) (stride: int[]) (padding: int[]) (dilation: int[]) =
        checkDeviceTypes deviceType1 deviceType2
        checkDtypes dtype1 dtype2
        checkConvDType "conv3d" dtype1
        if shape1.Length <> 5 || shape2.Length <> 5 then failwithf "Expecting two 4d Tensors t1, t2 where t1 is input, NxCxDxHxW (batchSize x inputChannels x inputDepth x inputHeight x inputWidth) and t2 is filters, KxCxExFxG (outputChannels x inputChannels x kernelDepth x kernelHeight x kernelWidth), received Tensors with shapes %A, %A" shape1 shape2
        if stride.Length <> 3 then failwithf "Expecting stride (%A) to be a length-three array" stride
        if padding.Length <> 3 then failwithf "Expecting padding (%A) to be a length-three array" padding
        if dilation.Length <> 3 then failwithf "Expecting dilation (%A) to be a length-three array" dilation
        if padding.[0] < 0 || padding.[1] < 0 || padding.[2] < 0 then failwithf "Expecting all paddings (%A) >= 0" padding
        if stride.[0] < 1 || stride.[1] < 1 || stride.[2] < 1 then failwithf "Expecting all strides (%A) >= 1" stride
        if dilation.[0] < 1 || dilation.[1] < 1 || dilation.[2] < 1 then failwithf "Expecting all dilations (%A) >= 1" dilation
        let batchSize = shape1.[0]
        let inputChannels = shape1.[1]
        let inputDepth = shape1.[2]
        let inputHeight = shape1.[3]
        let inputWidth = shape1.[4]
        let outputChannels = shape2.[0]
        let filtersChannels = shape2.[1]
        let kernelDepth = shape2.[2]
        let kernelHeight = shape2.[3]
        let kernelWidth = shape2.[4]
        let inputDepthAfterPadding = inputDepth + 2*padding.[0]
        let inputHeightAfterPadding = inputHeight + 2*padding.[1]
        let inputWidthAfterPadding = inputWidth + 2*padding.[2]
        if filtersChannels <> inputChannels then failwithf "Input and filters have different number of channels: %A, %A" inputChannels filtersChannels
        if kernelDepth > inputDepthAfterPadding then failwithf "Expecting kernelDepth (%A) <= inputDepthAfterPadding (%A)" kernelDepth inputDepthAfterPadding
        if kernelHeight > inputHeightAfterPadding then failwithf "Expecting kernelHeight (%A) <= inputHeightAfterPadding (%A)" kernelHeight inputHeightAfterPadding
        if kernelWidth > inputWidthAfterPadding then failwithf "Expecting kernelWidth (%A) <= inputWidthAfterPadding (%A)" kernelWidth inputWidthAfterPadding
        let outputDepth = int (floor (float (inputDepthAfterPadding - kernelDepth)/(float stride.[0]))) + 1
        let outputHeight = int (floor (float (inputHeightAfterPadding - kernelHeight)/(float stride.[1]))) + 1
        let outputWidth = int (floor (float (inputWidthAfterPadding - kernelWidth)/(float stride.[2]))) + 1
        let outputShape = [|batchSize; outputChannels; outputDepth; outputHeight; outputWidth|]
        batchSize, inputChannels, (kernelDepth, kernelHeight, kernelWidth), (outputChannels, outputDepth, outputHeight, outputWidth), outputShape

    /// Checks if the given shapes are appropriate for a maxpool operation and returns information related to the resulting shape.
    let checkCanMaxpool1d (dtype: Dtype) (shape: Shape) (kernelSize: int) (stride: int) (padding: int) =
        match dtype with 
        | Dtype.Bool | Dtype.Integral -> opNotSupported "maxpool1d" dtype
        | _ ->
        if shape.Length <> 3 then failwithf "Expecting a 3d tensor (NxCxL: batchSize x inputChannels x inputLength), received tensor with shape %A" shape
        if kernelSize < 1 then failwithf "Expecting kernelSize (%A) >= 1" kernelSize
        if padding < 0 then failwithf "Expecting padding (%A) >= 0" padding
        if padding > kernelSize/2 then failwithf "Expecting padding (%A) < kernelSize (%A) / 2" padding kernelSize
        if stride < 1 then failwithf "Expecting stride (%A) >= 1" stride
        let batchSize = shape.[0]
        let channels = shape.[1]
        let inputSize = shape.[2]
        let inputLengthAfterPadding = inputSize + 2*padding
        if kernelSize > inputLengthAfterPadding then failwithf "Expecting kernelSize (%A) <= inputLengthAfterPadding (%A)" kernelSize inputLengthAfterPadding
        let outputSize = int (floor (float (inputSize + 2*padding - kernelSize)/(float stride))) + 1
        let outputShape = [|batchSize; channels; outputSize|]
        batchSize, channels, inputSize, outputSize, outputShape

    /// Checks if the given shapes are appropriate for a maxpool operation and returns information related to the resulting shape.
    let checkCanMaxpool2d (dtype: Dtype) (shape: Shape) (kernelSize: int[]) (stride: int[]) (padding: int[]) =
        match dtype with 
        | Dtype.Bool | Dtype.Integral -> opNotSupported "maxpool2d" dtype
        | _ ->
        if shape.Length <> 4 then failwithf "Expecting a 4d tensor (NxCxHxW: batchSize x inputChannels x inputHeight x inputWidth), received tensor with shape %A" shape
        if kernelSize.[0] < 1 || kernelSize.[1] < 1 then failwithf "Expecting all kernelSizes (%A) >= 1" kernelSize
        if padding.[0] < 0 || padding.[1] < 0 then failwithf "Expecting all paddings (%A) >= 0" padding
        if padding.[0] > kernelSize.[0]/2 || padding.[1] > kernelSize.[1]/2 then failwithf "Expecting all paddings (%A) < kernelSizes (%A) / 2" padding kernelSize
        if stride.[0] < 1 || stride.[1] < 1 then failwithf "Expecting all strides (%A) >= 1" stride
        let batchSize = shape.[0]
        let channels = shape.[1]
        let inputHeight = shape.[2]
        let inputWidth = shape.[3]
        let kernelHeight = kernelSize.[0]
        let kernelWidth = kernelSize.[1]
        let inputHeightAfterPadding = inputHeight + 2*padding.[0]
        let inputWidthAfterPadding = inputWidth + 2*padding.[1]
        if kernelSize.[0] > inputHeightAfterPadding then failwithf "Expecting kernelSize.[0] (%A) <= inputHeightAfterPadding (%A)" kernelSize.[0] inputHeightAfterPadding
        if kernelSize.[1] > inputWidthAfterPadding then failwithf "Expecting kernelSize.[1] (%A) <= inputWidthAfterPadding (%A)" kernelSize.[1] inputWidthAfterPadding
        let outputHeight = int (floor (float (inputHeight + 2*padding.[0] - kernelHeight)/(float stride.[0]))) + 1
        let outputWidth = int (floor (float (inputWidth + 2*padding.[1] - kernelWidth)/(float stride.[1]))) + 1
        let outputShape = [|batchSize; channels; outputHeight; outputWidth|]
        (batchSize, channels, (inputHeight, inputWidth), (kernelHeight, kernelWidth), (outputHeight, outputWidth), outputShape)

    /// Checks if the given shapes are appropriate for a maxpool operation and returns information related to the resulting shape.
    let checkCanMaxpool3d (dtype: Dtype) (shape: Shape) (kernelSize: int[]) (stride: int[]) (padding: int[]) =
        match dtype with 
        | Dtype.Bool | Dtype.Integral -> opNotSupported "maxpool3d" dtype
        | _ ->
        if shape.Length <> 5 then failwithf "Expecting a 5d tensor (NxCxDxHxW: batchSize x inputChannels x inputDepth x inputHeight x inputWidth), received tensor with shape %A" shape
        if kernelSize.[0] < 1 || kernelSize.[1] < 1 || kernelSize.[2] < 1 then failwithf "Expecting all kernelSizes (%A) >= 1" kernelSize
        if padding.[0] < 0 || padding.[1] < 0 || padding.[2] < 0 then failwithf "Expecting all paddings (%A) >= 0" padding
        if padding.[0] > kernelSize.[0]/2 || padding.[1] > kernelSize.[1]/2 || padding.[2] > kernelSize.[2]/2 then failwithf "Expecting all paddings (%A) < kernelSizes (%A) / 2" padding kernelSize
        if stride.[0] < 1 || stride.[1] < 1 || stride.[2] < 1 then failwithf "Expecting all strides (%A) >= 1" stride
        let batchSize = shape.[0]
        let channels = shape.[1]
        let inputDepth = shape.[2]
        let inputHeight = shape.[3]
        let inputWidth = shape.[4]
        let kernelDepth = kernelSize.[0]
        let kernelHeight = kernelSize.[1]
        let kernelWidth = kernelSize.[2]
        let inputDepthAfterPadding = inputDepth + 2*padding.[0]
        let inputHeightAfterPadding = inputHeight + 2*padding.[1]
        let inputWidthAfterPadding = inputWidth + 2*padding.[2]
        if kernelSize.[0] > inputDepthAfterPadding then failwithf "Expecting kernelSize.[0] (%A) <= inputDepthAfterPadding (%A)" kernelSize.[0] inputDepthAfterPadding
        if kernelSize.[1] > inputHeightAfterPadding then failwithf "Expecting kernelSize.[1] (%A) <= inputHeightAfterPadding (%A)" kernelSize.[1] inputHeightAfterPadding
        if kernelSize.[2] > inputWidthAfterPadding then failwithf "Expecting kernelSize.[1] (%A) <= inputWidthAfterPadding (%A)" kernelSize.[1] inputWidthAfterPadding
        let outputDepth = int (floor (float (inputDepth + 2*padding.[0] - kernelDepth)/(float stride.[0]))) + 1
        let outputHeight = int (floor (float (inputHeight + 2*padding.[1] - kernelHeight)/(float stride.[1]))) + 1
        let outputWidth = int (floor (float (inputWidth + 2*padding.[2] - kernelWidth)/(float stride.[2]))) + 1
        let outputShape = [|batchSize; channels; outputDepth; outputHeight; outputWidth|]
        (batchSize, channels, (inputDepth, inputHeight, inputWidth), (kernelDepth, kernelHeight, kernelWidth), (outputDepth, outputHeight, outputWidth), outputShape)

    /// Checks if the given shapes are appropriate for a maxunpool operation and returns information related to the resulting shape.
    let checkCanMaxunpool1d (dtype: Dtype) (shape: Shape) (indicesDtype: Dtype) (indicesShape: Shape) (outputSize: int[]) =
        match dtype with 
        | Dtype.Bool | Dtype.Integral -> opNotSupported "maxunpool2d" dtype
        | _ ->
        if indicesDtype <> Dtype.Int32 then failwithf "Expecting indices to have type %A" Dtype.Int32
        if outputSize.Length <> 3 then failwithf "Expecting outputSize (%A) to be 3-dimensional" outputSize
        let batchSize = shape.[0]
        let channels = shape.[1]
        let inputSize = shape.[2]
        if outputSize.[0] <> indicesShape.[0] || outputSize.[1] <> indicesShape.[1] then failwithf "Expecting the first two elements of outputSize (%A) and indicesShape (%A) to be the same" outputSize indicesShape
        let outputShape = [|batchSize; channels; outputSize.[2]|]
        batchSize, channels, inputSize, outputShape

    /// Checks if the given shapes are appropriate for a maxunpool operation and returns information related to the resulting shape.
    let checkCanMaxunpool2d (dtype: Dtype) (shape: Shape) (indicesDtype: Dtype) (indicesShape: Shape) (outputSize: int[]) =
        match dtype with 
        | Dtype.Bool | Dtype.Integral -> opNotSupported "maxunpool2d" dtype
        | _ ->
        if indicesDtype <> Dtype.Int32 then failwithf "Expecting indices to have type %A" Dtype.Int32
        if outputSize.Length <> 4 then failwithf "Expecting outputSize (%A) to be 4-dimensional" outputSize
        let batchSize = shape.[0]
        let channels = shape.[1]
        let inputHeight = shape.[2]
        let inputWidth = shape.[3]
        if outputSize.[0] <> indicesShape.[0] || outputSize.[1] <> indicesShape.[1] then failwithf "Expecting the first two elements of outputSize (%A) and indicesShape (%A) to be the same" outputSize indicesShape
        let outputShape = [|batchSize; channels; outputSize.[2]; outputSize.[3]|]
        batchSize, channels, (inputHeight, inputWidth), outputShape

    /// Checks if the given shapes are appropriate for a maxunpool operation and returns information related to the resulting shape.
    let checkCanMaxunpool3d (dtype: Dtype) (shape: Shape) (indicesDtype: Dtype) (indicesShape: Shape) (outputSize: int[]) =
        match dtype with 
        | Dtype.Bool | Dtype.Integral -> opNotSupported "maxunpool2d" dtype
        | _ ->
        if indicesDtype <> Dtype.Int32 then failwithf "Expecting indices to have type %A" Dtype.Int32
        if outputSize.Length <> 5 then failwithf "Expecting outputSize (%A) to be 5-dimensional" outputSize
        let batchSize = shape.[0]
        let channels = shape.[1]
        let inputDepth = shape.[2]
        let inputHeight = shape.[3]
        let inputWidth = shape.[4]
        if outputSize.[0] <> indicesShape.[0] || outputSize.[1] <> indicesShape.[1] then failwithf "Expecting the first two elements of outputSize (%A) and indicesShape (%A) to be the same" outputSize indicesShape
        let outputShape = [|batchSize; channels; outputSize.[2]; outputSize.[3]; outputSize.[4]|]
        batchSize, channels, (inputDepth, inputHeight, inputWidth), outputShape

    /// Indicates if one shape can expand into another through the addition of broadcast dimensions.
    let canExpand (oldShape: Shape) (newShape: Shape) =
        newShape.Length >= oldShape.Length &&
        let trim = newShape.Length - oldShape.Length
        (oldShape,newShape.[trim..]) ||> Array.forall2 (fun n m -> n = 1 || n = m)

    /// Checks if one shape can expand into another through the addition of broadcast dimensions.
    let checkCanExpand (oldShape: Shape) (newShape: Shape) =
        let isOK = canExpand oldShape newShape
        if not isOK then failwithf "can't expand from shape %A to %A - each dimension must either be equal or expand from 1" oldShape newShape

    /// Checks if the given shape is appropriate for a transpose operation and returns information related to the resulting shape.
    let checkCanTranspose (shape: Shape) (dim0: int) (dim1: int) =
        if dim0 < 0 || dim0 >= shape.Length then failwithf "Expecting 0 <= dim0 (%A) < shape.Length (%A)" dim0 shape.Length
        if dim1 < 0 || dim1 >= shape.Length then failwithf "Expecting 0 <= dim1 (%A) < shape.Length (%A)" dim1 shape.Length

    /// Checks if the given shape is appropriate for a transpose operation.
    let checkCanTranspose2d (dim: int) =
        if dim <> 2 then failwith "Expecting dim=2 when no specific dimensions are given to transpose. Consider using general transpose(dim0, dim1)."

    /// Checks if the given shape is appropriate for a flip operation.
    let checkCanFlip (dim: int) (dims: int[]) =
        if dims.Length > dim then failwithf "Expecting dims (list of dimension indices to flip) of length less than Tensor's dimensions, received %A, %A" dims.Length dim
        if Seq.hasDuplicates dims then failwithf "Expecting dims (list of dimension indices to flip) without repetition, received %A" dims
        if (Array.max dims) >= dim then failwithf "Expecting dims (list of dimension indices to flip) where all indices are less than the tensor dimension, received %A, %A" dims dim

    /// Checks if the given shape is appropriate for a repeat operation.
    let checkCanRepeat (shape: Shape) (dim: int) =
        if shape.[dim] <> 1 then failwithf "Expecting Tensor's shape (%A) at dim (%A) to be 1" shape dim

    /// Checks if the given shape is appropriate for a dilate operation.
    let checkCanDilate (dim: int) (dilations: int[]) =
        if dilations.Length <> dim then failwithf "Expecting dilations (dilation to use in each dimension) of same length with Tensor's dimensions, received %A, %A" dilations.Length dim
        if (Array.min dilations) < 1 then failwithf "Expecting dilations (dilation to use in each dimension) >= 1 where 1 represents no dilation, received %A" dilations

    /// Checks if the given shape is appropriate for a gather operation.
    let checkCanGather (shape: Shape) (dim: int) (indicesShape: Shape) (indicesDtype:Dtype) =
        if shape.Length <> indicesShape.Length then failwithf "Expecting tensorShape (%A) and indicesShape (%A) to have the same number of dimensions" shape indicesShape
        if dim < 0 || dim > shape.Length-1 then failwithf "Expecting 0<= dim (%A) < tensorShape.Length (%A)" dim shape.Length
        if indicesShape.[dim] < 1 then failwithf "Expecting indicesShape.[dim] (%A) >= 1" indicesShape.[dim]
        if indicesDtype <> Dtype.Int32 then failwithf "Expecting indices to have type %A" Dtype.Int32

    /// Checks if the given shape is appropriate for a view operation.
    let checkCanView (shape1: Shape) (shape2: Shape) =
        if length shape1 <> length shape2 then failwithf "Cannot view Tensor of shape %A as shape %A" shape1 shape2

    /// Checks if the given shape is appropriate for a flatten operation.
    let checkCanFlatten (shape: Shape) (startDim: int) (endDim: int) =
        if startDim < 0 || startDim >= shape.Length then failwithf "Expecting 0 <= startDim (%A) < %A" startDim shape.Length
        if endDim < 0 || endDim >= shape.Length then failwithf "Expecting 0 <= endDim (%A) < %A" endDim shape.Length
        if endDim <= startDim then failwithf "Expecting startDim (%A) < endDim (%A)" startDim endDim

    /// Checks if the given shape is appropriate for an addSlice operation.
    let checkCanAddSlice (shape1: Shape) (location: int[]) (shape2: Shape) =
        if not (contains shape1 shape2) then failwithf "Expecting shape1 to contain shape2, received %A, %A" shape1 shape2
        if location.Length <> shape1.Length then failwithf "Expecting location of the same length as shape1, received %A, %A" (location.Length) shape1

<<<<<<< HEAD
    /// Check if the given shape is appropriate for a matmul operation.
    let checkCanMatmul (shape1:int[]) (shape2:int[]) =
        if shape1.Length < 2 || shape2.Length < 2 then failwithf "Expecting two 2d Tensors, received Tensors with shapes %A, %A" shape1 shape2
        let aBatchPart, aMatrixPart = Array.splitAt (shape1.Length-2) shape1
        let bBatchPart, bMatrixPart = Array.splitAt (shape2.Length-2) shape2
        if aMatrixPart.[1] <> bMatrixPart.[0] then failwithf "Cannot matrix multiply tensors with shapes %A, %A - mismatch in matrix dimension" shape1 shape2
        (aBatchPart, aMatrixPart), (bBatchPart, bMatrixPart)
=======
    /// Checks if the given shape is appropriate for a matmul operation.
    let checkCanMatmul (shape1: Shape) (shape2: Shape) =
        if shape1.Length <> 2 || shape2.Length <> 2 then failwithf "Expecting two 2d Tensors, received Tensors with shapes %A, %A" shape1 shape2
        if shape1.[1] <> shape2.[0] then failwithf "Cannot multiply Tensors with shapes %A, %A" shape1 shape2
>>>>>>> 36f56d57

    /// Checks if the given shape is appropriate for a dot product operation.
    let checkCanDot (shape1: Shape) (shape2: Shape) =
        if shape1.Length <> 1 || shape2.Length <> 1 then failwithf "Expecting two vectors (1d Tensors), received Tensors with shapes %A, %A" shape1 shape2
        if shape1.[0] <> shape2.[0] then failwithf "Cannot multiply vectors with different lengths %A, %A" shape1.[0] shape2.[0]

    /// Checks if the given shape is appropriate for a pad operation.
    let checkCanPad (shape: Shape) (paddings: int[]) =
        if shape.Length <> paddings.Length then failwithf "Expecting shape (%A) and paddings (%A) to have the same length" shape paddings
        if not (paddings |> Array.forall (fun p -> p >= 0)) then failwithf "Expecting all paddings (%A) >= 0" paddings

    /// Checks if the given shape is appropriate for a dropout operation.
    let checkCanDropout (p:double) =
        if p < 0. || p > 1. then failwithf "Expecting 0 <= p <= 1, but received %A" p

    /// Checks if the given shape is appropriate for a dropout2d operation.
    let checkCanDropout2d (shape: Shape) (p:double) =
        checkCanDropout p
        if shape.Length <> 4 then failwithf "Expecting shape (%A) to be 4-dimensional (NxCxHxW: batchSize, inputChannels, inputHeight, inputWidth)" shape

    /// Checks if the given shape is appropriate for a dropout3d operation.
    let checkCanDropout3d (shape: Shape) (p:double) =
        checkCanDropout p
        if shape.Length <> 5 then failwithf "Expecting shape (%A) to be 5-dimensional (NxCxDxHxW: batchSize, inputChannels, inputDepth, inputHeight, inputWidth)" shape

    /// Computes the shape that results from a squeeze operation.
    let squeeze (dim: int) (shape: Shape) =
        if dim = -1 then
            [|for s in shape do if s <> 1 then yield s|]
        elif shape.[dim] = 1 then
            [|for i=0 to shape.Length - 1 do 
                if i < dim then yield shape.[i]
                elif i > dim then yield shape.[i]|]
        else
            shape

    /// Checks if the given shape is appropriate for an unsqueeze operation and returns the resulting shape.
    let checkCanUnsqueeze (dim: int) (shape: Shape) =
        if dim < 0 || dim > shape.Length then failwithf "Expecting dim in range [0, %A] but received %A" shape.Length dim
        [|for i=0 to shape.Length - 1 + 1 do 
            if i < dim then yield shape.[i]
            elif i = dim then yield 1
            else yield shape.[i-1]|]

    /// Computes the shape that results from an unsqueezeAs operation.
    let unsqueezeAs (shape1: Shape) (shape2: Shape) =
        if shape1.Length > shape2.Length then failwithf "Expecting shape1.Length (%A) <= shape2.Length (%A)" shape1.Length shape2.Length
        let ones = Array.create (shape2.Length - shape1.Length) 1
        Array.append ones shape1

    /// Converts the given location to a three-element bounds array in the context of the given shape.
    let locationToBounds (shape: Shape) (location: int[]) =
        Array2D.init location.Length 3 (fun i j -> if j=0 then location.[i] elif j=1 then location.[i] + shape.[i] - 1 else 1)

    /// Computes the shape that results from a flatten operation.
    let flatten (startDim: int) (endDim: int) (shape: Shape) =
        let shape = [|for i in 0..shape.Length-1 do if (i < startDim) || (i > endDim) then shape.[i] else -1|]
        let mutable emitted = false
        [|for s in shape do if s <> -1 then s elif not emitted then emitted <- true; -1|]

    /// Finds the shape into which `shape1` and `shape2` can be expanded.
    let broadcast2 (shape1: Shape) (shape2: Shape) =
        if canExpand shape1 shape2 || canExpand shape2 shape1 then 
            let n1 = shape1.Length
            let n2 = shape2.Length
            let mx = max n1 n2
            let mn = mx - min n1 n2
            Array.init mx (fun i -> 
                if i < mn then (if n1 > n2 then shape1.[i] else shape2.[i])
                elif n1 > n2 then max shape1.[i] shape2.[i-mn]
                else max shape1.[i-mn] shape2.[i])
        else failwithf "shapes %A and %A are not related by broadcasting - each dimension must either be extra, equal, expand from 1" shape1 shape2

    /// Finds the shape into which all the shapes can be expanded.
    let broadcastShapes (shapes: Shape[]) = Array.reduce broadcast2 shapes

    /// Computes the shape that results from a dilation operation.
    let dilated (shape: Shape) (dilations: int[]) =
        Array.map2 (fun n d -> n + (n - 1) * (d - 1)) shape dilations

    /// Computes the shape that results from a pairwise dilation operation.
    let dilated2 (shape: Shape) (dilations: int[]) =
        Array.map2 (*) shape dilations

    /// Computes the shape that results from an undilation operation.
    let undilatedShape (shape: Shape) (dilations: int[]) =
        Array.map2 (fun n d -> (n + d - 1) / d) shape dilations

    /// Completes the given shape with respect to a tensor with the given number of elements.
    let complete (nelement: int) (shape: Shape) =
        if (shape |> Array.filter (fun x -> x < -1) |> Array.length) > 0 then failwithf "Invalid shape %A" shape
        let numUnspecified = shape |> Array.filter ((=) -1) |> Array.length
        if numUnspecified > 1 then
            failwithf "Cannot complete shape %A, expecting at most one unspecified dimension (-1)" shape
        elif numUnspecified = 0 then 
            shape
        else
            let divisor = shape |> Array.filter ((<>) -1) |> length
            if nelement % divisor <> 0 then failwithf "Cannot complete shape %A to have %A elements" shape nelement
            let missing = nelement / divisor
            [|for d in shape do if d = -1 then yield missing else yield d|]

    /// Completes the given shape dimension with respect to a concrete dimension.
    let completeDim (dims:int) (dim:int) =
      if dim < -dims || dim >= dims then failwithf "Invalid choice (%A) for dim (%A)" dim dims
      if dim < 0 then dims+dim
      else dim    


[<AutoOpen>]
module ShapeAutoOpens =

    /// Gets the total number of elements in a shape.
    let shapeLength (shape: Shape) = Shape.length shape

    /// Converts the array of three-position bounds specifications to a location.
    let boundsToLocation (bounds: int[,]) =
        [|for i=0 to bounds.GetLength(0) - 1 do yield bounds.[i, 0]|]

    /// Converts the array of three-position bounds specifications to a shape.
    let boundsToShape (bounds: int[,]) =
        [|for i=0 to bounds.GetLength(0) - 1 do yield bounds.[i, 1] - bounds.[i, 0] + 1|] 

    /// Mirrors the coordinates in the given dimensions in the context of the given shape.
    let mirrorCoordinates (coordinates: int[]) (shape: Shape) (mirrorDims: int[]) =
        if coordinates.Length <> shape.Length then failwithf "Expecting coordinates and shape of the same dimension, received %A, %A" coordinates.Length shape.Length
        let result = Array.copy coordinates
        for d=0 to coordinates.Length-1 do
            if mirrorDims |> Array.contains d then
                result.[d] <- abs (coordinates.[d] - shape.[d] + 1)
        result

    /// Dilates the given coordinates.
    let dilatedCoordinates (coordinates: int[]) (dilations: int[]) =
        Array.map2 (*) coordinates dilations

    /// Checks if the given index is valid in the context of the given shape.
    let checkValidIndex (shape: Shape) (index: int[]) =
        if shape.Length <> index.Length then failwithf "Expecting shape (%A) and index (%A) to have the same length" shape index
        let valid = Array.forall2 (fun s i -> i < s) shape index
        if not valid then failwithf "index (%A) is not valid for shape (%A)" index shape

    /// Converts the given index to a flat index in the context of the given shape.
    let indexToFlatIndex (shape: Shape) (index: int[]) =
        checkValidIndex shape index
        let mutable flatIndex = 0
        for i=0 to index.Length - 1 do
            let v = if i = index.Length - 1 then 1 else (Array.reduce (*) shape.[i+1..])
            flatIndex <- flatIndex + index.[i] * v
        flatIndex

    /// Converts the given flat index to an index in the context of the given shape.
    let flatIndexToIndex (shape: Shape) (flatIndex: int) =
        let dim = shape.Length
        let nelement = shapeLength shape
        let index = Array.create dim 0
        let mutable mul = nelement
        let mutable fi = flatIndex
        for i=dim downto 1 do
            mul <- mul / shape.[dim-i]
            index.[i-1] <- fi / mul
            fi <- fi - index.[i-1] * mul
        index |> Array.rev
    <|MERGE_RESOLUTION|>--- conflicted
+++ resolved
@@ -362,7 +362,6 @@
         if not (contains shape1 shape2) then failwithf "Expecting shape1 to contain shape2, received %A, %A" shape1 shape2
         if location.Length <> shape1.Length then failwithf "Expecting location of the same length as shape1, received %A, %A" (location.Length) shape1
 
-<<<<<<< HEAD
     /// Check if the given shape is appropriate for a matmul operation.
     let checkCanMatmul (shape1:int[]) (shape2:int[]) =
         if shape1.Length < 2 || shape2.Length < 2 then failwithf "Expecting two 2d Tensors, received Tensors with shapes %A, %A" shape1 shape2
@@ -370,12 +369,6 @@
         let bBatchPart, bMatrixPart = Array.splitAt (shape2.Length-2) shape2
         if aMatrixPart.[1] <> bMatrixPart.[0] then failwithf "Cannot matrix multiply tensors with shapes %A, %A - mismatch in matrix dimension" shape1 shape2
         (aBatchPart, aMatrixPart), (bBatchPart, bMatrixPart)
-=======
-    /// Checks if the given shape is appropriate for a matmul operation.
-    let checkCanMatmul (shape1: Shape) (shape2: Shape) =
-        if shape1.Length <> 2 || shape2.Length <> 2 then failwithf "Expecting two 2d Tensors, received Tensors with shapes %A, %A" shape1 shape2
-        if shape1.[1] <> shape2.[0] then failwithf "Cannot multiply Tensors with shapes %A, %A" shape1 shape2
->>>>>>> 36f56d57
 
     /// Checks if the given shape is appropriate for a dot product operation.
     let checkCanDot (shape1: Shape) (shape2: Shape) =
