--- conflicted
+++ resolved
@@ -17,12 +17,7 @@
 ///
 /// <summary>Represents an optimizer.</summary>
 [<AbstractClass>]
-<<<<<<< HEAD
 type Optimizer() =
-
-=======
-type Optimizer(model:Model) =
->>>>>>> a9f91820
     /// <summary>TBD</summary>
     abstract member updateRule: string -> Tensor -> Tensor
 
