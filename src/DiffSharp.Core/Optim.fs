--- conflicted
+++ resolved
@@ -23,11 +23,7 @@
     member val model = model
 
     /// <summary>TBD</summary>
-<<<<<<< HEAD
-    member o.step() = model.parametersDict.iter(fun (n, p) -> o.updateRule n (p.getTensorRegister()))
-=======
-    member o.step() = model.parameters.iter(fun (n, p) -> let t = o.updateRule n p.value in p.value <- t)
->>>>>>> 2dc6495d
+    member o.step() = model.parameters.iter(fun (n, p) -> o.updateRule n (p.getTensorRegister()))
 
     /// <summary>TBD</summary>
     abstract member updateRule: string -> TensorRegister -> unit
@@ -54,11 +50,7 @@
         match momentum with
         | Some mom ->
             if not momInit then 
-<<<<<<< HEAD
-                momBuffer <- model.parametersDict.map(fun (p:Parameter) -> p.borrow().derivative)
-=======
-                momBuffer <- model.parameters.map(fun (t:Tensor) -> t.derivative)
->>>>>>> 2dc6495d
+                momBuffer <- model.parameters.map(fun (p:Parameter) -> p.borrow().derivative)
                 momInit <- true
             let mb = momBuffer.borrow(name)
             let mb = mb.mul(mom).add(d)
@@ -91,13 +83,8 @@
         | Some wd -> d <- d.add(t.primal * wd)
         | None -> ()
         if stateStep = 0 then
-<<<<<<< HEAD
-            stateExpAvg <- model.parametersDict.map(fun (p:Parameter) -> p.borrow().zerosLike())
-            stateExpAvgSq <- model.parametersDict.map(fun (p:Parameter) -> p.borrow().zerosLike())
-=======
-            stateExpAvg <- model.parameters.map(fun (t:Tensor) -> t.zerosLike())
-            stateExpAvgSq <- model.parameters.map(fun (t:Tensor) -> t.zerosLike())
->>>>>>> 2dc6495d
+            stateExpAvg <- model.parameters.map(fun (p:Parameter) -> p.borrow().zerosLike())
+            stateExpAvgSq <- model.parameters.map(fun (p:Parameter) -> p.borrow().zerosLike())
         stateStep <- stateStep + 1
         let expAvg = stateExpAvg.borrow(name).mul(beta1).add(d*(1.-beta1))
         let expAvgSq = stateExpAvgSq.borrow(name).mul(beta2).add(d*d*(1.-beta2))
