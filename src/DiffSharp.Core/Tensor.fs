--- conflicted
+++ resolved
@@ -1,3080 +1,3070 @@
-﻿// Copyright (c) 2016-     University of Oxford (Atilim Gunes Baydin <gunes@robots.ox.ac.uk>)
-// and other contributors, see LICENSE in root of repository.
-//
-// BSD 2-Clause License. See LICENSE in root of repository.
-
-namespace DiffSharp
-
-open DiffSharp.Backends
-open DiffSharp.Util
-open System
-
-#nowarn "1182" // turn off compiler-generated unused variable warnings in this file only
-
-/// <summary>
-///   Represents a multi-dimensional data type containing elements of a single data type.
-/// </summary>
-///
-/// <example>
-///   A tensor can be constructed from a list or sequence using <see cref="M:DiffSharp.dsharp.tensor(System.Object)" />
-///
-///  <code>
-///    let t = dsharp.tensor([[1.; -1.]; [1.; -1.]])
-///  </code>
-/// </example>
-[<CustomEquality; CustomComparison>]
-type Tensor = 
-    internal 
-    | TensorC of primalRaw:RawTensor
-    | TensorF of primal:Tensor * derivative:Tensor * nestingTag:uint32
-    | TensorR of primal:Tensor * derivative:(Tensor ref) * parentOp:TensorOp * fanout:(uint32 ref) * nestingTag:uint32
-
-    /// Gets the value of the tensor ignoring its first derivative
-    member t.primal =
-        match t with
-        | TensorC(_) -> t
-        | TensorF(tp,_,_) -> tp
-        | TensorR(tp,_,_,_,_) -> tp
-
-    /// Gets the value of the tensor ignoring all its derivatives
-    member t.primalDeep =
-        match t with
-        | TensorC(_) -> t
-        | TensorF(tp,_,_) -> tp.primalDeep
-        | TensorR(tp,_,_,_,_) -> tp.primalDeep
-
-    /// Gets the raw value of the tensor ignoring all its derivatives
-    member t.primalRaw =
-        match t with
-        | TensorC(tp) -> tp
-        | TensorF(tp,_,_) -> tp.primalRaw
-        | TensorR(tp,_,_,_,_) -> tp.primalRaw
-
-    /// Converts the tensor to a new tensor with the given element type
-    member t.cast(dtype) =
-        if t.dtype = dtype then t else
-        match t with
-        | TensorC(tp) -> TensorC(tp.Cast(dtype))
-        | TensorF(_) -> failwith "Cannot cast TensorF - do not cast during differentiation"
-        | TensorR(_) -> failwith "Cannot cast TensorR - do not cast during differentiation"
-
-    /// Returns a new tensor with the same contents moved to the given backend
-    member t.move(backend: Backend) =
-        // If a backend move is needed then first move to the CPU
-        let t = 
-            if t.backend = backend then t
-            elif t.device = Device.CPU then t
-            else t.move(Device.CPU)
-
-        if t.backend = backend then t else
-        match t with
-        | TensorC(tp) -> 
-            let tpflat = tp.ViewT(tp.Shape.flatten())
-            let tpflatValues = tpflat.ToValues()
-            TensorC(tp.CreateLike(tpflatValues, backend=backend).ViewT(tp.Shape))
-        | TensorF(_) -> failwith "Cannot move TensorF - do not move during differentiation"
-        | TensorR(_) -> failwith "Cannot move TensorR - do not move during differentiation"
-
-    /// Returns a new tensor with the same contents moved to the given device
-    member t.move(device: Device) =
-        if t.device = device then t else
-        match t with
-        | TensorC(tp) -> TensorC(tp.MoveTo(device))
-        | TensorF(_) -> failwith "Cannot move TensorF - do not move during differentiation"
-        | TensorR(_) -> failwith "Cannot move TensorR - do not move during differentiation"
-
-    /// Returns a new tensor with the same contents moved to the given configuration
-    member t.move(?dtype:Dtype, ?device:Device, ?backend:Backend) =
-        let t = match backend with None -> t | Some backend -> t.move(backend)
-        let t = match dtype with None -> t | Some dtype -> t.cast(dtype)
-        let t = match device with None -> t | Some device -> t.move(device)
-        t
-
-    member internal t.castAfterSummation(?dtype:Dtype) =
-        match dtype with
-        | None -> t
-        | Some dt -> t.cast(dt)
-
-    /// Returns a new tensor with the same contents moved to the CPU
-    member t.cpu() = t.move(Device.CPU)
-
-    /// Returns a new tensor with the same contents moved to the primary GPU device
-    member t.gpu() = t.move(Device.GPU)
-
-    /// Returns a new tensor with each element converted to type bool
-    member t.bool() = t.cast(Dtype.Bool)
-
-    /// Returns a new tensor with each element converted to type int8
-    member t.int8() = t.cast(Dtype.Int8)
-
-    /// Returns a new tensor with each element converted to type int16
-    member t.int16() = t.cast(Dtype.Int16)
-
-    /// Returns a new tensor with each element converted to type int32
-    member t.int32() = t.cast(Dtype.Int32)
-
-    /// Returns a new tensor with each element converted to type int32
-    member t.int() = t.cast(Dtype.Int32)
-
-    /// Returns a new tensor with each element converted to type int64
-    member t.int64() = t.cast(Dtype.Int64)
-
-    /// Returns a new tensor with each element converted to type float16
-    member t.float16() = t.cast(Dtype.Float16)
-
-    /// Returns a new tensor with each element converted to type bfloat16
-    member t.bfloat16() = t.cast(Dtype.BFloat16)
-
-    /// Returns a new tensor with each element converted to type float32
-    member t.float32() = t.cast(Dtype.Float32)
-
-    /// Returns a new tensor with each element converted to type float64
-    member t.float64() = t.cast(Dtype.Float64)
-
-    /// Returns a new tensor with each element converted to type float64
-    member t.float() = t.cast(Dtype.Float64)
-
-    /// Returns a new tensor with each element converted to type float64
-    member t.double() = t.cast(Dtype.Float64)
-
-    /// Gets the element type of the tensor
-    member t.dtype = t.primalRaw.Dtype
-
-    /// Gets the device of the tensor
-    member t.device = t.primalRaw.Device
-
-    /// Gets the device type of the tensor
-    member t.deviceType = t.primalRaw.Device.DeviceType
-
-    /// Gets the backend of the tensor
-    member t.backend = t.primalRaw.Backend
-
-    /// Determine if the tensor might have symbolic shape
-    member t.symbolic = (t.backend = Backend.ShapeChecking)
-
-    /// Gets the differentiation depth of the tensor
-    member t.depth =
-        let rec depth x d =
-            match x with
-            | TensorC(_) -> d
-            | TensorF(tp,_,_) -> depth tp (d + 1)
-            | TensorR(tp,_,_,_,_) -> depth tp (d + 1)
-        depth t 0
-
-    /// Gets the parent operation of a tensor used in reverse-mode differentiation
-    member t.parentOp =
-        match t with
-        | TensorC(_) -> failwith "Cannot get parent operation of constant Tensor"
-        | TensorF(_)-> failwith "Cannot get parent operation of TensorF"
-        | TensorR(_,_,o,_,_) -> o
-
-    /// Gets or sets the derivative of a tensor used in differentiation
-    member t.derivative
-        with get() =
-            match t with
-            | TensorC(_) -> failwith "Cannot get derivative of constant Tensor"
-            | TensorF(_,td,_) -> td
-            | TensorR(_,td,_,_,_) -> !td
-        and set(value) =
-            match t with
-            | TensorC(_) -> failwith "Cannot set derivative of constant Tensor"
-            | TensorF(_) -> failwith "Cannot set derivative of TensorF"
-            | TensorR(_,td,_,_,_) -> td := value
-
-    member t.derivativeDeep =
-        match t with
-        | TensorC(_) -> failwith "Cannot get derivative of constant Tensor"
-        | TensorF(_,td,_) -> 
-            match td with
-            | TensorC(_) -> td
-            | _ -> td.derivativeDeep
-        | TensorR(_,td,_,_,_) -> 
-            match !td with
-            | TensorC(_) -> !td
-            | _ -> (!td).derivativeDeep
-
-    /// Gets the fanout of a tensor used in reverse-mode differentiation
-    member t.fanout
-        with get() =
-            match t with
-            | TensorC(_) -> failwith "Cannot get fanout of constant Tensor"
-            | TensorF(_) -> failwith "Cannot get fanout of TensorF"
-            | TensorR(_,_,_,f,_) -> !f
-        and set(value) =
-            match t with
-            | TensorC(_) -> failwith "Cannot set fanout of constant Tensor"
-            | TensorF(_) -> failwith "Cannot set fanout of TensorF"
-            | TensorR(_,_,_,f,_) -> f := value
-
-    /// <summary>
-    ///  Returns the input tensor with added support for forward-mode automatic differentiation.
-    /// </summary>
-    /// <remarks>
-    ///  Any tensors produced using this tensor will also have derivatives computed using forward propagation.
-    ///  The current global nesting level is used for nested differentiation.
-    /// </remarks>
-    member t.forwardDiff(derivative:Tensor, ?tag:uint32) = 
-        let tag = defaultArg tag GlobalNestingLevel.Current
-        if not (t.shapex =~= derivative.shapex) then
-            failwithf "Expecting derivative of same shape with primal. primal: %A, derivative: %A" t derivative
-        TensorF(t, derivative, tag)
-
-    /// <summary>
-    ///  Returns the input tensor with added support for reverse-mode automatic differentiation.
-    /// </summary>
-    /// <remarks>
-    ///  Any tensors produced using this tensor will also support reverse-mode propagation. After the completion
-    ///  of the corresponding <c>reverse</c> operation on the overall result tensor, the computed derivative
-    ///  will be available. The current global nesting level is used for nested differentiation.
-    /// </remarks>
-    member t.reverseDiff(?tag:uint32) = 
-        let tag = defaultArg tag GlobalNestingLevel.Current
-        TensorR(t, ref (t.zeroLike()), NewT, ref 0u, tag)
-
-    ///  Returns the input tensor but with any support for automatic differentiation removed.
-    member t.noDiff() = t.primalDeep
-
-    /// Indicates if a tensor includes support for forward-mode differentiation
-    member t.isForwardDiff() =
-        match t with
-        | TensorF(_) -> true
-        | _ -> false
-
-    /// Indicates if a tensor includes support for reverse-mode differentiation
-    member t.isReverseDiff() =
-        match t with
-        | TensorR(_) -> true
-        | _ -> false
-
-    /// Indicates if a tensor includes support for forward or reverse-mode differentiation
-    member t.isNoDiff() =
-        match t with
-        | TensorC(_) -> true
-        | _ -> false
-
-    /// Gets the shape of the tensor, including any possible symbolic shape information
-    member t.shapex = t.primalRaw.Shape
-
-    /// Gets the shape of the tensor
-    member t.shape = t.shapex.Values
-
-    member internal t.shapeFullBounds = shapeToFullBounds(t.shapex)
-
-    /// Gets the number of dimensions of the tensor
-    member t.dim = t.primalRaw.Dim
-
-    /// Gets the number of elements in the tensor
-    member t.nelement = t.primalRaw.Nelement
-
-    /// Gets the number of elements in the tensor as an Int
-    member t.nelementx = Shape.nelementx t.primalRaw.Shape
-
-    /// Returns the value of a (non-scalar) tensor as an array
-    member t.toArray() = t.primalRaw.ToArray()
-
-    /// Returns the value of a scalar tensor as an object
-    member t.toScalar() = t.primalRaw.ToScalar()
-
-    /// Indicates if two tensors have the same differentiation type
-    member t1.isSameDiffType(t2:Tensor) =
-        match t1, t2 with
-        | TensorC(_), TensorC(_) -> true
-        | TensorC(_), TensorF(_) -> false
-        | TensorC(_), TensorR(_) -> false
-        | TensorF(_), TensorC(_) -> false
-        | TensorF(_), TensorF(_) -> true
-        | TensorF(_), TensorR(_) -> false
-        | TensorR(_), TensorC(_) -> false
-        | TensorR(_), TensorF(_) -> false
-        | TensorR(_), TensorR(_) -> true
-
-    /// <summary>Saves the tensor to the given file using a bespoke binary format.</summary>
-    /// <remarks>
-    ///   The binary format records the elements, backend, element type and shape. It does not record the device.
-    ///   The format used may change from version to version of DiffSharp.
-    /// </remarks>
-    member t.save(fileName:string) = saveBinary t fileName
-
-    /// <summary>Loads the tensor from the given file using the given element type and configuration.</summary>
-    ///
-    /// <param name="fileName">The file from which to load the tensor.</param>
-    /// <param name="dtype">The element type of the resulting tensor. Defaults to the element type of the saved tensor.</param>
-    /// <param name="device">The device of the resulting tensor. Defaults to the current default device.</param>
-    /// <param name="backend">The device of the resulting tensor. Defaults to the current default backend.</param>
-    ///
-    /// <remarks>
-    ///    The backend at the time of saving the tensor must be available when the tensor is reloaded.
-    ///    The tensor is first loaded into that backend and then moved. As a result, intermediate tensors may be created
-    ///    in the process of reloading.
-    /// </remarks>
-    static member load(fileName:string, ?dtype: Dtype, ?device: Device, ?backend: Backend):Tensor =
-        let t : Tensor = loadBinary fileName
-        let dtype = defaultArg dtype t.dtype
-        let device = defaultArg device Device.Default
-        let backend = defaultArg backend Backend.Default
-        t.move(dtype=dtype, device=device, backend=backend)
-
-    /// Returns the tensor after min-max scaling
-    member t.normalize() =
-        let min = t.min()
-        let range = t.max() - min
-        if range = t.zeroLike() then
-            t.zerosLike()
-        else
-            (t - min) / range
-
-    /// Returns the tensor after standardization (z-score normalization)
-    member t.standardize() =
-        let stddev = t.stddev()
-        if stddev = t.zeroLike() || stddev.hasnan() then
-            t.zerosLike()
-        else
-            (t - t.mean()) / stddev
-
-    /// Returns a string summarising the tensor
-    member t.summary() =
-        match t with
-        | TensorC(_) -> sprintf "Tensor %A" t.shape
-        | TensorF(_) -> sprintf "TensorF %A" t.shape
-        | TensorR(_,_,o,_,_) -> 
-            let c, _ = Reflection.FSharpValue.GetUnionFields(o, typeof<TensorOp>)
-            let fields = c.GetFields()
-            sprintf "TensorR %A %s" t.shape c.Name
-
-    /// A debugging routine to compute the parents of a tensor involved in reverse-mode automatic differentiation
-
-    member t.parents() =
-        let mutable p = []
-        let rec parents (t:obj) d =
-            match t with
-            | :? Tensor as t ->
-                p <- p |> List.append [t]
-                match t with
-                | TensorC(_) -> sprintf "Tensor %A" t.shape
-                | TensorF(_) -> sprintf "TensorF %A" t.shape
-                | TensorR(_,_,o,_,_) -> 
-                    let c, _ = Reflection.FSharpValue.GetUnionFields(o, typeof<TensorOp>)
-                    let fields = c.GetFields()
-                    let mutable ret = sprintf "TensorR %A %s" t.shape c.Name
-                    for field in fields do
-                        let fv = field.GetValue(o)
-                        ret <- ret + sprintf "\n%s%s" (String.replicate d " ") (parents fv (d+1))
-                    ret
-            | :? (Tensor array) as ts ->
-                // p <- p |> List.append (ts |> Array.toList)
-                let mutable ret = ""
-                let mutable prefix = ""
-                for t in ts do
-                    ret <- ret + sprintf "%s%s%s" prefix (String.replicate d " ") (parents t (d+1))
-                    prefix <- "\n"
-                ret
-            | _ -> indentNewLines (sprintf "%A" t) d
-        let ps = parents t 1
-        p |> List.rev, ps
-
-    override t.ToString() = 
-        let rec fmt extra (t: Tensor) =
-            match t with
-            | TensorC(p) -> p.GetString(extra)
-            | TensorF(tp,_,_) -> fmt (extra + ", fwd") tp
-            | TensorR(tp,_,_,_,_) -> fmt (extra + ", rev") tp
-        fmt "" t
-
-    override t.Equals(other) =
-        match other with
-        | :? Tensor as tensor -> t.primalRaw.Equals(tensor.primalRaw)
-        | _ -> false
-
-    override t.GetHashCode() = hash t.primalRaw
-
-    interface System.IComparable with
-        override t.CompareTo(other) =
-            match other with
-            | :? Tensor as tensor -> 
-                if t.dim = tensor.dim && t.dim = 0 then
-                    (t.primalRaw :> System.IComparable).CompareTo(tensor.primalRaw)
-                else
-                    failwith "Cannot compare non-scalar Tensors"
-            | _ -> failwith "Cannot compare Tensor with another type"
-
-    /// Get the scalar zero tensor for the current configuration
-    static member Zero = TensorC(RawTensor.Zero())
-
-    /// Get the scalar one tensor for the current configuration
-    static member One = TensorC(RawTensor.One())
-
-    /// Convert a scalar tensor to a float32 value
-    static member op_Explicit(tensor:Tensor):single = tensor.toScalar().toSingle()
-
-    /// Convert a scalar tensor to a float64 value
-    static member op_Explicit(tensor:Tensor):double = tensor.toScalar().toDouble()
-
-    /// Convert a scalar tensor to a byte value
-    static member op_Explicit(tensor:Tensor):byte = tensor.toScalar().toByte()
-
-    /// Convert a scalar tensor to a signed byte value
-    static member op_Explicit(tensor:Tensor):int8 = tensor.toScalar().toSByte()
-
-    /// Convert a scalar tensor to an int16 value
-    static member op_Explicit(tensor:Tensor):int16 = tensor.toScalar().toInt16()
-
-    /// Convert a scalar tensor to an int32 value
-    static member op_Explicit(tensor:Tensor):int32 = tensor.toScalar().toInt32()
-
-    /// Convert a scalar tensor to an int64 value
-    static member op_Explicit(tensor:Tensor):int64 = tensor.toScalar().toInt64()
-
-    /// Convert a scalar tensor to a boolean value
-    static member op_Explicit(tensor:Tensor):bool = tensor.toScalar().toBool()
-
-    interface System.IConvertible with
-        override t.GetTypeCode() =
-            match t.dtype with 
-            | Dtype.Byte -> TypeCode.Byte
-            | Dtype.Int8 -> TypeCode.SByte
-            | Dtype.Int16 -> TypeCode.Int16
-            | Dtype.Int32 -> TypeCode.Int32
-            | Dtype.Int64 -> TypeCode.Int64
-            | Dtype.Float32 -> TypeCode.Single
-            | Dtype.Float64 -> TypeCode.Double
-            | Dtype.Bool -> TypeCode.Boolean
-            | Dtype.BFloat16 -> TypeCode.Single
-            | Dtype.Float16 -> TypeCode.Single
-
-        override t.ToSingle(fmt) = t.toScalar().ToSingle(fmt)
-        override t.ToDouble(fmt) = t.toScalar().ToDouble(fmt)
-        override t.ToByte(fmt) = t.toScalar().ToByte(fmt)
-        override t.ToSByte(fmt) = t.toScalar().ToSByte(fmt)
-        override t.ToInt16(fmt) = t.toScalar().ToInt16(fmt)
-        override t.ToInt32(fmt) = t.toScalar().ToInt32(fmt)
-        override t.ToInt64(fmt) = t.toScalar().ToInt64(fmt)
-        override t.ToBoolean(fmt) = t.toScalar().ToBoolean(fmt)
-        override t.ToChar(fmt) = t.toScalar().ToChar(fmt)
-        override t.ToDateTime(fmt) = t.toScalar().ToDateTime(fmt)
-        override t.ToDecimal(fmt) = t.toScalar().ToDecimal(fmt)
-        override t.ToString(fmt) = t.toScalar().ToString(fmt)
-        override t.ToType(ty, fmt) = t.toScalar().ToType(ty, fmt)
-        override t.ToUInt16(fmt) = t.toScalar().ToUInt16(fmt)
-        override t.ToUInt32(fmt) = t.toScalar().ToUInt32(fmt)
-        override t.ToUInt64(fmt) = t.toScalar().ToUInt64(fmt)
-
-    /// Convert a scalar tensor to a float32 value
-    member t.toSingle() = t.toScalar().toSingle()
-
-    /// Convert a scalar tensor to a float64 value
-    member t.toDouble() = t.toScalar().toDouble()
-
-    /// Convert a scalar tensor to a byte value
-    member t.toByte() = t.toScalar().toByte()
-
-    /// Convert a scalar tensor to a signed byte value
-    member t.toSByte() = t.toScalar().toSByte()
-
-    /// Convert a scalar tensor to an int16 value
-    member t.toInt16() = t.toScalar().toInt16()
-
-    /// Convert a scalar tensor to an int32 value
-    member t.toInt32() = t.toScalar().toInt32()
-
-    /// Convert a scalar tensor to an int64 value
-    member t.toInt64() = t.toScalar().toInt64()
-
-    /// Convert a scalar tensor to a boolean value
-    member t.toBool() = t.toScalar().toBool()
-
-    /// Indicates if two tensors have the same shape and all corresponding elements are equal within the
-    /// given tolerances.
-    member t.allclose(tensor:Tensor, ?relativeTolerance, ?absoluteTolerance) =
-        let relativeTolerance = defaultArg relativeTolerance 1e-5
-        let absoluteTolerance = defaultArg absoluteTolerance 1e-8
-        t.primalRaw.AllClose(tensor.primalRaw, relativeTolerance, absoluteTolerance)
-
-    /// Returns a new tensor filled with '0' values for the given shape, element type and configuration, defaulting to the 
-    /// shape and configuration of the input tensor.
-    member a.zerosLike(?shape:seq<int>, ?dtype, ?device, ?backend) = 
-        a.zerosLikex(?shape=optShape shape, ?dtype=dtype, ?device=device, ?backend=backend)
-
-    member internal a.zerosLikex(?shape:Shape, ?dtype, ?device, ?backend) = 
-        let shape = defaultArg shape a.shapex
-        TensorC(a.primalRaw.ZerosLike(shape, ?dtype=dtype, ?device=device, ?backend=backend))
-
-    /// Returns a new tensor filled with '1' values for the given shape, element type and configuration, defaulting to the 
-    /// shape and configuration of the input tensor.
-    member a.onesLike(?shape:seq<int>, ?dtype, ?device, ?backend) = 
-        a.onesLikex(?shape=optShape shape, ?dtype=dtype, ?device=device, ?backend=backend)
-
-    member internal a.onesLikex(?shape:Shape, ?dtype, ?device, ?backend) = 
-        let shape = defaultArg shape a.shapex
-        TensorC(a.primalRaw.OnesLike(shape, ?dtype=dtype, ?device=device, ?backend=backend))
-
-    /// Returns a new tensor filled with the given scalar value for the given shape, element type and configuration, defaulting to the 
-    /// shape and configuration of the input tensor.
-    member a.fullLike(value:scalar, ?shape:seq<int>, ?dtype, ?device, ?backend) = 
-        a.fullLikex(value, ?shape=optShape shape, ?dtype=dtype, ?device=device, ?backend=backend)
-
-    member internal a.fullLikex(value:scalar, ?shape:Shape, ?dtype, ?device, ?backend) = 
-        let shape = defaultArg shape a.shapex
-        TensorC(a.primalRaw.FullLike(shape, value, ?dtype=dtype, ?device=device, ?backend=backend))
-
-    /// Returns a new scalar tensor for the given shape, element type and configuration, defaulting to the 
-    /// shape and configuration of the input tensor.
-    member a.scalarLike(scalar:scalar, ?dtype, ?device, ?backend) = 
-        a.fullLike(scalar, [], ?dtype=dtype, ?device=device, ?backend=backend)
-
-    /// Returns a new tensor with random values drawn from the uniform distribution [0,1) for the
-    /// given shape, element type and configuration, defaulting to the shape and configuration of the input tensor.
-    member a.randLike(?shape:seq<int>, ?dtype, ?device, ?backend) = 
-        a.randLikex(?shape=optShape shape, ?dtype=dtype, ?device=device, ?backend=backend)
-
-    member internal a.randLikex(?shape:Shape, ?dtype, ?device, ?backend) = 
-        let shape = defaultArg shape a.shapex
-        TensorC(a.primalRaw.RandomLike(shape, ?dtype=dtype, ?device=device, ?backend=backend))
-
-    /// Returns a new tensor with random values drawn from the standard normal distribution, for the
-    /// given shape, element type and configuration, defaulting to the shape and configuration of the input tensor.
-    member a.randnLike(?shape:seq<int>, ?dtype, ?device, ?backend) = 
-        a.randnLikex(?shape=optShape shape, ?dtype=dtype, ?device=device, ?backend=backend)
-
-    member internal a.randnLikex(?shape:Shape, ?dtype, ?device, ?backend) = 
-        let shape = defaultArg shape a.shapex
-        TensorC(a.primalRaw.RandomNormalLike(shape, ?dtype=dtype, ?device=device, ?backend=backend))
-
-    /// Returns a new tensor with random integer values drawn from the given range, for the
-    /// given shape, element type and configuration, defaulting to the shape and configuration of the input tensor.
-    member a.randintLike(low:int, high:int, ?shape:seq<int>, ?dtype, ?device, ?backend) = 
-        a.randintLikex(low, high, ?shape=optShape shape, ?dtype=dtype, ?device=device, ?backend=backend)
-
-    member internal a.randintLikex(low:int, high:int, ?shape: Shape, ?dtype, ?device, ?backend) = 
-        let shape = defaultArg shape a.shapex
-        TensorC(a.primalRaw.RandomIntLike(shape, low, high, ?dtype=dtype, ?device=device, ?backend=backend))
-
-    /// Returns a scalar '0' tensor for the given element type and configuration, defaulting to
-    /// the element type and configuration of the input tensor.
-    member a.zeroLike(?dtype, ?device, ?backend) = TensorC(a.primalRaw.ZeroLike(?dtype=dtype, ?device=device, ?backend=backend))
-
-    /// Returns a scalar '1' tensor for the given element type and configuration, defaulting to
-    /// the element type and configuration of the input tensor.
-    member a.oneLike(?dtype, ?device, ?backend) = TensorC(a.primalRaw.OneLike(?dtype=dtype, ?device=device, ?backend=backend))
-
-    /// Returns a tensor in the manner of <see cref="M:DiffSharp.dsharp.arange"/> for the given element type and configuration, defaulting to
-    /// the element type and configuration of the input tensor.
-    member a.arangeLike(endVal:float, ?startVal:float, ?step:float, ?dtype, ?device, ?backend) =
-        let startVal = defaultArg startVal 0.
-        let step = defaultArg step 1.
-        let length = (endVal - startVal) / step |> ceil |> int
-        let v = Array.init length (fun i -> startVal + float(i) * step)
-        a.like(box v, ?dtype=dtype, ?device=device, ?backend=backend)
-
-    /// Returns a tensor in the manner of <see cref="M:DiffSharp.dsharp.arange"/> for the given element type and configuration, defaulting to
-    /// the element type and configuration of the input tensor.
-    member a.arangeLike(endVal:int, ?startVal:int, ?step:int, ?dtype, ?device, ?backend) =
-        let endVal = endVal |> float
-        let startVal = defaultArg startVal 0 |> float
-        let step = defaultArg step 1 |> float
-        let dtype = defaultArg dtype Dtype.Int32
-        a.arangeLike(endVal=endVal, startVal=startVal, step=step, dtype=dtype, ?device=device, ?backend=backend)
-
-    /// <summary>
-    ///  Returns a tensor from the .NET data in <c>value</c> for the given element type and configuration, defaulting to
-    ///  the element type and configuration of the input tensor.
-    /// </summary>
-    member a.like(value, ?dtype, ?device, ?backend) = TensorC(a.primalRaw.CreateLike(value, ?dtype=dtype, ?device=device, ?backend=backend))
-
-    /// Returns a new tensor with underlying storage copied.
-    member a.clone() = TensorC(a.primalRaw.Clone())
-
-    /// Returns a tensor in the manner of <see cref="M:DiffSharp.dsharp.onehot"/> for the given element type and configuration, defaulting to
-    /// the element type and configuration of the input tensor.
-    member a.onehotLike(length:int, hot:int, ?dtype, ?device, ?backend) =
-        a.onehotLikex(Int length, Int hot, ?dtype=dtype, ?device=device, ?backend=backend)
-
-    /// This internal member is exposed as public in DiffSharp.ShapeChecking to keep the default API free of 'Int' and 'Shape'
-    member internal a.onehotLikex(length:Int, hot:Int, ?dtype, ?device, ?backend) =
-        if not (hot >=~ 0I) || not (hot <~ length) then failwithf "Expecting 0 <= hot < length"
-        a.zerosLikex(Shape [|length|], ?dtype=dtype, ?device=device, ?backend=backend).addSlicex([|hot|], a.onesLike([|1|], ?dtype=dtype, ?device=device, ?backend=backend))
-
-    /// <summary>Computes element-wise (\a &lt; b\), returning a boolean tensor containing a <c>true</c> at each location where the comparison is true</summary>
-    member a.lt(b:Tensor) = TensorC(a.primalRaw.LtTT(b.primalRaw))
-
-    /// <summary>Computes element-wise (\a &gt; b\), returning a boolean tensor containing a <c>true</c> at each location where the comparison is true</summary>
-    member a.gt(b:Tensor) = TensorC(a.primalRaw.GtTT(b.primalRaw))
-
-    /// <summary>Computes element-wise (\a &lt;= b\), returning a boolean tensor containing a <c>true</c> at each location where the comparison is true</summary>
-    member a.le(b:Tensor) =TensorC(a.primalRaw.LeTT(b.primalRaw))
-
-    /// <summary>Computes element-wise (\a &gt;= b\), returning a boolean tensor containing a <c>true</c> at each location where the comparison is true</summary>
-    member a.ge(b:Tensor) = TensorC(a.primalRaw.GeTT(b.primalRaw))
-
-    /// <summary>Returns a new tensor with boolean elements representing if each element is +/-INF or not.</summary>
-    member a.isinf() = TensorC(a.primalRaw.IsInfT())
-
-    /// <summary>Returns a new tensor with boolean elements representing if each element is NaN or not. Complex values are considered NaN when either their real and/or imaginary part is NaN.</summary>
-    member a.isnan() = TensorC(a.primalRaw.IsNaNT())
-
-    /// Gets if any value in the tensor is +/- INF.
-    member a.hasinf() = a.isinf().sum() > a.zeroLike(dtype=Dtype.Int64)
-
-    /// Gets if any value in the tensor is NaN.
-    member a.hasnan() = a.isnan().sum() > a.zeroLike(dtype=Dtype.Int64)
-
-    /// Gets if any value in the tensor is NaN or +/- INF.
-    member a.hasinfnan() = a.hasinf() || a.hasnan()
-
-    /// Gets the index of a maximum value in the tensor.
-    member a.argmax() =
-        a.primalRaw.MaxIndexT()
-
-    /// <summary>Returns the indexes of maximum values of the primal of the tensor, reducing the given dimension.</summary>
-    /// <remarks>The resulting tensor does not participate in reverse or forward differentiation. It can be used as input to another operation such as <c>dsharp.gather</c>.</remarks>
-    member a.argmax(dim:int, ?keepDim: bool) =
-        let keepDim = defaultArg keepDim false
-        Shape.checkCanMinMaxReduce dim keepDim a.shapex |> ignore
-        a.primalRaw.MaxReduceT(dim, keepdim=keepDim) |> snd |> TensorC
-
-    /// Gets the index of a minimum value in the tensor.
-    member a.argmin() =
-        a.primalRaw.MinIndexT()
-
-    /// <summary>Returns the indexes of minimum values of the primal of the tensor, reducing the given dimension.</summary>
-    /// <remarks>The resulting tensor does not participate in reverse or forward differentiation. It can be used as input to another operation such as <c>dsharp.gather</c>.</remarks>
-    member a.argmin(dim: int, ?keepDim: bool) =
-        let keepDim = defaultArg keepDim false
-        Shape.checkCanMinMaxReduce dim keepDim a.shapex |> ignore
-        a.primalRaw.MinReduceT(dim, keepdim=keepDim) |> snd |> TensorC
-
-    /// Returns the maximum value of all elements in the input tensor.
-    member a.max() = if a.dim = 0 then a else a.[a.argmax()]
-
-    /// Returns the element-wise maximum of the elements in the two tensors.
-    member a.max(b:Tensor) = ((a + b) + Tensor.Abs(b - a)) / 2
-
-    /// Returns the element-wise maximum of the tensor and the given scalar
-    member a.max(b:scalar) = a.max(a.scalarLike(b))
-
-    /// Returns the minimum value of all elements in the input tensor.
-    member a.min() = if a.dim = 0 then a else a.[a.argmin()]
-
-    /// Returns the element-wise minimum of the elements in the two tensors.
-    member a.min(b:Tensor) = ((a + b) - Tensor.Abs(a - b)) / 2
-
-    /// Returns the element-wise minimum of the tensor and the given scalar
-    member a.min(b:scalar) = a.min(a.scalarLike(b))
-
-    /// <summary>
-    ///  Returns a tensor with the diagonal elements with respect to <c>dim1</c> and <c>dim2</c>.
-    ///  The argument offset controls which diagonal to consider.
-    /// </summary>
-    member a.diagonal(?offset:int, ?dim1:int, ?dim2:int) =
-        if a.dim < 2 then failwithf "Tensor must be at least 2-dimensional"
-        let offset = defaultArg offset 0
-        let dim1 = defaultArg dim1 0
-        let dim2 = defaultArg dim2 1
-        let mutable finished = false
-        let mutable d = []
-        let mutable i = 0
-        let mutable j = offset
-        // TODO: symbolics-friendly version of this
-        while not finished do
-            if i >= a.shape.[dim1] || j >= a.shape.[dim2] then 
-                finished <- true
-            elif j >= 0 then
-                // let bounds = array2D [[i0min; i0max; i0given]; [i1min; i1max; i1given]; [i2min; i2max; i2given]; [i3min; i3max; i3given]]
-                let bounds = Array2D.init (a.dim) 3 (fun ii jj -> 
-                                                        if ii = dim1 then
-                                                            if jj < 2 then i else 1
-                                                        elif ii = dim2 then
-                                                            if jj < 2 then j else 1
-                                                        else
-                                                            if jj = 0 then 0
-                                                            elif jj = 1 then a.shape.[ii]-1
-                                                            else 0
-                                                        )
-                d <- [a.GetSlice(bounds)] |> List.append d
-            i <- i + 1
-            j <- j + 1
-        if d |> List.isEmpty then failwithf "Empty diagonal"
-        Tensor.stack(d)
-
-    /// <summary>Returns the sum of the elements of the diagonal of the input 2-D matrix.</summary>
-    member a.trace() = let d:Tensor = a.diagonal() in d.sum()
-
-    /// <summary>Returns a new view of the object tensor with singleton dimensions expanded to a larger size.</summary>
-    /// <remarks>
-    ///   <para>Passing -1 as the size for a dimension means not changing the size of that dimension.</para>
-    ///   <para>The tensor can be also expanded to a larger number of dimensions, and the new ones will be appended 
-    ///         at the front. For the new dimensions, the size cannot be set to -1.
-    ///   </para>
-    ///   <para>
-    ///      Expanding a tensor does not allocate new memory, but only creates a new view on the existing tensor
-    ///      where a dimension of size one is expanded to a larger size by setting the stride to 0. Any dimension
-    ///      of size 1 can be expanded to an arbitrary value without allocating new memory.
-    ///   </para>
-    /// </remarks>
-    member a.expand(newShape:seq<int>) =
-        a.expandx(newShape|>Shape.constant)
-        
-    /// This internal member is exposed as public in DiffSharp.ShapeChecking to keep the default API free of 'Int' and 'Shape'
-    member internal a.expandx(newShape:Shape) =
-        if a.shapex = newShape then a 
-        else
-            let newShape = Shape.completeExpand a.shapex newShape  // Handles -1 semantics
-            Shape.checkCanExpand a.shapex newShape
-            match a with
-            | TensorC(ap) -> TensorC(ap.Expand(newShape))
-            | TensorF(ap,ad,at) ->
-                let cp = ap.expandx(newShape)
-                let cd = ad.expandx(newShape)
-                TensorF(cp,cd,at)
-            | TensorR(ap,_,_,_,at) ->
-                let cp = ap.expandx(newShape)
-                TensorR(cp, ref (a.zeroLike()), ExpandT(a), ref 0u, at)
-
-    /// <summary>Expand this tensor to the same size as the other.</summary>
-    member a.expandAs(b:Tensor) = a.expandx(b.shapex)
-
-    /// <summary>Convert tensor to an image tensor with shape Channels x Height x Width</summary>
-    member t.toImage(?pixelMin:double, ?pixelMax:double, ?normalize:bool, ?gridCols:int) =
-        let pixelMin = defaultArg pixelMin 0.
-        let pixelMax = defaultArg pixelMax 1.
-        let normalize = defaultArg normalize false
-        if t.dim < 1 || t.dim > 4 then failwithf "Expecting the tensor 1 <= dim (%A) <= 4, received shape %A" t.dim t.shape
-
-        let sizes = t.shape
-        if t.dim = 4 then // we make an image grid
-            let mutable numItems = sizes.[0]
-            let cols = defaultArg gridCols (int(ceil(sqrt(float(numItems)))))
-            if cols < 1 || cols > numItems then failwithf "Expecting 1 <= gridCols (%A) <= %A" cols numItems
-            let mutable rows = 0
-            let mutable items = numItems
-            while items > 0 do
-                rows <- rows + 1
-                items <- items - cols
-            let c, h, w = sizes.[1], sizes.[2], sizes.[3]
-            let mutable tgrid = t.zerosLike([h*rows; w*cols; c])
-            // transform [n, c, h, w] to [n, h, w, c]
-            let t:Tensor = t.transpose(1, 3)
-            let t = t.transpose(2, 1)
-            let mutable i = 0
-            for row=0 to rows-1 do
-                for col=0 to cols-1 do
-                    if i < numItems then
-                        tgrid <- tgrid.addSlice([row*h; col*w; 0], t.[i])
-                        i <- i + 1
-            // transform [h, w, c] to [c, h, w]
-            tgrid <- tgrid.transpose(0, 2)
-            tgrid <- tgrid.transpose(1, 2)
-            tgrid.toImage(pixelMin=pixelMin, pixelMax=pixelMax, normalize=normalize)
-        else
-            let mutable pixels = t
-            if t.dim = 1 then
-                pixels <- pixels.view([1; 1; t.nelement])
-                pixels <- pixels.expand([3; -1; -1])
-            elif t.dim = 2 then
-                pixels <- pixels.view([1; sizes.[0]; sizes.[1]])
-                pixels <- pixels.expand([3; -1; -1])
-            else
-                if sizes.[0] = 1 then
-                    pixels <- pixels.expand([3; -1; -1])
-                elif sizes.[0] <> 3 then 
-                    failwithf "Expecting the number of channels (%A) to be 1 or 3" sizes.[0]
-            if pixelMin < 0. || pixelMin > 1. then failwithf "Expecting 0 <= pixelMin (%A) <= 1" pixelMin
-            if pixelMax < 0. || pixelMax > 1. then failwithf "Expecting 0 <= pixelMax (%A) <= 1" pixelMax
-            let pixelRange = pixelMax - pixelMin
-            if pixelRange <= 0. then failwithf "Expecting pixelMin (%A) < pixelMax (%A)" pixelMin pixelMax
-            if normalize then
-                pixels <- pixels.normalize()
-            pixels <- pixelMin + pixels.mul(pixelRange)
-            pixels
-
-    /// <summary>Convert tensor to a grayscale image tensor and return a string representation approximating grayscale values</summary>
-    member t.toImageString(?pixelMin:double, ?pixelMax:double, ?normalize:bool, ?gridCols:int, ?asciiPalette:string) =
-        let asciiPalette = defaultArg asciiPalette """ .'`,^:";~-_+<>i!lI?/\|()1{}[]rcvunxzjftLCJUYXZO0Qoahkbdpqwm*WMB8&%$#@"""
-        let pixels:Tensor = t.toImage(?pixelMin=pixelMin, ?pixelMax=pixelMax, ?normalize=normalize, ?gridCols=gridCols).mean(0) // make it grayscale
-        let numToAscii (numZeroToOne:float) =
-            let c = int (numZeroToOne * float(asciiPalette.Length)) - 1
-            let c = min (asciiPalette.Length - 1) (max 0 c)
-            asciiPalette.[c]
-        let sizes = pixels.shape
-        let h, w = sizes.[0], sizes.[1]
-        let sb = System.Text.StringBuilder()
-        for y=0 to h-1 do
-            for x=0 to w-1 do
-                sb.Append(numToAscii (float(pixels.[y, x]))) |> ignore
-            sb.AppendLine() |> ignore
-        sb.ToString()
-
-    member internal t.GetSlice(bounds:int[,]) =
-        t.GetSlice(bounds |> Array2D.map Int)
-
-    member internal t.GetSlice(bounds:Int[,]) =
-        // printfn "t.GetSlice bounds\n %A" bounds
-        if t.dim = 0 then failwith "Cannot slice a scalar Tensor"
-        let fullBounds = Array2D.init t.dim 3 (fun i j -> if j=0 then 0I elif j=1 then t.shapex.[i]-1 else 0I)
-        bounds |> Array2D.iteri (fun i j v -> 
-            if j=1 && v >= t.shapex.[i] then failwithf "Index outside the bounds of Tensor shape %A" t.shapex
-            fullBounds.[i, j] <- v)
-        if fullBounds = t.shapeFullBounds then t // We don't need to slice as the result of the slicing would be the same with this existing tensor
-        else
-        match t with
-        | TensorC(ap) -> TensorC(ap.GetSlice(fullBounds))
-        | TensorF(ap,ad,at) -> TensorF(ap.GetSlice(fullBounds), ad.GetSlice(fullBounds), at)
-        | TensorR(ap,_,_,_,at) -> TensorR(ap.GetSlice(fullBounds), ref (ap.zeroLike()), SliceT(t, fullBounds), ref 0u, at)
-
-    /// <summary>Get the item at the given index as a scalar tensor.</summary>
-    member t.Item
-        with get([<System.ParamArray>] index:int[]) =
-            if t.symbolic then t.zeroLike() else
-            if t.dim = 0 then failwith "Cannot index a scalar Tensor"
-            if index.Length > t.dim then failwithf "Expecting an index with <=%i dimensions" t.dim
-            let bounds = Array2D.init index.Length 3 (fun i j -> if j=2 then 1I else Int index.[i])
-            t.GetSlice(bounds)
-
-    /// <summary>
-    /// Creates a new tensor from the given data, using the given element type and configuration.
-    /// </summary>
-    /// <param name="value">The .NET object used to form the initial values for the tensor.</param>
-    /// <param name="dtype">The desired element type of returned tensor. Default: if None, uses Dtype.Default.</param>
-    /// <param name="device">The desired device of returned tensor. Default: if None, uses Device.Default.</param>
-    /// <param name="backend">The desired backend of returned tensor. Default: if None, uses Backend.Default.</param>
-    /// <remarks>The fastest creation technique is a one dimensional array matching the desired dtype. Then use 'view' to reshape.</remarks>
-    static member create(value:obj, ?dtype:Dtype, ?device:Device, ?backend:Backend) =
-        // Fast paths to create directly from 1D array matching the dtype
-        match value, defaultArg dtype Dtype.Default with
-        | (:? (int32[]) as arr), Dtype.Int32 -> TensorC(RawTensor.CreateFromFlatArray(arr, shape=Shape [| arr.Length |], ?dtype=dtype, ?device=device, ?backend=backend))
-        | (:? (single[]) as arr), Dtype.Float32 -> TensorC(RawTensor.CreateFromFlatArray(arr, shape=Shape [| arr.Length |], ?dtype=dtype, ?device=device, ?backend=backend))
-        | (:? (double[]) as arr), Dtype.Float64 -> TensorC(RawTensor.CreateFromFlatArray(arr, shape=Shape [| arr.Length |], ?dtype=dtype, ?device=device, ?backend=backend))
-        | (:? (byte[]) as arr), Dtype.Byte -> TensorC(RawTensor.CreateFromFlatArray(arr, shape=Shape [| arr.Length |], ?dtype=dtype, ?device=device, ?backend=backend))
-        | (:? (int8[]) as arr), Dtype.Int8 -> TensorC(RawTensor.CreateFromFlatArray(arr, shape=Shape [| arr.Length |], ?dtype=dtype, ?device=device, ?backend=backend))
-        | (:? (int16[]) as arr), Dtype.Int16 -> TensorC(RawTensor.CreateFromFlatArray(arr, shape=Shape [| arr.Length |], ?dtype=dtype, ?device=device, ?backend=backend))
-        | (:? (int64[]) as arr), Dtype.Int64 -> TensorC(RawTensor.CreateFromFlatArray(arr, shape=Shape [| arr.Length |], ?dtype=dtype, ?device=device, ?backend=backend))
-        | _ -> 
-        let res = value |> DataConverter.tryFlatArrayAndShape<Tensor> // support creation of new Tensor from a structure holding scalar Tensors
-        match res with
-        | Some (array, shape) -> 
-            let array = array |> Array.map float32
-            let value = ArrayND.init shape (fun ii -> array.[indexToFlatIndex shape ii])
-            TensorC(RawTensor.Create(value, ?dtype=dtype, ?device=device, ?backend=backend))
-        | None ->
-            TensorC(RawTensor.Create(value, ?dtype=dtype, ?device=device, ?backend=backend))        
-
-    /// <summary>Returns a 2-D tensor with ones on the diagonal and zeros elsewhere.</summary>
-    // TODO: int should be symbolic
-    static member eye(rows:int, ?cols:int, ?dtype:Dtype, ?device:Device, ?backend:Backend) =
-        let cols = defaultArg cols rows
-        if rows <= 0 || cols <= 0 then Tensor.create([], ?dtype=dtype, ?device=device, ?backend=backend)
-        else
-            let vals = Array2D.init rows cols (fun i j -> if i = j then 1 else 0)
-            Tensor.create(vals, ?dtype=dtype, ?device=device, ?backend=backend)
-
-    /// <summary>Concatenates sequence of tensors along a new dimension.</summary>
-    /// <remarks>All tensors need to be of the same shape.</remarks>
-    /// <param name="tensors">sequence of tensors to concatenate</param>
-    /// <param name="dim">dimension to insert. Has to be between 0 and the number of dimensions of concatenated tensors (inclusive)</param>
-    static member stack(tensors:seq<Tensor>, ?dim:int) = 
-        let dim = defaultArg dim 0 
-        let tensors = tensors |> Seq.toArray
-        // TODO: check if all Tensors are of the same type (Tensor, TensorF, or TensorR) and have the same nesting tag
-        let shapes = tensors |> Array.map (fun t -> t.shapex)
-        Shape.checkCanStack shapes dim |> ignore
-        match Seq.head tensors with
-        | TensorC(ap) -> TensorC(ap.StackTs((tensors |> Array.map (fun t -> t.primalRaw)), dim))
-        | TensorF(_,_,at) ->
-            let ap = tensors |> Seq.map (fun t -> t.primal)
-            let ad = tensors |> Seq.map (fun t -> t.derivative)
-            TensorF(Tensor.stack(ap,dim=dim), Tensor.stack(ad,dim=dim), at)
-        | TensorR(_,_,_,_,at) ->
-            let ap = tensors |> Seq.map (fun t -> t.primal)
-            let cp = Tensor.stack(ap,dim=dim)
-            TensorR(cp, ref (cp.zeroLike()), StackTs(tensors, dim), ref 0u, at)
-
-    /// <summary>Removes a tensor dimension.</summary>
-    /// <param name="dim">The dimension to remove, defaults to 0.</param>
-    /// <returns>Returns an array of all slices along a given dimension.</returns>
-    member a.unstack (?dim:int) =
-        let dim = defaultArg dim 0 
-        Shape.checkCanUnstack a.shapex |> ignore
-        match a with
-        | TensorC(ap) -> ap.UnstackT(dim) |> Array.map TensorC
-        | TensorF(ap,ad,at) -> Array.map2 (fun p d -> TensorF(p,d,at)) (ap.unstack(dim)) (ad.unstack(dim))
-        | TensorR(ap,_,_,_,at) -> Array.mapi (fun i p -> TensorR(p, ref (p.zeroLike()), UnstackT(a, dim, i), ref 0u, at)) (ap.unstack(dim))
-
-    /// <summary>Concatenates the given sequence of seq tensors in the given dimension.</summary>
-    /// <remarks>All tensors must either have the same shape (except in the concatenating dimension) or be empty.</remarks>
-    /// <param name="tensors">The tensors to concatenate.</param>
-    /// <param name="dim">The dimension over which the tensors are concatenated, defaults to 0.</param>
-    static member cat(tensors:seq<Tensor>, ?dim: int) = 
-        let dim = defaultArg dim 0 
-        let tensors = tensors |> Seq.toArray
-        // TODO: check if all Tensors are of the same nesting variety (Tensor, TensorF, or TensorR), have the same nesting tag, and have the same dtype, device, backend
-        match Seq.head tensors with
-        | TensorC(ap) -> TensorC(ap.CatTs((tensors |> Array.map (fun t -> t.primalRaw)), dim))
-        | TensorF(_,_,at) ->
-            let ap = tensors |> Seq.map (fun t -> t.primal)
-            let ad = tensors |> Seq.map (fun t -> t.derivative)
-            TensorF(Tensor.cat(ap, dim=dim), Tensor.cat(ad, dim=dim), at)
-        | TensorR(_,_,_,_,at) ->
-            let ap = tensors |> Seq.map (fun t -> t.primal)
-            let cp = Tensor.cat(ap, dim=dim)
-            TensorR(cp, ref (cp.zeroLike()), CatTs(tensors, dim), ref 0u, at)
-
-    /// <summary>Splits the tensor into chunks. Each chunk is a view of the original tensor.</summary>
-    /// <param name="sizes">List of sizes for each chunk</param>
-    /// <param name="dim">The dimension along which to split the tensor, defaults to 0.</param>
-    member a.split (sizes: seq<int>, ?dim: int) =
-        a.split ((sizes |> Seq.map Int), ?dim=dim)
-
-    member a.split (sizes: seq<Int>, ?dim: int) =
-        let dim = defaultArg dim 0
-        let sizes = sizes |> Seq.toArray
-        match a with
-        | TensorC(ap) -> ap.SplitT(sizes, dim=dim) |> Array.map TensorC
-        | TensorF(ap,ad,at) -> Array.map2 (fun p d -> TensorF(p,d,at)) (ap.split(sizes)) (ad.split(sizes, dim=dim))
-        | TensorR(ap,_,_,_,at) -> Array.mapi (fun i p -> TensorR(p, ref (p.zeroLike()), SplitT(a, sizes, dim, i), ref 0u, at)) (ap.split(sizes, dim=dim))
-
-    /// <summary>Pipeline the tensor into a function.</summary>
-    static member inline (-->) (t:Tensor, f:Tensor -> ^a) = f t
-
-    static member inline internal OpUnary(a, fRaw:RawTensor->RawTensor, fTensor, dfTensorFwd, dfTensorRev) =
-        match a with
-        | TensorC(ap)           -> TensorC(fRaw(ap))
-        | TensorF(ap,ad,at)    -> let cp = fTensor(ap) in TensorF(cp, dfTensorFwd(cp,ap,ad), at)
-        | TensorR(ap,_,_,_,at) -> let cp = fTensor(ap) in TensorR(cp, ref (a.zeroLike()), dfTensorRev(a), ref 0u, at)
-
-    static member inline internal OpBinary(a, b, fRaw: RawTensor * RawTensor -> RawTensor, fTensor, dfTensorFwdTT, dfTensorFwdTC, dfTensorFwdCT, dfTensorRevTT, dfTensorRevTC, dfTensorRevCT) =
-        match a, b with
-        | TensorC(ap),          TensorC(bp)                     -> TensorC(fRaw(ap, bp))
-        | TensorC(_),           TensorF(bp,bd,bt)               -> let cp = fTensor(a,bp)  in TensorF(cp, dfTensorFwdCT(cp,bp,bd), bt)
-        | TensorC(_),           TensorR(bp,_,_,_,bt)            -> let cp = fTensor(a,bp)  in TensorR(cp, ref (a.zeroLike()), dfTensorRevCT(a,b), ref 0u, bt)
-        | TensorF(ap,ad,at),    TensorC(_)                      -> let cp = fTensor(ap,b)  in TensorF(cp, dfTensorFwdTC(cp,ap,ad), at)
-        | TensorF(ap,ad,at),    TensorF(bp,bd,bt)    when at=bt -> let cp = fTensor(ap,bp) in TensorF(cp, dfTensorFwdTT(cp,ap,ad,bp,bd), at)
-        | TensorF(ap,ad,at),    TensorF(_,_,bt)      when at>bt -> let cp = fTensor(ap,b)  in TensorF(cp, dfTensorFwdTC(cp,ap,ad), at)
-        | TensorF(_,_,at),      TensorF(bp,bd,bt)    when at<bt -> let cp = fTensor(a,bp)  in TensorF(cp, dfTensorFwdCT(cp,bp,bd), bt)
-        | TensorF(_,_,at),      TensorR(_,_,_,_,bt)  when at=bt -> failwith "Cannot have TensorF and TensorR in the same nesting level"
-        | TensorF(ap,ad,at),    TensorR(_,_,_,_,bt)  when at>bt -> let cp = fTensor(ap,b)  in TensorF(cp, dfTensorFwdTC(cp,ap,ad), at)
-        | TensorF(_,_,at),      TensorR(bp,_,_,_,bt) when at<bt -> let cp = fTensor(a,bp)  in TensorR(cp, ref (a.zeroLike()), dfTensorRevCT(a,b), ref 0u, bt)
-        | TensorR(ap,_,_,_,at), TensorC(_)                      -> let cp = fTensor(ap,b)  in TensorR(cp, ref (a.zeroLike()), dfTensorRevTC(a,b), ref 0u, at)
-        | TensorR(_,_,_,_,at),  TensorF(_,_,bt)      when at=bt -> failwith "Cannot have TensorR and TensorF in the same nesting level"
-        | TensorR(ap,_,_,_,at), TensorF(_,_,bt)      when at>bt -> let cp = fTensor(ap, b) in TensorR(cp, ref (a.zeroLike()), dfTensorRevTC(a,b), ref 0u, at)
-        | TensorR(_,_,_,_,at),  TensorF(bp,bd,bt)    when at<bt -> let cp = fTensor(a,bp)  in TensorF(cp, dfTensorFwdCT(cp, bp, bd), bt)
-        | TensorR(ap,_,_,_,at), TensorR(bp,_,_,_,bt) when at=bt -> let cp = fTensor(ap,bp) in TensorR(cp, ref (a.zeroLike()), dfTensorRevTT(a,b), ref 0u, at)
-        | TensorR(ap,_,_,_,at), TensorR(_,_,_,_,bt)  when at>bt -> let cp = fTensor(ap,b)  in TensorR(cp, ref (a.zeroLike()), dfTensorRevTC(a,b), ref 0u, at)
-        | TensorR(_,_,_,_,at),  TensorR(bp,_,_,_,bt) when at<bt -> let cp = fTensor(a,bp)  in TensorR(cp, ref (a.zeroLike()), dfTensorRevCT(a,b), ref 0u, bt)
-        | _ -> failwith "Unexpected combination of Tensors" // Won't happen, added for suppressing "incomplete matches" warning
-
-    /// <summary>Each element of the tensor <paramref name="a" /> is added to each corresponding element of the tensor <paramref name="b" />. The resulting tensor is returned.</summary>
-    /// <remarks>The shapes of the two tensors must be broadcastable.</remarks>
-    static member (+) (a:Tensor, b:Tensor) : Tensor =
-        if a.dtype <> b.dtype then
-            match Dtype.widen a.dtype b.dtype with
-            | None -> opNotSupported "+" a.dtype b.dtype 
-            | Some tnew ->
-                let aCast = a.cast(tnew)
-                let bCast = b.cast(tnew)
-                aCast + bCast
-        elif a.shapex = b.shapex then
-            let inline fRaw(a:RawTensor,b) = a.AddTT(b)
-            let inline fTensor(a,b) = a + b
-            let inline dfTensorFwdTT(cp,ap,ad,bp:Tensor,bd:Tensor) = ad + bd
-            let inline dfTensorFwdTC(cp,ap,ad) = ad
-            let inline dfTensorFwdCT(cp,bp,bd) = bd
-            let inline dfTensorRevTT(a,b) = AddTT(a,b)
-            let inline dfTensorRevTC(a,b) = AddTTConst(a)
-            let inline dfTensorRevCT(a,b) = AddTTConst(b)
-            Tensor.OpBinary(a, b, fRaw, fTensor, dfTensorFwdTT, dfTensorFwdTC, dfTensorFwdCT, dfTensorRevTT, dfTensorRevTC, dfTensorRevCT)
-        else
-            let newShape = Shape.broadcast2 a.shapex b.shapex
-            let aExpanded = a.expandx(newShape)
-            let bExpanded = b.expandx(newShape)
-            aExpanded + bExpanded
-
-    /// <summary>Each element of the tensor <paramref name="a" /> is added to the scalar <paramref name="b" />. The resulting tensor is returned.</summary>
-    static member (+) (a:Tensor, b: scalar) =
-        match tryWidenScalar a.dtype b with
-        | ValueSome tnew ->
-            let aCast = a.cast(tnew)
-            let bCast = b.cast(tnew)
-            aCast + bCast
-        | ValueNone ->
-            let inline fRaw(a:RawTensor) = a.AddTT0(b)
-            let inline fTensor(a) = a + b
-            let inline dfTensorFwd(cp,ap,ad) = ad
-            let inline dfTensorRev(a) = AddTT0Const(a)
-            Tensor.OpUnary(a, fRaw, fTensor, dfTensorFwd, dfTensorRev)
-
-    /// <summary>The scalar <paramref name="a" /> is added to each element of the tensor <paramref name="b" />. The resulting tensor is returned.</summary>
-    static member (+) (a: scalar, b:Tensor) : Tensor = b + a
-
-    /// <summary>Each element of the object tensor is added to each corresponding element of the tensor <paramref name="b" />. The resulting tensor is returned.</summary>
-    /// <remarks>The shapes of the two tensors must be broadcastable.</remarks>
-    member a.add(b:Tensor) : Tensor = a + b
-
-    /// <summary>Each element of the object tensor is added to the scalar <paramref name="b" />. The resulting tensor is returned.</summary>
-    member a.add(b:scalar) : Tensor = a + b
-
-    /// <summary>Subtracts each element of the tensor <paramref name="b" /> from the corresponding element of the tensor <paramref name="a" />. The resulting tensor is returned.</summary>
-    /// <remarks>The shapes of the two tensors must be broadcastable.</remarks>
-    static member (-) (a:Tensor, b:Tensor) =
-        if a.dtype <> b.dtype then
-            match Dtype.widen a.dtype b.dtype with
-            | None -> opNotSupported "-" a.dtype b.dtype 
-            | Some tnew ->
-                let aCast = a.cast(tnew)
-                let bCast = b.cast(tnew)
-                aCast - bCast
-        elif a.shapex = b.shapex then
-            let inline fRaw(a:RawTensor,b) = a.SubTT(b)
-            let inline fTensor(a,b) = a - b
-            let inline dfTensorFwdTT(cp,ap,ad,bp,bd) = ad - bd
-            let inline dfTensorFwdTC(cp,ap,ad) = ad
-            let inline dfTensorFwdCT(cp,bp,bd) = -bd
-            let inline dfTensorRevTT(a,b) = SubTT(a,b)
-            let inline dfTensorRevTC(a,b) = SubTTConst(a)
-            let inline dfTensorRevCT(a,b) = SubTConstT(b)
-            Tensor.OpBinary(a, b, fRaw, fTensor, dfTensorFwdTT, dfTensorFwdTC, dfTensorFwdCT, dfTensorRevTT, dfTensorRevTC, dfTensorRevCT)
-        else
-            let newShape = Shape.broadcast2 a.shapex b.shapex
-            let aExpanded = a.expandx(newShape)
-            let bExpanded = b.expandx(newShape)
-            aExpanded - bExpanded
-
-    /// <summary>Subtracts the scalar <paramref name="b" /> from the corresponding element of the tensor <paramref name="a" />. The resulting tensor is returned.</summary>
-    static member (-) (a:Tensor, b:scalar) =
-        match tryWidenScalar a.dtype b with
-        | ValueSome tnew ->
-            let aCast = a.cast(tnew)
-            let bCast = b.cast(tnew)
-            aCast - bCast
-        | ValueNone ->
-            let inline fRaw(a:RawTensor) = a.SubTT0(b)
-            let inline fTensor(a) = a - b
-            let inline dfTensorFwd(cp,ap,ad) = ad
-            let inline dfTensorRev(a) = SubTT0Const(a)
-            Tensor.OpUnary(a, fRaw, fTensor, dfTensorFwd, dfTensorRev)
-
-    /// <summary>Subtracts each element of the tensore <paramref name="b" /> from the scalar <paramref name="a" />. The resulting tensor is returned.</summary>
-    static member (-) (a:scalar, b:Tensor) : Tensor =
-        match tryWidenScalar b.dtype a with
-        | ValueSome tnew ->
-            let aCast = a.cast(tnew)
-            let bCast = b.cast(tnew)
-            aCast * bCast
-        | ValueNone ->
-            let inline fRaw(b:RawTensor) = b.SubFromT0T(a)
-            let inline fTensor(b) = a - b
-            let inline dfTensorFwd(cp,bp,bd) = -bd
-            let inline dfTensorRev(b) = SubT0ConstT(b)
-            Tensor.OpUnary(b, fRaw, fTensor, dfTensorFwd, dfTensorRev)
-
-    /// <summary>Subtracts each element of the object tensor from the corresponding element of the self tensor. The resulting tensor is returned.</summary>
-    /// <remarks>The shapes of the two tensors must be broadcastable.</remarks>
-    member a.sub(b:Tensor) = a - b
-
-    /// <summary>Subtracts the scalar <paramref name="b" /> from the corresponding element of the object tensor. The resulting tensor is returned.</summary>
-    member a.sub(b:scalar) = a - b
-
-    /// <summary>Multiplies each element of the tensor <paramref name="a" /> by the corresponding element of the tensor <paramref name="b" />. The resulting tensor is returned.</summary>
-    /// <remarks>The shapes of the two tensors must be broadcastable.</remarks>
-    static member (*) (a:Tensor, b:Tensor) =
-        if a.dtype <> b.dtype then
-            match Dtype.widen a.dtype b.dtype with
-            | None -> opNotSupported "*" a.dtype b.dtype 
-            | Some tnew ->
-                let aCast = a.cast(tnew)
-                let bCast = b.cast(tnew)
-                aCast * bCast
-        elif a.shapex = b.shapex then
-            let inline fRaw(a:RawTensor,b) = a.MulTT(b)
-            let inline fTensor(a,b) = a * b
-            let inline dfTensorFwdTT(cp:Tensor,ap:Tensor,ad:Tensor,bp:Tensor,bd:Tensor) = (ad * bp) + (ap * bd)
-            let inline dfTensorFwdTC(cp:Tensor,ap:Tensor,ad:Tensor) = ad * b
-            let inline dfTensorFwdCT(cp:Tensor,bp:Tensor,bd:Tensor) = a * bd
-            let inline dfTensorRevTT(a,b) = MulTT(a,b)
-            let inline dfTensorRevTC(a,b) = MulTTConst(a,b)
-            let inline dfTensorRevCT(a,b) = MulTTConst(b,a)
-            Tensor.OpBinary(a, b, fRaw, fTensor, dfTensorFwdTT, dfTensorFwdTC, dfTensorFwdCT, dfTensorRevTT, dfTensorRevTC, dfTensorRevCT)
-        else
-            let newShape = Shape.broadcast2 a.shapex b.shapex
-            let aExpanded = a.expandx(newShape)
-            let bExpanded = b.expandx(newShape)
-            aExpanded * bExpanded
-
-    /// <summary>Multiplies each element of the tensor <paramref name="a" /> by the scalar <paramref name="b" />. The resulting tensor is returned.</summary>
-    static member (*) (a:Tensor, b:scalar) =
-        match tryWidenScalar a.dtype b with
-        | ValueSome tnew ->
-            let aCast = a.cast(tnew)
-            let bCast = b.cast(tnew)
-            aCast * bCast
-        | ValueNone ->
-            let inline fRaw(a:RawTensor) = a.MulTT0(b)
-            let inline fTensor(a) = a * b
-            let inline dfTensorFwd(cp,ap,ad) = ad * b
-            let inline dfTensorRev(a) = MulTT0Const(a,b)
-            Tensor.OpUnary(a, fRaw, fTensor, dfTensorFwd, dfTensorRev)
-
-    /// <summary>Multiplies the scalar <paramref name="a" /> by each element of the tensor <paramref name="b" />. The resulting tensor is returned.</summary>
-    static member (*) (a:scalar, b:Tensor) = b * a
-
-    /// <summary>Multiplies each element of the object tensor by the corresponding element of the tensor <paramref name="b" />. The resulting tensor is returned.</summary>
-    /// <remarks>The shapes of the two tensors must be broadcastable.</remarks>
-    member a.mul(b:Tensor) = a * b
-
-    /// <summary>Multiplies each element of the object tensor by the scalar <paramref name="b" />. The resulting tensor is returned.</summary>
-    /// <remarks>The shapes of the two tensors must be broadcastable.</remarks>
-    member a.mul(b: scalar) = a * b
-
-    /// <summary>Divides each element of the tensor <paramref name="a" /> by the corresponding element of the tensor <paramref name="b" />. The resulting tensor is returned.</summary>
-    /// <remarks>The shapes of the two tensors must be broadcastable.</remarks>
-    static member (/) (a:Tensor, b:Tensor) =
-        if a.dtype <> b.dtype then
-            match Dtype.widen a.dtype b.dtype with
-            | None -> opNotSupported "/" a.dtype b.dtype 
-            | Some tnew ->
-                let aCast = a.cast(tnew)
-                let bCast = b.cast(tnew)
-                aCast / bCast
-        elif a.shapex = b.shapex then
-            let inline fRaw(a:RawTensor,b) = a.DivTT(b)
-            let inline fTensor(a,b) = a / b
-            let inline dfTensorFwdTT(cp:Tensor,ap:Tensor,ad:Tensor,bp:Tensor,bd:Tensor) = (ad - bd * cp) / bp
-            let inline dfTensorFwdTC(cp:Tensor,ap:Tensor,ad:Tensor) = ad / b
-            let inline dfTensorFwdCT(cp:Tensor,bp:Tensor,bd:Tensor) = -bd * cp / bp
-            let inline dfTensorRevTT(a,b) = DivTT(a,b)
-            let inline dfTensorRevTC(a,b) = DivTTConst(a,b)
-            let inline dfTensorRevCT(a,b) = DivTConstT(a,b)
-            Tensor.OpBinary(a, b, fRaw, fTensor, dfTensorFwdTT, dfTensorFwdTC, dfTensorFwdCT, dfTensorRevTT, dfTensorRevTC, dfTensorRevCT)
-        else
-            let newShape = Shape.broadcast2 a.shapex b.shapex
-            let aExpanded = a.expandx(newShape)
-            let bExpanded = b.expandx(newShape)
-            aExpanded / bExpanded
-
-    /// <summary>Divides each element of the tensor <paramref name="a" /> by the scalar <paramref name="b" />. The resulting tensor is returned.</summary>
-    static member (/) (a:Tensor, b:scalar) =
-        match tryWidenScalar a.dtype b with
-        | ValueSome tnew ->
-            let aCast = a.cast(tnew)
-            let bCast = b.cast(tnew)
-            aCast / bCast
-        | ValueNone ->
-            let inline fRaw(a:RawTensor) = a.DivTT0(b)
-            let inline fTensor(a) = a / b
-            let inline dfTensorFwd(cp,ap,ad) = ad / b
-            let inline dfTensorRev(a) = DivTT0Const(a,b)
-            Tensor.OpUnary(a, fRaw, fTensor, dfTensorFwd, dfTensorRev)
-
-    /// <summary>Divides the scalar <paramref name="a" /> by the each element of the tensor <paramref name="b" />. The resulting tensor is returned.</summary>
-    static member (/) (a:scalar, b:Tensor) =
-        match tryWidenScalar b.dtype a with
-        | ValueSome tnew ->
-            let aCast = a.cast(tnew)
-            let bCast = b.cast(tnew)
-            aCast / bCast
-        | ValueNone ->
-            let inline fRaw(b:RawTensor) = b.DivFromT0T(a)
-            let inline fTensor(b) = a / b
-            let inline dfTensorFwd(cp,bp,bd) = -bd * cp / bp
-            let inline dfTensorRev(b) = DivT0ConstT(a,b)
-            Tensor.OpUnary(b, fRaw, fTensor, dfTensorFwd, dfTensorRev)
-
-    /// <summary>Divides each element of the object tensor by the corresponding element of the tensor <paramref name="b" />. The resulting tensor is returned.</summary>
-    /// <remarks>The shapes of the two tensors must be broadcastable.</remarks>
-    member a.div(b:Tensor) = a / b
-
-    /// <summary>Divides each element of the object tensor by the scalar <paramref name="b" />. The resulting tensor is returned.</summary>
-    /// <remarks>The shapes of the two tensors must be broadcastable.</remarks>
-    member a.div(b:scalar) = a / b
-
-    static member internal powImpl (a:Tensor, b:Tensor) =
-        if a.dtype <> b.dtype then
-            match Dtype.widen a.dtype b.dtype with
-            | None -> opNotSupported "Pow" a.dtype b.dtype 
-            | Some tnew ->
-                let aCast = a.cast(tnew)
-                let bCast = b.cast(tnew)
-                Tensor.Pow (aCast, bCast)
-        elif a.shapex = b.shapex then
-            let inline fRaw(a:RawTensor,b) = a.PowTT(b)
-            let inline fTensor(a:Tensor,b:Tensor) = a ** b
-            let inline dfTensorFwdTT(cp:Tensor,ap:Tensor,ad:Tensor,bp:Tensor,bd:Tensor) = (ap ** (bp - 1.)) * (ad * bp + ap * bd * log ap)
-            let inline dfTensorFwdTC(cp,ap,ad) = ad * (ap ** (b - 1.)) * b
-            let inline dfTensorFwdCT(cp,bp,bd) = bd * cp * log a
-            let inline dfTensorRevTT(a,b) = PowTT(a,b)
-            let inline dfTensorRevTC(a,b) = PowTTConst(a,b)
-            let inline dfTensorRevCT(a,b) = PowTConstT(a,b)
-            Tensor.OpBinary(a, b, fRaw, fTensor, dfTensorFwdTT, dfTensorFwdTC, dfTensorFwdCT, dfTensorRevTT, dfTensorRevTC, dfTensorRevCT)
-        else
-            let newShape = Shape.broadcast2 a.shapex b.shapex
-            let aExpanded = a.expandx(newShape)
-            let bExpanded = b.expandx(newShape)
-            Tensor.Pow(aExpanded, bExpanded)
-
-    static member internal powImpl (a:Tensor, b:scalar) =
-        match tryWidenScalar a.dtype b with
-        | ValueSome tnew ->
-            let aCast = a.cast(tnew)
-            let bCast = b.cast(tnew)
-            Tensor.powImpl(aCast, bCast)
-        | ValueNone ->
-            let inline fRaw(a:RawTensor) = a.PowTT0(b)
-            let inline fTensor(a) = Tensor.powImpl (a, b)
-            let inline dfTensorFwd(cp,ap,ad) = ad * (ap ** b.sub(1.)) * b
-            let inline dfTensorRev(a) = PowTT0Const(a,b)
-            Tensor.OpUnary(a, fRaw, fTensor, dfTensorFwd, dfTensorRev)
-
-    static member internal powImpl (a:scalar, b:Tensor) =
-        match tryWidenScalar b.dtype a with
-        | ValueSome tnew ->
-            let aCast = a.cast(tnew)
-            let bCast = b.cast(tnew)
-            Tensor.powImpl(aCast, bCast)
-        | ValueNone ->
-            let inline fRaw(b:RawTensor) = b.PowFromT0T(a)
-            let inline fTensor(b) = Tensor.powImpl (a, b)
-            let inline dfTensorFwd(cp:Tensor,bp:Tensor,bd:Tensor) : Tensor = bd * cp * a.log()
-            let inline dfTensorRev(b) = PowT0ConstT(a,b)
-            Tensor.OpUnary(b, fRaw, fTensor, dfTensorFwd, dfTensorRev)
-
-    /// <summary>Raises each element of the tensor <paramref name="a" /> to the power of the corresponding element of the tensor <paramref name="b" />. The resulting tensor is returned.</summary>
-    /// <remarks>The shapes of the two tensors must be broadcastable.</remarks>
-    static member Pow (a:Tensor, b:Tensor) = Tensor.powImpl(a, b)
-
-    /// <summary>Raises each element of the tensor <paramref name="a" /> to the power of the scalar <paramref name="b" />. The resulting tensor is returned.</summary>
-    static member Pow (a:Tensor, b: scalar) = Tensor.powImpl(a, b)
-
-    /// <summary>Raises each element of the tensor <paramref name="a" /> to the power of the scalar <paramref name="b" />. The resulting tensor is returned.</summary>
-    static member Pow (a:Tensor, b:float) = Tensor.powImpl(a, (b :> scalar))
-
-    /// <summary>Raises each element of the tensor <paramref name="a" /> to the power of the scalar <paramref name="b" />. The resulting tensor is returned.</summary>
-    static member Pow (a:Tensor, b:int) = Tensor.powImpl(a, (b :> scalar))
-
-    /// <summary>Raises the scalar <paramref name="a" /> to the power of each element of the tensor <paramref name="b" />. The resulting tensor is returned.</summary>
-    static member Pow (a:scalar, b:Tensor) = Tensor.powImpl(a, b)
-
-    /// <summary>Raises the scalar <paramref name="a" /> to the power of each element of the tensor <paramref name="b" />. The resulting tensor is returned.</summary>
-    static member Pow (a:float, b:Tensor) = Tensor.powImpl((a :> scalar), b)
-
-    /// <summary>Raises the scalar <paramref name="a" /> to the power of each element of the tensor <paramref name="b" />. The resulting tensor is returned.</summary>
-    static member Pow (a:int, b:Tensor) = Tensor.powImpl((a :> scalar), b)
-
-    /// <summary>Raises each element of the self tensor to the power of each corresponding element of the tensor <paramref name="b" />. The resulting tensor is returned.</summary>
-    /// <remarks>The shapes of the two tensors must be broadcastable.</remarks>
-    member a.pow(b:Tensor) = Tensor.powImpl(a, b)
-
-    /// <summary>Raises each element of the self tensor to the power of the scalar <paramref name="b" />. The resulting tensor is returned.</summary>
-    member a.pow(b: scalar) = Tensor.powImpl(a, b)
-
-    /// <summary>Matrix product of two tensors.</summary>
-    ///
-    /// <remarks>
-    /// <para>
-    /// The behavior depends on the dimensionality of the tensors as follows:
-    /// </para>
-    /// 
-    /// <para>
-    /// If both tensors are 1-dimensional, the dot product (scalar) is returned.
-    /// </para>
-    /// 
-    /// <para>
-    /// If both arguments are 2-dimensional, the matrix-matrix product is returned.
-    /// </para>
-    /// 
-    /// <para>
-    /// If the first argument is 1-dimensional and the second argument is 2-dimensional, a 1 is prepended to its dimension for the purpose of the matrix multiply. After the matrix multiply, the prepended dimension is removed.
-    /// </para>
-    /// 
-    /// <para>
-    ///  If the first argument is 2-dimensional and the second argument is 1-dimensional, the matrix-vector product is returned.
-    /// </para>
-    /// 
-    /// <para>
-    ///  If both arguments are at least 1-dimensional and at least one argument is N-dimensional (where N > 2), then a 
-    ///  batched matrix multiply is returned. If the first argument is 1-dimensional, a 1 is prepended to its dimension for the
-    ///  purpose of the batched matrix multiply and removed after. If the second argument is 1-dimensional, a 1 is appended to
-    ///  its dimension for the purpose of the batched matrix multiple and removed after. The non-matrix (i.e. batch) dimensions
-    ///  are broadcasted (and thus must be broadcastable). For example, if input is a (j \times 1 \times n \times m)(j×1×n×m)
-    ///  tensor and other is a (k \times m \times p)(k×m×p) tensor, out will be an (j \times k \times n \times p)(j×k×n×p)
-    ///  tensor.
-    /// </para>
-    /// </remarks>
-
-    member a.matmul (b:Tensor) : Tensor =
-        if a.dim = 1 && b.dim = 1 then a.dot(b) 
-        // Increase to at least 2x2
-        elif a.dim = 1 && b.dim > 1 then a.unsqueeze(0).matmul(b).squeeze(b.dim-2)
-        elif a.dim > 1 && b.dim = 1 then a.matmul(b.unsqueeze(1)).squeeze(a.dim-1)
-        else
-        let (aBatchPart, aMatrixPart), (bBatchPart, bMatrixPart) = Shape.checkCanMatmul a.shapex b.shapex
-        if aBatchPart = bBatchPart then
-            let inline fRaw(a:RawTensor,b) = a.MatMulTT(b)
-            let inline fTensor(a:Tensor,b) = a.matmul(b)
-            let inline dfTensorFwdTT(cp,ap:Tensor,ad:Tensor,bp:Tensor,bd:Tensor) = ad.matmul(bp) + ap.matmul(bd)
-            let inline dfTensorFwdTC(cp,ap,ad:Tensor) = ad.matmul(b)
-            let inline dfTensorFwdCT(cp,bp,bd) = a.matmul(bd)
-            let inline dfTensorRevTT(a,b) = MatMulTT(a,b)
-            let inline dfTensorRevTC(a,b) = MatMulTTConst(a,b)
-            let inline dfTensorRevCT(a,b) = MatMulTConstT(a,b)
-            Tensor.OpBinary(a, b, fRaw, fTensor, dfTensorFwdTT, dfTensorFwdTC, dfTensorFwdCT, dfTensorRevTT, dfTensorRevTC, dfTensorRevCT)
-        else
-            let newBatchPart = Shape.broadcast2 (Shape aBatchPart) (Shape bBatchPart)
-            let aNewShape = Shape (Array.append newBatchPart.Dims aMatrixPart)
-            let bNewShape = Shape (Array.append newBatchPart.Dims bMatrixPart)
-            let aExpanded = a.expandx(aNewShape)
-            let bExpanded = b.expandx(bNewShape)
-            aExpanded.matmul(bExpanded)
-
-    /// <summary>Computes the dot product (inner product) of two vector (1d-tensors).</summary>
-    /// <param name="b">The vector to multiply this tensor by (1d-tensor).</param>
-    /// <remarks>This function does not broadcast and expects this tensor to be a vector (1d-tensor).   
-    /// The tensors must have the same number of elements.
-    /// </remarks>
-    member a.dot(b:Tensor) =
-        Shape.checkCanDot a.shapex b.shapex
-        let a:Tensor = a.view([1;a.nelement])
-        let b:Tensor = b.view([b.nelement;1])
-        a.matmul(b).view([])
-
-    /// <summary>Returns a new tensor with the negative of the elements of <paramref name="a" />.</summary>
-    static member (~-) (a:Tensor) =
-        let inline fRaw(a:RawTensor) = a.NegT()
-        let inline fTensor(a) = -a
-        let inline dfTensorFwd(cp,ap,ad) = -ad
-        let inline dfTensorRev(a) = NegT(a)
-        Tensor.OpUnary(a, fRaw, fTensor, dfTensorFwd, dfTensorRev)
-
-    /// <summary>Returns a new tensor with the negative of the elements of the object tensor.</summary>
-    member a.neg() = -a
-
-    /// <summary>Returns the sum of all elements in the input tensor.</summary>
-    /// <param name="dtype">The desired data type of returned tensor.</param>
-    member a.sum(?dtype: Dtype) =
-        let inline fRaw(a:RawTensor) = a.SumT(?resultType=dtype)
-        let inline fTensor(a:Tensor) = a.sum(?dtype=dtype)
-        let inline dfTensorFwd(cp,ap,ad:Tensor) = ad.sum(?dtype=dtype)
-        let inline dfTensorRev(a) = SumT(a)
-        Tensor.OpUnary(a, fRaw, fTensor, dfTensorFwd, dfTensorRev)
-
-    /// <summary>Returns the sum of each row of the input tensor in the given dimension dim. If dim is a list of dimensions, reduce over all of them.</summary>
-    /// <remarks>If keepdim is <c>true</c>, the output tensor is of the same size as input except in the dimension dim where it is of size 1. Otherwise, dim is squeezed, resulting in the output tensor having 1 fewer dimension.</remarks>
-    /// <param name="dim">The dimension to reduce.</param>
-    /// <param name="keepDim">Whether the output tensor has dim retained or not.</param>
-    /// <param name="dtype">The desired data type of returned tensor.</param>
-    member a.sum(dim:int, ?keepDim:bool, ?dtype: Dtype) =
-       // TODO: this can be implemented in a more memory efficient way by pushing the sum operation to the RawTensor level and implementing the derivatives using general broadcasting when it's available
-       let keepDim = defaultArg keepDim false
-       let dim = Shape.completeDim a.dim dim  // Handles -1 semantics
-       let res =
-        if dim = 0 && a.dim = 0 then a
-        else
-          if dim >= a.dim || dim < 0 then failwithf "Expecting dim to be between 0 and %A" a.dim
-          // Note: symbolics skip this
-          if a.symbolic then 
-<<<<<<< HEAD
-              let outputShape = Shape [ yield! a.shapex.Dims.[0..dim-1]; yield! a.shapex.Dims.[dim+1..] ]
-              a.zerosLikex(shape=outputShape)
-=======
-              let outputShape = Array.copy a.shapex.Dims
-              outputShape.[dim] <- 1I
-              a.zerosLikex(shape=Shape outputShape)
->>>>>>> 22a23ca9
-          else
-            let sBounds = Array2D.init a.dim 3 (fun i j -> if j=0 then 0I elif j=1 then a.shapex.[i]-1 else 0I)
-            sBounds.[dim, 1] <- 0I
-            sBounds.[dim, 2] <- 1I
-            let mutable s = a.zerosLike(dtype=a.dtype.SummationType).GetSlice(sBounds)
-            for i=0 to a.shape.[dim]-1 do
-                sBounds.[dim,0] <- Int i
-                sBounds.[dim,1] <- Int i
-                sBounds.[dim,2] <- 1I
-                s <- s + a.GetSlice(sBounds).cast(a.dtype.SummationType)
-            s
-       let res2 = if keepDim then res.unsqueeze(dim) else res
-       res2.castAfterSummation(?dtype=dtype)
-
-    /// <summary>Sum this tensor to size <paramref name="newShape" />, which must be broadcastable to this tensor size.</summary>
-    member a.sumToSize(newShape:int[], ?dtype: Dtype) =
-        a.sumToSize(Shape.constant newShape, ?dtype=dtype)
-
-    /// <summary>Sum this tensor to size <paramref name="newShape" />, which must be broadcastable to this tensor size.</summary>
-    member a.sumToSize(newShape:Shape, ?dtype: Dtype) =
-        let oldShape = a.shapex
-        if oldShape = newShape then
-            a.cast(defaultArg dtype a.dtype.SummationType)
-        elif newShape.Length = 0 then
-            a.sum(?dtype=dtype)
-        else
-            Shape.checkCanExpand newShape oldShape
-            let trim = oldShape.Length - newShape.Length
-            let mutable result = a.cast(a.dtype.SummationType)
-            if not a.symbolic then 
-              // collapse the eliminated dimensions
-              for _dim in 0 .. trim-1 do 
-                result <- result.sum(0, keepDim=false)
-              // reduce the squeezed dimensions
-              for dim in 0 .. newShape.Length-1 do 
-                if oldShape.[trim+dim] <> newShape.[dim] then 
-                    result <- result.sum(dim, keepDim=true)
-            result.castAfterSummation(?dtype=dtype)
-
-    /// <summary>Returns the mean value of all elements in the input tensor</summary>
-    member a.mean() = a.sum() / a.nelementx.ValueOrOne
-
-    /// <summary>Returns the mean value of each row of the input tensor in the given dimension dim.</summary>
-    /// <remarks>If keepdim is True, the output tensor is of the same size as input except in the dimension dim where it is of size 1. Otherwise, dim is squeezed, resulting in the output tensor having 1 fewer dimension.</remarks>
-    /// <param name="dim">The dimension to reduce.</param>
-    /// <param name="keepDim">Whether the output tensor has dim retained or not.</param>
-    member a.mean(dim:int, ?keepDim:bool) = 
-        let dim = Shape.completeDim a.dim dim  // Handles -1 semantics
-        if dim = 0 && a.dim = 0 then a
-        else 
-           let sm = a.sum(dim, ?keepDim=keepDim)
-           let dv = sm / a.shapex.[dim].ValueOrOne
-           dv
-
-    /// <summary>Returns the variance of all elements in the input tensor.</summary>
-    /// <remarks>If unbiased is False, then the variance will be calculated via the biased estimator. Otherwise, Bessel’s correction will be used.</remarks>
-    /// <param name="unbiased">Whether to use the unbiased estimation or not.</param>
-    member a.variance(?unbiased:bool) = 
-        let unbiased = defaultArg unbiased true  // Use Bessel's correction if unbiased=true
-        let n = if unbiased then a.nelementx - 1 else a.nelementx
-        let a' = a - a.mean() in (a' * a').sum() / n.ValueOrOne
-
-    /// <summary>Returns the variance of each row of the input tensor in the given dimension dim.</summary>
-    /// <remarks>
-    ///   <para>If keepdim is True, the output tensor is of the same size as input except in the dimension dim where it is of size 1. Otherwise, dim is squeezed, resulting in the output tensor having 1 fewer dimension(s).</para>
-    ///   <para>If unbiased is False, then the variance will be calculated via the biased estimator. Otherwise, Bessel’s correction will be used.</para>
-    /// </remarks>
-    /// <param name="dim">The dimension to reduce.</param>
-    /// <param name="keepDim">Whether the output tensor has dim retained or not.</param>
-    /// <param name="unbiased">Whether to use the unbiased estimation or not.</param>
-    member a.variance(dim:int, ?keepDim:bool, ?unbiased:bool) =
-      if a.symbolic then
-          a.mean(dim, ?keepDim=keepDim)
-      else
-        // Note: symbolics skip this
-        // TODO: this is the naive algorithm, can be improved for better numerical stability
-        let keepDim = defaultArg keepDim false
-        let unbiased = defaultArg unbiased true  // Use Bessel's correction if unbiased=true
-        let dim = Shape.completeDim a.dim dim  // Handles -1 semantics
-        let sBounds = Array2D.init a.dim 3 (fun i j -> if j=0 then 0I elif j=1 then a.shapex.[i]-1 else 0I)
-        sBounds.[dim, 1] <- 0I
-        sBounds.[dim, 2] <- 1I
-        let mutable s = a.zerosLike().GetSlice(sBounds)
-        let mutable sSquare = a.zerosLike().GetSlice(sBounds)
-        let n = a.shapex.[dim].Value
-        for i=0 to n-1 do
-            sBounds.[dim,0] <- Int i
-            sBounds.[dim,1] <- Int i
-            sBounds.[dim,2] <- 1I
-            let slice = a.GetSlice(sBounds)
-            s <- s + slice
-            sSquare <- sSquare + slice * slice
-        let nn = if unbiased then n - 1 else n
-        let res = (sSquare - (s * s) / n) / nn
-        if keepDim then res.unsqueeze(dim) else res
-
-    /// <summary>Returns the standard deviation of each row of the input tensor in the given dimension dim.</summary>
-    /// <remarks>
-    ///   <para>If keepdim is True, the output tensor is of the same size as input except in the dimension dim where it is of size 1. Otherwise, dim is squeezed, resulting in the output tensor having 1 fewer dimension(s).</para>
-    ///   <para>If unbiased is False, then the standard deviation will be calculated via the biased estimator. Otherwise, Bessel’s correction will be used.</para>
-    /// </remarks>
-    /// <param name="dim">The dimension to reduce.</param>
-    /// <param name="keepDim">Whether the output tensor has dim retained or not.</param>
-    /// <param name="unbiased">Whether to use the unbiased estimation or not.</param>
-    member a.stddev(dim, ?keepDim, ?unbiased) = a.variance(dim, ?keepDim=keepDim, ?unbiased=unbiased) |> Tensor.Sqrt
-
-    /// <summary>Returns the standard deviation of all elements in the input tensor.</summary>
-    /// <remarks>If unbiased is False, then the standard deviation will be calculated via the biased estimator. Otherwise, Bessel’s correction will be used.</remarks>
-    /// <param name="unbiased">Whether to use the unbiased estimation or not.</param>
-    member a.stddev(?unbiased) = a.variance(?unbiased=unbiased) |> Tensor.Sqrt
-
-    /// <summary>Returns a tensor where each row contains numSamples indices sampled from the multinomial probability distribution located in the corresponding row of tensor input.</summary>
-    /// <param name="numSamples">The number of samples to draw.</param>
-    /// <param name="dtype">The desired element type of returned tensor. Default: if None, uses Dtype.Default.</param>
-    /// <param name="device">The desired device of returned tensor. Default: if None, uses Device.Default.</param>
-    /// <param name="backend">The desired backend of returned tensor. Default: if None, uses Backend.Default.</param>
-    /// <param name="normalize">Indicates where the probabilities should first be normalized by their sum.</param>
-    member probs.multinomial(numSamples:int, ?normalize:bool, ?dtype:Dtype, ?device:Device, ?backend:Backend) =
-        // TODO: the following may be implemented by RawTensor at a later point
-        if probs.dim < 1 || probs.dim > 2 then failwithf "Expecting 1d or 2d probs, received shape %A" probs.shapex
-        let dtype = defaultArg dtype Dtype.Int32
-        let device = defaultArg device probs.device
-        let backend = defaultArg backend probs.backend
-        let normalize = defaultArg normalize false
-        let mutable probs = probs
-        if normalize then probs <- probs / probs.sum(-1, keepDim=true)
-        if probs.dim = 1 then
-            // skip the dice throwing for symbolics
-            if probs.symbolic then probs.zerosLikex(Shape [| Int numSamples |]) else
-
-            let p = 
-                match probs.dtype with
-                | Dtype.Float16
-                | Dtype.BFloat16
-                | Dtype.Float32 -> probs.toArray() :?> float32[] |> Array.map Convert.ToDouble
-                | Dtype.Float64 -> probs.toArray() :?> float[]
-                | _ -> failwithf "Expecting probs to have dtype Float32 or Float64, received %A" probs.dtype
-            Tensor.create(Random.Multinomial(p, numSamples), dtype=dtype, device=device, backend=backend)
-        else
-            // skip the dice throwing for symbolics
-            if probs.symbolic then probs.zerosLikex(Shape [|probs.shapex.[0]; Int numSamples|]) else
-
-            let p = 
-                match probs.dtype with
-                | Dtype.BFloat16
-                | Dtype.Float16
-                | Dtype.Float32 -> probs.toArray() :?> float32[,] |> Array2D.map Convert.ToDouble
-                | Dtype.Float64 -> probs.toArray() :?> float[,]
-                | _ -> failwithf "Expecting probs to be floating point, received %A" probs.dtype
-            Tensor.create(Random.Multinomial(p, numSamples), dtype=dtype, device=device, backend=backend)
-
-    /// <summary>Draws binary random numbers (0 or 1) from a Bernoulli distribution</summary>
-    /// <param name="dtype">The desired element type of returned tensor. Default: if None, uses Dtype.Default.</param>
-    /// <param name="device">The desired device of returned tensor. Default: if None, uses Device.Default.</param>
-    /// <param name="backend">The desired backend of returned tensor. Default: if None, uses Backend.Default.</param>
-    member probs.bernoulli(?dtype:Dtype, ?device:Device, ?backend:Backend) =
-        // TODO: the following may be implemented by RawTensor at a later point
-        if not probs.dtype.IsFloatingPoint then failwithf "Expecting probs to be floating point, received %A" probs.dtype
-        let dtype = defaultArg dtype probs.dtype
-        let device = defaultArg device probs.device
-        let backend = defaultArg backend probs.backend
-        // skip the dice throwing for symbolics
-        if probs.symbolic then probs.zerosLikex(probs.shapex) else
-        if probs.dim = 0 then
-            let b = Random.Bernoulli (float probs)
-            Tensor.create(b, dtype=dtype, device=device, backend=backend).viewx(probs.shapex)
-        else
-            let p:Tensor = probs.float().flatten()
-            let b = p.toArray() :?> float[] |> Array.map Random.Bernoulli
-            Tensor.create(b, dtype=dtype, device=device, backend=backend).viewx(probs.shapex)
-
-    /// <summary>Randomly zeroes some of the elements of the input tensor with probability p using samples from a Bernoulli distribution</summary>
-    /// <param name="p">The probability of an element to be zeroed. Default: 0.5.</param>
-    member a.dropout(?p:double) =
-        let p = defaultArg p 0.5
-        Shape.checkCanDropout p
-        if p = 0. then
-            a
-        elif p = 1. then
-            a * a.zerosLike()
-        else
-            let mask = a.fullLike(1.-p).bernoulli()
-            a * mask
-
-    /// <summary>Randomly zero out entire channels (a channel is a 2D feature map, e.g., the jj -th channel of the ii -th sample in the batched input is a 2D tensor \text{input}[i, j]input[i,j] ). Each channel will be zeroed out independently on every forward call with probability p using samples from a Bernoulli distribution</summary>
-    /// <param name="p">The probability of an element to be zeroed. Default: 0.5.</param>
-    member a.dropout2d(?p:double) =
-        let p = defaultArg p 0.5
-        Shape.checkCanDropout2d a.shapex p
-        if p = 0. then
-            a
-        elif p = 1. then
-            a * a.zerosLike()
-        else
-            let shape = Shape (Array.append a.shapex.[0..1].Dims [|1I;1I|])
-            let mask = a.fullLikex(1.-p, shape).bernoulli()
-            a * mask
-
-    /// <summary>Randomly zero out entire channels (a channel is a 3D feature map, e.g., the jj -th channel of the ii -th sample in the batched input is a 3D tensor \text{input}[i, j]input[i,j] ). Each channel will be zeroed out independently on every forward call with probability p using samples from a Bernoulli distribution.</summary>
-    /// <param name="p">The probability of an element to be zeroed. Default: 0.5.</param>
-    member a.dropout3d(?p:double) =
-        let p = defaultArg p 0.5
-        Shape.checkCanDropout3d a.shapex p
-        if p = 0. then
-            a
-        elif p = 1. then
-            a * a.zerosLike()
-        else
-            let shape = Shape (Array.append a.shapex.[0..1].Dims [|1I;1I;1I|])
-            let mask = a.fullLikex(1.-p, shape).bernoulli()
-            a * mask
-
-    // This is useful to keep as a special case of sum for performance reasons because it's involved in reverse mode of broadcasting addition of bias in NN linear layers
-    member internal a.sumT2Dim0() =
-        let inline fRaw(a:RawTensor) = a.SumT2Dim0()
-        let inline fTensor(a:Tensor) = a.sumT2Dim0()
-        let inline dfTensorFwd(cp,ap,ad:Tensor):Tensor = ad.sumT2Dim0()
-        let inline dfTensorRev(a) = SumT2Dim0(a)
-        Tensor.OpUnary(a, fRaw, fTensor, dfTensorFwd, dfTensorRev)
-    
-    /// <summary>Returns a tensor that is a transposed version of input. The given dimensions dim0 and dim1 are swapped.</summary>
-    /// <param name="dim0">The first dimension to be transposed.</param>
-    /// <param name="dim1">The second dimension to be transposed.</param>
-    member a.transpose(dim0:int, dim1:int) =
-        let dim0 = Shape.completeDim a.dim dim0  // Handles -1 semantics
-        let dim1 = Shape.completeDim a.dim dim1  // Handles -1 semantics
-        Shape.checkCanTranspose a.shapex dim0 dim1
-        if dim0 = dim1 then
-            a
-        else
-            let inline fRaw(a:RawTensor) = a.TransposeT(dim0, dim1)
-            let inline fTensor(a:Tensor) = a.transpose(dim0, dim1)
-            let inline dfTensorFwd(cp,ap,ad:Tensor) = ad.transpose(dim0, dim1)
-            let inline dfTensorRev(a) = TransposeT(a, dim0, dim1)
-            Tensor.OpUnary(a, fRaw, fTensor, dfTensorFwd, dfTensorRev)
-
-    /// <summary>Returns the original tensor with its dimensions permuted.</summary>
-    /// <param name="permutation">The desired ordering of dimensions.</param>
-    member a.permute(permutation:seq<int>) =
-        let permutation = Seq.toArrayQuick permutation
-        let inversePermutation, _ = Shape.checkCanPermute a.shapex permutation
-        if permutation |> Array.foralli (fun i j -> i = j) then
-            a
-        else
-            let inline fRaw(a:RawTensor) = a.PermuteT(permutation)
-            let inline fTensor(a:Tensor) = a.permute(permutation)
-            let inline dfTensorFwd(cp,ap,ad:Tensor) = ad.permute(permutation)
-            let inline dfTensorRev(a) = PermuteT(a, inversePermutation)
-            Tensor.OpUnary(a, fRaw, fTensor, dfTensorFwd, dfTensorRev)
-
-    /// <summary>Returns a tensor that is a transposed version of input with dimensions 0 and 1 swapped.</summary>
-    member a.transpose() =
-        Shape.checkCanTranspose2d a.dim
-        let inline fRaw(a:RawTensor) = a.TransposeT2()
-        let inline fTensor(a:Tensor) = a.transpose()
-        let inline dfTensorFwd(cp,ap,ad:Tensor) = ad.transpose()
-        let inline dfTensorRev(a) = TransposeT2(a)
-        Tensor.OpUnary(a, fRaw, fTensor, dfTensorFwd, dfTensorRev)
-
-    /// <summary>Returns a tensor with all the dimensions of input of size 1 removed.</summary>
-    /// <remarks>If the tensor has a batch dimension of size 1, then squeeze(input) will also remove the batch dimension, which can lead to unexpected errors.</remarks>
-    /// <param name="dim">If given, the input will be squeezed only in this dimension.</param>
-    member a.squeeze(?dim:int) =
-        let dim = defaultArg dim -1
-        let inline fRaw(a:RawTensor) = a.SqueezeT(dim)
-        let inline fTensor(a:Tensor) = a.squeeze(dim)
-        let inline dfTensorFwd(cp,ap,ad:Tensor) = ad.squeeze(dim)
-        let inline dfTensorRev(a) = SqueezeT(a)
-        Tensor.OpUnary(a, fRaw, fTensor, dfTensorFwd, dfTensorRev)
-
-    /// <summary>Returns a new tensor with a dimension of size one inserted at the specified position</summary>
-    /// <param name="dim">The index at which to insert the singleton dimension.</param>
-    member a.unsqueeze(dim:int) : Tensor =
-        let inline fRaw(a:RawTensor) = a.UnsqueezeT(dim)
-        let inline fTensor(a:Tensor) = a.unsqueeze(dim)
-        let inline dfTensorFwd(cp,ap,ad:Tensor) = ad.unsqueeze(dim)
-        let inline dfTensorRev(a) = UnsqueezeT(a)
-        Tensor.OpUnary(a, fRaw, fTensor, dfTensorFwd, dfTensorRev)
-
-    /// <summary>Reverse the order of a n-D tensor along given axis in dims</summary>
-    /// <param name="dims">The axis to flip on.</param>
-    member a.flip(dims:seq<int>) =
-        let dims = dims |> Seq.toArrayQuick
-        Shape.checkCanFlip a.dim dims
-        let inline fRaw(a:RawTensor) = a.FlipT(dims)
-        let inline fTensor(a:Tensor) = a.flip(dims)
-        let inline dfTensorFwd(cp,ap,ad:Tensor) = ad.flip(dims)
-        let inline dfTensorRev(a) = FlipT(a, dims)
-        Tensor.OpUnary(a, fRaw, fTensor, dfTensorFwd, dfTensorRev)
-
-    /// <summary>Dilate the tensor in using the given dilations in each corresponding dimension.</summary>
-    /// <param name="dilations">The dilations to use.</param>
-    member a.dilate(dilations:seq<int>) =
-        a.dilatex(Ints dilations)
-
-    member a.dilatex(dilations:seq<Int>) =
-        let dilations = dilations |> Seq.toArrayQuick
-        Shape.checkCanDilate a.dim dilations
-        let inline fRaw(a:RawTensor) = a.DilateT(dilations)
-        let inline fTensor(a:Tensor) = a.dilatex(dilations)
-        let inline dfTensorFwd(cp,ap,ad:Tensor) = ad.dilatex(dilations)
-        let inline dfTensorRev(a) = DilateT(a, dilations)
-        Tensor.OpUnary(a, fRaw, fTensor, dfTensorFwd, dfTensorRev)
-
-    /// <summary>Reverse the dilation of the tensor in using the given dilations in each corresponding dimension.</summary>
-    /// <param name="dilations">The dilations to use.</param>
-    member a.undilate(dilations:seq<int>) =
-        a.undilatex(Ints dilations)
-
-    member a.undilatex(dilations:seq<Int>) =
-        let dilations = dilations |> Seq.toArrayQuick
-        let inline fRaw(a:RawTensor) = a.UndilateT(dilations)
-        let inline fTensor(a:Tensor) = a.undilatex(dilations)
-        let inline dfTensorFwd(cp,ap,ad:Tensor) = ad.undilatex(dilations)
-        let inline dfTensorRev(a) = UndilateT(a, dilations)
-        Tensor.OpUnary(a, fRaw, fTensor, dfTensorFwd, dfTensorRev)
-
-    /// <summary>Repeat elements of a tensor</summary>
-    /// <param name="dim">The dimension along which to repeat values.</param>
-    /// <param name="times">The number of repetitions for each element.</param>
-    member a.repeat(dim:int, times:int) =
-        a.repeatx(dim, Int times)
-
-    /// This internal member is exposed as public in DiffSharp.ShapeChecking to keep the default API free of 'Int' and 'Shape'
-    member internal a.repeatx(dim:int, times:Int) =
-        Shape.checkCanRepeat a.shapex dim
-        let newShape = a.shapex.Dims |> Array.copy
-        newShape.[dim] <- times
-        // Note: symbolics skip this
-        if a.symbolic then a.zerosLikex(Shape newShape) else
-        let mutable ret = a.zerosLikex(Shape newShape)
-        let location = Array.create a.dim 0
-        for i=0 to times.Value-1 do
-            location.[dim] <- i
-            ret <- ret.addSlice(location, a)
-        ret
-
-    /// <summary>Gathers values along an axis specified by dim.</summary>
-    /// <param name="dim">The axis along which to index.</param>
-    /// <param name="indices">The the indices of elements to gather.</param>
-    member a.gather(dim:int, indices:Tensor) =
-        Shape.checkCanGather a.shapex dim indices.shapex indices.dtype
-        let inline fRaw(a:RawTensor) = a.GatherT(dim, indices.primalRaw)
-        let inline fTensor(a:Tensor) = a.gather(dim, indices)
-        let inline dfTensorFwd(cp,ap,ad:Tensor) = ad.gather(dim, indices)
-        let inline dfTensorRev(a) = GatherT(a, dim, indices)
-        Tensor.OpUnary(a, fRaw, fTensor, dfTensorFwd, dfTensorRev)
-
-    /// <summary>Returns a new tensor with the same data as the self tensor but of a different shape.</summary>
-    /// <remarks>
-    ///   The returned tensor shares the same data and must have the same number of elements, but may have a different size. 
-    ///   For a tensor to be viewed, the new view size must be compatible with its original size and stride, i.e., each new view dimension must either be a subspace of an original dimension,
-    ///   or only span across original dimensions \(d, d+1, \dots, d+kd,d+1,…,d+k\) that satisfy the following contiguity-like condition that
-    ///   \(\forall i = d, \dots, d+k-1∀i=d,…,d+k−1 ,\) \[\text{stride}[i] = \text{stride}[i+1] \times \text{size}[i+1]\]
-    /// </remarks>
-    /// <param name="shape">The desired shape of returned tensor.</param>
-    member a.view(shape:seq<int>) =
-        let shape = shape |> Shape.constant
-        a.viewx(shape)
-
-    /// <summary>TBD</summary>
-    member a.viewx(shape:Shape) =
-        let shape = shape |> Shape.complete a.nelementx  // Handles -1 semantics
-        if a.shapex = shape then a else // Do nothing if the shapes are the same
-        Shape.checkCanView a.shapex shape
-        let inline fRaw(a:RawTensor) = a.ViewT(shape)
-        let inline fTensor(a:Tensor) = a.viewx(shape)
-        let inline dfTensorFwd(cp,ap,ad:Tensor) = ad.viewx(shape)
-        let inline dfTensorRev(a) = ViewT(a, a.shapex)
-        Tensor.OpUnary(a, fRaw, fTensor, dfTensorFwd, dfTensorRev)
-
-    /// <summary>Returns a new tensor with the same data as the object tensor but of a different shape.</summary>
-    /// <remarks>
-    ///   The returned tensor shares the same data and must have the same number of elements, but may have a different size. 
-    ///   For a tensor to be viewed, the new view size must be compatible with its original size and stride, i.e., each new view dimension must either be a subspace of an original dimension,
-    ///   or only span across original dimensions \(d, d+1, \dots, d+kd,d+1,…,d+k\) that satisfy the following contiguity-like condition that
-    ///   \(\forall i = d, \dots, d+k-1∀i=d,…,d+k−1 ,\) \[\text{stride}[i] = \text{stride}[i+1] \times \text{size}[i+1]\]
-    /// </remarks>
-    /// <param name="shape">the desired shape</param>
-    member t.view(shape:int) = t.viewx(Shape [|shape|])
-
-    /// <summary>View this tensor as the same size as other.</summary>
-    /// <remarks>The returned tensor shares the same data and must have the same number of elements, but may have a different size. For a tensor to be viewed, the new view size must be compatible with its original size.
-    ///   The returned tensor shares the same data and must have the same number of elements, but may have a different size. 
-    ///   For a tensor to be viewed, the new view size must be compatible with its original size and stride, i.e., each new view dimension must either be a subspace of an original dimension,
-    ///   or only span across original dimensions \(d, d+1, \dots, d+kd,d+1,…,d+k\) that satisfy the following contiguity-like condition that
-    ///   \(\forall i = d, \dots, d+k-1∀i=d,…,d+k−1 ,\) \[\text{stride}[i] = \text{stride}[i+1] \times \text{size}[i+1]\]
-    /// </remarks>
-    /// <param name="other">The result tensor has the same size as other.</param>
-    member a.viewAs(other:Tensor) = a.viewx(other.shapex)
-
-    /// <summary>Flattens a contiguous range of dims in a tensor.</summary>
-    /// <param name="startDim">The first dim to flatten.</param>
-    /// <param name="endDim">The last dim to flatten.</param>
-    member a.flatten(?startDim:int, ?endDim:int) =
-        if a.dim < 2 then 
-            a
-        else
-            let startDim = defaultArg startDim 0
-            let endDim = defaultArg endDim (a.dim - 1)
-            let shape = Shape.checkCanFlatten a.shapex startDim endDim
-            a.viewx(shape)
-
-    member internal a.clampWithMask(?low:scalar, ?high:scalar) =
-        let lowTensor, highTensor = 
-            match low, high with
-            | Some l, Some h -> a.like(l), a.like(h)
-            | Some l, None   -> a.like(l), a.like(System.Double.PositiveInfinity) // Having PositiveInfinity as upper limit is critical here, using a.max() does not work for some edge cases
-            | None,   Some h -> a.like(System.Double.NegativeInfinity), a.like(h) // Having NegativeInfinity as lower limit is critical here, using a.min() does not work for some edge cases
-            | None, None     -> failwithf "Expecting at least one of low, high"
-        let mask() = // one-zero mask where the clamped values are zero and the rest are one
-            let ll = lowTensor.expandx(a.shapex)
-            let hh = highTensor.expandx(a.shapex)
-            1 - (a.lt(ll) + a.gt(hh)).cast(a.dtype)
-        match a with
-        | TensorC(ap)          -> let result, mask = ap.ClampT(lowTensor.primalRaw, highTensor.primalRaw), mask() in TensorC(result), mask
-        | TensorF(ap,ad,at)    -> let result, mask = ap.clampWithMask(?low=low, ?high=high) in TensorF(result, ad * mask, at), mask
-        | TensorR(ap,_,_,_,at) -> let result, mask = ap.clampWithMask(?low=low, ?high=high) in TensorR(result, ref (a.zeroLike()), ClampT(a, mask), ref 0u, at), mask
-
-    /// <summary>Clamp all elements in input into the range [ low..high] and return a resulting tensor</summary>
-    /// <param name="low">The lower-bound of the range to be clamped to.</param>
-    /// <param name="high">The upper-bound of the range to be clamped to.</param>
-    member a.clamp(?low:scalar, ?high:scalar) = a.clampWithMask(?low=low, ?high=high) |> fst
-
-    /// <summary>Returns a new tensor with the signs of the elements of input.</summary>
-    /// <remarks>The tensor will have the same element type as the input tensor.</remarks>
-    member a.sign() =
-        let inline fRaw(a:RawTensor) = a.SignT()
-        let inline fTensor(a:Tensor) = a.sign()
-        let inline dfTensorFwd(cp:Tensor,ap,ad) = cp.zerosLike()
-        let inline dfTensorRev(a) = SignT(a)
-        Tensor.OpUnary(a, fRaw, fTensor, dfTensorFwd, dfTensorRev)
-    // static member Sign(a:Tensor) = a.sign() // not supported because FSharp.Core sign operator returns int
-
-    /// <summary>Returns a new tensor with the floor of the elements of input, the largest integer less than or equal to each element.</summary>
-    /// <remarks>The tensor will have the same element type as the input tensor.</remarks>
-    member a.floor() =
-        let inline fRaw(a:RawTensor) = a.FloorT()
-        let inline fTensor(a:Tensor) = a.floor()
-        let inline dfTensorFwd(cp:Tensor,ap,ad) = cp.zerosLike()
-        let inline dfTensorRev(a) = FloorT(a)
-        Tensor.OpUnary(a, fRaw, fTensor, dfTensorFwd, dfTensorRev)
-
-    /// <summary>A method to enable the use of the F# function <c>floor</c>.</summary>
-    static member Floor(a:Tensor) = a.floor() // needed for FSharp.Core floor operator overload
-
-    /// <summary>Returns a new tensor with the ceil of the elements of input, the smallest integer greater than or equal to each element.</summary>
-    /// <remarks>The tensor will have the same element type as the input tensor.</remarks>
-    member a.ceil() =
-        let inline fRaw(a:RawTensor) = a.CeilT()
-        let inline fTensor(a:Tensor) = a.ceil()
-        let inline dfTensorFwd(cp:Tensor,ap,ad) = cp.zerosLike()
-        let inline dfTensorRev(a) = CeilT(a)
-        Tensor.OpUnary(a, fRaw, fTensor, dfTensorFwd, dfTensorRev)
-
-    /// <summary>A method to enable the use of the F# function <c>ceil</c>.</summary>
-    static member Ceiling(a:Tensor) = a.ceil() // needed for FSharp.Core ceil operator overload
-
-    /// <summary>Returns a new tensor with each of the elements of input rounded to the closest integer.</summary>
-    /// <remarks>The tensor will have the same element type as the input tensor.</remarks>
-    member a.round() =
-        let inline fRaw(a:RawTensor) = a.RoundT()
-        let inline fTensor(a:Tensor) = a.round()
-        let inline dfTensorFwd(cp:Tensor,ap,ad) = cp.zerosLike()
-        let inline dfTensorRev(a) = RoundT(a)
-        Tensor.OpUnary(a, fRaw, fTensor, dfTensorFwd, dfTensorRev)
-
-    /// <summary>A method to enable the use of the F# function <c>round</c>.</summary>
-    static member Round(a:Tensor) = a.round() // needed for FSharp.Core round operator overload
-
-    /// <summary>Computes the element-wise absolute value of the given input tensor.</summary>
-    member a.abs() =
-        let inline fRaw(a:RawTensor) = a.AbsT()
-        let inline fTensor(a:Tensor) = a.abs()
-        let inline dfTensorFwd(cp,ap:Tensor,ad) = ad * ap.sign()
-        let inline dfTensorRev(a) = AbsT(a)
-        Tensor.OpUnary(a, fRaw, fTensor, dfTensorFwd, dfTensorRev)
-
-    /// <summary>A method to enable the use of the F# function <c>abs</c>.</summary>
-    static member Abs(a:Tensor) : Tensor = a.abs() // needed for FSharp.Core abs operator overload
-
-    /// <summary>Applies the rectified linear unit function element-wise.</summary>
-    member a.relu() =
-        let inline fRaw(a:RawTensor) = a.ReluT()
-        let inline fTensor(a:Tensor) = a.relu()
-        let inline dfTensorFwd(cp,ap:Tensor,ad:Tensor) = let sap = ap.sign() in ad * sap.abs() * (sap + 1.) / 2.
-        let inline dfTensorRev(a) = ReluT(a)
-        Tensor.OpUnary(a, fRaw, fTensor, dfTensorFwd, dfTensorRev)
-
-    /// <summary>Applies the leaky rectified linear unit function element-wise</summary>
-    /// <remarks>\[\text{LeakyReLU}(x) = \max(0, x) + \text{negative\_slope} * \min(0, x)\]</remarks>
-    /// <param name="negativeSlope">Controls the angle of the negative slope. Default: 0.01.</param>
-    member a.leakyRelu(?negativeSlope:float) =
-        let negativeSlope = defaultArg negativeSlope 0.01
-        let zeros = a.zerosLike() in zeros.max(a) + negativeSlope * zeros.min(a)
-
-    /// <summary>Applies the sigmoid element-wise function</summary>
-    /// <remarks>\[\text{Sigmoid}(x) = \frac{1}{1 + \exp(-x)}\]</remarks>
-    member a.sigmoid() =
-        let inline fRaw(a:RawTensor) = a.SigmoidT()
-        let inline fTensor(a:Tensor) = a.sigmoid()
-        let inline dfTensorFwd(cp:Tensor,ap,ad) = ad * cp * (1. - cp)
-        let inline dfTensorRev(a) = SigmoidT(a)
-        Tensor.OpUnary(a, fRaw, fTensor, dfTensorFwd, dfTensorRev)
-
-    /// <summary>Applies the exp function element-wise.</summary>
-    member a.exp() =
-        let inline fRaw(a:RawTensor) = a.ExpT()
-        let inline fTensor(a:Tensor) = a.exp()
-        let inline dfTensorFwd(cp,ap,ad) = ad * cp
-        let inline dfTensorRev(a) = ExpT(a)
-        Tensor.OpUnary(a, fRaw, fTensor, dfTensorFwd, dfTensorRev)
-
-    /// <summary>A method to enable the use of the F# function <c>exp</c>.</summary>
-    static member Exp(a:Tensor) = a.exp() // needed for FSharp.Core exp operator overload
-
-    /// <summary>Returns a new tensor with the natural logarithm of the elements of input.</summary>
-    /// <remarks> \[y_{i} = \log_{e} (x_{i})\]</remarks>
-    member a.log() =
-        let inline fRaw(a:RawTensor) = a.LogT()
-        let inline fTensor(a:Tensor) = a.log()
-        let inline dfTensorFwd(cp,ap,ad) = ad / ap
-        let inline dfTensorRev(a) = LogT(a)
-        Tensor.OpUnary(a, fRaw, fTensor, dfTensorFwd, dfTensorRev)
-
-    /// <summary>A method to enable the use of the F# function <c>log</c>.</summary>
-    static member Log(a:Tensor) = a.log() // needed for FSharp.Core log operator overload
-
-    /// <summary>Returns the logarithm of the tensor after clamping the tensor so that all its elements are greater than epsilon. This is to avoid a -inf result for elements equal to zero.</summary>
-    member a.safelog(?epsilon:float) =
-        let epsilon = defaultArg epsilon 1e-12
-        a.clamp(low=epsilon).log()
-
-    /// <summary>Applies the softplus function element-wise.</summary>
-    /// <remarks>\[\text{Softplus}(x) = \frac{1}{\beta} * \log(1 + \exp(\beta * x))\]</remarks>
-    member a.softplus() =
-        let inline fRaw(a:RawTensor) = a.SoftplusT()
-        let inline fTensor(a:Tensor) = a.softplus()
-        let inline dfTensorFwd(cp,ap:Tensor,ad) = ad / (1. + ap.neg().exp())
-        let inline dfTensorRev(a) = SoftplusT(a)
-        Tensor.OpUnary(a, fRaw, fTensor, dfTensorFwd, dfTensorRev)
-
-    /// <summary>Returns a new tensor with the logarithm to the base 10 of the elements of input.</summary>
-    /// <remarks>\[y_{i} = \log_{10} (x_{i})\]</remarks>
-    member a.log10() =
-        let inline fRaw(a:RawTensor) = a.Log10T()
-        let inline fTensor(a:Tensor) = a.log10()
-        let inline dfTensorFwd(cp,ap:Tensor,ad) = ad / (ap * log10Val)
-        let inline dfTensorRev(a) = Log10T(a)
-        Tensor.OpUnary(a, fRaw, fTensor, dfTensorFwd, dfTensorRev)
-
-    /// <summary>A method to enable the use of the F# function <c>log10</c>.</summary>
-    static member Log10(a:Tensor) = a.log10() // needed for FSharp.Core log10 operator overload
-
-    /// <summary>Returns a new tensor with the square-root of the elements of input.</summary>
-    member a.sqrt() =
-        let inline fRaw(a:RawTensor) = a.SqrtT()
-        let inline fTensor(a:Tensor) = a.sqrt()
-        let inline dfTensorFwd(cp:Tensor,ap,ad) = ad / (2. * cp)
-        let inline dfTensorRev(a) = SqrtT(a)
-        Tensor.OpUnary(a, fRaw, fTensor, dfTensorFwd, dfTensorRev)
-
-    /// <summary>A method to enable the use of the F# function <c>sqrt</c>.</summary>
-    static member Sqrt(a:Tensor) = a.sqrt() // needed for FSharp.Core sqrt operator overload
-
-    /// <summary>Returns a new tensor with the sine of the elements of input</summary>
-    member a.sin() =
-        let inline fRaw(a:RawTensor) = a.SinT()
-        let inline fTensor(a:Tensor) = a.sin()
-        let inline dfTensorFwd(cp:Tensor,ap:Tensor,ad) = ad * ap.cos()
-        let inline dfTensorRev(a) = SinT(a)
-        Tensor.OpUnary(a, fRaw, fTensor, dfTensorFwd, dfTensorRev)
-
-    /// <summary>A method to enable the use of the F# function <c>sin</c>.</summary>
-    static member Sin(a:Tensor) = a.sin() // needed for FSharp.Core sin operator overload
-
-    /// <summary>Returns a new tensor with the cosine of the elements of input</summary>
-    member a.cos() =
-        let inline fRaw(a:RawTensor) = a.CosT()
-        let inline fTensor(a:Tensor) = a.cos()
-        let inline dfTensorFwd(cp:Tensor,ap:Tensor,ad) = -ad * ap.sin()
-        let inline dfTensorRev(a) = CosT(a)
-        Tensor.OpUnary(a, fRaw, fTensor, dfTensorFwd, dfTensorRev)
-
-    /// <summary>A method to enable the use of the F# function <c>cos</c>.</summary>
-    static member Cos(a:Tensor) = a.cos() // needed for FSharp.Core cos operator overload
-
-    /// <summary>Returns a new tensor with the tangent of the elements of input</summary>
-    member a.tan() =
-        let inline fRaw(a:RawTensor) = a.TanT()
-        let inline fTensor(a:Tensor) = a.tan()
-        let inline dfTensorFwd(cp:Tensor,ap:Tensor,ad) = let cosap = ap.cos() in ad / (cosap * cosap)
-        let inline dfTensorRev(a) = TanT(a)
-        Tensor.OpUnary(a, fRaw, fTensor, dfTensorFwd, dfTensorRev)
-
-    /// <summary>A method to enable the use of the F# function <c>tan</c>.</summary>
-    static member Tan(a:Tensor) = a.tan() // needed for FSharp.Core tan operator overload
-
-    /// <summary>Returns a new tensor with the hyperbolic sine of the elements of input.</summary>
-    member a.sinh() =
-        let inline fRaw(a:RawTensor) = a.SinhT()
-        let inline fTensor(a:Tensor) = a.sinh()
-        let inline dfTensorFwd(cp:Tensor,ap:Tensor,ad) = ad * ap.cosh()
-        let inline dfTensorRev(a) = SinhT(a)
-        Tensor.OpUnary(a, fRaw, fTensor, dfTensorFwd, dfTensorRev)
-
-    /// <summary>A method to enable the use of the F# function <c>sinh</c>.</summary>
-    static member Sinh(a:Tensor) = a.sinh() // needed for FSharp.Core sinh operator overload
-
-    /// <summary>Returns a new tensor with the hyperbolic cosine of the elements of input.</summary>
-    member a.cosh() =
-        let inline fRaw(a:RawTensor) = a.CoshT()
-        let inline fTensor(a:Tensor) = a.cosh()
-        let inline dfTensorFwd(cp:Tensor,ap:Tensor,ad) = ad * ap.sinh()
-        let inline dfTensorRev(a) = CoshT(a)
-        Tensor.OpUnary(a, fRaw, fTensor, dfTensorFwd, dfTensorRev)
-
-    /// <summary>A method to enable the use of the F# function <c>cosh</c>.</summary>
-    static member Cosh(t:Tensor) = t.cosh() // needed for FSharp.Core cosh operator overload
-
-    /// <summary>Returns a new tensor with the hyperbolic tangent of the elements of input.</summary>
-    member a.tanh() =
-        let inline fRaw(a:RawTensor) = a.TanhT()
-        let inline fTensor(a:Tensor) = a.tanh()
-        let inline dfTensorFwd(cp:Tensor,ap:Tensor,ad) = let coshap = ap.cosh() in ad / (coshap * coshap)
-        let inline dfTensorRev(a) = TanhT(a)
-        Tensor.OpUnary(a, fRaw, fTensor, dfTensorFwd, dfTensorRev)
-
-    /// <summary>A method to enable the use of the F# function <c>tanh</c>.</summary>
-    static member Tanh(t:Tensor) = t.tanh() // needed for FSharp.Core tanh operator overload
-
-    /// <summary>Returns a new tensor with the arcsine of the elements of input.</summary>
-    member a.asin() =
-        let inline fRaw(a:RawTensor) = a.AsinT()
-        let inline fTensor(a:Tensor) = a.asin()
-        let inline dfTensorFwd(cp:Tensor,ap:Tensor,ad) = ad / (1. - ap*ap).sqrt()
-        let inline dfTensorRev(a) = AsinT(a)
-        Tensor.OpUnary(a, fRaw, fTensor, dfTensorFwd, dfTensorRev)
-
-    /// <summary>A method to enable the use of the F# function <c>asin</c>.</summary>
-    static member Asin(t:Tensor) = t.asin() // needed for FSharp.Core asin operator overload
-
-    /// <summary>Returns a new tensor with the arccosine of the elements of input.</summary>
-    member a.acos() =
-        let inline fRaw(a:RawTensor) = a.AcosT()
-        let inline fTensor(a:Tensor) = a.acos()
-        let inline dfTensorFwd(cp:Tensor,ap:Tensor,ad) = -ad / (1. - ap*ap).sqrt()
-        let inline dfTensorRev(a) = AcosT(a)
-        Tensor.OpUnary(a, fRaw, fTensor, dfTensorFwd, dfTensorRev)
-
-    /// <summary>A method to enable the use of the F# function <c>acos</c>.</summary>
-    static member Acos(t:Tensor) = t.acos() // needed for FSharp.Core acos operator overload
-
-    /// <summary>Returns a new tensor with the arctangent of the elements of input.</summary>
-    member a.atan() =
-        let inline fRaw(a:RawTensor) = a.AtanT()
-        let inline fTensor(a:Tensor) = a.atan()
-        let inline dfTensorFwd(cp:Tensor,ap:Tensor,ad) = ad / (1. + ap*ap)
-        let inline dfTensorRev(a) = AtanT(a)
-        Tensor.OpUnary(a, fRaw, fTensor, dfTensorFwd, dfTensorRev)
-
-    /// <summary>A method to enable the use of the F# function <c>atan</c>.</summary>
-    static member Atan(t:Tensor) = t.atan() // needed for FSharp.Core atan operator overload
-
-    /// <summary>Add the given tensor as a slice at the given location.</summary>
-    member a.addSlice(location:seq<int>, b:Tensor) =
-        let location = location |> Seq.toArray |> Array.map Int
-        a.addSlicex(location, b)
-
-    member internal a.addSlicex(location:seq<Int>, b:Tensor) =
-        let location = location |> Seq.toArrayQuick
-        Shape.checkCanAddSlice a.shapex location b.shapex
-        if a.shapex = b.shapex && location |> Array.forall ((=) 0I) then a + b // No need to do the slice addition below
-        else
-        let inline fRaw(a:RawTensor,b) = a.AddTTSlice(location, b)
-        let inline fTensor(a:Tensor,b) = a.addSlicex(location, b)
-        let inline dfTensorFwdTT(cp,ap,ad:Tensor,bp:Tensor,bd:Tensor) = ad.addSlicex(location, bd)
-        let inline dfTensorFwdTC(cp,ap,ad) = ad
-        let inline dfTensorFwdCT(cp:Tensor,bp,bd) = cp.zerosLike().addSlicex(location, bd)
-        let inline dfTensorRevTT(a,b) = AddTTSlice(a,location,b)
-        let inline dfTensorRevTC(a,b) = AddTTConstSlice(a)
-        let inline dfTensorRevCT(a,b) = AddTConstTSlice(location,b)
-        Tensor.OpBinary(a, b, fRaw, fTensor, dfTensorFwdTT, dfTensorFwdTC, dfTensorFwdCT, dfTensorRevTT, dfTensorRevTC, dfTensorRevCT)
-
-    /// <summary>Applies a softmax function.</summary>
-    /// <remarks>Softmax is defined as: \text{Softmax}(x_{i}) = \frac{\exp(x_i)}{\sum_j \exp(x_j)}.</remarks>
-    /// <param name="dim">A dimension along which softmax will be computed.</param>
-    member a.softmax(dim:int) =
-        let dim = Shape.completeDim a.dim dim  // Handles -1 semantics
-        let e = (a - a.max().noDiff()).exp()
-        let esum = e.sum(dim, keepDim=true).repeatx(dim, a.shapex.[dim])
-        e / esum
-
-    /// <summary>Applies a softmax followed by a logarithm.</summary>
-    /// <param name="dim">A dimension along which softmax will be computed.</param>
-    member a.logsoftmax(dim:int) =
-        let dim = Shape.completeDim a.dim dim  // Handles -1 semantics
-        a - a.logsumexp(dim, keepDim=true)
-
-    /// <summary>Applies a logsumexp.</summary>
-    /// <param name="dim">The dimension to reduce.</param>
-    /// <param name="keepDim">Whether the output tensor has dim retained or not.</param>
-    member a.logsumexp(dim:int, ?keepDim:bool) =
-        let dim = Shape.completeDim a.dim dim  // Handles -1 semantics
-        let keepDim = defaultArg keepDim false
-        let amax = a.max().noDiff()
-        let e = (a - amax).exp()
-        let res = amax + e.sum(dim).add(System.Single.Epsilon).log()
-        if keepDim then res.unsqueeze(dim) else res
-
-    /// <summary>Creates a criterion that measures the mean squared error (squared L2 norm) between each element in the input and the target.</summary>
-    /// <param name="target">The target tensor.</param>
-    /// <param name="reduction">Optionally specifies the reduction to apply to the output: 'none' | 'mean' | 'sum'. 'none': no reduction will be applied, 'mean': the sum of the output will be divided by the number of elements in the output, 'sum': the output will be summed. Note: size_average and reduce are in the process of being deprecated, and in the meantime, specifying either of those two args will override reduction. Default: 'mean'.</param>
-    member input.mseLoss(target:Tensor, ?reduction:string) = 
-        if not (input.shapex =~= target.shapex) then failwithf "Expecting input.shape (%A) and target.shape (%A) to be the same" input.shapex target.shapex
-        let reduction = defaultArg reduction "mean"
-        if not (reduction = "none" || reduction = "mean" || reduction = "sum") then failwithf "Expecting reduction (%A) to be one of (none, mean, sum)" reduction
-        let z = input - target
-        let l = z * z
-        if reduction = "none" then
-            l
-        elif reduction = "mean" then
-            l.mean()
-        else // reduction = "sum"
-            l.sum()
-
-    /// <summary>Creates a criterion that measures the Binary Cross Entropy between the target and the output</summary>
-    /// <param name="target">The target tensor.</param>
-    /// <param name="weight">A manual rescaling weight given to the loss of each batch element.</param>
-    /// <param name="reduction">Optionally specifies the reduction to apply to the output: 'none' | 'mean' | 'sum'. 'none': no reduction will be applied, 'mean': the sum of the output will be divided by the number of elements in the output, 'sum': the output will be summed. Note: size_average and reduce are in the process of being deprecated, and in the meantime, specifying either of those two args will override reduction. Default: 'mean'.</param>
-    member input.bceLoss(target:Tensor, ?weight:Tensor, ?reduction:string) =
-        if not (input.shapex =~= target.shapex) then failwithf "Expecting input.shape (%A) and target.shape (%A) to be the same" input.shapex target.shapex
-<<<<<<< HEAD
-        if not input.symbolic && (target.max() > target.oneLike() || target.min() < target.zeroLike()) then failwith "Expecting target values to be between 0 and 1."
-=======
-        if not input.symbolic && float (input.max()) > 1. || float (input.min()) < 0. then failwithf "Expecting input values to be between 0 and 1, received %A %.20f %A.20f" input (float (input.max())) (float (input.min()))
-        if not input.symbolic && float (target.max()) > 1. || float (target.min()) < 0. then failwithf "Expecting target values to be between 0 and 1, received %A" target
->>>>>>> 22a23ca9
-        if input.dim < 1 then let ret:Tensor = input.view(-1).bceLoss(target.view(-1), ?weight=weight, ?reduction=reduction) in if ret.dim = 0 then ret else ret.[0]
-        else
-        let n = input.shapex.[0]
-        let weight = defaultArg weight (input.onesLikex(shape=Shape[|n|]))
-        if not (weight.shapex.[0] =~= n) then failwithf "Expecting weight to be a vector of size %A, but received %A" n weight.shapex.[0]
-        let reduction = defaultArg reduction "mean"
-        if not (reduction = "none" || reduction = "mean" || reduction = "sum") then failwithf "Expecting reduction (%A) to be one of (none, mean, sum)" reduction
-        let epsilon = 1e-12
-        let clampLog = -100
-        let l = -weight.unsqueeze(1)*(target * input.safelog(epsilon).clamp(low=clampLog) + (1.-target) * (1.-input).safelog(epsilon).clamp(low=clampLog))
-        if reduction = "none" then
-            l
-        elif reduction = "mean" then
-            l.mean()
-        else // reduction = "sum"
-            l.sum()
-
-    /// <summary>This criterion combines logsoftmax and nllLoss in a single function</summary>
-    /// <param name="target">The target tensor.</param>
-    /// <param name="weight">A optional manual rescaling weight given to the loss of each batch element.</param>
-    /// <param name="reduction">Optionally specifies the reduction to apply to the output: 'none' | 'mean' | 'sum'. 'none': no reduction will be applied, 'mean': the sum of the output will be divided by the number of elements in the output, 'sum': the output will be summed. Note: size_average and reduce are in the process of being deprecated, and in the meantime, specifying either of those two args will override reduction. Default: 'mean'.</param>
-    member input.crossEntropyLoss(target:Tensor, ?weight:Tensor, ?reduction:string) =
-        input.logsoftmax(dim=1).nllLoss(target, ?weight=weight, ?reduction=reduction)
-
-    /// <summary>The negative log likelihood loss.</summary>
-    /// <param name="target">The target tensor.</param>
-    /// <param name="weight">A optional manual rescaling weight given to the loss of each batch element.</param>
-    /// <param name="reduction">Optionally specifies the reduction to apply to the output: 'none' | 'mean' | 'sum'. 'none': no reduction will be applied, 'mean': the sum of the output will be divided by the number of elements in the output, 'sum': the output will be summed. Note: size_average and reduce are in the process of being deprecated, and in the meantime, specifying either of those two args will override reduction. Default: 'mean'.</param>
-    member input.nllLoss(target:Tensor, ?weight:Tensor, ?reduction:string) =
-        let n, classes, d = 
-            if input.dim < 2 
-                then failwithf "Expecting either: input with shape (N,C) and target with shape (N); or input with shape (N,C,d1,d2,...,dk) and target with shape (N,d1,d2,...,dk). Received input.shape %A and target.shape %A" input.shapex target.shapex
-            elif input.dim = 2 then
-                let n, c = input.shapex.[0], input.shapex.[1]
-                if not (target.shapex =~= Shape [|n|]) then failwithf "Expecting either: input with shape (N,C) and target with shape (N); or input with shape (N,C,d1,d2,...,dk) and target with shape (N,d1,d2,...,dk). Received input.shape %A and target.shape %A" input.shapex target.shapex
-                n, c, Shape.scalar
-            else
-                let n, c, d = input.shapex.[0], input.shapex.[1], input.shapex.[2..]
-                if not (target.shapex.[0] =~= n) then failwithf "Expecting either: input with shape (N,C) and target with shape (N); or input with shape (N,C,d1,d2,...,dk) and target with shape (N,d1,d2,...,dk). Received input.shape %A and target.shape %A" input.shapex target.shapex
-                if not (d =~= target.shapex.[1..]) then failwithf "Expecting either: input with shape (N,C) and target with shape (N); or input with shape (N,C,d1,d2,...,dk) and target with shape (N,d1,d2,...,dk). Received input.shape %A and target.shape %A" input.shapex target.shapex
-                n, c, d
-
-        // In symbolics the rest is skipped
-        if input.symbolic then input.sum() else
-        let n = n.Value
-        let classes = classes.Value
-
-        let mutable weightSpecified = false
-        let mutable ww = input.zeroLike()
-        match weight with
-        | Some w -> ww <- w; weightSpecified <- true
-        | None -> ww <- input.onesLike([|classes|]); weightSpecified <- false
-        let weight = ww
-        let reduction = defaultArg reduction "mean"
-        if not (reduction = "none" || reduction = "mean" || reduction = "sum") then failwithf "Expecting reduction (%A) to be one of (none, mean, sum)" reduction
-        if input.dim = 2 then
-            let mutable wacc = input.zeroLike()
-            let l = Array.init n (fun i -> 
-                                    let target = int target.[i]
-                                    let w = weight.[target]
-                                    wacc <- wacc + w
-                                    -w*input.[i, target]) |> Tensor.stack
-            if reduction = "none" then
-                l
-            elif reduction = "mean" then
-                if weightSpecified then l.sum()/wacc else l.mean()
-            else // reduction = "sum"
-                l.sum()
-        else
-            let mutable wacc = input.zeroLike()
-            let l = Array.init n (fun i ->
-                                    let aa = input.[i].view([classes; -1])
-                                    let bb = target.[i].view(-1)
-                                    let l = Array.init bb.nelement (fun j ->
-                                                                    let target = int bb.[j]
-                                                                    let w = weight.[target]
-                                                                    wacc <- wacc + w
-                                                                    -w*aa.[target, j]) |> Tensor.stack
-                                    l.viewx(d)) |> Tensor.stack
-            if reduction = "none" then
-                l
-            elif reduction = "mean" then
-                if weightSpecified then l.sum()/wacc else l.mean()
-            else // reduction = "sum"
-                l.sum()
-
-    /// <summary>Add zero padding to each side of each dimension of a tensor</summary>
-    /// <param name="paddings">The implicit paddings on corresponding sides of the input.</param>
-    member a.pad(paddings:seq<int>) =
-        a.padx(Ints paddings)
-
-    /// This internal member is exposed as public in DiffSharp.ShapeChecking to keep the default API free of 'Int' and 'Shape'
-    member internal a.padx(paddings:seq<Int>) =
-        let paddings = paddings |> Seq.toArrayQuick
-        Shape.checkCanPad a.shapex paddings
-        if not a.symbolic && paddings |> Int.values |> Array.sum = 0 then
-            a
-        else
-            let shape = Array.copy a.shapex.Dims
-            for i in 0..shape.Length-1 do
-                shape.[i] <- shape.[i] + paddings.[i] * 2
-            let ret = a.zerosLikex(Shape shape)
-            ret.addSlicex(paddings, a)
-
-    /// <summary>Applies a 1D max pooling over an input signal composed of several input planes, returning the max indices along with the outputs.</summary>
-    /// <param name="kernelSize">The size of the window to take a max over.</param>
-    /// <param name="stride">The stride of the window. Default value is kernelSize.</param>
-    /// <param name="padding">The implicit zero padding to be added on both sides.</param>
-    member a.maxpool1di(kernelSize:int, ?stride:int, ?padding:int) =
-        a.maxpool1dix(Int kernelSize, ?stride=optInt stride, ?padding=optInt padding) 
-
-    /// This internal member is exposed as public in DiffSharp.ShapeChecking to keep the default API free of 'Int' and 'Shape'
-    member internal a.maxpool1dix(kernelSize:Int, ?stride:Int, ?padding:Int) =
-        let stride = defaultArg stride kernelSize
-        let padding = defaultArg padding (0I)
-        Shape.checkCanMaxpool1d a.dtype a.shapex kernelSize stride padding  |> ignore
-        match a with
-        | TensorC(ap)          -> let result, indices = ap.MaxPool1D(kernelSize, stride, padding) in TensorC(result), TensorC(indices)
-        | TensorF(ap,ad,at)    -> let result, indices = ap.maxpool1dix(kernelSize, stride, padding) in TensorF(result, ad.gather(dim=2, indices=indices), at), indices
-        | TensorR(ap,_,_,_,at) -> let result, indices = ap.maxpool1dix(kernelSize, stride, padding) in TensorR(result, ref (a.zeroLike()), MaxPool1DT(a, indices, kernelSize), ref 0u, at), indices
-
-    /// <summary>Applies a 1D max pooling over an input signal composed of several input planes.</summary>
-    /// <param name="kernelSize">The size of the window to take a max over.</param>
-    /// <param name="stride">The stride of the window. Default value is kernelSize.</param>
-    /// <param name="padding">The implicit zero padding to be added on both sides.</param>
-    member a.maxpool1d(kernelSize:int, ?stride:int, ?padding:int) = a.maxpool1di(kernelSize, ?stride=stride, ?padding=padding) |> fst
-
-    /// <summary>Computes a partial inverse of maxpool1di</summary>
-    /// <param name="indices">The indices selected by maxpool1di.</param>
-    /// <param name="kernelSize">The size of the window to take a max over.</param>
-    /// <param name="stride">The stride of the window. Default value is kernelSize.</param>
-    /// <param name="padding">The implicit zero padding to be added on both sides.</param>
-    /// <param name="outputSize">The targeted output size.</param>
-    member a.maxunpool1d(indices:Tensor, kernelSize:int, ?stride:int, ?padding:int, ?outputSize:seq<int>) =
-        a.maxunpool1dx(indices, kernelSize=Int kernelSize, ?stride=optInt stride, ?padding=optInt padding, ?outputSize=optInts outputSize)
-
-    /// This internal member is exposed as public in DiffSharp.ShapeChecking to keep the default API free of 'Int' and 'Shape'
-    member internal a.maxunpool1dx(indices:Tensor, kernelSize:Int, ?stride:Int, ?padding:Int, ?outputSize:seq<Int>) =
-        let stride = defaultArg stride kernelSize
-        let padding = defaultArg padding (0I)
-        let outputSize = 
-            match outputSize with
-            | Some o -> let o = o |> Seq.toArrayQuick in if o.Length <> 3 then failwithf "Expecting outputSize to be 3-dimensional" else o
-            | None -> 
-                let inputSize = a.shapex.[2]
-                [|indices.shapex.[0]; indices.shapex.[1]; ((inputSize-1) * stride - 2*padding + kernelSize)|]
-        Shape.checkCanMaxunpool1d a.dtype a.shapex indices.dtype indices.shapex outputSize |> ignore
-        let inline fRaw(a:RawTensor) = a.MaxUnpool1D(indices.primalRaw, outputSize)
-        let inline fTensor(a:Tensor) = a.maxunpool1dx(indices, kernelSize, stride=stride, padding=padding, outputSize=outputSize)
-        let inline dfTensorFwd(cp:Tensor,ap:Tensor,ad:Tensor) = ad.maxunpool1dx(indices, kernelSize, stride=stride, padding=padding, outputSize=outputSize)
-        let inline dfTensorRev(a) = MaxUnpool1DT(a, indices)
-        Tensor.OpUnary(a, fRaw, fTensor, dfTensorFwd, dfTensorRev)
-
-    /// <summary>Applies a 2D max pooling over an input signal composed of several input planes, returning the max indices along with the outputs.</summary>
-    /// <param name="kernelSize">The size of the window to take a max over.</param>
-    /// <param name="stride">The stride of the window. Default value is kernelSize.</param>
-    /// <param name="padding">The implicit zero padding to be added on both sides.</param>
-    /// <param name="kernelSizes">The sizes of the window to take a max over.</param>
-    /// <param name="strides">The strides of the window. Default value is kernelSize.</param>
-    /// <param name="paddings">The implicit zero paddings to be added on corresponding sides.</param>
-    member a.maxpool2di(?kernelSize:int, ?stride:int, ?padding:int, ?kernelSizes:seq<int>, ?strides:seq<int>, ?paddings:seq<int>) =
-        a.maxpool2dix(?kernelSize=optInt kernelSize, ?stride=optInt stride, ?padding=optInt padding, ?kernelSizes=optInts kernelSizes, ?strides=optInts strides, ?paddings=optInts paddings)
-
-    /// This internal member is exposed as public in DiffSharp.ShapeChecking to keep the default API free of 'Int' and 'Shape'
-    member internal a.maxpool2dix(?kernelSize:Int, ?stride:Int, ?padding:Int, ?kernelSizes:seq<Int>, ?strides:seq<Int>, ?paddings:seq<Int>) =
-        let kernelSizes, strides, paddings = Shape.resolve2dMaxPoolSizes kernelSize kernelSizes stride strides padding paddings
-        Shape.checkCanMaxpool2d a.dtype a.shapex kernelSizes strides paddings  |> ignore
-        match a with
-        | TensorC(ap)          -> let result, indices = ap.MaxPool2D(kernelSizes, strides, paddings) in TensorC(result), TensorC(indices)
-        | TensorF(ap,ad,at)    -> let result, indices = ap.maxpool2dix(kernelSizes=kernelSizes, strides=strides, paddings=paddings) in TensorF(result, ad.flatten(startDim=2).gather(dim=2, indices=indices.flatten(startDim=2)).viewAs(indices), at), indices
-        | TensorR(ap,_,_,_,at) -> let result, indices = ap.maxpool2dix(kernelSizes=kernelSizes, strides=strides, paddings=paddings) in TensorR(result, ref (a.zeroLike()), MaxPool2DT(a, indices, kernelSizes), ref 0u, at), indices
-
-    /// <summary>Applies a 2D max pooling over an input signal composed of several input planes.</summary>
-    /// <param name="kernelSize">The size of the window to take a max over.</param>
-    /// <param name="stride">The stride of the window. Default value is kernelSize.</param>
-    /// <param name="padding">The implicit zero padding to be added on both sides.</param>
-    /// <param name="kernelSizes">The sizes of the window to take a max over.</param>
-    /// <param name="strides">The strides of the window. Default value is kernelSize.</param>
-    /// <param name="paddings">The implicit zero paddings to be added on corresponding sides.</param>
-    member a.maxpool2d(?kernelSize:int, ?stride:int, ?padding:int, ?kernelSizes:seq<int>, ?strides:seq<int>, ?paddings:seq<int>) = a.maxpool2di(?kernelSize=kernelSize, ?stride=stride, ?padding=padding, ?kernelSizes=kernelSizes, ?strides=strides, ?paddings=paddings) |> fst
-
-    /// <summary>Computes a partial inverse of maxpool2di</summary>
-    /// <param name="indices">The indices selected by maxpool2di.</param>
-    /// <param name="kernelSize">The size of the window to take a max over.</param>
-    /// <param name="stride">The stride of the window. Default value is kernelSize.</param>
-    /// <param name="padding">The implicit zero padding to be added on both sides.</param>
-    /// <param name="kernelSizes">The sizes of the window to take a max over.</param>
-    /// <param name="strides">The strides of the window. Default value is kernelSizes.</param>
-    /// <param name="paddings">The implicit zero paddings to be added on corresponding sides.</param>
-    /// <param name="outputSize">The targeted output size.</param>
-    member a.maxunpool2d(indices:Tensor, ?kernelSize:int, ?stride:int, ?padding:int, ?kernelSizes:seq<int>, ?strides:seq<int>, ?paddings:seq<int>, ?outputSize:seq<int>) =
-        a.maxunpool2dx(indices, ?kernelSize=optInt kernelSize, ?stride=optInt stride, ?padding=optInt padding, ?kernelSizes=optInts kernelSizes, ?strides=optInts strides, ?paddings=optInts paddings, ?outputSize=optInts outputSize)
-
-    /// This internal member is exposed as public in DiffSharp.ShapeChecking to keep the default API free of 'Int' and 'Shape'
-    member internal a.maxunpool2dx(indices:Tensor, ?kernelSize:Int, ?stride:Int, ?padding:Int, ?kernelSizes:seq<Int>, ?strides:seq<Int>, ?paddings:seq<Int>, ?outputSize:seq<Int>) =
-        let kernelSizes, strides, paddings = Shape.resolve2dMaxPoolSizes kernelSize kernelSizes stride strides padding paddings
-        let outputSize = 
-            match outputSize with
-            | Some o -> let o = o |> Seq.toArrayQuick in if o.Length <> 4 then failwithf "Expecting outputSize to be 4-dimensional" else o
-            | None -> 
-                let inputHeight = a.shapex.[2]
-                let inputWidth = a.shapex.[3]
-                [|indices.shapex.[0]; indices.shapex.[1]; ((inputHeight-1) * strides.[0] - 2*paddings.[0] + kernelSizes.[0]); ((inputWidth-1) * strides.[1] - 2*paddings.[1] + kernelSizes.[1])|]
-        Shape.checkCanMaxunpool2d a.dtype a.shapex indices.dtype indices.shapex outputSize |> ignore
-        let inline fRaw(a:RawTensor) = a.MaxUnpool2D(indices.primalRaw, outputSize)
-        let inline fTensor(a:Tensor) = a.maxunpool2dx(indices, kernelSizes=kernelSizes, strides=strides, paddings=paddings, outputSize=outputSize)
-        let inline dfTensorFwd(cp:Tensor,ap:Tensor,ad:Tensor) = ad.maxunpool2dx(indices, kernelSizes=kernelSizes, strides=strides, paddings=paddings, outputSize=outputSize)
-        let inline dfTensorRev(a) = MaxUnpool2DT(a, indices)
-        Tensor.OpUnary(a, fRaw, fTensor, dfTensorFwd, dfTensorRev)
-
-    /// <summary>Applies a 3D max pooling over an input signal composed of several input planes, returning the max indices along with the outputs.</summary>
-    /// <param name="kernelSize">The size of the window to take a max over.</param>
-    /// <param name="stride">The stride of the window. Default value is kernelSize.</param>
-    /// <param name="padding">The implicit zero padding to be added on both sides.</param>
-    /// <param name="kernelSizes">The sizes of the window to take a max over.</param>
-    /// <param name="strides">The strides of the window. Default value is kernelSize.</param>
-    /// <param name="paddings">The implicit zero paddings to be added on corresponding sides.</param>
-    member a.maxpool3di(?kernelSize:int, ?stride:int, ?padding:int, ?kernelSizes:seq<int>, ?strides:seq<int>, ?paddings:seq<int>) =
-        a.maxpool3dix(?kernelSize=optInt kernelSize, ?stride=optInt stride, ?padding=optInt padding, ?kernelSizes=optInts kernelSizes, ?strides=optInts strides, ?paddings=optInts paddings)
-
-    /// This internal member is exposed as public in DiffSharp.ShapeChecking to keep the default API free of 'Int' and 'Shape'
-    member internal a.maxpool3dix(?kernelSize:Int, ?stride:Int, ?padding:Int, ?kernelSizes:seq<Int>, ?strides:seq<Int>, ?paddings:seq<Int>) =
-        let kernelSizes, strides, paddings = Shape.resolve3dMaxPoolSizes kernelSize kernelSizes stride strides padding paddings
-        Shape.checkCanMaxpool3d a.dtype a.shapex kernelSizes strides paddings |> ignore
-        match a with
-        | TensorC(ap)          -> let result, indices = ap.MaxPool3D(kernelSizes, strides, paddings) in TensorC(result), TensorC(indices)
-        | TensorF(ap,ad,at)    -> let result, indices = ap.maxpool3dix(kernelSizes=kernelSizes, strides=strides, paddings=paddings) in TensorF(result, ad.flatten(startDim=2).gather(dim=2, indices=indices.flatten(startDim=2)).viewAs(indices), at), indices
-        | TensorR(ap,_,_,_,at) -> let result, indices = ap.maxpool3dix(kernelSizes=kernelSizes, strides=strides, paddings=paddings) in TensorR(result, ref (a.zeroLike()), MaxPool3DT(a, indices, kernelSizes), ref 0u, at), indices
-
-    /// <summary>Applies a 3D max pooling over an input signal composed of several input planes.</summary>
-    /// <param name="kernelSize">The size of the window to take a max over.</param>
-    /// <param name="stride">The stride of the window. Default value is kernelSize.</param>
-    /// <param name="padding">The implicit zero padding to be added on both sides.</param>
-    /// <param name="kernelSizes">The sizes of the window to take a max over.</param>
-    /// <param name="strides">The strides of the window. Default value is kernelSizes.</param>
-    /// <param name="paddings">The implicit zero paddings to be added on corresponding sides.</param>
-    member a.maxpool3d(?kernelSize:int, ?stride:int, ?padding:int, ?kernelSizes:seq<int>, ?strides:seq<int>, ?paddings:seq<int>) = a.maxpool3di(?kernelSize=kernelSize, ?stride=stride, ?padding=padding, ?kernelSizes=kernelSizes, ?strides=strides, ?paddings=paddings) |> fst
-
-    /// <summary>Computes a partial inverse of maxpool3di</summary>
-    /// <param name="indices">The indices selected by maxpool3di.</param>
-    /// <param name="kernelSize">The size of the window to take a max over.</param>
-    /// <param name="stride">The stride of the window. Default value is kernelSize.</param>
-    /// <param name="padding">The implicit zero padding to be added on both sides.</param>
-    /// <param name="kernelSizes">The sizes of the window to take a max over.</param>
-    /// <param name="strides">The strides of the window. Default value is kernelSizes.</param>
-    /// <param name="paddings">The implicit zero paddings to be added on corresponding sides.</param>
-    /// <param name="outputSize">The targeted output size.</param>
-    member a.maxunpool3d(indices:Tensor, ?kernelSize:int, ?stride:int, ?padding:int, ?kernelSizes:seq<int>, ?strides:seq<int>, ?paddings:seq<int>, ?outputSize:seq<int>) =
-        a.maxunpool3dx(indices, ?kernelSize=optInt kernelSize, ?stride=optInt stride, ?padding=optInt padding, ?kernelSizes=optInts kernelSizes, ?strides=optInts strides, ?paddings=optInts paddings, ?outputSize=optInts outputSize)
-
-    /// This internal member is exposed as public in DiffSharp.ShapeChecking to keep the default API free of 'Int' and 'Shape'
-    member internal a.maxunpool3dx(indices:Tensor, ?kernelSize:Int, ?stride:Int, ?padding:Int, ?kernelSizes:seq<Int>, ?strides:seq<Int>, ?paddings:seq<Int>, ?outputSize:seq<Int>) =
-        let kernelSizes, strides, paddings = Shape.resolve3dMaxPoolSizes kernelSize kernelSizes stride strides padding paddings
-        let outputSize = 
-            match outputSize with
-            | Some o -> let o = o |> Seq.toArrayQuick in if o.Length <> 5 then failwithf "Expecting outputSize to be 5-dimensional" else o
-            | None -> 
-                let inputDepth = a.shapex.[2]
-                let inputHeight = a.shapex.[3]
-                let inputWidth = a.shapex.[4]
-                [|indices.shapex.[0]; indices.shapex.[1]; ((inputDepth-1) * strides.[0] - 2*paddings.[0] + kernelSizes.[0]); ((inputHeight-1) * strides.[1] - 2*paddings.[1] + kernelSizes.[1]); ((inputWidth-1) * strides.[2] - 2*paddings.[2] + kernelSizes.[2])|]
-        Shape.checkCanMaxunpool3d a.dtype a.shapex indices.dtype indices.shapex outputSize |> ignore
-        let inline fRaw(a:RawTensor) = a.MaxUnpool3D(indices.primalRaw, outputSize)
-        let inline fTensor(a:Tensor) = a.maxunpool3dx(indices, kernelSizes=kernelSizes, strides=strides, paddings=paddings, outputSize=outputSize)
-        let inline dfTensorFwd(cp:Tensor,ap:Tensor,ad:Tensor) = ad.maxunpool3dx(indices, kernelSizes=kernelSizes, strides=strides, paddings=paddings, outputSize=outputSize)
-        let inline dfTensorRev(a) = MaxUnpool3DT(a, indices)
-        Tensor.OpUnary(a, fRaw, fTensor, dfTensorFwd, dfTensorRev)
-
-    /// <summary>Applies a 1D convolution over an input signal composed of several input planes</summary>
-    /// <param name="filters">The filters.</param>
-    /// <param name="stride">The stride of the convolving kernel.</param>
-    /// <param name="padding">The implicit paddings on both sides of the input.</param>
-    /// <param name="dilation">The spacing between kernel elements.</param>
-    member a.conv1d(filters:Tensor, ?stride:int, ?padding:int, ?dilation:int) =
-        a.conv1dx(filters, ?stride=optInt stride, ?padding=optInt padding, ?dilation=optInt dilation)
-
-    /// This internal member is exposed as public in DiffSharp.ShapeChecking to keep the default API free of 'Int' and 'Shape'
-    member internal a.conv1dx(filters:Tensor, ?stride:Int, ?padding:Int, ?dilation:Int) =
-        let b = filters
-        // a: input, b: filter
-        let stride = defaultArg stride (1I)
-        let padding = defaultArg padding (0I)
-        let dilation = defaultArg dilation (1I)
-        Shape.checkCanConv1d a.deviceType b.deviceType a.dtype b.dtype a.shapex b.shapex stride padding dilation |> ignore
-        let mutable b = b
-        if a.symbolic || dilation.Value > 1 then
-            b <- b.dilatex([|1I;1I;dilation|])
-        let inline fRaw(a:RawTensor,b) = a.Conv1D(b, stride, padding)
-        let inline fTensor(a:Tensor,b) = a.conv1dx(b, stride, padding)
-        let inline dfTensorFwdTT(cp,ap:Tensor,ad:Tensor,bp:Tensor,bd:Tensor) = ad.conv1dx(bp, stride, padding) + ap.conv1dx(bd, stride, padding)
-        let inline dfTensorFwdTC(cp,ap,ad:Tensor) = ad.conv1dx(b, stride, padding)
-        let inline dfTensorFwdCT(cp,bp,bd) = a.conv1dx(bd, stride, padding)
-        let inline dfTensorRevTT(a,b) = Conv1DTT(a,b, stride, padding)
-        let inline dfTensorRevTC(a,b) = Conv1DTTConst(a,b, stride, padding)
-        let inline dfTensorRevCT(a,b) = Conv1DTConstT(a,b, stride, padding)
-        Tensor.OpBinary(a, b, fRaw, fTensor, dfTensorFwdTT, dfTensorFwdTC, dfTensorFwdCT, dfTensorRevTT, dfTensorRevTC, dfTensorRevCT)
-
-    // a: input, NxCxI (batchSize x inputChannels x inputLength)
-    // b: filters, KxCxF (outputChannels x inputChannels x kernelLength)
-    // t: output, NxKxL (batchSize x outputChannels x outputLength)
-    static member internal conv1dReverseDiff(a: Tensor, b:Tensor, cderivative:Tensor, aConst:bool, bConst:bool, stride:Int, padding:Int) =
-        let a = if aConst then a else a.primal
-        let b = if bConst then b else b.primal
-        if a.symbolic then a, b else
-        let stride = stride.Value
-        let padding = padding.Value
-        let batchSize = cderivative.shape.[0]
-        let outputChannels = cderivative.shape.[1]
-        let inputChannels = a.shape.[1]
-        let inputLength = a.shape.[2]
-        let kernelLength = b.shape.[2]
-        let mutable cderivative = cderivative
-        if stride > 1 then
-            cderivative <- cderivative.dilate([|1;1;stride|])
-        let outputLength = cderivative.shape.[2]
-        let mutable aderivative = a.zeroLike()
-        let mutable bderivative = b.zeroLike()
-        if not aConst then
-            // propagate to a
-            let bFlipped = b.flip([|2|])
-            let mutable ad = cderivative.conv1d(bFlipped.transpose(0, 1), padding=kernelLength-1)
-            if padding > 0 then
-                let adBounds = array2D [[0; batchSize-1; 0]; [0; inputChannels-1; 0]; [padding; padding + inputLength - 1; 0]]
-                ad <- ad.GetSlice(adBounds)
-                ad <- ad.view([|batchSize; inputChannels; inputLength|])
-            aderivative <- a.zerosLike().addSlice([|0; 0; 0|], ad)
-        if not a.symbolic && not bConst then
-            // propagate to b
-            let aa = a.transpose(0, 1)
-            let cd = cderivative.transpose(0, 1)
-            let bd = aa.conv1d(cd, padding=padding).transpose(0, 1)
-            let bdBounds = array2D [[0;outputChannels-1;0]; [0;inputChannels-1;0]; [0;kernelLength-1;0]]
-            bderivative <- bd.GetSlice(bdBounds)
-        aderivative, bderivative
-    
-    /// <summary>Applies a 1D transposed convolution operator over an input signal composed of several input planes, sometimes also called 'deconvolution'.</summary>
-    /// <param name="filters">The filters.</param>
-    /// <param name="stride">The stride of the convolving kernel.</param>
-    /// <param name="padding">The implicit padding on both sides of the input.</param>
-    /// <param name="dilation">The spacing between kernel elements.</param>
-    /// <param name="outputPadding">The additional size added to one side of each dimension in the output shape.</param>
-    member a.convTranspose1d(filters:Tensor, ?stride:int, ?padding:int, ?dilation:int, ?outputPadding:int) =
-        a.convTranspose1dx(filters, ?stride=optInt stride, ?padding=optInt padding, ?dilation=optInt dilation, ?outputPadding=optInt outputPadding)
-
-    /// This internal member is exposed as public in DiffSharp.ShapeChecking to keep the default API free of 'Int' and 'Shape'
-    member internal a.convTranspose1dx(filters:Tensor, ?stride:Int, ?padding:Int, ?dilation:Int, ?outputPadding:Int) =
-        let b = filters
-        let stride = defaultArg stride (1I)
-        let padding = defaultArg padding (0I)
-        let dilation = defaultArg dilation (1I)
-        let outputPadding = defaultArg outputPadding (0I)
-
-        let _, _, _, _, _, outputShape =
-            Shape.checkCanConvTranspose1d a.deviceType b.deviceType a.dtype b.dtype a.shapex b.shapex stride padding dilation outputPadding
-        let mutable b = b
-        if a.symbolic || dilation.Value > 1 then
-            b <- b.dilatex([|1I; 1I; dilation|])
-        let cderivative = a
-        let a = a.zerosLikex(outputShape)
-        // Use convolution reverse mode to implement transposed convolution
-        let (aderivative:Tensor), _ = Tensor.conv1dReverseDiff(a, b, cderivative, aConst=false, bConst=true, stride=stride, padding=padding)
-        aderivative
-
-    /// <summary>Applies a 2D convolution over an input signal composed of several input planes</summary>
-    /// <param name="filters">The filters.</param>
-    /// <param name="stride">The stride of the convolving kernel.</param>
-    /// <param name="padding">The implicit padding on corresponding sides of the input.</param>
-    /// <param name="dilation">The spacing between kernel elements.</param>
-    /// <param name="strides">The strides of the convolving kernel.</param>
-    /// <param name="paddings">The implicit paddings on corresponding sides of the input.</param>
-    /// <param name="dilations">The spacings between kernel elements.</param>
-    member a.conv2d(filters:Tensor, ?stride:int, ?padding:int, ?dilation:int, ?strides:seq<int>, ?paddings:seq<int>, ?dilations:seq<int>) =
-        a.conv2dx(filters, ?stride=optInt stride, ?padding=optInt padding, ?dilation=optInt dilation, ?strides=optInts strides, ?paddings=optInts paddings, ?dilations=optInts dilations)
-
-    /// This internal member is exposed as public in DiffSharp.ShapeChecking to keep the default API free of 'Int' and 'Shape'
-    member internal a.conv2dx(filters:Tensor, ?stride:Int, ?padding:Int, ?dilation:Int, ?strides:seq<Int>, ?paddings:seq<Int>, ?dilations:seq<Int>) =
-        let b = filters
-        let strides, paddings, dilations = Shape.resolve2dConvSizes stride strides padding paddings dilation dilations
-        Shape.checkCanConv2d a.deviceType b.deviceType a.dtype b.dtype a.shapex b.shapex strides paddings dilations |> ignore
-        let mutable b = b
-        if a.symbolic || dilations.[0].Value > 1 || dilations.[1].Value > 1 then
-            b <- b.dilatex([|1I; 1I; dilations.[0]; dilations.[1]|])
-        let inline fRaw(a:RawTensor,b) = a.Conv2D(b, strides, paddings)
-        let inline fTensor(a:Tensor,b) = a.conv2dx(b, strides=strides, paddings=paddings)
-        let inline dfTensorFwdTT(cp,ap:Tensor,ad:Tensor,bp,bd) = ad.conv2dx(bp, strides=strides, paddings=paddings) + ap.conv2dx(bd, strides=strides, paddings=paddings)
-        let inline dfTensorFwdTC(cp,ap,ad:Tensor) = ad.conv2dx(b, strides=strides, paddings=paddings)
-        let inline dfTensorFwdCT(cp,bp,bd) = a.conv2dx(bd, strides=strides, paddings=paddings)
-        let inline dfTensorRevTT(a,b) = Conv2DTT(a,b, strides, paddings)
-        let inline dfTensorRevTC(a,b) = Conv2DTTConst(a,b, strides, paddings)
-        let inline dfTensorRevCT(a,b) = Conv2DTConstT(a,b, strides, paddings)
-        Tensor.OpBinary(a, b, fRaw, fTensor, dfTensorFwdTT, dfTensorFwdTC, dfTensorFwdCT, dfTensorRevTT, dfTensorRevTC, dfTensorRevCT)
-
-    // a: input, NxCxHxW (batchSize x inputChannels x inputHeight x inputWidth)
-    // b: filters, KxCxFxG (outputChannels x inputChannels x kernelHeight x kernelWidth)
-    // t: output, NxKxLxM (batchSize x outputChannels x outputHeight x outputWidth)
-    static member internal conv2dReverseDiff(a: Tensor, b:Tensor, cderivative:Tensor, aConst:bool, bConst:bool, strides:Int[], paddings:Int[]) =
-        let a = if aConst then a else a.primal
-        let b = if bConst then b else b.primal
-        if a.symbolic then a, b else
-        let strides = strides |> Int.values
-        let paddings = paddings |> Int.values
-        let batchSize = cderivative.shape.[0]
-        let outputChannels = cderivative.shape.[1]
-        let inputChannels = a.shape.[1]
-        let inputHeight = a.shape.[2]
-        let inputWidth = a.shape.[3]
-        let kernelHeight = b.shape.[2]
-        let kernelWidth = b.shape.[3]
-        let mutable cderivative = cderivative
-        if strides.[0] > 1 || strides.[1] > 1 then
-            cderivative <- cderivative.dilate([|1;1;strides.[0];strides.[1]|])
-        let outputHeight = cderivative.shape.[2]
-        let outputWidth = cderivative.shape.[3]
-        let mutable aderivative = a.zeroLike()
-        let mutable bderivative = b.zeroLike()
-        if not aConst then
-            // propagate to a
-            let bFlipped = b.flip([|2;3|])
-            let mutable ad = cderivative.conv2d(bFlipped.transpose(0, 1), paddings=[|kernelHeight-1; kernelWidth-1|])
-            if paddings.[0] > 0 || paddings.[1] > 0 then
-                let adBounds = array2D [[0; batchSize-1; 0]; 
-                                       [0; inputChannels-1; 0]; 
-                                       [paddings.[0]; paddings.[0] + inputHeight - 1; 0]; 
-                                       [paddings.[1]; paddings.[1] + inputWidth - 1; 0]]
-                ad <- ad.GetSlice(adBounds)
-                ad <- ad.view([|batchSize; inputChannels; inputHeight; inputWidth|])
-            aderivative <- a.zerosLike().addSlice([|0; 0; 0; 0|], ad)
-        if not bConst then
-            // propagate to b
-            let aa = a.transpose(0, 1)
-            let cd = cderivative.transpose(0, 1)
-            let bd = aa.conv2d(cd, paddings=paddings).transpose(0, 1)
-            let bdBounds = array2D [[0;outputChannels-1;0]; [0;inputChannels-1;0]; [0;kernelHeight-1;0]; [0;kernelWidth-1;0]]
-            bderivative <- bd.GetSlice(bdBounds)
-        aderivative, bderivative
-    
-    /// <summary>Applies a 2D transposed convolution operator over an input signal composed of several input planes, sometimes also called 'deconvolution'.</summary>
-    /// <param name="filters">The filters.</param>
-    /// <param name="stride">The stride of the convolving kernel.</param>
-    /// <param name="padding">The implicit padding on both sides of the input.</param>
-    /// <param name="dilation">The spacing between kernel elements.</param>
-    /// <param name="strides">The strides of the convolving kernel.</param>
-    /// <param name="paddings">The implicit paddings on corresponding sides of the input.</param>
-    /// <param name="dilations">The spacings between kernel elements.</param>
-    /// <param name="outputPadding">The additional size added to one side of each dimension in the output shape.</param>
-    /// <param name="outputPaddings">The additional sizes added to one side of each dimension in the output shape.</param>
-    member a.convTranspose2d(filters:Tensor, ?stride:int, ?padding:int, ?dilation:int, ?outputPadding:int, ?strides:seq<int>, ?paddings:seq<int>, ?dilations:seq<int>, ?outputPaddings:seq<int>) =
-        a.convTranspose2dx(filters, ?stride=optInt stride, ?padding=optInt padding, ?dilation=optInt dilation, ?outputPadding=optInt outputPadding, ?strides=optInts strides, ?paddings=optInts paddings, ?dilations=optInts dilations, ?outputPaddings=optInts outputPaddings)
-
-    /// This internal member is exposed as public in DiffSharp.ShapeChecking to keep the default API free of 'Int' and 'Shape'
-    member internal a.convTranspose2dx(filters:Tensor, ?stride:Int, ?padding:Int, ?dilation:Int, ?outputPadding:Int, ?strides:seq<Int>, ?paddings:seq<Int>, ?dilations:seq<Int>, ?outputPaddings:seq<Int>) =
-        let b = filters
-        let strides, paddings, dilations = Shape.resolve2dConvSizes stride strides padding paddings dilation dilations
-        let outputPaddings = Shape.resolve2dConvOutputPadding outputPadding outputPaddings
-        let _, _, _, _, outputShape =
-            Shape.checkCanConvTranspose2d a.deviceType b.deviceType a.dtype b.dtype a.shapex b.shapex strides paddings dilations outputPaddings
-        let mutable b = b
-        if a.symbolic || dilations.[0].Value > 1 || dilations.[1].Value > 1 then
-            b <- b.dilatex([|1I; 1I; dilations.[0]; dilations.[1]|])
-        let cderivative = a
-        let a = a.zerosLikex(outputShape)
-        // Use convolution reverse mode to implement transposed convolution
-        let (aderivative:Tensor), _ = Tensor.conv2dReverseDiff(a, b, cderivative, aConst=false, bConst=true, strides=strides, paddings=paddings)
-        aderivative
-
-    /// <summary>Applies a 3D convolution over an input signal composed of several input planes</summary>
-    /// <param name="filters">The filters.</param>
-    /// <param name="stride">The stride of the convolving kernel.</param>
-    /// <param name="padding">The implicit padding on corresponding sides of the input.</param>
-    /// <param name="dilation">The spacing between kernel elements.</param>
-    /// <param name="strides">The strides of the convolving kernel.</param>
-    /// <param name="paddings">The implicit paddings on corresponding sides of the input.</param>
-    /// <param name="dilations">The spacings between kernel elements.</param>
-    member a.conv3d(filters:Tensor, ?stride:int, ?padding:int, ?dilation:int, ?strides:seq<int>, ?paddings:seq<int>, ?dilations:seq<int>) =
-        a.conv3dx(filters, ?stride=optInt stride, ?padding=optInt padding, ?dilation=optInt dilation, ?strides=optInts strides, ?paddings=optInts paddings, ?dilations=optInts dilations)
-
-    member a.conv3dx(filters:Tensor, ?stride:Int, ?padding:Int, ?dilation:Int, ?strides:seq<Int>, ?paddings:seq<Int>, ?dilations:seq<Int>) =
-        let b = filters
-        let strides, paddings, dilations = Shape.resolve3dConvSizes stride strides padding paddings dilation dilations
-        Shape.checkCanConv3d a.deviceType b.deviceType a.dtype b.dtype a.shapex b.shapex strides paddings dilations |> ignore
-        let mutable b = b
-        if a.symbolic || dilations.[0].Value > 1 || dilations.[1].Value > 1 || dilations.[2].Value > 1 then
-            b <- b.dilatex([|1I; 1I; dilations.[0]; dilations.[1]; dilations.[2]|])
-        let inline fRaw(a:RawTensor,b) = a.Conv3D(b, strides, paddings)
-        let inline fTensor(a:Tensor,b) = a.conv3dx(b, strides=strides, paddings=paddings)
-        let inline dfTensorFwdTT(cp,ap:Tensor,ad:Tensor,bp,bd) = ad.conv3dx(bp, strides=strides, paddings=paddings) + ap.conv3dx(bd, strides=strides, paddings=paddings)
-        let inline dfTensorFwdTC(cp,ap,ad:Tensor) = ad.conv3dx(b, strides=strides, paddings=paddings)
-        let inline dfTensorFwdCT(cp,bp,bd) = a.conv3dx(bd, strides=strides, paddings=paddings)
-        let inline dfTensorRevTT(a,b) = Conv3DTT(a,b, strides, paddings)
-        let inline dfTensorRevTC(a,b) = Conv3DTTConst(a,b, strides, paddings)
-        let inline dfTensorRevCT(a,b) = Conv3DTConstT(a,b, strides, paddings)
-        Tensor.OpBinary(a, b, fRaw, fTensor, dfTensorFwdTT, dfTensorFwdTC, dfTensorFwdCT, dfTensorRevTT, dfTensorRevTC, dfTensorRevCT)
-
-    // a: input, NxCxDxHxW (batchSize x inputChannels x inputDepth x inputHeight x inputWidth)
-    // b: filters, KxCxExFxG (outputChannels x inputChannels x kernelDepth x kernelHeight x kernelWidth)
-    // t: output, NxKxLxMxN (batchSize x outputChannels x outputDepth x outputHeight x outputWidth)
-    static member internal conv3dReverseDiff(a: Tensor, b:Tensor, cderivative:Tensor, aConst:bool, bConst:bool, strides:Int[], paddings:Int[]) =
-        let a = if aConst then a else a.primal
-        let b = if bConst then b else b.primal
-
-        // Symbolics skip this
-        if a.symbolic then a, b else
-
-        let strides = strides |> Int.values
-        let paddings = paddings |> Int.values
-        let batchSize = cderivative.shape.[0]
-        let outputChannels = cderivative.shape.[1]
-        let inputChannels = a.shape.[1]
-        let inputDepth = a.shape.[2]
-        let inputHeight = a.shape.[3]
-        let inputWidth = a.shape.[4]
-        let kernelDepth = b.shape.[2]
-        let kernelHeight = b.shape.[3]
-        let kernelWidth = b.shape.[4]
-        let mutable cderivative = cderivative
-        if strides.[0] > 1 || strides.[1] > 1 || strides.[2] > 1 then
-            cderivative <- cderivative.dilate([|1;1;strides.[0];strides.[1];strides.[2]|])
-        let outputDepth = cderivative.shape.[2]
-        let outputHeight = cderivative.shape.[3]
-        let outputWidth = cderivative.shape.[4]
-        let mutable aderivative = a.zeroLike()
-        let mutable bderivative = b.zeroLike()
-        if not aConst then
-            // propagate to a
-            let bFlipped = b.flip([|2;3;4|])
-            let mutable ad = cderivative.conv3d(bFlipped.transpose(0, 1), paddings=[|kernelDepth-1; kernelHeight-1; kernelWidth-1|])
-            if paddings.[0] > 0 || paddings.[1] > 0 || paddings.[2] > 0 then
-                let adBounds = array2D [[0; batchSize-1; 0]; 
-                                       [0; inputChannels-1; 0]; 
-                                       [paddings.[0]; paddings.[0] + inputDepth - 1; 0]; 
-                                       [paddings.[1]; paddings.[1] + inputHeight - 1; 0];
-                                       [paddings.[2]; paddings.[2] + inputWidth - 1; 0]]
-                ad <- ad.GetSlice(adBounds)
-                ad <- ad.view([|batchSize; inputChannels; inputDepth; inputHeight; inputWidth|])
-            aderivative <- a.zerosLike().addSlice([|0; 0; 0; 0; 0|], ad)
-        if not bConst then
-            // propagate to b
-            let aa = a.transpose(0, 1)
-            let cd = cderivative.transpose(0, 1)
-            let bd = aa.conv3d(cd, paddings=paddings).transpose(0, 1)
-            let bdBounds = array2D [[0;outputChannels-1;0]; [0;inputChannels-1;0]; [0;kernelDepth-1;0]; [0;kernelHeight-1;0]; [0;kernelWidth-1;0]]
-            bderivative <- bd.GetSlice(bdBounds)                
-        aderivative, bderivative
-
-    /// <summary>Applies a 3D transposed convolution operator over an input signal composed of several input planes, sometimes also called 'deconvolution'.</summary>
-    /// <param name="filters">The filters.</param>
-    /// <param name="stride">The stride of the convolving kernel.</param>
-    /// <param name="padding">The implicit padding on both sides of the input.</param>
-    /// <param name="dilation">The spacing between kernel elements.</param>
-    /// <param name="strides">The strides of the convolving kernel.</param>
-    /// <param name="paddings">The implicit paddings on corresponding sides of the input.</param>
-    /// <param name="dilations">The spacings between kernel elements.</param>
-    /// <param name="outputPadding">The additional size added to one side of each dimension in the output shape.</param>
-    /// <param name="outputPaddings">The additional sizes added to one side of each dimension in the output shape.</param>
-    member a.convTranspose3d(filters:Tensor, ?stride:int, ?padding:int, ?dilation:int, ?outputPadding:int, ?strides:seq<int>, ?paddings:seq<int>, ?dilations:seq<int>, ?outputPaddings:seq<int>) =
-        a.convTranspose3dx(filters, ?stride=optInt stride, ?padding=optInt padding, ?dilation=optInt dilation, ?outputPadding=optInt outputPadding, ?strides=optInts strides, ?paddings=optInts paddings, ?dilations=optInts dilations, ?outputPaddings=optInts outputPaddings)
-
-    /// This internal member is exposed as public in DiffSharp.ShapeChecking to keep the default API free of 'Int' and 'Shape'
-    member internal a.convTranspose3dx(filters:Tensor, ?stride:Int, ?padding:Int, ?dilation:Int, ?outputPadding:Int, ?strides:seq<Int>, ?paddings:seq<Int>, ?dilations:seq<Int>, ?outputPaddings:seq<Int>) =
-        let b = filters
-        let strides, paddings, dilations = Shape.resolve3dConvSizes stride strides padding paddings dilation dilations
-        let outputPaddings = Shape.resolve3dConvOutputPadding outputPadding outputPaddings
-        let _, _, _, _, outputShape =
-            Shape.checkCanConvTranspose3d a.deviceType b.deviceType a.dtype b.dtype a.shapex b.shapex strides paddings dilations outputPaddings
-        let mutable b = b
-        if a.symbolic || dilations.[0].Value > 1 || dilations.[1].Value > 1 || dilations.[2].Value > 1 then
-            b <- b.dilatex([|1I; 1I; dilations.[0]; dilations.[1]; dilations.[2]|])
-        let cderivative = a
-        let a = a.zerosLikex(outputShape)
-        // Use convolution reverse mode to implement transposed convolution
-        let (aderivative:Tensor), _ = Tensor.conv3dReverseDiff(a, b, cderivative, aConst=false, bConst=true, strides=strides, paddings=paddings)
-        aderivative
-
-    /// <summary>Compute the reverse-mode derivative at the given output tensor.</summary>
-    /// <param name="value">The value to apply.</param>
-    /// <param name="zeroDerivatives">Indicates whether the derivatives should be zeroed or not.</param>
-    member t.reverse(?value:Tensor, ?zeroDerivatives:bool) =
-        let value = defaultArg value (t.onesLike())
-        let zeroDerivatives = defaultArg zeroDerivatives true
-        if not (value.shapex =~= t.shapex) then failwithf "Expecting value.shape (%A) and t.shape (%A) to be the same" value.shape t.shapex
-        t.reverseReset(zeroDerivatives)
-        t.reversePush(value)
-
-    /// <summary>See <c>reverse</c></summary>
-    member inline t.backward(value) = t.reverse(value)
-
-    /// <summary>Reset the reverse mode computation associated with the given output tensor.</summary>
-    member t.reverseReset(zeroDerivatives:bool) =
-        let rec reset (ts: Tensor list) =
-            match ts with
-            | [] -> ()
-            | t :: tt ->
-                match t with
-                | TensorR(_,_,o,_,_) ->
-                    if zeroDerivatives then t.derivative <- t.zeroLike()
-                    t.fanout <- t.fanout + 1u
-                    if t.fanout = 1u then
-                        match o with
-                        | AddTT(a,b) -> reset (a::b::tt)
-                        | AddTTConst(a) -> reset (a::tt)
-                        | AddTT0(a,b) -> reset (a::b::tt)
-                        | AddTT0Const(a) -> reset (a::tt)
-                        | SubTT(a,b) -> reset (a::b::tt)
-                        | SubTTConst(a) -> reset (a::tt)
-                        | SubTConstT(b) -> reset (b::tt)
-                        | SubTT0(a,b) -> reset (a::b::tt)
-                        | SubTT0Const(a) -> reset (a::tt)
-                        | SubT0ConstT(b) -> reset (b::tt)
-                        | MulTT(a,b) -> reset (a::b::tt)
-                        | MulTTConst(a,_) -> reset (a::tt)
-                        | MulTT0(a,b) -> reset (a::b::tt)
-                        | MulTConstT0(_,b) -> reset (b::tt)
-                        | MulTT0Const(a,_) -> reset (a::tt)
-                        | DivTT(a,b) -> reset (a::b::tt)
-                        | DivTTConst(a,_) -> reset (a::tt)
-                        | DivTConstT(_,b) -> reset (b::tt)
-                        | DivT0T(a,b) -> reset (a::b::tt)
-                        | DivT0ConstT(_,b) -> reset (b::tt)
-                        | DivTT0(a,b) -> reset (a::b::tt)
-                        | DivTT0Const(a,_) -> reset (a::tt)
-                        | PowTT(a,b) -> reset (a::b::tt)
-                        | PowTTConst(a,_) -> reset (a::tt)
-                        | PowTConstT(_,b) -> reset (b::tt)
-                        | PowT0ConstT(_,b) -> reset (b::tt)
-                        | PowTT0Const(a,_) -> reset (a::tt)
-                        | MatMulTT(a,b) -> reset (a::b::tt)
-                        | MatMulTTConst(a,_) -> reset (a::tt)
-                        | MatMulTConstT(_,b) -> reset (b::tt)
-                        | MaxPool1DT(a,_,_) -> reset (a::tt)
-                        | MaxPool2DT(a,_,_) -> reset (a::tt)
-                        | MaxPool3DT(a,_,_) -> reset (a::tt)
-                        | MaxUnpool1DT(a,_) -> reset (a::tt)
-                        | MaxUnpool2DT(a,_) -> reset (a::tt)
-                        | MaxUnpool3DT(a,_) -> reset (a::tt)
-                        | Conv1DTT(a,b,_,_) -> reset (a::b::tt)
-                        | Conv1DTTConst(a,_,_,_) -> reset (a::tt)
-                        | Conv1DTConstT(_,b,_,_) -> reset (b::tt)
-                        | Conv2DTT(a,b,_,_) -> reset (a::b::tt)
-                        | Conv2DTTConst(a,_,_,_) -> reset (a::tt)
-                        | Conv2DTConstT(_,b,_,_) -> reset (b::tt)
-                        | Conv3DTT(a,b,_,_) -> reset (a::b::tt)
-                        | Conv3DTTConst(a,_,_,_) -> reset (a::tt)
-                        | Conv3DTConstT(_,b,_,_) -> reset (b::tt)
-                        | NegT(a) -> reset (a::tt)
-                        | SumT(a) -> reset (a::tt)
-                        | SumT2Dim0(a) -> reset (a::tt)
-                        | ExpandT(a) -> reset (a::tt)
-                        | StackTs(a,_) -> reset (List.append (a |> List.ofSeq) tt)
-                        | UnstackT(a,_,_) -> reset (a::tt)
-                        | CatTs(a,_) -> reset (List.append (a |> List.ofSeq) tt)
-                        | SplitT(a,_,_,_) -> reset (a::tt)
-                        | GatherT(a,_,_) -> reset (a::tt)
-                        | PermuteT(a,_) -> reset (a::tt)
-                        | TransposeT(a,_,_) -> reset (a::tt)
-                        | TransposeT2(a) -> reset (a::tt)
-                        | SqueezeT(a) -> reset (a::tt)
-                        | UnsqueezeT(a) -> reset (a::tt)
-                        | FlipT(a,_) -> reset (a::tt)
-                        | DilateT(a,_) -> reset (a::tt)
-                        | UndilateT(a,_) -> reset (a::tt)
-                        | ViewT(a,_) -> reset (a::tt)
-                        | ClampT(a,_) -> reset (a::tt)
-                        | SliceT(a,_) -> reset (a::tt)
-                        | AddTTSlice(a,_,b) -> reset (a::b::tt)
-                        | AddTTConstSlice(a) -> reset (a::tt)
-                        | AddTConstTSlice(_, b) -> reset (b::tt)
-                        | SignT(a) -> reset (a::tt)
-                        | FloorT(a) -> reset (a::tt)
-                        | CeilT(a) -> reset (a::tt)
-                        | RoundT(a) -> reset (a::tt)
-                        | AbsT(a) -> reset (a::tt)
-                        | ReluT(a) -> reset (a::tt)
-                        | SoftplusT(a) -> reset (a::tt)
-                        | SigmoidT(a) -> reset (a::tt)
-                        | ExpT(a) -> reset (a::tt)
-                        | LogT(a) -> reset (a::tt)
-                        | Log10T(a) -> reset (a::tt)
-                        | SqrtT(a) -> reset (a::tt)
-                        | SinT(a) -> reset (a::tt)
-                        | CosT(a) -> reset (a::tt)
-                        | TanT(a) -> reset (a::tt)
-                        | SinhT(a) -> reset (a::tt)
-                        | CoshT(a) -> reset (a::tt)
-                        | TanhT(a) -> reset (a::tt)
-                        | AsinT(a) -> reset (a::tt)
-                        | AcosT(a) -> reset (a::tt)
-                        | AtanT(a) -> reset (a::tt)
-                        | NewT -> reset tt
-                    else reset tt
-                | _ -> reset tt
-        reset [t]
-
-    /// <summary>Push the given value as part of the reverse-mode computation at the given output tensor.</summary>
-    /// <param name="value">The value to apply.</param>
-    member t.reversePush(value:Tensor) =
-        let check (v:Tensor,t:Tensor) = 
-            // Check that either:
-            // 1. shape of backpropagated adjoint matches shape of primal of node to which it is being propagated
-            // 2. the backpropagated adjoint is zero, indicating that the derivative accumulation was already performed by the code that called check (this behavior is for efficiency reasons, eliminating a zerosLike call for several ops involving sliced tensors)
-            assert (v.shape = t.primal.shape || float(v) = 0.)
-            // The following is good for debugging NaN cases during gradient descent, but probably shouldn't be enabled by default. This is about where we would like the user to discover a NaN case (during differentiation or after differentiation).
-            // assert not (v.hasinfnan())
-            (v,t)
-
-        let rec push (ts:(Tensor*Tensor) list) =
-            match ts with
-            | [] -> ()
-            | (v, t) :: tt ->
-                match t with
-                | TensorR(_,_,o,_,_) ->
-                    // if t.derivative.hasnan() || t.derivative.hasinf() then failwithf "t.derivative has nan, inf, or -inf\n%A\n%A" t.derivative t.derivative.shapex
-                    // if v.hasnan() || v.hasinf() then failwithf "v has nan, inf, or -inf\n%A\n%A\n%s" v v.shapex (snd (t.parents()))
-                    t.derivative <- t.derivative + v
-                    t.fanout <- t.fanout - 1u
-                    if t.fanout = 0u then
-                        let td = t.derivative
-                        match o with
-                        | AddTT(a,b) -> push (check(td, a) :: check(td, b) :: tt)
-                        | AddTTConst(a) -> push (check(td, a) :: tt)
-                        | AddTT0(a,b) -> push (check(td, a) :: check(td.sum(), b) :: tt)
-                        | AddTT0Const(a) -> push (check(td, a) :: tt)
-                        | SubTT(a,b) -> push (check(td, a) :: check(-td, b) :: tt)
-                        | SubTTConst(a) -> push (check(td, a) :: tt)
-                        | SubTConstT(b) -> push (check(-td, b) :: tt)
-                        | SubTT0(a,b) -> push (check(td, a) :: check(-td.sum(), b) :: tt)
-                        | SubTT0Const(a) -> push (check(td, a) :: tt)
-                        | SubT0ConstT(b) -> push (check(-td, b) :: tt)
-                        | MulTT(a,b) -> push (check(td * b.primal, a) :: check(td * a.primal, b) :: tt)
-                        | MulTTConst(a,b) -> push (check(td * b, a) :: tt)
-                        | MulTT0(a,b) -> push (check(td * b.primal, a) :: check((td * a.primal).sum(), b) :: tt)
-                        | MulTConstT0(a,b) -> push (check((td * a).sum(), b) :: tt)
-                        | MulTT0Const(a,b) -> push (check(td * b, a) :: tt)
-                        | DivTT(a,b) -> push (check(td / b.primal, a) :: check((td * (-a.primal / (b.primal * b.primal))), b) :: tt)
-                        | DivTTConst(a,b) -> push (check(td / b, a) :: tt)
-                        | DivTConstT(a,b) -> push (check((td * (-a / (b.primal * b.primal))), b) :: tt)
-                        | DivT0T(a,b) -> push (check((td / b.primal).sum(), a) :: check((td * (-a.primal / (b.primal * b.primal))), b) :: tt)
-                        | DivT0ConstT(a,b) -> push (check((td * (a.neg() / (b.primal * b.primal))), b) :: tt)
-                        | DivTT0(a,b) -> push (check(td / b.primal, a) :: check((td * (-a.primal / (b.primal * b.primal))).sum(), b) :: tt)
-                        | DivTT0Const(a,b) -> push (check(td / b, a) :: tt)
-                        | PowTT(a,b) -> push (check(td * (a.primal ** (b.primal - 1.)) * b.primal, a) :: check(td * (a.primal ** b.primal) * log a.primal, b) :: tt)
-                        | PowTTConst(a,b) -> push (check(td * (a.primal ** (b - 1.)) * b, a) :: tt)
-                        | PowTConstT(a,b) -> push (check(td * (a ** b.primal) * log a, b) :: tt)
-                        | PowT0ConstT(a,b) -> push (check(td * (Tensor.Pow(a, b.primal)) * a.log(), b) :: tt)
-                        | PowTT0Const(a,b) -> push (check(td * (a.primal ** (b.sub(1.))) * b, a) :: tt)
-                        | MatMulTT(a,b) -> push (check(td.matmul(b.primal.transpose()), a) :: check(a.primal.transpose(0,1).matmul(td), b) :: tt)
-                        | MatMulTTConst(a,b) -> push (check(td.matmul(b.transpose()), a) :: tt)
-                        | MatMulTConstT(a,b) -> push (check(a.transpose().matmul(td), b) :: tt)
-                        | MaxPool1DT(a, indices, kernelSize) -> push (check(td.maxunpool1dx(indices, kernelSize=kernelSize, outputSize=a.shapex.Dims), a) :: tt)
-                        | MaxPool2DT(a, indices, kernelSizes) -> push (check(td.maxunpool2dx(indices, kernelSizes=kernelSizes, outputSize=a.shapex.Dims), a) :: tt)
-                        | MaxPool3DT(a, indices, kernelSizes) -> push (check(td.maxunpool3dx(indices, kernelSizes=kernelSizes, outputSize=a.shapex.Dims), a) :: tt)
-                        | MaxUnpool1DT(a, indices) -> push (check(td.gather(dim=2, indices=indices), a) :: tt)
-                        | MaxUnpool2DT(a, indices) -> push (check(td.flatten(startDim=2).gather(dim=2, indices=indices.flatten(startDim=2)).viewAs(a), a) :: tt)
-                        | MaxUnpool3DT(a, indices) -> push (check(td.flatten(startDim=2).gather(dim=2, indices=indices.flatten(startDim=2)).viewAs(a), a) :: tt)
-                        | Conv1DTT(a,b,stride,padding) -> 
-                            let aderivative, bderivative = Tensor.conv1dReverseDiff(a, b, td, false, false, stride, padding)
-                            push (check(aderivative, a) :: check(bderivative, b) :: tt)
-                        | Conv1DTTConst(a,b,stride,padding) ->
-                            let aderivative, _ = Tensor.conv1dReverseDiff(a, b, td, false, true, stride, padding)
-                            push (check(aderivative, a) :: tt)                        
-                        | Conv1DTConstT(a,b,stride,padding) ->
-                            let _, bderivative = Tensor.conv1dReverseDiff(a, b, td, true, false, stride, padding)
-                            push (check(bderivative, b) :: tt)                        
-                        | Conv2DTT(a,b,stride,padding) -> 
-                            let aderivative, bderivative = Tensor.conv2dReverseDiff(a, b, td, false, false, stride, padding)
-                            push (check(aderivative, a) :: check(bderivative, b) :: tt)
-                        | Conv2DTTConst(a,b,stride,padding) ->
-                            let aderivative, _ = Tensor.conv2dReverseDiff(a, b, td, false, true, stride, padding)
-                            push (check(aderivative, a) :: tt)
-                        | Conv2DTConstT(a,b,stride,padding) ->
-                            let _, bderivative = Tensor.conv2dReverseDiff(a, b, td, true, false, stride, padding)
-                            push (check(bderivative, b) :: tt)
-                        | Conv3DTT(a,b,stride,padding) -> 
-                            let aderivative, bderivative = Tensor.conv3dReverseDiff(a, b, td, false, false, stride, padding)
-                            push (check(aderivative, a) :: check(bderivative, b) :: tt)
-                        | Conv3DTTConst(a,b,stride,padding) ->
-                            let aderivative, _ = Tensor.conv3dReverseDiff(a, b, td, false, true, stride, padding)
-                            push (check(aderivative, a) :: tt)
-                        | Conv3DTConstT(a,b,stride,padding) ->
-                            let _, bderivative = Tensor.conv3dReverseDiff(a, b, t.derivative, true, false, stride, padding)
-                            push (check(bderivative, b) :: tt)
-                        | NegT(a) -> push (check(-t.derivative, a) :: tt)
-                        | SumT(a) -> push (check(t.derivative.expandx(a.shapex), a) :: tt)
-                        | SumT2Dim0(a) -> push (check(a.zerosLike() + t.derivative, a) :: tt)
-                        | ExpandT(a) -> push (check(t.derivative.sumToSize(a.shapex), a) :: tt)
-                        | StackTs(a,dim) ->
-                            push (List.append (Array.zip (td.unstack(dim)) a |> Array.map check |> Array.toList) tt)
-                        | UnstackT(a,dim,i) -> 
-                            if a.derivative.dim = 0 then a.derivative <- a.zerosLike() + a.derivative
-                            a.derivative <- a.derivative.addSlice(Array.init a.dim (fun j -> if j=dim then i else 0), td.unsqueeze(dim))
-                            push (check(a.zeroLike(), a) :: tt)
-                        | CatTs(a, dim) ->
-                            let sizes = a |> Array.map (fun x -> x.shapex.[dim])
-                            push (List.append (Array.zip (t.derivative.split(sizes, dim=dim)) a |> Array.map check |> Array.toList) tt)
-                        | SplitT(a,sizes,dim,i) -> 
-                            if a.derivative.dim = 0 then a.derivative <- a.zerosLike() + a.derivative
-                            let locs = (0I,sizes) ||> Array.scan (+)
-                            a.derivative <- a.derivative.addSlicex(Array.init a.dim (fun j -> if j=dim then locs.[i] else 0I), t.derivative)
-                            push (check(a.zeroLike(), a) :: tt)
-                        | GatherT(a,dim,indices) -> 
-                            // TODO: The following is a minimal correct implementation. Faster and more memory efficient implementations should be possible.
-                            let tflat = td.flatten()
-                            let iflat = indices.flatten()
-                            if a.derivative.dim = 0 then a.derivative <- a.zerosLike() + a.derivative
-                            if not a.symbolic then 
-                              for i=0 to tflat.nelement-1 do
-                                let mutable t = tflat.[i]
-                                for k=0 to a.dim-1 do
-                                    t <- t.unsqueeze(0)
-                                let j = iflat.[i].toScalar() :?> int
-                                let loc = flatIndexToIndex a.shapex.Values i
-                                loc.[dim] <- j
-                                a.derivative <- a.derivative.addSlice(loc, t)
-                            push (check(a.zeroLike(), a) :: tt)
-                        | PermuteT(a, inversePermutation) -> push (check(td.permute(inversePermutation), a) :: tt)
-                        | TransposeT(a, dim0, dim1) -> push (check(td.transpose(dim0, dim1), a) :: tt)
-                        | TransposeT2(a) -> push (check(td.transpose(), a) :: tt)
-                        | SqueezeT(a) -> push (check(td.viewAs(a), a) :: tt)
-                        | UnsqueezeT(a) -> push (check(td.viewAs(a), a) :: tt)
-                        | FlipT(a, dims) -> push (check(td.flip(dims), a) :: tt)
-                        | DilateT(a, dilations) -> push (check(td.undilatex(dilations), a) :: tt)
-                        | UndilateT(a, dilations) -> push (check(td.dilatex(dilations), a) :: tt)
-                        | ViewT(a,aShape) -> push (check((td.viewx(aShape)), a) :: tt)
-                        | ClampT(a, mask) -> push (check(td * mask, a) :: tt)
-                        | SliceT(a,bounds) -> 
-                            // TODO: a.zerosLike() below is to handle non-scalar TensorRs with a scalar derivative Tensor(0.) (representing the initialization before accumulation). This is correct but can be changed to eliminate the extra op.
-                            if a.derivative.dim = 0 then a.derivative <- a.zerosLike() + a.derivative
-                            if not a.symbolic then 
-                              let bounds = bounds |> Array2D.map (fun d -> d.Value)
-                              a.derivative <- a.derivative.addSlice(boundsToLocation bounds, td.view(boundsToShape bounds))
-                            push (check(a.zeroLike(), a) :: tt)
-                        | AddTTSlice(a,location,b) -> push (check(td, a) :: check(td.GetSlice(Shape.locationToBounds b.shapex location), b):: tt)
-                        | AddTTConstSlice(a) -> push (check(td, a) :: tt)
-                        | AddTConstTSlice(location, b) -> push (check(td.GetSlice(Shape.locationToBounds b.shapex location), b):: tt)
-                        | SignT(a) -> push (check(a.zerosLike(), a) :: tt)
-                        | FloorT(a) -> push (check(a.zerosLike(), a) :: tt)
-                        | CeilT(a) -> push (check(a.zerosLike(), a) :: tt)
-                        | RoundT(a) -> push (check(a.zerosLike(), a) :: tt)
-                        | AbsT(a) -> push (check(td * a.primal.sign(), a) :: tt)
-                        | ReluT(a) -> let sap = a.primal.sign() in push (check(td * (sap.abs()) * (sap + 1.) / 2., a) :: tt)
-                        | SoftplusT(a) -> push (check(td / (1. + a.primal.neg().exp()), a) :: tt)
-                        | SigmoidT(a) -> push (check(td * t.primal * (1. - t.primal), a) :: tt)
-                        | ExpT(a) -> push (check(td * t.primal, a) :: tt)
-                        | LogT(a) -> push (check(td / a.primal, a) :: tt)
-                        | Log10T(a) -> push (check(td / (a.primal * log10Val), a) :: tt)
-                        | SqrtT(a) -> push (check(td / (2. * t.primal), a) :: tt)
-                        | SinT(a) -> push (check(td * (a.primal.cos()), a) :: tt)
-                        | CosT(a) -> push (check(-td * (a.primal.sin()), a) :: tt)
-                        | TanT(a) -> let cosap = a.primal.cos() in push (check(td / (cosap * cosap), a) :: tt)
-                        | SinhT(a) -> push (check(td * (a.primal.cosh()), a) :: tt)
-                        | CoshT(a) -> push (check(td * (a.primal.sinh()), a) :: tt)
-                        | TanhT(a) -> let coshap = a.primal.cosh() in push (check(td / (coshap * coshap), a) :: tt)
-                        | AsinT(a) -> push (check(td / Tensor.Sqrt(1. - a.primal*a.primal), a) :: tt)
-                        | AcosT(a) -> push (check(-td / Tensor.Sqrt(1. - a.primal*a.primal), a) :: tt)
-                        | AtanT(a) -> push (check(td / (1. + a.primal*a.primal), a) :: tt)
-                        | NewT -> push tt
-                    else push tt
-                | _ -> push tt
-        push [(value, t)]
-
-and TensorOp =
-    | AddTT of Tensor * Tensor
-    | AddTTConst of Tensor
-    | AddTT0 of Tensor * Tensor
-    | AddTT0Const of Tensor
-    
-    | SubTT of Tensor * Tensor
-    | SubTTConst of Tensor
-    | SubTConstT of Tensor
-    | SubTT0 of Tensor * Tensor
-    | SubTT0Const of Tensor
-    | SubT0ConstT of Tensor
-
-    | MulTT of Tensor * Tensor
-    | MulTTConst of Tensor * Tensor
-    | MulTT0 of Tensor * Tensor
-    | MulTT0Const of Tensor * scalar
-    | MulTConstT0 of Tensor * Tensor
-
-    | DivTT of Tensor * Tensor
-    | DivTTConst of Tensor * Tensor
-    | DivTConstT of Tensor * Tensor
-    | DivT0T of Tensor * Tensor
-    | DivT0ConstT of scalar * Tensor
-    | DivTT0 of Tensor * Tensor
-    | DivTT0Const of Tensor * scalar
-
-    | PowTT of Tensor * Tensor
-    | PowTTConst of Tensor * Tensor
-    | PowTConstT of Tensor * Tensor
-    | PowT0ConstT of scalar * Tensor
-    | PowTT0Const of Tensor * scalar
-
-    | MatMulTT of Tensor * Tensor
-    | MatMulTTConst of Tensor * Tensor
-    | MatMulTConstT of Tensor * Tensor
-
-    | MaxPool1DT of Tensor * Tensor * Int
-    | MaxUnpool1DT of Tensor * Tensor
-
-    | MaxPool2DT of Tensor * Tensor * Int[]
-    | MaxUnpool2DT of Tensor * Tensor
-
-    | MaxPool3DT of Tensor * Tensor * Int[]
-    | MaxUnpool3DT of Tensor * Tensor
-
-    | Conv1DTT of Tensor * Tensor * Int * Int
-    | Conv1DTTConst of Tensor * Tensor * Int * Int
-    | Conv1DTConstT of Tensor * Tensor * Int * Int
-
-    | Conv2DTT of Tensor * Tensor * Int[] * Int[]
-    | Conv2DTTConst of Tensor * Tensor * Int[] * Int[]
-    | Conv2DTConstT of Tensor * Tensor * Int[] * Int[]
-
-    | Conv3DTT of Tensor * Tensor * Int[] * Int[]
-    | Conv3DTTConst of Tensor * Tensor * Int[] * Int[]
-    | Conv3DTConstT of Tensor * Tensor * Int[] * Int[]
-
-    | AddTTSlice of Tensor * Int[] * Tensor
-    | AddTTConstSlice of Tensor
-    | AddTConstTSlice of Int[] * Tensor
-
-    | NegT of Tensor
-    | SumT of Tensor
-    | SumT2Dim0 of Tensor
-    | ExpandT of Tensor
-    | StackTs of Tensor[] * dim:int
-    | UnstackT of Tensor * dim:int * i:int
-    | CatTs of Tensor[] * dim:int
-    | SplitT of Tensor * Int[] * dim:int * i:int
-    | SliceT of Tensor * Int[,]
-    | GatherT of Tensor * int * Tensor
-    | PermuteT of Tensor * inversePermutation: int[]
-    | TransposeT of Tensor * int * int
-    | TransposeT2 of Tensor
-    | SqueezeT of Tensor
-    | UnsqueezeT of Tensor
-    | FlipT of Tensor * int[]
-    | DilateT of Tensor * Int[]
-    | UndilateT of Tensor * Int[]
-    | ViewT of Tensor * Shape
-    | ClampT of Tensor * Tensor
-    | SignT of Tensor
-    | FloorT of Tensor
-    | CeilT of Tensor
-    | RoundT of Tensor
-    | AbsT of Tensor
-    | ReluT of Tensor
-    | SoftplusT of Tensor
-    | SigmoidT of Tensor
-    | ExpT of Tensor
-    | LogT of Tensor
-    | Log10T of Tensor
-    | SqrtT of Tensor
-    | SinT of Tensor
-    | CosT of Tensor
-    | TanT of Tensor
-    | SinhT of Tensor
-    | CoshT of Tensor
-    | TanhT of Tensor
-    | AsinT of Tensor
-    | AcosT of Tensor
-    | AtanT of Tensor
-    | NewT
+﻿// Copyright (c) 2016-     University of Oxford (Atilim Gunes Baydin <gunes@robots.ox.ac.uk>)
+// and other contributors, see LICENSE in root of repository.
+//
+// BSD 2-Clause License. See LICENSE in root of repository.
+
+namespace DiffSharp
+
+open DiffSharp.Backends
+open DiffSharp.Util
+open System
+
+#nowarn "1182" // turn off compiler-generated unused variable warnings in this file only
+
+/// <summary>
+///   Represents a multi-dimensional data type containing elements of a single data type.
+/// </summary>
+///
+/// <example>
+///   A tensor can be constructed from a list or sequence using <see cref="M:DiffSharp.dsharp.tensor(System.Object)" />
+///
+///  <code>
+///    let t = dsharp.tensor([[1.; -1.]; [1.; -1.]])
+///  </code>
+/// </example>
+[<CustomEquality; CustomComparison>]
+type Tensor = 
+    internal 
+    | TensorC of primalRaw:RawTensor
+    | TensorF of primal:Tensor * derivative:Tensor * nestingTag:uint32
+    | TensorR of primal:Tensor * derivative:(Tensor ref) * parentOp:TensorOp * fanout:(uint32 ref) * nestingTag:uint32
+
+    /// Gets the value of the tensor ignoring its first derivative
+    member t.primal =
+        match t with
+        | TensorC(_) -> t
+        | TensorF(tp,_,_) -> tp
+        | TensorR(tp,_,_,_,_) -> tp
+
+    /// Gets the value of the tensor ignoring all its derivatives
+    member t.primalDeep =
+        match t with
+        | TensorC(_) -> t
+        | TensorF(tp,_,_) -> tp.primalDeep
+        | TensorR(tp,_,_,_,_) -> tp.primalDeep
+
+    /// Gets the raw value of the tensor ignoring all its derivatives
+    member t.primalRaw =
+        match t with
+        | TensorC(tp) -> tp
+        | TensorF(tp,_,_) -> tp.primalRaw
+        | TensorR(tp,_,_,_,_) -> tp.primalRaw
+
+    /// Converts the tensor to a new tensor with the given element type
+    member t.cast(dtype) =
+        if t.dtype = dtype then t else
+        match t with
+        | TensorC(tp) -> TensorC(tp.Cast(dtype))
+        | TensorF(_) -> failwith "Cannot cast TensorF - do not cast during differentiation"
+        | TensorR(_) -> failwith "Cannot cast TensorR - do not cast during differentiation"
+
+    /// Returns a new tensor with the same contents moved to the given backend
+    member t.move(backend: Backend) =
+        // If a backend move is needed then first move to the CPU
+        let t = 
+            if t.backend = backend then t
+            elif t.device = Device.CPU then t
+            else t.move(Device.CPU)
+
+        if t.backend = backend then t else
+        match t with
+        | TensorC(tp) -> 
+            let tpflat = tp.ViewT(tp.Shape.flatten())
+            let tpflatValues = tpflat.ToValues()
+            TensorC(tp.CreateLike(tpflatValues, backend=backend).ViewT(tp.Shape))
+        | TensorF(_) -> failwith "Cannot move TensorF - do not move during differentiation"
+        | TensorR(_) -> failwith "Cannot move TensorR - do not move during differentiation"
+
+    /// Returns a new tensor with the same contents moved to the given device
+    member t.move(device: Device) =
+        if t.device = device then t else
+        match t with
+        | TensorC(tp) -> TensorC(tp.MoveTo(device))
+        | TensorF(_) -> failwith "Cannot move TensorF - do not move during differentiation"
+        | TensorR(_) -> failwith "Cannot move TensorR - do not move during differentiation"
+
+    /// Returns a new tensor with the same contents moved to the given configuration
+    member t.move(?dtype:Dtype, ?device:Device, ?backend:Backend) =
+        let t = match backend with None -> t | Some backend -> t.move(backend)
+        let t = match dtype with None -> t | Some dtype -> t.cast(dtype)
+        let t = match device with None -> t | Some device -> t.move(device)
+        t
+
+    member internal t.castAfterSummation(?dtype:Dtype) =
+        match dtype with
+        | None -> t
+        | Some dt -> t.cast(dt)
+
+    /// Returns a new tensor with the same contents moved to the CPU
+    member t.cpu() = t.move(Device.CPU)
+
+    /// Returns a new tensor with the same contents moved to the primary GPU device
+    member t.gpu() = t.move(Device.GPU)
+
+    /// Returns a new tensor with each element converted to type bool
+    member t.bool() = t.cast(Dtype.Bool)
+
+    /// Returns a new tensor with each element converted to type int8
+    member t.int8() = t.cast(Dtype.Int8)
+
+    /// Returns a new tensor with each element converted to type int16
+    member t.int16() = t.cast(Dtype.Int16)
+
+    /// Returns a new tensor with each element converted to type int32
+    member t.int32() = t.cast(Dtype.Int32)
+
+    /// Returns a new tensor with each element converted to type int32
+    member t.int() = t.cast(Dtype.Int32)
+
+    /// Returns a new tensor with each element converted to type int64
+    member t.int64() = t.cast(Dtype.Int64)
+
+    /// Returns a new tensor with each element converted to type float16
+    member t.float16() = t.cast(Dtype.Float16)
+
+    /// Returns a new tensor with each element converted to type bfloat16
+    member t.bfloat16() = t.cast(Dtype.BFloat16)
+
+    /// Returns a new tensor with each element converted to type float32
+    member t.float32() = t.cast(Dtype.Float32)
+
+    /// Returns a new tensor with each element converted to type float64
+    member t.float64() = t.cast(Dtype.Float64)
+
+    /// Returns a new tensor with each element converted to type float64
+    member t.float() = t.cast(Dtype.Float64)
+
+    /// Returns a new tensor with each element converted to type float64
+    member t.double() = t.cast(Dtype.Float64)
+
+    /// Gets the element type of the tensor
+    member t.dtype = t.primalRaw.Dtype
+
+    /// Gets the device of the tensor
+    member t.device = t.primalRaw.Device
+
+    /// Gets the device type of the tensor
+    member t.deviceType = t.primalRaw.Device.DeviceType
+
+    /// Gets the backend of the tensor
+    member t.backend = t.primalRaw.Backend
+
+    /// Determine if the tensor might have symbolic shape
+    member t.symbolic = (t.backend = Backend.ShapeChecking)
+
+    /// Gets the differentiation depth of the tensor
+    member t.depth =
+        let rec depth x d =
+            match x with
+            | TensorC(_) -> d
+            | TensorF(tp,_,_) -> depth tp (d + 1)
+            | TensorR(tp,_,_,_,_) -> depth tp (d + 1)
+        depth t 0
+
+    /// Gets the parent operation of a tensor used in reverse-mode differentiation
+    member t.parentOp =
+        match t with
+        | TensorC(_) -> failwith "Cannot get parent operation of constant Tensor"
+        | TensorF(_)-> failwith "Cannot get parent operation of TensorF"
+        | TensorR(_,_,o,_,_) -> o
+
+    /// Gets or sets the derivative of a tensor used in differentiation
+    member t.derivative
+        with get() =
+            match t with
+            | TensorC(_) -> failwith "Cannot get derivative of constant Tensor"
+            | TensorF(_,td,_) -> td
+            | TensorR(_,td,_,_,_) -> !td
+        and set(value) =
+            match t with
+            | TensorC(_) -> failwith "Cannot set derivative of constant Tensor"
+            | TensorF(_) -> failwith "Cannot set derivative of TensorF"
+            | TensorR(_,td,_,_,_) -> td := value
+
+    member t.derivativeDeep =
+        match t with
+        | TensorC(_) -> failwith "Cannot get derivative of constant Tensor"
+        | TensorF(_,td,_) -> 
+            match td with
+            | TensorC(_) -> td
+            | _ -> td.derivativeDeep
+        | TensorR(_,td,_,_,_) -> 
+            match !td with
+            | TensorC(_) -> !td
+            | _ -> (!td).derivativeDeep
+
+    /// Gets the fanout of a tensor used in reverse-mode differentiation
+    member t.fanout
+        with get() =
+            match t with
+            | TensorC(_) -> failwith "Cannot get fanout of constant Tensor"
+            | TensorF(_) -> failwith "Cannot get fanout of TensorF"
+            | TensorR(_,_,_,f,_) -> !f
+        and set(value) =
+            match t with
+            | TensorC(_) -> failwith "Cannot set fanout of constant Tensor"
+            | TensorF(_) -> failwith "Cannot set fanout of TensorF"
+            | TensorR(_,_,_,f,_) -> f := value
+
+    /// <summary>
+    ///  Returns the input tensor with added support for forward-mode automatic differentiation.
+    /// </summary>
+    /// <remarks>
+    ///  Any tensors produced using this tensor will also have derivatives computed using forward propagation.
+    ///  The current global nesting level is used for nested differentiation.
+    /// </remarks>
+    member t.forwardDiff(derivative:Tensor, ?tag:uint32) = 
+        let tag = defaultArg tag GlobalNestingLevel.Current
+        if not (t.shapex =~= derivative.shapex) then
+            failwithf "Expecting derivative of same shape with primal. primal: %A, derivative: %A" t derivative
+        TensorF(t, derivative, tag)
+
+    /// <summary>
+    ///  Returns the input tensor with added support for reverse-mode automatic differentiation.
+    /// </summary>
+    /// <remarks>
+    ///  Any tensors produced using this tensor will also support reverse-mode propagation. After the completion
+    ///  of the corresponding <c>reverse</c> operation on the overall result tensor, the computed derivative
+    ///  will be available. The current global nesting level is used for nested differentiation.
+    /// </remarks>
+    member t.reverseDiff(?tag:uint32) = 
+        let tag = defaultArg tag GlobalNestingLevel.Current
+        TensorR(t, ref (t.zeroLike()), NewT, ref 0u, tag)
+
+    ///  Returns the input tensor but with any support for automatic differentiation removed.
+    member t.noDiff() = t.primalDeep
+
+    /// Indicates if a tensor includes support for forward-mode differentiation
+    member t.isForwardDiff() =
+        match t with
+        | TensorF(_) -> true
+        | _ -> false
+
+    /// Indicates if a tensor includes support for reverse-mode differentiation
+    member t.isReverseDiff() =
+        match t with
+        | TensorR(_) -> true
+        | _ -> false
+
+    /// Indicates if a tensor includes support for forward or reverse-mode differentiation
+    member t.isNoDiff() =
+        match t with
+        | TensorC(_) -> true
+        | _ -> false
+
+    /// Gets the shape of the tensor, including any possible symbolic shape information
+    member t.shapex = t.primalRaw.Shape
+
+    /// Gets the shape of the tensor
+    member t.shape = t.shapex.Values
+
+    member internal t.shapeFullBounds = shapeToFullBounds(t.shapex)
+
+    /// Gets the number of dimensions of the tensor
+    member t.dim = t.primalRaw.Dim
+
+    /// Gets the number of elements in the tensor
+    member t.nelement = t.primalRaw.Nelement
+
+    /// Gets the number of elements in the tensor as an Int
+    member t.nelementx = Shape.nelementx t.primalRaw.Shape
+
+    /// Returns the value of a (non-scalar) tensor as an array
+    member t.toArray() = t.primalRaw.ToArray()
+
+    /// Returns the value of a scalar tensor as an object
+    member t.toScalar() = t.primalRaw.ToScalar()
+
+    /// Indicates if two tensors have the same differentiation type
+    member t1.isSameDiffType(t2:Tensor) =
+        match t1, t2 with
+        | TensorC(_), TensorC(_) -> true
+        | TensorC(_), TensorF(_) -> false
+        | TensorC(_), TensorR(_) -> false
+        | TensorF(_), TensorC(_) -> false
+        | TensorF(_), TensorF(_) -> true
+        | TensorF(_), TensorR(_) -> false
+        | TensorR(_), TensorC(_) -> false
+        | TensorR(_), TensorF(_) -> false
+        | TensorR(_), TensorR(_) -> true
+
+    /// <summary>Saves the tensor to the given file using a bespoke binary format.</summary>
+    /// <remarks>
+    ///   The binary format records the elements, backend, element type and shape. It does not record the device.
+    ///   The format used may change from version to version of DiffSharp.
+    /// </remarks>
+    member t.save(fileName:string) = saveBinary t fileName
+
+    /// <summary>Loads the tensor from the given file using the given element type and configuration.</summary>
+    ///
+    /// <param name="fileName">The file from which to load the tensor.</param>
+    /// <param name="dtype">The element type of the resulting tensor. Defaults to the element type of the saved tensor.</param>
+    /// <param name="device">The device of the resulting tensor. Defaults to the current default device.</param>
+    /// <param name="backend">The device of the resulting tensor. Defaults to the current default backend.</param>
+    ///
+    /// <remarks>
+    ///    The backend at the time of saving the tensor must be available when the tensor is reloaded.
+    ///    The tensor is first loaded into that backend and then moved. As a result, intermediate tensors may be created
+    ///    in the process of reloading.
+    /// </remarks>
+    static member load(fileName:string, ?dtype: Dtype, ?device: Device, ?backend: Backend):Tensor =
+        let t : Tensor = loadBinary fileName
+        let dtype = defaultArg dtype t.dtype
+        let device = defaultArg device Device.Default
+        let backend = defaultArg backend Backend.Default
+        t.move(dtype=dtype, device=device, backend=backend)
+
+    /// Returns the tensor after min-max scaling
+    member t.normalize() =
+        let min = t.min()
+        let range = t.max() - min
+        if range = t.zeroLike() then
+            t.zerosLike()
+        else
+            (t - min) / range
+
+    /// Returns the tensor after standardization (z-score normalization)
+    member t.standardize() =
+        let stddev = t.stddev()
+        if stddev = t.zeroLike() || stddev.hasnan() then
+            t.zerosLike()
+        else
+            (t - t.mean()) / stddev
+
+    /// Returns a string summarising the tensor
+    member t.summary() =
+        match t with
+        | TensorC(_) -> sprintf "Tensor %A" t.shape
+        | TensorF(_) -> sprintf "TensorF %A" t.shape
+        | TensorR(_,_,o,_,_) -> 
+            let c, _ = Reflection.FSharpValue.GetUnionFields(o, typeof<TensorOp>)
+            let fields = c.GetFields()
+            sprintf "TensorR %A %s" t.shape c.Name
+
+    /// A debugging routine to compute the parents of a tensor involved in reverse-mode automatic differentiation
+
+    member t.parents() =
+        let mutable p = []
+        let rec parents (t:obj) d =
+            match t with
+            | :? Tensor as t ->
+                p <- p |> List.append [t]
+                match t with
+                | TensorC(_) -> sprintf "Tensor %A" t.shape
+                | TensorF(_) -> sprintf "TensorF %A" t.shape
+                | TensorR(_,_,o,_,_) -> 
+                    let c, _ = Reflection.FSharpValue.GetUnionFields(o, typeof<TensorOp>)
+                    let fields = c.GetFields()
+                    let mutable ret = sprintf "TensorR %A %s" t.shape c.Name
+                    for field in fields do
+                        let fv = field.GetValue(o)
+                        ret <- ret + sprintf "\n%s%s" (String.replicate d " ") (parents fv (d+1))
+                    ret
+            | :? (Tensor array) as ts ->
+                // p <- p |> List.append (ts |> Array.toList)
+                let mutable ret = ""
+                let mutable prefix = ""
+                for t in ts do
+                    ret <- ret + sprintf "%s%s%s" prefix (String.replicate d " ") (parents t (d+1))
+                    prefix <- "\n"
+                ret
+            | _ -> indentNewLines (sprintf "%A" t) d
+        let ps = parents t 1
+        p |> List.rev, ps
+
+    override t.ToString() = 
+        let rec fmt extra (t: Tensor) =
+            match t with
+            | TensorC(p) -> p.GetString(extra)
+            | TensorF(tp,_,_) -> fmt (extra + ", fwd") tp
+            | TensorR(tp,_,_,_,_) -> fmt (extra + ", rev") tp
+        fmt "" t
+
+    override t.Equals(other) =
+        match other with
+        | :? Tensor as tensor -> t.primalRaw.Equals(tensor.primalRaw)
+        | _ -> false
+
+    override t.GetHashCode() = hash t.primalRaw
+
+    interface System.IComparable with
+        override t.CompareTo(other) =
+            match other with
+            | :? Tensor as tensor -> 
+                if t.dim = tensor.dim && t.dim = 0 then
+                    (t.primalRaw :> System.IComparable).CompareTo(tensor.primalRaw)
+                else
+                    failwith "Cannot compare non-scalar Tensors"
+            | _ -> failwith "Cannot compare Tensor with another type"
+
+    /// Get the scalar zero tensor for the current configuration
+    static member Zero = TensorC(RawTensor.Zero())
+
+    /// Get the scalar one tensor for the current configuration
+    static member One = TensorC(RawTensor.One())
+
+    /// Convert a scalar tensor to a float32 value
+    static member op_Explicit(tensor:Tensor):single = tensor.toScalar().toSingle()
+
+    /// Convert a scalar tensor to a float64 value
+    static member op_Explicit(tensor:Tensor):double = tensor.toScalar().toDouble()
+
+    /// Convert a scalar tensor to a byte value
+    static member op_Explicit(tensor:Tensor):byte = tensor.toScalar().toByte()
+
+    /// Convert a scalar tensor to a signed byte value
+    static member op_Explicit(tensor:Tensor):int8 = tensor.toScalar().toSByte()
+
+    /// Convert a scalar tensor to an int16 value
+    static member op_Explicit(tensor:Tensor):int16 = tensor.toScalar().toInt16()
+
+    /// Convert a scalar tensor to an int32 value
+    static member op_Explicit(tensor:Tensor):int32 = tensor.toScalar().toInt32()
+
+    /// Convert a scalar tensor to an int64 value
+    static member op_Explicit(tensor:Tensor):int64 = tensor.toScalar().toInt64()
+
+    /// Convert a scalar tensor to a boolean value
+    static member op_Explicit(tensor:Tensor):bool = tensor.toScalar().toBool()
+
+    interface System.IConvertible with
+        override t.GetTypeCode() =
+            match t.dtype with 
+            | Dtype.Byte -> TypeCode.Byte
+            | Dtype.Int8 -> TypeCode.SByte
+            | Dtype.Int16 -> TypeCode.Int16
+            | Dtype.Int32 -> TypeCode.Int32
+            | Dtype.Int64 -> TypeCode.Int64
+            | Dtype.Float32 -> TypeCode.Single
+            | Dtype.Float64 -> TypeCode.Double
+            | Dtype.Bool -> TypeCode.Boolean
+            | Dtype.BFloat16 -> TypeCode.Single
+            | Dtype.Float16 -> TypeCode.Single
+
+        override t.ToSingle(fmt) = t.toScalar().ToSingle(fmt)
+        override t.ToDouble(fmt) = t.toScalar().ToDouble(fmt)
+        override t.ToByte(fmt) = t.toScalar().ToByte(fmt)
+        override t.ToSByte(fmt) = t.toScalar().ToSByte(fmt)
+        override t.ToInt16(fmt) = t.toScalar().ToInt16(fmt)
+        override t.ToInt32(fmt) = t.toScalar().ToInt32(fmt)
+        override t.ToInt64(fmt) = t.toScalar().ToInt64(fmt)
+        override t.ToBoolean(fmt) = t.toScalar().ToBoolean(fmt)
+        override t.ToChar(fmt) = t.toScalar().ToChar(fmt)
+        override t.ToDateTime(fmt) = t.toScalar().ToDateTime(fmt)
+        override t.ToDecimal(fmt) = t.toScalar().ToDecimal(fmt)
+        override t.ToString(fmt) = t.toScalar().ToString(fmt)
+        override t.ToType(ty, fmt) = t.toScalar().ToType(ty, fmt)
+        override t.ToUInt16(fmt) = t.toScalar().ToUInt16(fmt)
+        override t.ToUInt32(fmt) = t.toScalar().ToUInt32(fmt)
+        override t.ToUInt64(fmt) = t.toScalar().ToUInt64(fmt)
+
+    /// Convert a scalar tensor to a float32 value
+    member t.toSingle() = t.toScalar().toSingle()
+
+    /// Convert a scalar tensor to a float64 value
+    member t.toDouble() = t.toScalar().toDouble()
+
+    /// Convert a scalar tensor to a byte value
+    member t.toByte() = t.toScalar().toByte()
+
+    /// Convert a scalar tensor to a signed byte value
+    member t.toSByte() = t.toScalar().toSByte()
+
+    /// Convert a scalar tensor to an int16 value
+    member t.toInt16() = t.toScalar().toInt16()
+
+    /// Convert a scalar tensor to an int32 value
+    member t.toInt32() = t.toScalar().toInt32()
+
+    /// Convert a scalar tensor to an int64 value
+    member t.toInt64() = t.toScalar().toInt64()
+
+    /// Convert a scalar tensor to a boolean value
+    member t.toBool() = t.toScalar().toBool()
+
+    /// Indicates if two tensors have the same shape and all corresponding elements are equal within the
+    /// given tolerances.
+    member t.allclose(tensor:Tensor, ?relativeTolerance, ?absoluteTolerance) =
+        let relativeTolerance = defaultArg relativeTolerance 1e-5
+        let absoluteTolerance = defaultArg absoluteTolerance 1e-8
+        t.primalRaw.AllClose(tensor.primalRaw, relativeTolerance, absoluteTolerance)
+
+    /// Returns a new tensor filled with '0' values for the given shape, element type and configuration, defaulting to the 
+    /// shape and configuration of the input tensor.
+    member a.zerosLike(?shape:seq<int>, ?dtype, ?device, ?backend) = 
+        a.zerosLikex(?shape=optShape shape, ?dtype=dtype, ?device=device, ?backend=backend)
+
+    member internal a.zerosLikex(?shape:Shape, ?dtype, ?device, ?backend) = 
+        let shape = defaultArg shape a.shapex
+        TensorC(a.primalRaw.ZerosLike(shape, ?dtype=dtype, ?device=device, ?backend=backend))
+
+    /// Returns a new tensor filled with '1' values for the given shape, element type and configuration, defaulting to the 
+    /// shape and configuration of the input tensor.
+    member a.onesLike(?shape:seq<int>, ?dtype, ?device, ?backend) = 
+        a.onesLikex(?shape=optShape shape, ?dtype=dtype, ?device=device, ?backend=backend)
+
+    member internal a.onesLikex(?shape:Shape, ?dtype, ?device, ?backend) = 
+        let shape = defaultArg shape a.shapex
+        TensorC(a.primalRaw.OnesLike(shape, ?dtype=dtype, ?device=device, ?backend=backend))
+
+    /// Returns a new tensor filled with the given scalar value for the given shape, element type and configuration, defaulting to the 
+    /// shape and configuration of the input tensor.
+    member a.fullLike(value:scalar, ?shape:seq<int>, ?dtype, ?device, ?backend) = 
+        a.fullLikex(value, ?shape=optShape shape, ?dtype=dtype, ?device=device, ?backend=backend)
+
+    member internal a.fullLikex(value:scalar, ?shape:Shape, ?dtype, ?device, ?backend) = 
+        let shape = defaultArg shape a.shapex
+        TensorC(a.primalRaw.FullLike(shape, value, ?dtype=dtype, ?device=device, ?backend=backend))
+
+    /// Returns a new scalar tensor for the given shape, element type and configuration, defaulting to the 
+    /// shape and configuration of the input tensor.
+    member a.scalarLike(scalar:scalar, ?dtype, ?device, ?backend) = 
+        a.fullLike(scalar, [], ?dtype=dtype, ?device=device, ?backend=backend)
+
+    /// Returns a new tensor with random values drawn from the uniform distribution [0,1) for the
+    /// given shape, element type and configuration, defaulting to the shape and configuration of the input tensor.
+    member a.randLike(?shape:seq<int>, ?dtype, ?device, ?backend) = 
+        a.randLikex(?shape=optShape shape, ?dtype=dtype, ?device=device, ?backend=backend)
+
+    member internal a.randLikex(?shape:Shape, ?dtype, ?device, ?backend) = 
+        let shape = defaultArg shape a.shapex
+        TensorC(a.primalRaw.RandomLike(shape, ?dtype=dtype, ?device=device, ?backend=backend))
+
+    /// Returns a new tensor with random values drawn from the standard normal distribution, for the
+    /// given shape, element type and configuration, defaulting to the shape and configuration of the input tensor.
+    member a.randnLike(?shape:seq<int>, ?dtype, ?device, ?backend) = 
+        a.randnLikex(?shape=optShape shape, ?dtype=dtype, ?device=device, ?backend=backend)
+
+    member internal a.randnLikex(?shape:Shape, ?dtype, ?device, ?backend) = 
+        let shape = defaultArg shape a.shapex
+        TensorC(a.primalRaw.RandomNormalLike(shape, ?dtype=dtype, ?device=device, ?backend=backend))
+
+    /// Returns a new tensor with random integer values drawn from the given range, for the
+    /// given shape, element type and configuration, defaulting to the shape and configuration of the input tensor.
+    member a.randintLike(low:int, high:int, ?shape:seq<int>, ?dtype, ?device, ?backend) = 
+        a.randintLikex(low, high, ?shape=optShape shape, ?dtype=dtype, ?device=device, ?backend=backend)
+
+    member internal a.randintLikex(low:int, high:int, ?shape: Shape, ?dtype, ?device, ?backend) = 
+        let shape = defaultArg shape a.shapex
+        TensorC(a.primalRaw.RandomIntLike(shape, low, high, ?dtype=dtype, ?device=device, ?backend=backend))
+
+    /// Returns a scalar '0' tensor for the given element type and configuration, defaulting to
+    /// the element type and configuration of the input tensor.
+    member a.zeroLike(?dtype, ?device, ?backend) = TensorC(a.primalRaw.ZeroLike(?dtype=dtype, ?device=device, ?backend=backend))
+
+    /// Returns a scalar '1' tensor for the given element type and configuration, defaulting to
+    /// the element type and configuration of the input tensor.
+    member a.oneLike(?dtype, ?device, ?backend) = TensorC(a.primalRaw.OneLike(?dtype=dtype, ?device=device, ?backend=backend))
+
+    /// Returns a tensor in the manner of <see cref="M:DiffSharp.dsharp.arange"/> for the given element type and configuration, defaulting to
+    /// the element type and configuration of the input tensor.
+    member a.arangeLike(endVal:float, ?startVal:float, ?step:float, ?dtype, ?device, ?backend) =
+        let startVal = defaultArg startVal 0.
+        let step = defaultArg step 1.
+        let length = (endVal - startVal) / step |> ceil |> int
+        let v = Array.init length (fun i -> startVal + float(i) * step)
+        a.like(box v, ?dtype=dtype, ?device=device, ?backend=backend)
+
+    /// Returns a tensor in the manner of <see cref="M:DiffSharp.dsharp.arange"/> for the given element type and configuration, defaulting to
+    /// the element type and configuration of the input tensor.
+    member a.arangeLike(endVal:int, ?startVal:int, ?step:int, ?dtype, ?device, ?backend) =
+        let endVal = endVal |> float
+        let startVal = defaultArg startVal 0 |> float
+        let step = defaultArg step 1 |> float
+        let dtype = defaultArg dtype Dtype.Int32
+        a.arangeLike(endVal=endVal, startVal=startVal, step=step, dtype=dtype, ?device=device, ?backend=backend)
+
+    /// <summary>
+    ///  Returns a tensor from the .NET data in <c>value</c> for the given element type and configuration, defaulting to
+    ///  the element type and configuration of the input tensor.
+    /// </summary>
+    member a.like(value, ?dtype, ?device, ?backend) = TensorC(a.primalRaw.CreateLike(value, ?dtype=dtype, ?device=device, ?backend=backend))
+
+    /// Returns a new tensor with underlying storage copied.
+    member a.clone() = TensorC(a.primalRaw.Clone())
+
+    /// Returns a tensor in the manner of <see cref="M:DiffSharp.dsharp.onehot"/> for the given element type and configuration, defaulting to
+    /// the element type and configuration of the input tensor.
+    member a.onehotLike(length:int, hot:int, ?dtype, ?device, ?backend) =
+        a.onehotLikex(Int length, Int hot, ?dtype=dtype, ?device=device, ?backend=backend)
+
+    /// This internal member is exposed as public in DiffSharp.ShapeChecking to keep the default API free of 'Int' and 'Shape'
+    member internal a.onehotLikex(length:Int, hot:Int, ?dtype, ?device, ?backend) =
+        if not (hot >=~ 0I) || not (hot <~ length) then failwithf "Expecting 0 <= hot < length"
+        a.zerosLikex(Shape [|length|], ?dtype=dtype, ?device=device, ?backend=backend).addSlicex([|hot|], a.onesLike([|1|], ?dtype=dtype, ?device=device, ?backend=backend))
+
+    /// <summary>Computes element-wise (\a &lt; b\), returning a boolean tensor containing a <c>true</c> at each location where the comparison is true</summary>
+    member a.lt(b:Tensor) = TensorC(a.primalRaw.LtTT(b.primalRaw))
+
+    /// <summary>Computes element-wise (\a &gt; b\), returning a boolean tensor containing a <c>true</c> at each location where the comparison is true</summary>
+    member a.gt(b:Tensor) = TensorC(a.primalRaw.GtTT(b.primalRaw))
+
+    /// <summary>Computes element-wise (\a &lt;= b\), returning a boolean tensor containing a <c>true</c> at each location where the comparison is true</summary>
+    member a.le(b:Tensor) =TensorC(a.primalRaw.LeTT(b.primalRaw))
+
+    /// <summary>Computes element-wise (\a &gt;= b\), returning a boolean tensor containing a <c>true</c> at each location where the comparison is true</summary>
+    member a.ge(b:Tensor) = TensorC(a.primalRaw.GeTT(b.primalRaw))
+
+    /// <summary>Returns a new tensor with boolean elements representing if each element is +/-INF or not.</summary>
+    member a.isinf() = TensorC(a.primalRaw.IsInfT())
+
+    /// <summary>Returns a new tensor with boolean elements representing if each element is NaN or not. Complex values are considered NaN when either their real and/or imaginary part is NaN.</summary>
+    member a.isnan() = TensorC(a.primalRaw.IsNaNT())
+
+    /// Gets if any value in the tensor is +/- INF.
+    member a.hasinf() = a.isinf().sum() > a.zeroLike(dtype=Dtype.Int64)
+
+    /// Gets if any value in the tensor is NaN.
+    member a.hasnan() = a.isnan().sum() > a.zeroLike(dtype=Dtype.Int64)
+
+    /// Gets if any value in the tensor is NaN or +/- INF.
+    member a.hasinfnan() = a.hasinf() || a.hasnan()
+
+    /// Gets the index of a maximum value in the tensor.
+    member a.argmax() =
+        a.primalRaw.MaxIndexT()
+
+    /// <summary>Returns the indexes of maximum values of the primal of the tensor, reducing the given dimension.</summary>
+    /// <remarks>The resulting tensor does not participate in reverse or forward differentiation. It can be used as input to another operation such as <c>dsharp.gather</c>.</remarks>
+    member a.argmax(dim:int, ?keepDim: bool) =
+        let keepDim = defaultArg keepDim false
+        Shape.checkCanMinMaxReduce dim keepDim a.shapex |> ignore
+        a.primalRaw.MaxReduceT(dim, keepdim=keepDim) |> snd |> TensorC
+
+    /// Gets the index of a minimum value in the tensor.
+    member a.argmin() =
+        a.primalRaw.MinIndexT()
+
+    /// <summary>Returns the indexes of minimum values of the primal of the tensor, reducing the given dimension.</summary>
+    /// <remarks>The resulting tensor does not participate in reverse or forward differentiation. It can be used as input to another operation such as <c>dsharp.gather</c>.</remarks>
+    member a.argmin(dim: int, ?keepDim: bool) =
+        let keepDim = defaultArg keepDim false
+        Shape.checkCanMinMaxReduce dim keepDim a.shapex |> ignore
+        a.primalRaw.MinReduceT(dim, keepdim=keepDim) |> snd |> TensorC
+
+    /// Returns the maximum value of all elements in the input tensor.
+    member a.max() = if a.dim = 0 then a else a.[a.argmax()]
+
+    /// Returns the element-wise maximum of the elements in the two tensors.
+    member a.max(b:Tensor) = ((a + b) + Tensor.Abs(b - a)) / 2
+
+    /// Returns the element-wise maximum of the tensor and the given scalar
+    member a.max(b:scalar) = a.max(a.scalarLike(b))
+
+    /// Returns the minimum value of all elements in the input tensor.
+    member a.min() = if a.dim = 0 then a else a.[a.argmin()]
+
+    /// Returns the element-wise minimum of the elements in the two tensors.
+    member a.min(b:Tensor) = ((a + b) - Tensor.Abs(a - b)) / 2
+
+    /// Returns the element-wise minimum of the tensor and the given scalar
+    member a.min(b:scalar) = a.min(a.scalarLike(b))
+
+    /// <summary>
+    ///  Returns a tensor with the diagonal elements with respect to <c>dim1</c> and <c>dim2</c>.
+    ///  The argument offset controls which diagonal to consider.
+    /// </summary>
+    member a.diagonal(?offset:int, ?dim1:int, ?dim2:int) =
+        if a.dim < 2 then failwithf "Tensor must be at least 2-dimensional"
+        let offset = defaultArg offset 0
+        let dim1 = defaultArg dim1 0
+        let dim2 = defaultArg dim2 1
+        let mutable finished = false
+        let mutable d = []
+        let mutable i = 0
+        let mutable j = offset
+        // TODO: symbolics-friendly version of this
+        while not finished do
+            if i >= a.shape.[dim1] || j >= a.shape.[dim2] then 
+                finished <- true
+            elif j >= 0 then
+                // let bounds = array2D [[i0min; i0max; i0given]; [i1min; i1max; i1given]; [i2min; i2max; i2given]; [i3min; i3max; i3given]]
+                let bounds = Array2D.init (a.dim) 3 (fun ii jj -> 
+                                                        if ii = dim1 then
+                                                            if jj < 2 then i else 1
+                                                        elif ii = dim2 then
+                                                            if jj < 2 then j else 1
+                                                        else
+                                                            if jj = 0 then 0
+                                                            elif jj = 1 then a.shape.[ii]-1
+                                                            else 0
+                                                        )
+                d <- [a.GetSlice(bounds)] |> List.append d
+            i <- i + 1
+            j <- j + 1
+        if d |> List.isEmpty then failwithf "Empty diagonal"
+        Tensor.stack(d)
+
+    /// <summary>Returns the sum of the elements of the diagonal of the input 2-D matrix.</summary>
+    member a.trace() = let d:Tensor = a.diagonal() in d.sum()
+
+    /// <summary>Returns a new view of the object tensor with singleton dimensions expanded to a larger size.</summary>
+    /// <remarks>
+    ///   <para>Passing -1 as the size for a dimension means not changing the size of that dimension.</para>
+    ///   <para>The tensor can be also expanded to a larger number of dimensions, and the new ones will be appended 
+    ///         at the front. For the new dimensions, the size cannot be set to -1.
+    ///   </para>
+    ///   <para>
+    ///      Expanding a tensor does not allocate new memory, but only creates a new view on the existing tensor
+    ///      where a dimension of size one is expanded to a larger size by setting the stride to 0. Any dimension
+    ///      of size 1 can be expanded to an arbitrary value without allocating new memory.
+    ///   </para>
+    /// </remarks>
+    member a.expand(newShape:seq<int>) =
+        a.expandx(newShape|>Shape.constant)
+        
+    /// This internal member is exposed as public in DiffSharp.ShapeChecking to keep the default API free of 'Int' and 'Shape'
+    member internal a.expandx(newShape:Shape) =
+        if a.shapex = newShape then a 
+        else
+            let newShape = Shape.completeExpand a.shapex newShape  // Handles -1 semantics
+            Shape.checkCanExpand a.shapex newShape
+            match a with
+            | TensorC(ap) -> TensorC(ap.Expand(newShape))
+            | TensorF(ap,ad,at) ->
+                let cp = ap.expandx(newShape)
+                let cd = ad.expandx(newShape)
+                TensorF(cp,cd,at)
+            | TensorR(ap,_,_,_,at) ->
+                let cp = ap.expandx(newShape)
+                TensorR(cp, ref (a.zeroLike()), ExpandT(a), ref 0u, at)
+
+    /// <summary>Expand this tensor to the same size as the other.</summary>
+    member a.expandAs(b:Tensor) = a.expandx(b.shapex)
+
+    /// <summary>Convert tensor to an image tensor with shape Channels x Height x Width</summary>
+    member t.toImage(?pixelMin:double, ?pixelMax:double, ?normalize:bool, ?gridCols:int) =
+        let pixelMin = defaultArg pixelMin 0.
+        let pixelMax = defaultArg pixelMax 1.
+        let normalize = defaultArg normalize false
+        if t.dim < 1 || t.dim > 4 then failwithf "Expecting the tensor 1 <= dim (%A) <= 4, received shape %A" t.dim t.shape
+
+        let sizes = t.shape
+        if t.dim = 4 then // we make an image grid
+            let mutable numItems = sizes.[0]
+            let cols = defaultArg gridCols (int(ceil(sqrt(float(numItems)))))
+            if cols < 1 || cols > numItems then failwithf "Expecting 1 <= gridCols (%A) <= %A" cols numItems
+            let mutable rows = 0
+            let mutable items = numItems
+            while items > 0 do
+                rows <- rows + 1
+                items <- items - cols
+            let c, h, w = sizes.[1], sizes.[2], sizes.[3]
+            let mutable tgrid = t.zerosLike([h*rows; w*cols; c])
+            // transform [n, c, h, w] to [n, h, w, c]
+            let t:Tensor = t.transpose(1, 3)
+            let t = t.transpose(2, 1)
+            let mutable i = 0
+            for row=0 to rows-1 do
+                for col=0 to cols-1 do
+                    if i < numItems then
+                        tgrid <- tgrid.addSlice([row*h; col*w; 0], t.[i])
+                        i <- i + 1
+            // transform [h, w, c] to [c, h, w]
+            tgrid <- tgrid.transpose(0, 2)
+            tgrid <- tgrid.transpose(1, 2)
+            tgrid.toImage(pixelMin=pixelMin, pixelMax=pixelMax, normalize=normalize)
+        else
+            let mutable pixels = t
+            if t.dim = 1 then
+                pixels <- pixels.view([1; 1; t.nelement])
+                pixels <- pixels.expand([3; -1; -1])
+            elif t.dim = 2 then
+                pixels <- pixels.view([1; sizes.[0]; sizes.[1]])
+                pixels <- pixels.expand([3; -1; -1])
+            else
+                if sizes.[0] = 1 then
+                    pixels <- pixels.expand([3; -1; -1])
+                elif sizes.[0] <> 3 then 
+                    failwithf "Expecting the number of channels (%A) to be 1 or 3" sizes.[0]
+            if pixelMin < 0. || pixelMin > 1. then failwithf "Expecting 0 <= pixelMin (%A) <= 1" pixelMin
+            if pixelMax < 0. || pixelMax > 1. then failwithf "Expecting 0 <= pixelMax (%A) <= 1" pixelMax
+            let pixelRange = pixelMax - pixelMin
+            if pixelRange <= 0. then failwithf "Expecting pixelMin (%A) < pixelMax (%A)" pixelMin pixelMax
+            if normalize then
+                pixels <- pixels.normalize()
+            pixels <- pixelMin + pixels.mul(pixelRange)
+            pixels
+
+    /// <summary>Convert tensor to a grayscale image tensor and return a string representation approximating grayscale values</summary>
+    member t.toImageString(?pixelMin:double, ?pixelMax:double, ?normalize:bool, ?gridCols:int, ?asciiPalette:string) =
+        let asciiPalette = defaultArg asciiPalette """ .'`,^:";~-_+<>i!lI?/\|()1{}[]rcvunxzjftLCJUYXZO0Qoahkbdpqwm*WMB8&%$#@"""
+        let pixels:Tensor = t.toImage(?pixelMin=pixelMin, ?pixelMax=pixelMax, ?normalize=normalize, ?gridCols=gridCols).mean(0) // make it grayscale
+        let numToAscii (numZeroToOne:float) =
+            let c = int (numZeroToOne * float(asciiPalette.Length)) - 1
+            let c = min (asciiPalette.Length - 1) (max 0 c)
+            asciiPalette.[c]
+        let sizes = pixels.shape
+        let h, w = sizes.[0], sizes.[1]
+        let sb = System.Text.StringBuilder()
+        for y=0 to h-1 do
+            for x=0 to w-1 do
+                sb.Append(numToAscii (float(pixels.[y, x]))) |> ignore
+            sb.AppendLine() |> ignore
+        sb.ToString()
+
+    member internal t.GetSlice(bounds:int[,]) =
+        t.GetSlice(bounds |> Array2D.map Int)
+
+    member internal t.GetSlice(bounds:Int[,]) =
+        // printfn "t.GetSlice bounds\n %A" bounds
+        if t.dim = 0 then failwith "Cannot slice a scalar Tensor"
+        let fullBounds = Array2D.init t.dim 3 (fun i j -> if j=0 then 0I elif j=1 then t.shapex.[i]-1 else 0I)
+        bounds |> Array2D.iteri (fun i j v -> 
+            if j=1 && v >= t.shapex.[i] then failwithf "Index outside the bounds of Tensor shape %A" t.shapex
+            fullBounds.[i, j] <- v)
+        if fullBounds = t.shapeFullBounds then t // We don't need to slice as the result of the slicing would be the same with this existing tensor
+        else
+        match t with
+        | TensorC(ap) -> TensorC(ap.GetSlice(fullBounds))
+        | TensorF(ap,ad,at) -> TensorF(ap.GetSlice(fullBounds), ad.GetSlice(fullBounds), at)
+        | TensorR(ap,_,_,_,at) -> TensorR(ap.GetSlice(fullBounds), ref (ap.zeroLike()), SliceT(t, fullBounds), ref 0u, at)
+
+    /// <summary>Get the item at the given index as a scalar tensor.</summary>
+    member t.Item
+        with get([<System.ParamArray>] index:int[]) =
+            if t.symbolic then t.zeroLike() else
+            if t.dim = 0 then failwith "Cannot index a scalar Tensor"
+            if index.Length > t.dim then failwithf "Expecting an index with <=%i dimensions" t.dim
+            let bounds = Array2D.init index.Length 3 (fun i j -> if j=2 then 1I else Int index.[i])
+            t.GetSlice(bounds)
+
+    /// <summary>
+    /// Creates a new tensor from the given data, using the given element type and configuration.
+    /// </summary>
+    /// <param name="value">The .NET object used to form the initial values for the tensor.</param>
+    /// <param name="dtype">The desired element type of returned tensor. Default: if None, uses Dtype.Default.</param>
+    /// <param name="device">The desired device of returned tensor. Default: if None, uses Device.Default.</param>
+    /// <param name="backend">The desired backend of returned tensor. Default: if None, uses Backend.Default.</param>
+    /// <remarks>The fastest creation technique is a one dimensional array matching the desired dtype. Then use 'view' to reshape.</remarks>
+    static member create(value:obj, ?dtype:Dtype, ?device:Device, ?backend:Backend) =
+        // Fast paths to create directly from 1D array matching the dtype
+        match value, defaultArg dtype Dtype.Default with
+        | (:? (int32[]) as arr), Dtype.Int32 -> TensorC(RawTensor.CreateFromFlatArray(arr, shape=Shape [| arr.Length |], ?dtype=dtype, ?device=device, ?backend=backend))
+        | (:? (single[]) as arr), Dtype.Float32 -> TensorC(RawTensor.CreateFromFlatArray(arr, shape=Shape [| arr.Length |], ?dtype=dtype, ?device=device, ?backend=backend))
+        | (:? (double[]) as arr), Dtype.Float64 -> TensorC(RawTensor.CreateFromFlatArray(arr, shape=Shape [| arr.Length |], ?dtype=dtype, ?device=device, ?backend=backend))
+        | (:? (byte[]) as arr), Dtype.Byte -> TensorC(RawTensor.CreateFromFlatArray(arr, shape=Shape [| arr.Length |], ?dtype=dtype, ?device=device, ?backend=backend))
+        | (:? (int8[]) as arr), Dtype.Int8 -> TensorC(RawTensor.CreateFromFlatArray(arr, shape=Shape [| arr.Length |], ?dtype=dtype, ?device=device, ?backend=backend))
+        | (:? (int16[]) as arr), Dtype.Int16 -> TensorC(RawTensor.CreateFromFlatArray(arr, shape=Shape [| arr.Length |], ?dtype=dtype, ?device=device, ?backend=backend))
+        | (:? (int64[]) as arr), Dtype.Int64 -> TensorC(RawTensor.CreateFromFlatArray(arr, shape=Shape [| arr.Length |], ?dtype=dtype, ?device=device, ?backend=backend))
+        | _ -> 
+        let res = value |> DataConverter.tryFlatArrayAndShape<Tensor> // support creation of new Tensor from a structure holding scalar Tensors
+        match res with
+        | Some (array, shape) -> 
+            let array = array |> Array.map float32
+            let value = ArrayND.init shape (fun ii -> array.[indexToFlatIndex shape ii])
+            TensorC(RawTensor.Create(value, ?dtype=dtype, ?device=device, ?backend=backend))
+        | None ->
+            TensorC(RawTensor.Create(value, ?dtype=dtype, ?device=device, ?backend=backend))        
+
+    /// <summary>Returns a 2-D tensor with ones on the diagonal and zeros elsewhere.</summary>
+    // TODO: int should be symbolic
+    static member eye(rows:int, ?cols:int, ?dtype:Dtype, ?device:Device, ?backend:Backend) =
+        let cols = defaultArg cols rows
+        if rows <= 0 || cols <= 0 then Tensor.create([], ?dtype=dtype, ?device=device, ?backend=backend)
+        else
+            let vals = Array2D.init rows cols (fun i j -> if i = j then 1 else 0)
+            Tensor.create(vals, ?dtype=dtype, ?device=device, ?backend=backend)
+
+    /// <summary>Concatenates sequence of tensors along a new dimension.</summary>
+    /// <remarks>All tensors need to be of the same shape.</remarks>
+    /// <param name="tensors">sequence of tensors to concatenate</param>
+    /// <param name="dim">dimension to insert. Has to be between 0 and the number of dimensions of concatenated tensors (inclusive)</param>
+    static member stack(tensors:seq<Tensor>, ?dim:int) = 
+        let dim = defaultArg dim 0 
+        let tensors = tensors |> Seq.toArray
+        // TODO: check if all Tensors are of the same type (Tensor, TensorF, or TensorR) and have the same nesting tag
+        let shapes = tensors |> Array.map (fun t -> t.shapex)
+        Shape.checkCanStack shapes dim |> ignore
+        match Seq.head tensors with
+        | TensorC(ap) -> TensorC(ap.StackTs((tensors |> Array.map (fun t -> t.primalRaw)), dim))
+        | TensorF(_,_,at) ->
+            let ap = tensors |> Seq.map (fun t -> t.primal)
+            let ad = tensors |> Seq.map (fun t -> t.derivative)
+            TensorF(Tensor.stack(ap,dim=dim), Tensor.stack(ad,dim=dim), at)
+        | TensorR(_,_,_,_,at) ->
+            let ap = tensors |> Seq.map (fun t -> t.primal)
+            let cp = Tensor.stack(ap,dim=dim)
+            TensorR(cp, ref (cp.zeroLike()), StackTs(tensors, dim), ref 0u, at)
+
+    /// <summary>Removes a tensor dimension.</summary>
+    /// <param name="dim">The dimension to remove, defaults to 0.</param>
+    /// <returns>Returns an array of all slices along a given dimension.</returns>
+    member a.unstack (?dim:int) =
+        let dim = defaultArg dim 0 
+        Shape.checkCanUnstack a.shapex |> ignore
+        match a with
+        | TensorC(ap) -> ap.UnstackT(dim) |> Array.map TensorC
+        | TensorF(ap,ad,at) -> Array.map2 (fun p d -> TensorF(p,d,at)) (ap.unstack(dim)) (ad.unstack(dim))
+        | TensorR(ap,_,_,_,at) -> Array.mapi (fun i p -> TensorR(p, ref (p.zeroLike()), UnstackT(a, dim, i), ref 0u, at)) (ap.unstack(dim))
+
+    /// <summary>Concatenates the given sequence of seq tensors in the given dimension.</summary>
+    /// <remarks>All tensors must either have the same shape (except in the concatenating dimension) or be empty.</remarks>
+    /// <param name="tensors">The tensors to concatenate.</param>
+    /// <param name="dim">The dimension over which the tensors are concatenated, defaults to 0.</param>
+    static member cat(tensors:seq<Tensor>, ?dim: int) = 
+        let dim = defaultArg dim 0 
+        let tensors = tensors |> Seq.toArray
+        // TODO: check if all Tensors are of the same nesting variety (Tensor, TensorF, or TensorR), have the same nesting tag, and have the same dtype, device, backend
+        match Seq.head tensors with
+        | TensorC(ap) -> TensorC(ap.CatTs((tensors |> Array.map (fun t -> t.primalRaw)), dim))
+        | TensorF(_,_,at) ->
+            let ap = tensors |> Seq.map (fun t -> t.primal)
+            let ad = tensors |> Seq.map (fun t -> t.derivative)
+            TensorF(Tensor.cat(ap, dim=dim), Tensor.cat(ad, dim=dim), at)
+        | TensorR(_,_,_,_,at) ->
+            let ap = tensors |> Seq.map (fun t -> t.primal)
+            let cp = Tensor.cat(ap, dim=dim)
+            TensorR(cp, ref (cp.zeroLike()), CatTs(tensors, dim), ref 0u, at)
+
+    /// <summary>Splits the tensor into chunks. Each chunk is a view of the original tensor.</summary>
+    /// <param name="sizes">List of sizes for each chunk</param>
+    /// <param name="dim">The dimension along which to split the tensor, defaults to 0.</param>
+    member a.split (sizes: seq<int>, ?dim: int) =
+        a.split ((sizes |> Seq.map Int), ?dim=dim)
+
+    member a.split (sizes: seq<Int>, ?dim: int) =
+        let dim = defaultArg dim 0
+        let sizes = sizes |> Seq.toArray
+        match a with
+        | TensorC(ap) -> ap.SplitT(sizes, dim=dim) |> Array.map TensorC
+        | TensorF(ap,ad,at) -> Array.map2 (fun p d -> TensorF(p,d,at)) (ap.split(sizes)) (ad.split(sizes, dim=dim))
+        | TensorR(ap,_,_,_,at) -> Array.mapi (fun i p -> TensorR(p, ref (p.zeroLike()), SplitT(a, sizes, dim, i), ref 0u, at)) (ap.split(sizes, dim=dim))
+
+    /// <summary>Pipeline the tensor into a function.</summary>
+    static member inline (-->) (t:Tensor, f:Tensor -> ^a) = f t
+
+    static member inline internal OpUnary(a, fRaw:RawTensor->RawTensor, fTensor, dfTensorFwd, dfTensorRev) =
+        match a with
+        | TensorC(ap)           -> TensorC(fRaw(ap))
+        | TensorF(ap,ad,at)    -> let cp = fTensor(ap) in TensorF(cp, dfTensorFwd(cp,ap,ad), at)
+        | TensorR(ap,_,_,_,at) -> let cp = fTensor(ap) in TensorR(cp, ref (a.zeroLike()), dfTensorRev(a), ref 0u, at)
+
+    static member inline internal OpBinary(a, b, fRaw: RawTensor * RawTensor -> RawTensor, fTensor, dfTensorFwdTT, dfTensorFwdTC, dfTensorFwdCT, dfTensorRevTT, dfTensorRevTC, dfTensorRevCT) =
+        match a, b with
+        | TensorC(ap),          TensorC(bp)                     -> TensorC(fRaw(ap, bp))
+        | TensorC(_),           TensorF(bp,bd,bt)               -> let cp = fTensor(a,bp)  in TensorF(cp, dfTensorFwdCT(cp,bp,bd), bt)
+        | TensorC(_),           TensorR(bp,_,_,_,bt)            -> let cp = fTensor(a,bp)  in TensorR(cp, ref (a.zeroLike()), dfTensorRevCT(a,b), ref 0u, bt)
+        | TensorF(ap,ad,at),    TensorC(_)                      -> let cp = fTensor(ap,b)  in TensorF(cp, dfTensorFwdTC(cp,ap,ad), at)
+        | TensorF(ap,ad,at),    TensorF(bp,bd,bt)    when at=bt -> let cp = fTensor(ap,bp) in TensorF(cp, dfTensorFwdTT(cp,ap,ad,bp,bd), at)
+        | TensorF(ap,ad,at),    TensorF(_,_,bt)      when at>bt -> let cp = fTensor(ap,b)  in TensorF(cp, dfTensorFwdTC(cp,ap,ad), at)
+        | TensorF(_,_,at),      TensorF(bp,bd,bt)    when at<bt -> let cp = fTensor(a,bp)  in TensorF(cp, dfTensorFwdCT(cp,bp,bd), bt)
+        | TensorF(_,_,at),      TensorR(_,_,_,_,bt)  when at=bt -> failwith "Cannot have TensorF and TensorR in the same nesting level"
+        | TensorF(ap,ad,at),    TensorR(_,_,_,_,bt)  when at>bt -> let cp = fTensor(ap,b)  in TensorF(cp, dfTensorFwdTC(cp,ap,ad), at)
+        | TensorF(_,_,at),      TensorR(bp,_,_,_,bt) when at<bt -> let cp = fTensor(a,bp)  in TensorR(cp, ref (a.zeroLike()), dfTensorRevCT(a,b), ref 0u, bt)
+        | TensorR(ap,_,_,_,at), TensorC(_)                      -> let cp = fTensor(ap,b)  in TensorR(cp, ref (a.zeroLike()), dfTensorRevTC(a,b), ref 0u, at)
+        | TensorR(_,_,_,_,at),  TensorF(_,_,bt)      when at=bt -> failwith "Cannot have TensorR and TensorF in the same nesting level"
+        | TensorR(ap,_,_,_,at), TensorF(_,_,bt)      when at>bt -> let cp = fTensor(ap, b) in TensorR(cp, ref (a.zeroLike()), dfTensorRevTC(a,b), ref 0u, at)
+        | TensorR(_,_,_,_,at),  TensorF(bp,bd,bt)    when at<bt -> let cp = fTensor(a,bp)  in TensorF(cp, dfTensorFwdCT(cp, bp, bd), bt)
+        | TensorR(ap,_,_,_,at), TensorR(bp,_,_,_,bt) when at=bt -> let cp = fTensor(ap,bp) in TensorR(cp, ref (a.zeroLike()), dfTensorRevTT(a,b), ref 0u, at)
+        | TensorR(ap,_,_,_,at), TensorR(_,_,_,_,bt)  when at>bt -> let cp = fTensor(ap,b)  in TensorR(cp, ref (a.zeroLike()), dfTensorRevTC(a,b), ref 0u, at)
+        | TensorR(_,_,_,_,at),  TensorR(bp,_,_,_,bt) when at<bt -> let cp = fTensor(a,bp)  in TensorR(cp, ref (a.zeroLike()), dfTensorRevCT(a,b), ref 0u, bt)
+        | _ -> failwith "Unexpected combination of Tensors" // Won't happen, added for suppressing "incomplete matches" warning
+
+    /// <summary>Each element of the tensor <paramref name="a" /> is added to each corresponding element of the tensor <paramref name="b" />. The resulting tensor is returned.</summary>
+    /// <remarks>The shapes of the two tensors must be broadcastable.</remarks>
+    static member (+) (a:Tensor, b:Tensor) : Tensor =
+        if a.dtype <> b.dtype then
+            match Dtype.widen a.dtype b.dtype with
+            | None -> opNotSupported "+" a.dtype b.dtype 
+            | Some tnew ->
+                let aCast = a.cast(tnew)
+                let bCast = b.cast(tnew)
+                aCast + bCast
+        elif a.shapex = b.shapex then
+            let inline fRaw(a:RawTensor,b) = a.AddTT(b)
+            let inline fTensor(a,b) = a + b
+            let inline dfTensorFwdTT(cp,ap,ad,bp:Tensor,bd:Tensor) = ad + bd
+            let inline dfTensorFwdTC(cp,ap,ad) = ad
+            let inline dfTensorFwdCT(cp,bp,bd) = bd
+            let inline dfTensorRevTT(a,b) = AddTT(a,b)
+            let inline dfTensorRevTC(a,b) = AddTTConst(a)
+            let inline dfTensorRevCT(a,b) = AddTTConst(b)
+            Tensor.OpBinary(a, b, fRaw, fTensor, dfTensorFwdTT, dfTensorFwdTC, dfTensorFwdCT, dfTensorRevTT, dfTensorRevTC, dfTensorRevCT)
+        else
+            let newShape = Shape.broadcast2 a.shapex b.shapex
+            let aExpanded = a.expandx(newShape)
+            let bExpanded = b.expandx(newShape)
+            aExpanded + bExpanded
+
+    /// <summary>Each element of the tensor <paramref name="a" /> is added to the scalar <paramref name="b" />. The resulting tensor is returned.</summary>
+    static member (+) (a:Tensor, b: scalar) =
+        match tryWidenScalar a.dtype b with
+        | ValueSome tnew ->
+            let aCast = a.cast(tnew)
+            let bCast = b.cast(tnew)
+            aCast + bCast
+        | ValueNone ->
+            let inline fRaw(a:RawTensor) = a.AddTT0(b)
+            let inline fTensor(a) = a + b
+            let inline dfTensorFwd(cp,ap,ad) = ad
+            let inline dfTensorRev(a) = AddTT0Const(a)
+            Tensor.OpUnary(a, fRaw, fTensor, dfTensorFwd, dfTensorRev)
+
+    /// <summary>The scalar <paramref name="a" /> is added to each element of the tensor <paramref name="b" />. The resulting tensor is returned.</summary>
+    static member (+) (a: scalar, b:Tensor) : Tensor = b + a
+
+    /// <summary>Each element of the object tensor is added to each corresponding element of the tensor <paramref name="b" />. The resulting tensor is returned.</summary>
+    /// <remarks>The shapes of the two tensors must be broadcastable.</remarks>
+    member a.add(b:Tensor) : Tensor = a + b
+
+    /// <summary>Each element of the object tensor is added to the scalar <paramref name="b" />. The resulting tensor is returned.</summary>
+    member a.add(b:scalar) : Tensor = a + b
+
+    /// <summary>Subtracts each element of the tensor <paramref name="b" /> from the corresponding element of the tensor <paramref name="a" />. The resulting tensor is returned.</summary>
+    /// <remarks>The shapes of the two tensors must be broadcastable.</remarks>
+    static member (-) (a:Tensor, b:Tensor) =
+        if a.dtype <> b.dtype then
+            match Dtype.widen a.dtype b.dtype with
+            | None -> opNotSupported "-" a.dtype b.dtype 
+            | Some tnew ->
+                let aCast = a.cast(tnew)
+                let bCast = b.cast(tnew)
+                aCast - bCast
+        elif a.shapex = b.shapex then
+            let inline fRaw(a:RawTensor,b) = a.SubTT(b)
+            let inline fTensor(a,b) = a - b
+            let inline dfTensorFwdTT(cp,ap,ad,bp,bd) = ad - bd
+            let inline dfTensorFwdTC(cp,ap,ad) = ad
+            let inline dfTensorFwdCT(cp,bp,bd) = -bd
+            let inline dfTensorRevTT(a,b) = SubTT(a,b)
+            let inline dfTensorRevTC(a,b) = SubTTConst(a)
+            let inline dfTensorRevCT(a,b) = SubTConstT(b)
+            Tensor.OpBinary(a, b, fRaw, fTensor, dfTensorFwdTT, dfTensorFwdTC, dfTensorFwdCT, dfTensorRevTT, dfTensorRevTC, dfTensorRevCT)
+        else
+            let newShape = Shape.broadcast2 a.shapex b.shapex
+            let aExpanded = a.expandx(newShape)
+            let bExpanded = b.expandx(newShape)
+            aExpanded - bExpanded
+
+    /// <summary>Subtracts the scalar <paramref name="b" /> from the corresponding element of the tensor <paramref name="a" />. The resulting tensor is returned.</summary>
+    static member (-) (a:Tensor, b:scalar) =
+        match tryWidenScalar a.dtype b with
+        | ValueSome tnew ->
+            let aCast = a.cast(tnew)
+            let bCast = b.cast(tnew)
+            aCast - bCast
+        | ValueNone ->
+            let inline fRaw(a:RawTensor) = a.SubTT0(b)
+            let inline fTensor(a) = a - b
+            let inline dfTensorFwd(cp,ap,ad) = ad
+            let inline dfTensorRev(a) = SubTT0Const(a)
+            Tensor.OpUnary(a, fRaw, fTensor, dfTensorFwd, dfTensorRev)
+
+    /// <summary>Subtracts each element of the tensore <paramref name="b" /> from the scalar <paramref name="a" />. The resulting tensor is returned.</summary>
+    static member (-) (a:scalar, b:Tensor) : Tensor =
+        match tryWidenScalar b.dtype a with
+        | ValueSome tnew ->
+            let aCast = a.cast(tnew)
+            let bCast = b.cast(tnew)
+            aCast * bCast
+        | ValueNone ->
+            let inline fRaw(b:RawTensor) = b.SubFromT0T(a)
+            let inline fTensor(b) = a - b
+            let inline dfTensorFwd(cp,bp,bd) = -bd
+            let inline dfTensorRev(b) = SubT0ConstT(b)
+            Tensor.OpUnary(b, fRaw, fTensor, dfTensorFwd, dfTensorRev)
+
+    /// <summary>Subtracts each element of the object tensor from the corresponding element of the self tensor. The resulting tensor is returned.</summary>
+    /// <remarks>The shapes of the two tensors must be broadcastable.</remarks>
+    member a.sub(b:Tensor) = a - b
+
+    /// <summary>Subtracts the scalar <paramref name="b" /> from the corresponding element of the object tensor. The resulting tensor is returned.</summary>
+    member a.sub(b:scalar) = a - b
+
+    /// <summary>Multiplies each element of the tensor <paramref name="a" /> by the corresponding element of the tensor <paramref name="b" />. The resulting tensor is returned.</summary>
+    /// <remarks>The shapes of the two tensors must be broadcastable.</remarks>
+    static member (*) (a:Tensor, b:Tensor) =
+        if a.dtype <> b.dtype then
+            match Dtype.widen a.dtype b.dtype with
+            | None -> opNotSupported "*" a.dtype b.dtype 
+            | Some tnew ->
+                let aCast = a.cast(tnew)
+                let bCast = b.cast(tnew)
+                aCast * bCast
+        elif a.shapex = b.shapex then
+            let inline fRaw(a:RawTensor,b) = a.MulTT(b)
+            let inline fTensor(a,b) = a * b
+            let inline dfTensorFwdTT(cp:Tensor,ap:Tensor,ad:Tensor,bp:Tensor,bd:Tensor) = (ad * bp) + (ap * bd)
+            let inline dfTensorFwdTC(cp:Tensor,ap:Tensor,ad:Tensor) = ad * b
+            let inline dfTensorFwdCT(cp:Tensor,bp:Tensor,bd:Tensor) = a * bd
+            let inline dfTensorRevTT(a,b) = MulTT(a,b)
+            let inline dfTensorRevTC(a,b) = MulTTConst(a,b)
+            let inline dfTensorRevCT(a,b) = MulTTConst(b,a)
+            Tensor.OpBinary(a, b, fRaw, fTensor, dfTensorFwdTT, dfTensorFwdTC, dfTensorFwdCT, dfTensorRevTT, dfTensorRevTC, dfTensorRevCT)
+        else
+            let newShape = Shape.broadcast2 a.shapex b.shapex
+            let aExpanded = a.expandx(newShape)
+            let bExpanded = b.expandx(newShape)
+            aExpanded * bExpanded
+
+    /// <summary>Multiplies each element of the tensor <paramref name="a" /> by the scalar <paramref name="b" />. The resulting tensor is returned.</summary>
+    static member (*) (a:Tensor, b:scalar) =
+        match tryWidenScalar a.dtype b with
+        | ValueSome tnew ->
+            let aCast = a.cast(tnew)
+            let bCast = b.cast(tnew)
+            aCast * bCast
+        | ValueNone ->
+            let inline fRaw(a:RawTensor) = a.MulTT0(b)
+            let inline fTensor(a) = a * b
+            let inline dfTensorFwd(cp,ap,ad) = ad * b
+            let inline dfTensorRev(a) = MulTT0Const(a,b)
+            Tensor.OpUnary(a, fRaw, fTensor, dfTensorFwd, dfTensorRev)
+
+    /// <summary>Multiplies the scalar <paramref name="a" /> by each element of the tensor <paramref name="b" />. The resulting tensor is returned.</summary>
+    static member (*) (a:scalar, b:Tensor) = b * a
+
+    /// <summary>Multiplies each element of the object tensor by the corresponding element of the tensor <paramref name="b" />. The resulting tensor is returned.</summary>
+    /// <remarks>The shapes of the two tensors must be broadcastable.</remarks>
+    member a.mul(b:Tensor) = a * b
+
+    /// <summary>Multiplies each element of the object tensor by the scalar <paramref name="b" />. The resulting tensor is returned.</summary>
+    /// <remarks>The shapes of the two tensors must be broadcastable.</remarks>
+    member a.mul(b: scalar) = a * b
+
+    /// <summary>Divides each element of the tensor <paramref name="a" /> by the corresponding element of the tensor <paramref name="b" />. The resulting tensor is returned.</summary>
+    /// <remarks>The shapes of the two tensors must be broadcastable.</remarks>
+    static member (/) (a:Tensor, b:Tensor) =
+        if a.dtype <> b.dtype then
+            match Dtype.widen a.dtype b.dtype with
+            | None -> opNotSupported "/" a.dtype b.dtype 
+            | Some tnew ->
+                let aCast = a.cast(tnew)
+                let bCast = b.cast(tnew)
+                aCast / bCast
+        elif a.shapex = b.shapex then
+            let inline fRaw(a:RawTensor,b) = a.DivTT(b)
+            let inline fTensor(a,b) = a / b
+            let inline dfTensorFwdTT(cp:Tensor,ap:Tensor,ad:Tensor,bp:Tensor,bd:Tensor) = (ad - bd * cp) / bp
+            let inline dfTensorFwdTC(cp:Tensor,ap:Tensor,ad:Tensor) = ad / b
+            let inline dfTensorFwdCT(cp:Tensor,bp:Tensor,bd:Tensor) = -bd * cp / bp
+            let inline dfTensorRevTT(a,b) = DivTT(a,b)
+            let inline dfTensorRevTC(a,b) = DivTTConst(a,b)
+            let inline dfTensorRevCT(a,b) = DivTConstT(a,b)
+            Tensor.OpBinary(a, b, fRaw, fTensor, dfTensorFwdTT, dfTensorFwdTC, dfTensorFwdCT, dfTensorRevTT, dfTensorRevTC, dfTensorRevCT)
+        else
+            let newShape = Shape.broadcast2 a.shapex b.shapex
+            let aExpanded = a.expandx(newShape)
+            let bExpanded = b.expandx(newShape)
+            aExpanded / bExpanded
+
+    /// <summary>Divides each element of the tensor <paramref name="a" /> by the scalar <paramref name="b" />. The resulting tensor is returned.</summary>
+    static member (/) (a:Tensor, b:scalar) =
+        match tryWidenScalar a.dtype b with
+        | ValueSome tnew ->
+            let aCast = a.cast(tnew)
+            let bCast = b.cast(tnew)
+            aCast / bCast
+        | ValueNone ->
+            let inline fRaw(a:RawTensor) = a.DivTT0(b)
+            let inline fTensor(a) = a / b
+            let inline dfTensorFwd(cp,ap,ad) = ad / b
+            let inline dfTensorRev(a) = DivTT0Const(a,b)
+            Tensor.OpUnary(a, fRaw, fTensor, dfTensorFwd, dfTensorRev)
+
+    /// <summary>Divides the scalar <paramref name="a" /> by the each element of the tensor <paramref name="b" />. The resulting tensor is returned.</summary>
+    static member (/) (a:scalar, b:Tensor) =
+        match tryWidenScalar b.dtype a with
+        | ValueSome tnew ->
+            let aCast = a.cast(tnew)
+            let bCast = b.cast(tnew)
+            aCast / bCast
+        | ValueNone ->
+            let inline fRaw(b:RawTensor) = b.DivFromT0T(a)
+            let inline fTensor(b) = a / b
+            let inline dfTensorFwd(cp,bp,bd) = -bd * cp / bp
+            let inline dfTensorRev(b) = DivT0ConstT(a,b)
+            Tensor.OpUnary(b, fRaw, fTensor, dfTensorFwd, dfTensorRev)
+
+    /// <summary>Divides each element of the object tensor by the corresponding element of the tensor <paramref name="b" />. The resulting tensor is returned.</summary>
+    /// <remarks>The shapes of the two tensors must be broadcastable.</remarks>
+    member a.div(b:Tensor) = a / b
+
+    /// <summary>Divides each element of the object tensor by the scalar <paramref name="b" />. The resulting tensor is returned.</summary>
+    /// <remarks>The shapes of the two tensors must be broadcastable.</remarks>
+    member a.div(b:scalar) = a / b
+
+    static member internal powImpl (a:Tensor, b:Tensor) =
+        if a.dtype <> b.dtype then
+            match Dtype.widen a.dtype b.dtype with
+            | None -> opNotSupported "Pow" a.dtype b.dtype 
+            | Some tnew ->
+                let aCast = a.cast(tnew)
+                let bCast = b.cast(tnew)
+                Tensor.Pow (aCast, bCast)
+        elif a.shapex = b.shapex then
+            let inline fRaw(a:RawTensor,b) = a.PowTT(b)
+            let inline fTensor(a:Tensor,b:Tensor) = a ** b
+            let inline dfTensorFwdTT(cp:Tensor,ap:Tensor,ad:Tensor,bp:Tensor,bd:Tensor) = (ap ** (bp - 1.)) * (ad * bp + ap * bd * log ap)
+            let inline dfTensorFwdTC(cp,ap,ad) = ad * (ap ** (b - 1.)) * b
+            let inline dfTensorFwdCT(cp,bp,bd) = bd * cp * log a
+            let inline dfTensorRevTT(a,b) = PowTT(a,b)
+            let inline dfTensorRevTC(a,b) = PowTTConst(a,b)
+            let inline dfTensorRevCT(a,b) = PowTConstT(a,b)
+            Tensor.OpBinary(a, b, fRaw, fTensor, dfTensorFwdTT, dfTensorFwdTC, dfTensorFwdCT, dfTensorRevTT, dfTensorRevTC, dfTensorRevCT)
+        else
+            let newShape = Shape.broadcast2 a.shapex b.shapex
+            let aExpanded = a.expandx(newShape)
+            let bExpanded = b.expandx(newShape)
+            Tensor.Pow(aExpanded, bExpanded)
+
+    static member internal powImpl (a:Tensor, b:scalar) =
+        match tryWidenScalar a.dtype b with
+        | ValueSome tnew ->
+            let aCast = a.cast(tnew)
+            let bCast = b.cast(tnew)
+            Tensor.powImpl(aCast, bCast)
+        | ValueNone ->
+            let inline fRaw(a:RawTensor) = a.PowTT0(b)
+            let inline fTensor(a) = Tensor.powImpl (a, b)
+            let inline dfTensorFwd(cp,ap,ad) = ad * (ap ** b.sub(1.)) * b
+            let inline dfTensorRev(a) = PowTT0Const(a,b)
+            Tensor.OpUnary(a, fRaw, fTensor, dfTensorFwd, dfTensorRev)
+
+    static member internal powImpl (a:scalar, b:Tensor) =
+        match tryWidenScalar b.dtype a with
+        | ValueSome tnew ->
+            let aCast = a.cast(tnew)
+            let bCast = b.cast(tnew)
+            Tensor.powImpl(aCast, bCast)
+        | ValueNone ->
+            let inline fRaw(b:RawTensor) = b.PowFromT0T(a)
+            let inline fTensor(b) = Tensor.powImpl (a, b)
+            let inline dfTensorFwd(cp:Tensor,bp:Tensor,bd:Tensor) : Tensor = bd * cp * a.log()
+            let inline dfTensorRev(b) = PowT0ConstT(a,b)
+            Tensor.OpUnary(b, fRaw, fTensor, dfTensorFwd, dfTensorRev)
+
+    /// <summary>Raises each element of the tensor <paramref name="a" /> to the power of the corresponding element of the tensor <paramref name="b" />. The resulting tensor is returned.</summary>
+    /// <remarks>The shapes of the two tensors must be broadcastable.</remarks>
+    static member Pow (a:Tensor, b:Tensor) = Tensor.powImpl(a, b)
+
+    /// <summary>Raises each element of the tensor <paramref name="a" /> to the power of the scalar <paramref name="b" />. The resulting tensor is returned.</summary>
+    static member Pow (a:Tensor, b: scalar) = Tensor.powImpl(a, b)
+
+    /// <summary>Raises each element of the tensor <paramref name="a" /> to the power of the scalar <paramref name="b" />. The resulting tensor is returned.</summary>
+    static member Pow (a:Tensor, b:float) = Tensor.powImpl(a, (b :> scalar))
+
+    /// <summary>Raises each element of the tensor <paramref name="a" /> to the power of the scalar <paramref name="b" />. The resulting tensor is returned.</summary>
+    static member Pow (a:Tensor, b:int) = Tensor.powImpl(a, (b :> scalar))
+
+    /// <summary>Raises the scalar <paramref name="a" /> to the power of each element of the tensor <paramref name="b" />. The resulting tensor is returned.</summary>
+    static member Pow (a:scalar, b:Tensor) = Tensor.powImpl(a, b)
+
+    /// <summary>Raises the scalar <paramref name="a" /> to the power of each element of the tensor <paramref name="b" />. The resulting tensor is returned.</summary>
+    static member Pow (a:float, b:Tensor) = Tensor.powImpl((a :> scalar), b)
+
+    /// <summary>Raises the scalar <paramref name="a" /> to the power of each element of the tensor <paramref name="b" />. The resulting tensor is returned.</summary>
+    static member Pow (a:int, b:Tensor) = Tensor.powImpl((a :> scalar), b)
+
+    /// <summary>Raises each element of the self tensor to the power of each corresponding element of the tensor <paramref name="b" />. The resulting tensor is returned.</summary>
+    /// <remarks>The shapes of the two tensors must be broadcastable.</remarks>
+    member a.pow(b:Tensor) = Tensor.powImpl(a, b)
+
+    /// <summary>Raises each element of the self tensor to the power of the scalar <paramref name="b" />. The resulting tensor is returned.</summary>
+    member a.pow(b: scalar) = Tensor.powImpl(a, b)
+
+    /// <summary>Matrix product of two tensors.</summary>
+    ///
+    /// <remarks>
+    /// <para>
+    /// The behavior depends on the dimensionality of the tensors as follows:
+    /// </para>
+    /// 
+    /// <para>
+    /// If both tensors are 1-dimensional, the dot product (scalar) is returned.
+    /// </para>
+    /// 
+    /// <para>
+    /// If both arguments are 2-dimensional, the matrix-matrix product is returned.
+    /// </para>
+    /// 
+    /// <para>
+    /// If the first argument is 1-dimensional and the second argument is 2-dimensional, a 1 is prepended to its dimension for the purpose of the matrix multiply. After the matrix multiply, the prepended dimension is removed.
+    /// </para>
+    /// 
+    /// <para>
+    ///  If the first argument is 2-dimensional and the second argument is 1-dimensional, the matrix-vector product is returned.
+    /// </para>
+    /// 
+    /// <para>
+    ///  If both arguments are at least 1-dimensional and at least one argument is N-dimensional (where N > 2), then a 
+    ///  batched matrix multiply is returned. If the first argument is 1-dimensional, a 1 is prepended to its dimension for the
+    ///  purpose of the batched matrix multiply and removed after. If the second argument is 1-dimensional, a 1 is appended to
+    ///  its dimension for the purpose of the batched matrix multiple and removed after. The non-matrix (i.e. batch) dimensions
+    ///  are broadcasted (and thus must be broadcastable). For example, if input is a (j \times 1 \times n \times m)(j×1×n×m)
+    ///  tensor and other is a (k \times m \times p)(k×m×p) tensor, out will be an (j \times k \times n \times p)(j×k×n×p)
+    ///  tensor.
+    /// </para>
+    /// </remarks>
+
+    member a.matmul (b:Tensor) : Tensor =
+        if a.dim = 1 && b.dim = 1 then a.dot(b) 
+        // Increase to at least 2x2
+        elif a.dim = 1 && b.dim > 1 then a.unsqueeze(0).matmul(b).squeeze(b.dim-2)
+        elif a.dim > 1 && b.dim = 1 then a.matmul(b.unsqueeze(1)).squeeze(a.dim-1)
+        else
+        let (aBatchPart, aMatrixPart), (bBatchPart, bMatrixPart) = Shape.checkCanMatmul a.shapex b.shapex
+        if aBatchPart = bBatchPart then
+            let inline fRaw(a:RawTensor,b) = a.MatMulTT(b)
+            let inline fTensor(a:Tensor,b) = a.matmul(b)
+            let inline dfTensorFwdTT(cp,ap:Tensor,ad:Tensor,bp:Tensor,bd:Tensor) = ad.matmul(bp) + ap.matmul(bd)
+            let inline dfTensorFwdTC(cp,ap,ad:Tensor) = ad.matmul(b)
+            let inline dfTensorFwdCT(cp,bp,bd) = a.matmul(bd)
+            let inline dfTensorRevTT(a,b) = MatMulTT(a,b)
+            let inline dfTensorRevTC(a,b) = MatMulTTConst(a,b)
+            let inline dfTensorRevCT(a,b) = MatMulTConstT(a,b)
+            Tensor.OpBinary(a, b, fRaw, fTensor, dfTensorFwdTT, dfTensorFwdTC, dfTensorFwdCT, dfTensorRevTT, dfTensorRevTC, dfTensorRevCT)
+        else
+            let newBatchPart = Shape.broadcast2 (Shape aBatchPart) (Shape bBatchPart)
+            let aNewShape = Shape (Array.append newBatchPart.Dims aMatrixPart)
+            let bNewShape = Shape (Array.append newBatchPart.Dims bMatrixPart)
+            let aExpanded = a.expandx(aNewShape)
+            let bExpanded = b.expandx(bNewShape)
+            aExpanded.matmul(bExpanded)
+
+    /// <summary>Computes the dot product (inner product) of two vector (1d-tensors).</summary>
+    /// <param name="b">The vector to multiply this tensor by (1d-tensor).</param>
+    /// <remarks>This function does not broadcast and expects this tensor to be a vector (1d-tensor).   
+    /// The tensors must have the same number of elements.
+    /// </remarks>
+    member a.dot(b:Tensor) =
+        Shape.checkCanDot a.shapex b.shapex
+        let a:Tensor = a.view([1;a.nelement])
+        let b:Tensor = b.view([b.nelement;1])
+        a.matmul(b).view([])
+
+    /// <summary>Returns a new tensor with the negative of the elements of <paramref name="a" />.</summary>
+    static member (~-) (a:Tensor) =
+        let inline fRaw(a:RawTensor) = a.NegT()
+        let inline fTensor(a) = -a
+        let inline dfTensorFwd(cp,ap,ad) = -ad
+        let inline dfTensorRev(a) = NegT(a)
+        Tensor.OpUnary(a, fRaw, fTensor, dfTensorFwd, dfTensorRev)
+
+    /// <summary>Returns a new tensor with the negative of the elements of the object tensor.</summary>
+    member a.neg() = -a
+
+    /// <summary>Returns the sum of all elements in the input tensor.</summary>
+    /// <param name="dtype">The desired data type of returned tensor.</param>
+    member a.sum(?dtype: Dtype) =
+        let inline fRaw(a:RawTensor) = a.SumT(?resultType=dtype)
+        let inline fTensor(a:Tensor) = a.sum(?dtype=dtype)
+        let inline dfTensorFwd(cp,ap,ad:Tensor) = ad.sum(?dtype=dtype)
+        let inline dfTensorRev(a) = SumT(a)
+        Tensor.OpUnary(a, fRaw, fTensor, dfTensorFwd, dfTensorRev)
+
+    /// <summary>Returns the sum of each row of the input tensor in the given dimension dim. If dim is a list of dimensions, reduce over all of them.</summary>
+    /// <remarks>If keepdim is <c>true</c>, the output tensor is of the same size as input except in the dimension dim where it is of size 1. Otherwise, dim is squeezed, resulting in the output tensor having 1 fewer dimension.</remarks>
+    /// <param name="dim">The dimension to reduce.</param>
+    /// <param name="keepDim">Whether the output tensor has dim retained or not.</param>
+    /// <param name="dtype">The desired data type of returned tensor.</param>
+    member a.sum(dim:int, ?keepDim:bool, ?dtype: Dtype) =
+       // TODO: this can be implemented in a more memory efficient way by pushing the sum operation to the RawTensor level and implementing the derivatives using general broadcasting when it's available
+       let keepDim = defaultArg keepDim false
+       let dim = Shape.completeDim a.dim dim  // Handles -1 semantics
+       let res =
+        if dim = 0 && a.dim = 0 then a
+        else
+          if dim >= a.dim || dim < 0 then failwithf "Expecting dim to be between 0 and %A" a.dim
+          // Note: symbolics skip this
+          if a.symbolic then 
+              let outputShape = Shape [ yield! a.shapex.Dims.[0..dim-1]; yield! a.shapex.Dims.[dim+1..] ]
+              a.zerosLikex(shape=outputShape)
+          else
+            let sBounds = Array2D.init a.dim 3 (fun i j -> if j=0 then 0I elif j=1 then a.shapex.[i]-1 else 0I)
+            sBounds.[dim, 1] <- 0I
+            sBounds.[dim, 2] <- 1I
+            let mutable s = a.zerosLike(dtype=a.dtype.SummationType).GetSlice(sBounds)
+            for i=0 to a.shape.[dim]-1 do
+                sBounds.[dim,0] <- Int i
+                sBounds.[dim,1] <- Int i
+                sBounds.[dim,2] <- 1I
+                s <- s + a.GetSlice(sBounds).cast(a.dtype.SummationType)
+            s
+       let res2 = if keepDim then res.unsqueeze(dim) else res
+       res2.castAfterSummation(?dtype=dtype)
+
+    /// <summary>Sum this tensor to size <paramref name="newShape" />, which must be broadcastable to this tensor size.</summary>
+    member a.sumToSize(newShape:int[], ?dtype: Dtype) =
+        a.sumToSize(Shape.constant newShape, ?dtype=dtype)
+
+    /// <summary>Sum this tensor to size <paramref name="newShape" />, which must be broadcastable to this tensor size.</summary>
+    member a.sumToSize(newShape:Shape, ?dtype: Dtype) =
+        let oldShape = a.shapex
+        if oldShape = newShape then
+            a.cast(defaultArg dtype a.dtype.SummationType)
+        elif newShape.Length = 0 then
+            a.sum(?dtype=dtype)
+        else
+            Shape.checkCanExpand newShape oldShape
+            let trim = oldShape.Length - newShape.Length
+            let mutable result = a.cast(a.dtype.SummationType)
+            if not a.symbolic then 
+              // collapse the eliminated dimensions
+              for _dim in 0 .. trim-1 do 
+                result <- result.sum(0, keepDim=false)
+              // reduce the squeezed dimensions
+              for dim in 0 .. newShape.Length-1 do 
+                if oldShape.[trim+dim] <> newShape.[dim] then 
+                    result <- result.sum(dim, keepDim=true)
+            result.castAfterSummation(?dtype=dtype)
+
+    /// <summary>Returns the mean value of all elements in the input tensor</summary>
+    member a.mean() = a.sum() / a.nelementx.ValueOrOne
+
+    /// <summary>Returns the mean value of each row of the input tensor in the given dimension dim.</summary>
+    /// <remarks>If keepdim is True, the output tensor is of the same size as input except in the dimension dim where it is of size 1. Otherwise, dim is squeezed, resulting in the output tensor having 1 fewer dimension.</remarks>
+    /// <param name="dim">The dimension to reduce.</param>
+    /// <param name="keepDim">Whether the output tensor has dim retained or not.</param>
+    member a.mean(dim:int, ?keepDim:bool) = 
+        let dim = Shape.completeDim a.dim dim  // Handles -1 semantics
+        if dim = 0 && a.dim = 0 then a
+        else 
+           let sm = a.sum(dim, ?keepDim=keepDim)
+           let dv = sm / a.shapex.[dim].ValueOrOne
+           dv
+
+    /// <summary>Returns the variance of all elements in the input tensor.</summary>
+    /// <remarks>If unbiased is False, then the variance will be calculated via the biased estimator. Otherwise, Bessel’s correction will be used.</remarks>
+    /// <param name="unbiased">Whether to use the unbiased estimation or not.</param>
+    member a.variance(?unbiased:bool) = 
+        let unbiased = defaultArg unbiased true  // Use Bessel's correction if unbiased=true
+        let n = if unbiased then a.nelementx - 1 else a.nelementx
+        let a' = a - a.mean() in (a' * a').sum() / n.ValueOrOne
+
+    /// <summary>Returns the variance of each row of the input tensor in the given dimension dim.</summary>
+    /// <remarks>
+    ///   <para>If keepdim is True, the output tensor is of the same size as input except in the dimension dim where it is of size 1. Otherwise, dim is squeezed, resulting in the output tensor having 1 fewer dimension(s).</para>
+    ///   <para>If unbiased is False, then the variance will be calculated via the biased estimator. Otherwise, Bessel’s correction will be used.</para>
+    /// </remarks>
+    /// <param name="dim">The dimension to reduce.</param>
+    /// <param name="keepDim">Whether the output tensor has dim retained or not.</param>
+    /// <param name="unbiased">Whether to use the unbiased estimation or not.</param>
+    member a.variance(dim:int, ?keepDim:bool, ?unbiased:bool) =
+      if a.symbolic then
+          a.mean(dim, ?keepDim=keepDim)
+      else
+        // Note: symbolics skip this
+        // TODO: this is the naive algorithm, can be improved for better numerical stability
+        let keepDim = defaultArg keepDim false
+        let unbiased = defaultArg unbiased true  // Use Bessel's correction if unbiased=true
+        let dim = Shape.completeDim a.dim dim  // Handles -1 semantics
+        let sBounds = Array2D.init a.dim 3 (fun i j -> if j=0 then 0I elif j=1 then a.shapex.[i]-1 else 0I)
+        sBounds.[dim, 1] <- 0I
+        sBounds.[dim, 2] <- 1I
+        let mutable s = a.zerosLike().GetSlice(sBounds)
+        let mutable sSquare = a.zerosLike().GetSlice(sBounds)
+        let n = a.shapex.[dim].Value
+        for i=0 to n-1 do
+            sBounds.[dim,0] <- Int i
+            sBounds.[dim,1] <- Int i
+            sBounds.[dim,2] <- 1I
+            let slice = a.GetSlice(sBounds)
+            s <- s + slice
+            sSquare <- sSquare + slice * slice
+        let nn = if unbiased then n - 1 else n
+        let res = (sSquare - (s * s) / n) / nn
+        if keepDim then res.unsqueeze(dim) else res
+
+    /// <summary>Returns the standard deviation of each row of the input tensor in the given dimension dim.</summary>
+    /// <remarks>
+    ///   <para>If keepdim is True, the output tensor is of the same size as input except in the dimension dim where it is of size 1. Otherwise, dim is squeezed, resulting in the output tensor having 1 fewer dimension(s).</para>
+    ///   <para>If unbiased is False, then the standard deviation will be calculated via the biased estimator. Otherwise, Bessel’s correction will be used.</para>
+    /// </remarks>
+    /// <param name="dim">The dimension to reduce.</param>
+    /// <param name="keepDim">Whether the output tensor has dim retained or not.</param>
+    /// <param name="unbiased">Whether to use the unbiased estimation or not.</param>
+    member a.stddev(dim, ?keepDim, ?unbiased) = a.variance(dim, ?keepDim=keepDim, ?unbiased=unbiased) |> Tensor.Sqrt
+
+    /// <summary>Returns the standard deviation of all elements in the input tensor.</summary>
+    /// <remarks>If unbiased is False, then the standard deviation will be calculated via the biased estimator. Otherwise, Bessel’s correction will be used.</remarks>
+    /// <param name="unbiased">Whether to use the unbiased estimation or not.</param>
+    member a.stddev(?unbiased) = a.variance(?unbiased=unbiased) |> Tensor.Sqrt
+
+    /// <summary>Returns a tensor where each row contains numSamples indices sampled from the multinomial probability distribution located in the corresponding row of tensor input.</summary>
+    /// <param name="numSamples">The number of samples to draw.</param>
+    /// <param name="dtype">The desired element type of returned tensor. Default: if None, uses Dtype.Default.</param>
+    /// <param name="device">The desired device of returned tensor. Default: if None, uses Device.Default.</param>
+    /// <param name="backend">The desired backend of returned tensor. Default: if None, uses Backend.Default.</param>
+    /// <param name="normalize">Indicates where the probabilities should first be normalized by their sum.</param>
+    member probs.multinomial(numSamples:int, ?normalize:bool, ?dtype:Dtype, ?device:Device, ?backend:Backend) =
+        // TODO: the following may be implemented by RawTensor at a later point
+        if probs.dim < 1 || probs.dim > 2 then failwithf "Expecting 1d or 2d probs, received shape %A" probs.shapex
+        let dtype = defaultArg dtype Dtype.Int32
+        let device = defaultArg device probs.device
+        let backend = defaultArg backend probs.backend
+        let normalize = defaultArg normalize false
+        let mutable probs = probs
+        if normalize then probs <- probs / probs.sum(-1, keepDim=true)
+        if probs.dim = 1 then
+            // skip the dice throwing for symbolics
+            if probs.symbolic then probs.zerosLikex(Shape [| Int numSamples |]) else
+
+            let p = 
+                match probs.dtype with
+                | Dtype.Float16
+                | Dtype.BFloat16
+                | Dtype.Float32 -> probs.toArray() :?> float32[] |> Array.map Convert.ToDouble
+                | Dtype.Float64 -> probs.toArray() :?> float[]
+                | _ -> failwithf "Expecting probs to have dtype Float32 or Float64, received %A" probs.dtype
+            Tensor.create(Random.Multinomial(p, numSamples), dtype=dtype, device=device, backend=backend)
+        else
+            // skip the dice throwing for symbolics
+            if probs.symbolic then probs.zerosLikex(Shape [|probs.shapex.[0]; Int numSamples|]) else
+
+            let p = 
+                match probs.dtype with
+                | Dtype.BFloat16
+                | Dtype.Float16
+                | Dtype.Float32 -> probs.toArray() :?> float32[,] |> Array2D.map Convert.ToDouble
+                | Dtype.Float64 -> probs.toArray() :?> float[,]
+                | _ -> failwithf "Expecting probs to be floating point, received %A" probs.dtype
+            Tensor.create(Random.Multinomial(p, numSamples), dtype=dtype, device=device, backend=backend)
+
+    /// <summary>Draws binary random numbers (0 or 1) from a Bernoulli distribution</summary>
+    /// <param name="dtype">The desired element type of returned tensor. Default: if None, uses Dtype.Default.</param>
+    /// <param name="device">The desired device of returned tensor. Default: if None, uses Device.Default.</param>
+    /// <param name="backend">The desired backend of returned tensor. Default: if None, uses Backend.Default.</param>
+    member probs.bernoulli(?dtype:Dtype, ?device:Device, ?backend:Backend) =
+        // TODO: the following may be implemented by RawTensor at a later point
+        if not probs.dtype.IsFloatingPoint then failwithf "Expecting probs to be floating point, received %A" probs.dtype
+        let dtype = defaultArg dtype probs.dtype
+        let device = defaultArg device probs.device
+        let backend = defaultArg backend probs.backend
+        // skip the dice throwing for symbolics
+        if probs.symbolic then probs.zerosLikex(probs.shapex) else
+        if probs.dim = 0 then
+            let b = Random.Bernoulli (float probs)
+            Tensor.create(b, dtype=dtype, device=device, backend=backend).viewx(probs.shapex)
+        else
+            let p:Tensor = probs.float().flatten()
+            let b = p.toArray() :?> float[] |> Array.map Random.Bernoulli
+            Tensor.create(b, dtype=dtype, device=device, backend=backend).viewx(probs.shapex)
+
+    /// <summary>Randomly zeroes some of the elements of the input tensor with probability p using samples from a Bernoulli distribution</summary>
+    /// <param name="p">The probability of an element to be zeroed. Default: 0.5.</param>
+    member a.dropout(?p:double) =
+        let p = defaultArg p 0.5
+        Shape.checkCanDropout p
+        if p = 0. then
+            a
+        elif p = 1. then
+            a * a.zerosLike()
+        else
+            let mask = a.fullLike(1.-p).bernoulli()
+            a * mask
+
+    /// <summary>Randomly zero out entire channels (a channel is a 2D feature map, e.g., the jj -th channel of the ii -th sample in the batched input is a 2D tensor \text{input}[i, j]input[i,j] ). Each channel will be zeroed out independently on every forward call with probability p using samples from a Bernoulli distribution</summary>
+    /// <param name="p">The probability of an element to be zeroed. Default: 0.5.</param>
+    member a.dropout2d(?p:double) =
+        let p = defaultArg p 0.5
+        Shape.checkCanDropout2d a.shapex p
+        if p = 0. then
+            a
+        elif p = 1. then
+            a * a.zerosLike()
+        else
+            let shape = Shape (Array.append a.shapex.[0..1].Dims [|1I;1I|])
+            let mask = a.fullLikex(1.-p, shape).bernoulli()
+            a * mask
+
+    /// <summary>Randomly zero out entire channels (a channel is a 3D feature map, e.g., the jj -th channel of the ii -th sample in the batched input is a 3D tensor \text{input}[i, j]input[i,j] ). Each channel will be zeroed out independently on every forward call with probability p using samples from a Bernoulli distribution.</summary>
+    /// <param name="p">The probability of an element to be zeroed. Default: 0.5.</param>
+    member a.dropout3d(?p:double) =
+        let p = defaultArg p 0.5
+        Shape.checkCanDropout3d a.shapex p
+        if p = 0. then
+            a
+        elif p = 1. then
+            a * a.zerosLike()
+        else
+            let shape = Shape (Array.append a.shapex.[0..1].Dims [|1I;1I;1I|])
+            let mask = a.fullLikex(1.-p, shape).bernoulli()
+            a * mask
+
+    // This is useful to keep as a special case of sum for performance reasons because it's involved in reverse mode of broadcasting addition of bias in NN linear layers
+    member internal a.sumT2Dim0() =
+        let inline fRaw(a:RawTensor) = a.SumT2Dim0()
+        let inline fTensor(a:Tensor) = a.sumT2Dim0()
+        let inline dfTensorFwd(cp,ap,ad:Tensor):Tensor = ad.sumT2Dim0()
+        let inline dfTensorRev(a) = SumT2Dim0(a)
+        Tensor.OpUnary(a, fRaw, fTensor, dfTensorFwd, dfTensorRev)
+    
+    /// <summary>Returns a tensor that is a transposed version of input. The given dimensions dim0 and dim1 are swapped.</summary>
+    /// <param name="dim0">The first dimension to be transposed.</param>
+    /// <param name="dim1">The second dimension to be transposed.</param>
+    member a.transpose(dim0:int, dim1:int) =
+        let dim0 = Shape.completeDim a.dim dim0  // Handles -1 semantics
+        let dim1 = Shape.completeDim a.dim dim1  // Handles -1 semantics
+        Shape.checkCanTranspose a.shapex dim0 dim1
+        if dim0 = dim1 then
+            a
+        else
+            let inline fRaw(a:RawTensor) = a.TransposeT(dim0, dim1)
+            let inline fTensor(a:Tensor) = a.transpose(dim0, dim1)
+            let inline dfTensorFwd(cp,ap,ad:Tensor) = ad.transpose(dim0, dim1)
+            let inline dfTensorRev(a) = TransposeT(a, dim0, dim1)
+            Tensor.OpUnary(a, fRaw, fTensor, dfTensorFwd, dfTensorRev)
+
+    /// <summary>Returns the original tensor with its dimensions permuted.</summary>
+    /// <param name="permutation">The desired ordering of dimensions.</param>
+    member a.permute(permutation:seq<int>) =
+        let permutation = Seq.toArrayQuick permutation
+        let inversePermutation, _ = Shape.checkCanPermute a.shapex permutation
+        if permutation |> Array.foralli (fun i j -> i = j) then
+            a
+        else
+            let inline fRaw(a:RawTensor) = a.PermuteT(permutation)
+            let inline fTensor(a:Tensor) = a.permute(permutation)
+            let inline dfTensorFwd(cp,ap,ad:Tensor) = ad.permute(permutation)
+            let inline dfTensorRev(a) = PermuteT(a, inversePermutation)
+            Tensor.OpUnary(a, fRaw, fTensor, dfTensorFwd, dfTensorRev)
+
+    /// <summary>Returns a tensor that is a transposed version of input with dimensions 0 and 1 swapped.</summary>
+    member a.transpose() =
+        Shape.checkCanTranspose2d a.dim
+        let inline fRaw(a:RawTensor) = a.TransposeT2()
+        let inline fTensor(a:Tensor) = a.transpose()
+        let inline dfTensorFwd(cp,ap,ad:Tensor) = ad.transpose()
+        let inline dfTensorRev(a) = TransposeT2(a)
+        Tensor.OpUnary(a, fRaw, fTensor, dfTensorFwd, dfTensorRev)
+
+    /// <summary>Returns a tensor with all the dimensions of input of size 1 removed.</summary>
+    /// <remarks>If the tensor has a batch dimension of size 1, then squeeze(input) will also remove the batch dimension, which can lead to unexpected errors.</remarks>
+    /// <param name="dim">If given, the input will be squeezed only in this dimension.</param>
+    member a.squeeze(?dim:int) =
+        let dim = defaultArg dim -1
+        let inline fRaw(a:RawTensor) = a.SqueezeT(dim)
+        let inline fTensor(a:Tensor) = a.squeeze(dim)
+        let inline dfTensorFwd(cp,ap,ad:Tensor) = ad.squeeze(dim)
+        let inline dfTensorRev(a) = SqueezeT(a)
+        Tensor.OpUnary(a, fRaw, fTensor, dfTensorFwd, dfTensorRev)
+
+    /// <summary>Returns a new tensor with a dimension of size one inserted at the specified position</summary>
+    /// <param name="dim">The index at which to insert the singleton dimension.</param>
+    member a.unsqueeze(dim:int) : Tensor =
+        let inline fRaw(a:RawTensor) = a.UnsqueezeT(dim)
+        let inline fTensor(a:Tensor) = a.unsqueeze(dim)
+        let inline dfTensorFwd(cp,ap,ad:Tensor) = ad.unsqueeze(dim)
+        let inline dfTensorRev(a) = UnsqueezeT(a)
+        Tensor.OpUnary(a, fRaw, fTensor, dfTensorFwd, dfTensorRev)
+
+    /// <summary>Reverse the order of a n-D tensor along given axis in dims</summary>
+    /// <param name="dims">The axis to flip on.</param>
+    member a.flip(dims:seq<int>) =
+        let dims = dims |> Seq.toArrayQuick
+        Shape.checkCanFlip a.dim dims
+        let inline fRaw(a:RawTensor) = a.FlipT(dims)
+        let inline fTensor(a:Tensor) = a.flip(dims)
+        let inline dfTensorFwd(cp,ap,ad:Tensor) = ad.flip(dims)
+        let inline dfTensorRev(a) = FlipT(a, dims)
+        Tensor.OpUnary(a, fRaw, fTensor, dfTensorFwd, dfTensorRev)
+
+    /// <summary>Dilate the tensor in using the given dilations in each corresponding dimension.</summary>
+    /// <param name="dilations">The dilations to use.</param>
+    member a.dilate(dilations:seq<int>) =
+        a.dilatex(Ints dilations)
+
+    member a.dilatex(dilations:seq<Int>) =
+        let dilations = dilations |> Seq.toArrayQuick
+        Shape.checkCanDilate a.dim dilations
+        let inline fRaw(a:RawTensor) = a.DilateT(dilations)
+        let inline fTensor(a:Tensor) = a.dilatex(dilations)
+        let inline dfTensorFwd(cp,ap,ad:Tensor) = ad.dilatex(dilations)
+        let inline dfTensorRev(a) = DilateT(a, dilations)
+        Tensor.OpUnary(a, fRaw, fTensor, dfTensorFwd, dfTensorRev)
+
+    /// <summary>Reverse the dilation of the tensor in using the given dilations in each corresponding dimension.</summary>
+    /// <param name="dilations">The dilations to use.</param>
+    member a.undilate(dilations:seq<int>) =
+        a.undilatex(Ints dilations)
+
+    member a.undilatex(dilations:seq<Int>) =
+        let dilations = dilations |> Seq.toArrayQuick
+        let inline fRaw(a:RawTensor) = a.UndilateT(dilations)
+        let inline fTensor(a:Tensor) = a.undilatex(dilations)
+        let inline dfTensorFwd(cp,ap,ad:Tensor) = ad.undilatex(dilations)
+        let inline dfTensorRev(a) = UndilateT(a, dilations)
+        Tensor.OpUnary(a, fRaw, fTensor, dfTensorFwd, dfTensorRev)
+
+    /// <summary>Repeat elements of a tensor</summary>
+    /// <param name="dim">The dimension along which to repeat values.</param>
+    /// <param name="times">The number of repetitions for each element.</param>
+    member a.repeat(dim:int, times:int) =
+        a.repeatx(dim, Int times)
+
+    /// This internal member is exposed as public in DiffSharp.ShapeChecking to keep the default API free of 'Int' and 'Shape'
+    member internal a.repeatx(dim:int, times:Int) =
+        Shape.checkCanRepeat a.shapex dim
+        let newShape = a.shapex.Dims |> Array.copy
+        newShape.[dim] <- times
+        // Note: symbolics skip this
+        if a.symbolic then a.zerosLikex(Shape newShape) else
+        let mutable ret = a.zerosLikex(Shape newShape)
+        let location = Array.create a.dim 0
+        for i=0 to times.Value-1 do
+            location.[dim] <- i
+            ret <- ret.addSlice(location, a)
+        ret
+
+    /// <summary>Gathers values along an axis specified by dim.</summary>
+    /// <param name="dim">The axis along which to index.</param>
+    /// <param name="indices">The the indices of elements to gather.</param>
+    member a.gather(dim:int, indices:Tensor) =
+        Shape.checkCanGather a.shapex dim indices.shapex indices.dtype
+        let inline fRaw(a:RawTensor) = a.GatherT(dim, indices.primalRaw)
+        let inline fTensor(a:Tensor) = a.gather(dim, indices)
+        let inline dfTensorFwd(cp,ap,ad:Tensor) = ad.gather(dim, indices)
+        let inline dfTensorRev(a) = GatherT(a, dim, indices)
+        Tensor.OpUnary(a, fRaw, fTensor, dfTensorFwd, dfTensorRev)
+
+    /// <summary>Returns a new tensor with the same data as the self tensor but of a different shape.</summary>
+    /// <remarks>
+    ///   The returned tensor shares the same data and must have the same number of elements, but may have a different size. 
+    ///   For a tensor to be viewed, the new view size must be compatible with its original size and stride, i.e., each new view dimension must either be a subspace of an original dimension,
+    ///   or only span across original dimensions \(d, d+1, \dots, d+kd,d+1,…,d+k\) that satisfy the following contiguity-like condition that
+    ///   \(\forall i = d, \dots, d+k-1∀i=d,…,d+k−1 ,\) \[\text{stride}[i] = \text{stride}[i+1] \times \text{size}[i+1]\]
+    /// </remarks>
+    /// <param name="shape">The desired shape of returned tensor.</param>
+    member a.view(shape:seq<int>) =
+        let shape = shape |> Shape.constant
+        a.viewx(shape)
+
+    /// <summary>TBD</summary>
+    member a.viewx(shape:Shape) =
+        let shape = shape |> Shape.complete a.nelementx  // Handles -1 semantics
+        if a.shapex = shape then a else // Do nothing if the shapes are the same
+        Shape.checkCanView a.shapex shape
+        let inline fRaw(a:RawTensor) = a.ViewT(shape)
+        let inline fTensor(a:Tensor) = a.viewx(shape)
+        let inline dfTensorFwd(cp,ap,ad:Tensor) = ad.viewx(shape)
+        let inline dfTensorRev(a) = ViewT(a, a.shapex)
+        Tensor.OpUnary(a, fRaw, fTensor, dfTensorFwd, dfTensorRev)
+
+    /// <summary>Returns a new tensor with the same data as the object tensor but of a different shape.</summary>
+    /// <remarks>
+    ///   The returned tensor shares the same data and must have the same number of elements, but may have a different size. 
+    ///   For a tensor to be viewed, the new view size must be compatible with its original size and stride, i.e., each new view dimension must either be a subspace of an original dimension,
+    ///   or only span across original dimensions \(d, d+1, \dots, d+kd,d+1,…,d+k\) that satisfy the following contiguity-like condition that
+    ///   \(\forall i = d, \dots, d+k-1∀i=d,…,d+k−1 ,\) \[\text{stride}[i] = \text{stride}[i+1] \times \text{size}[i+1]\]
+    /// </remarks>
+    /// <param name="shape">the desired shape</param>
+    member t.view(shape:int) = t.viewx(Shape [|shape|])
+
+    /// <summary>View this tensor as the same size as other.</summary>
+    /// <remarks>The returned tensor shares the same data and must have the same number of elements, but may have a different size. For a tensor to be viewed, the new view size must be compatible with its original size.
+    ///   The returned tensor shares the same data and must have the same number of elements, but may have a different size. 
+    ///   For a tensor to be viewed, the new view size must be compatible with its original size and stride, i.e., each new view dimension must either be a subspace of an original dimension,
+    ///   or only span across original dimensions \(d, d+1, \dots, d+kd,d+1,…,d+k\) that satisfy the following contiguity-like condition that
+    ///   \(\forall i = d, \dots, d+k-1∀i=d,…,d+k−1 ,\) \[\text{stride}[i] = \text{stride}[i+1] \times \text{size}[i+1]\]
+    /// </remarks>
+    /// <param name="other">The result tensor has the same size as other.</param>
+    member a.viewAs(other:Tensor) = a.viewx(other.shapex)
+
+    /// <summary>Flattens a contiguous range of dims in a tensor.</summary>
+    /// <param name="startDim">The first dim to flatten.</param>
+    /// <param name="endDim">The last dim to flatten.</param>
+    member a.flatten(?startDim:int, ?endDim:int) =
+        if a.dim < 2 then 
+            a
+        else
+            let startDim = defaultArg startDim 0
+            let endDim = defaultArg endDim (a.dim - 1)
+            let shape = Shape.checkCanFlatten a.shapex startDim endDim
+            a.viewx(shape)
+
+    member internal a.clampWithMask(?low:scalar, ?high:scalar) =
+        let lowTensor, highTensor = 
+            match low, high with
+            | Some l, Some h -> a.like(l), a.like(h)
+            | Some l, None   -> a.like(l), a.like(System.Double.PositiveInfinity) // Having PositiveInfinity as upper limit is critical here, using a.max() does not work for some edge cases
+            | None,   Some h -> a.like(System.Double.NegativeInfinity), a.like(h) // Having NegativeInfinity as lower limit is critical here, using a.min() does not work for some edge cases
+            | None, None     -> failwithf "Expecting at least one of low, high"
+        let mask() = // one-zero mask where the clamped values are zero and the rest are one
+            let ll = lowTensor.expandx(a.shapex)
+            let hh = highTensor.expandx(a.shapex)
+            1 - (a.lt(ll) + a.gt(hh)).cast(a.dtype)
+        match a with
+        | TensorC(ap)          -> let result, mask = ap.ClampT(lowTensor.primalRaw, highTensor.primalRaw), mask() in TensorC(result), mask
+        | TensorF(ap,ad,at)    -> let result, mask = ap.clampWithMask(?low=low, ?high=high) in TensorF(result, ad * mask, at), mask
+        | TensorR(ap,_,_,_,at) -> let result, mask = ap.clampWithMask(?low=low, ?high=high) in TensorR(result, ref (a.zeroLike()), ClampT(a, mask), ref 0u, at), mask
+
+    /// <summary>Clamp all elements in input into the range [ low..high] and return a resulting tensor</summary>
+    /// <param name="low">The lower-bound of the range to be clamped to.</param>
+    /// <param name="high">The upper-bound of the range to be clamped to.</param>
+    member a.clamp(?low:scalar, ?high:scalar) = a.clampWithMask(?low=low, ?high=high) |> fst
+
+    /// <summary>Returns a new tensor with the signs of the elements of input.</summary>
+    /// <remarks>The tensor will have the same element type as the input tensor.</remarks>
+    member a.sign() =
+        let inline fRaw(a:RawTensor) = a.SignT()
+        let inline fTensor(a:Tensor) = a.sign()
+        let inline dfTensorFwd(cp:Tensor,ap,ad) = cp.zerosLike()
+        let inline dfTensorRev(a) = SignT(a)
+        Tensor.OpUnary(a, fRaw, fTensor, dfTensorFwd, dfTensorRev)
+    // static member Sign(a:Tensor) = a.sign() // not supported because FSharp.Core sign operator returns int
+
+    /// <summary>Returns a new tensor with the floor of the elements of input, the largest integer less than or equal to each element.</summary>
+    /// <remarks>The tensor will have the same element type as the input tensor.</remarks>
+    member a.floor() =
+        let inline fRaw(a:RawTensor) = a.FloorT()
+        let inline fTensor(a:Tensor) = a.floor()
+        let inline dfTensorFwd(cp:Tensor,ap,ad) = cp.zerosLike()
+        let inline dfTensorRev(a) = FloorT(a)
+        Tensor.OpUnary(a, fRaw, fTensor, dfTensorFwd, dfTensorRev)
+
+    /// <summary>A method to enable the use of the F# function <c>floor</c>.</summary>
+    static member Floor(a:Tensor) = a.floor() // needed for FSharp.Core floor operator overload
+
+    /// <summary>Returns a new tensor with the ceil of the elements of input, the smallest integer greater than or equal to each element.</summary>
+    /// <remarks>The tensor will have the same element type as the input tensor.</remarks>
+    member a.ceil() =
+        let inline fRaw(a:RawTensor) = a.CeilT()
+        let inline fTensor(a:Tensor) = a.ceil()
+        let inline dfTensorFwd(cp:Tensor,ap,ad) = cp.zerosLike()
+        let inline dfTensorRev(a) = CeilT(a)
+        Tensor.OpUnary(a, fRaw, fTensor, dfTensorFwd, dfTensorRev)
+
+    /// <summary>A method to enable the use of the F# function <c>ceil</c>.</summary>
+    static member Ceiling(a:Tensor) = a.ceil() // needed for FSharp.Core ceil operator overload
+
+    /// <summary>Returns a new tensor with each of the elements of input rounded to the closest integer.</summary>
+    /// <remarks>The tensor will have the same element type as the input tensor.</remarks>
+    member a.round() =
+        let inline fRaw(a:RawTensor) = a.RoundT()
+        let inline fTensor(a:Tensor) = a.round()
+        let inline dfTensorFwd(cp:Tensor,ap,ad) = cp.zerosLike()
+        let inline dfTensorRev(a) = RoundT(a)
+        Tensor.OpUnary(a, fRaw, fTensor, dfTensorFwd, dfTensorRev)
+
+    /// <summary>A method to enable the use of the F# function <c>round</c>.</summary>
+    static member Round(a:Tensor) = a.round() // needed for FSharp.Core round operator overload
+
+    /// <summary>Computes the element-wise absolute value of the given input tensor.</summary>
+    member a.abs() =
+        let inline fRaw(a:RawTensor) = a.AbsT()
+        let inline fTensor(a:Tensor) = a.abs()
+        let inline dfTensorFwd(cp,ap:Tensor,ad) = ad * ap.sign()
+        let inline dfTensorRev(a) = AbsT(a)
+        Tensor.OpUnary(a, fRaw, fTensor, dfTensorFwd, dfTensorRev)
+
+    /// <summary>A method to enable the use of the F# function <c>abs</c>.</summary>
+    static member Abs(a:Tensor) : Tensor = a.abs() // needed for FSharp.Core abs operator overload
+
+    /// <summary>Applies the rectified linear unit function element-wise.</summary>
+    member a.relu() =
+        let inline fRaw(a:RawTensor) = a.ReluT()
+        let inline fTensor(a:Tensor) = a.relu()
+        let inline dfTensorFwd(cp,ap:Tensor,ad:Tensor) = let sap = ap.sign() in ad * sap.abs() * (sap + 1.) / 2.
+        let inline dfTensorRev(a) = ReluT(a)
+        Tensor.OpUnary(a, fRaw, fTensor, dfTensorFwd, dfTensorRev)
+
+    /// <summary>Applies the leaky rectified linear unit function element-wise</summary>
+    /// <remarks>\[\text{LeakyReLU}(x) = \max(0, x) + \text{negative\_slope} * \min(0, x)\]</remarks>
+    /// <param name="negativeSlope">Controls the angle of the negative slope. Default: 0.01.</param>
+    member a.leakyRelu(?negativeSlope:float) =
+        let negativeSlope = defaultArg negativeSlope 0.01
+        let zeros = a.zerosLike() in zeros.max(a) + negativeSlope * zeros.min(a)
+
+    /// <summary>Applies the sigmoid element-wise function</summary>
+    /// <remarks>\[\text{Sigmoid}(x) = \frac{1}{1 + \exp(-x)}\]</remarks>
+    member a.sigmoid() =
+        let inline fRaw(a:RawTensor) = a.SigmoidT()
+        let inline fTensor(a:Tensor) = a.sigmoid()
+        let inline dfTensorFwd(cp:Tensor,ap,ad) = ad * cp * (1. - cp)
+        let inline dfTensorRev(a) = SigmoidT(a)
+        Tensor.OpUnary(a, fRaw, fTensor, dfTensorFwd, dfTensorRev)
+
+    /// <summary>Applies the exp function element-wise.</summary>
+    member a.exp() =
+        let inline fRaw(a:RawTensor) = a.ExpT()
+        let inline fTensor(a:Tensor) = a.exp()
+        let inline dfTensorFwd(cp,ap,ad) = ad * cp
+        let inline dfTensorRev(a) = ExpT(a)
+        Tensor.OpUnary(a, fRaw, fTensor, dfTensorFwd, dfTensorRev)
+
+    /// <summary>A method to enable the use of the F# function <c>exp</c>.</summary>
+    static member Exp(a:Tensor) = a.exp() // needed for FSharp.Core exp operator overload
+
+    /// <summary>Returns a new tensor with the natural logarithm of the elements of input.</summary>
+    /// <remarks> \[y_{i} = \log_{e} (x_{i})\]</remarks>
+    member a.log() =
+        let inline fRaw(a:RawTensor) = a.LogT()
+        let inline fTensor(a:Tensor) = a.log()
+        let inline dfTensorFwd(cp,ap,ad) = ad / ap
+        let inline dfTensorRev(a) = LogT(a)
+        Tensor.OpUnary(a, fRaw, fTensor, dfTensorFwd, dfTensorRev)
+
+    /// <summary>A method to enable the use of the F# function <c>log</c>.</summary>
+    static member Log(a:Tensor) = a.log() // needed for FSharp.Core log operator overload
+
+    /// <summary>Returns the logarithm of the tensor after clamping the tensor so that all its elements are greater than epsilon. This is to avoid a -inf result for elements equal to zero.</summary>
+    member a.safelog(?epsilon:float) =
+        let epsilon = defaultArg epsilon 1e-12
+        a.clamp(low=epsilon).log()
+
+    /// <summary>Applies the softplus function element-wise.</summary>
+    /// <remarks>\[\text{Softplus}(x) = \frac{1}{\beta} * \log(1 + \exp(\beta * x))\]</remarks>
+    member a.softplus() =
+        let inline fRaw(a:RawTensor) = a.SoftplusT()
+        let inline fTensor(a:Tensor) = a.softplus()
+        let inline dfTensorFwd(cp,ap:Tensor,ad) = ad / (1. + ap.neg().exp())
+        let inline dfTensorRev(a) = SoftplusT(a)
+        Tensor.OpUnary(a, fRaw, fTensor, dfTensorFwd, dfTensorRev)
+
+    /// <summary>Returns a new tensor with the logarithm to the base 10 of the elements of input.</summary>
+    /// <remarks>\[y_{i} = \log_{10} (x_{i})\]</remarks>
+    member a.log10() =
+        let inline fRaw(a:RawTensor) = a.Log10T()
+        let inline fTensor(a:Tensor) = a.log10()
+        let inline dfTensorFwd(cp,ap:Tensor,ad) = ad / (ap * log10Val)
+        let inline dfTensorRev(a) = Log10T(a)
+        Tensor.OpUnary(a, fRaw, fTensor, dfTensorFwd, dfTensorRev)
+
+    /// <summary>A method to enable the use of the F# function <c>log10</c>.</summary>
+    static member Log10(a:Tensor) = a.log10() // needed for FSharp.Core log10 operator overload
+
+    /// <summary>Returns a new tensor with the square-root of the elements of input.</summary>
+    member a.sqrt() =
+        let inline fRaw(a:RawTensor) = a.SqrtT()
+        let inline fTensor(a:Tensor) = a.sqrt()
+        let inline dfTensorFwd(cp:Tensor,ap,ad) = ad / (2. * cp)
+        let inline dfTensorRev(a) = SqrtT(a)
+        Tensor.OpUnary(a, fRaw, fTensor, dfTensorFwd, dfTensorRev)
+
+    /// <summary>A method to enable the use of the F# function <c>sqrt</c>.</summary>
+    static member Sqrt(a:Tensor) = a.sqrt() // needed for FSharp.Core sqrt operator overload
+
+    /// <summary>Returns a new tensor with the sine of the elements of input</summary>
+    member a.sin() =
+        let inline fRaw(a:RawTensor) = a.SinT()
+        let inline fTensor(a:Tensor) = a.sin()
+        let inline dfTensorFwd(cp:Tensor,ap:Tensor,ad) = ad * ap.cos()
+        let inline dfTensorRev(a) = SinT(a)
+        Tensor.OpUnary(a, fRaw, fTensor, dfTensorFwd, dfTensorRev)
+
+    /// <summary>A method to enable the use of the F# function <c>sin</c>.</summary>
+    static member Sin(a:Tensor) = a.sin() // needed for FSharp.Core sin operator overload
+
+    /// <summary>Returns a new tensor with the cosine of the elements of input</summary>
+    member a.cos() =
+        let inline fRaw(a:RawTensor) = a.CosT()
+        let inline fTensor(a:Tensor) = a.cos()
+        let inline dfTensorFwd(cp:Tensor,ap:Tensor,ad) = -ad * ap.sin()
+        let inline dfTensorRev(a) = CosT(a)
+        Tensor.OpUnary(a, fRaw, fTensor, dfTensorFwd, dfTensorRev)
+
+    /// <summary>A method to enable the use of the F# function <c>cos</c>.</summary>
+    static member Cos(a:Tensor) = a.cos() // needed for FSharp.Core cos operator overload
+
+    /// <summary>Returns a new tensor with the tangent of the elements of input</summary>
+    member a.tan() =
+        let inline fRaw(a:RawTensor) = a.TanT()
+        let inline fTensor(a:Tensor) = a.tan()
+        let inline dfTensorFwd(cp:Tensor,ap:Tensor,ad) = let cosap = ap.cos() in ad / (cosap * cosap)
+        let inline dfTensorRev(a) = TanT(a)
+        Tensor.OpUnary(a, fRaw, fTensor, dfTensorFwd, dfTensorRev)
+
+    /// <summary>A method to enable the use of the F# function <c>tan</c>.</summary>
+    static member Tan(a:Tensor) = a.tan() // needed for FSharp.Core tan operator overload
+
+    /// <summary>Returns a new tensor with the hyperbolic sine of the elements of input.</summary>
+    member a.sinh() =
+        let inline fRaw(a:RawTensor) = a.SinhT()
+        let inline fTensor(a:Tensor) = a.sinh()
+        let inline dfTensorFwd(cp:Tensor,ap:Tensor,ad) = ad * ap.cosh()
+        let inline dfTensorRev(a) = SinhT(a)
+        Tensor.OpUnary(a, fRaw, fTensor, dfTensorFwd, dfTensorRev)
+
+    /// <summary>A method to enable the use of the F# function <c>sinh</c>.</summary>
+    static member Sinh(a:Tensor) = a.sinh() // needed for FSharp.Core sinh operator overload
+
+    /// <summary>Returns a new tensor with the hyperbolic cosine of the elements of input.</summary>
+    member a.cosh() =
+        let inline fRaw(a:RawTensor) = a.CoshT()
+        let inline fTensor(a:Tensor) = a.cosh()
+        let inline dfTensorFwd(cp:Tensor,ap:Tensor,ad) = ad * ap.sinh()
+        let inline dfTensorRev(a) = CoshT(a)
+        Tensor.OpUnary(a, fRaw, fTensor, dfTensorFwd, dfTensorRev)
+
+    /// <summary>A method to enable the use of the F# function <c>cosh</c>.</summary>
+    static member Cosh(t:Tensor) = t.cosh() // needed for FSharp.Core cosh operator overload
+
+    /// <summary>Returns a new tensor with the hyperbolic tangent of the elements of input.</summary>
+    member a.tanh() =
+        let inline fRaw(a:RawTensor) = a.TanhT()
+        let inline fTensor(a:Tensor) = a.tanh()
+        let inline dfTensorFwd(cp:Tensor,ap:Tensor,ad) = let coshap = ap.cosh() in ad / (coshap * coshap)
+        let inline dfTensorRev(a) = TanhT(a)
+        Tensor.OpUnary(a, fRaw, fTensor, dfTensorFwd, dfTensorRev)
+
+    /// <summary>A method to enable the use of the F# function <c>tanh</c>.</summary>
+    static member Tanh(t:Tensor) = t.tanh() // needed for FSharp.Core tanh operator overload
+
+    /// <summary>Returns a new tensor with the arcsine of the elements of input.</summary>
+    member a.asin() =
+        let inline fRaw(a:RawTensor) = a.AsinT()
+        let inline fTensor(a:Tensor) = a.asin()
+        let inline dfTensorFwd(cp:Tensor,ap:Tensor,ad) = ad / (1. - ap*ap).sqrt()
+        let inline dfTensorRev(a) = AsinT(a)
+        Tensor.OpUnary(a, fRaw, fTensor, dfTensorFwd, dfTensorRev)
+
+    /// <summary>A method to enable the use of the F# function <c>asin</c>.</summary>
+    static member Asin(t:Tensor) = t.asin() // needed for FSharp.Core asin operator overload
+
+    /// <summary>Returns a new tensor with the arccosine of the elements of input.</summary>
+    member a.acos() =
+        let inline fRaw(a:RawTensor) = a.AcosT()
+        let inline fTensor(a:Tensor) = a.acos()
+        let inline dfTensorFwd(cp:Tensor,ap:Tensor,ad) = -ad / (1. - ap*ap).sqrt()
+        let inline dfTensorRev(a) = AcosT(a)
+        Tensor.OpUnary(a, fRaw, fTensor, dfTensorFwd, dfTensorRev)
+
+    /// <summary>A method to enable the use of the F# function <c>acos</c>.</summary>
+    static member Acos(t:Tensor) = t.acos() // needed for FSharp.Core acos operator overload
+
+    /// <summary>Returns a new tensor with the arctangent of the elements of input.</summary>
+    member a.atan() =
+        let inline fRaw(a:RawTensor) = a.AtanT()
+        let inline fTensor(a:Tensor) = a.atan()
+        let inline dfTensorFwd(cp:Tensor,ap:Tensor,ad) = ad / (1. + ap*ap)
+        let inline dfTensorRev(a) = AtanT(a)
+        Tensor.OpUnary(a, fRaw, fTensor, dfTensorFwd, dfTensorRev)
+
+    /// <summary>A method to enable the use of the F# function <c>atan</c>.</summary>
+    static member Atan(t:Tensor) = t.atan() // needed for FSharp.Core atan operator overload
+
+    /// <summary>Add the given tensor as a slice at the given location.</summary>
+    member a.addSlice(location:seq<int>, b:Tensor) =
+        let location = location |> Seq.toArray |> Array.map Int
+        a.addSlicex(location, b)
+
+    member internal a.addSlicex(location:seq<Int>, b:Tensor) =
+        let location = location |> Seq.toArrayQuick
+        Shape.checkCanAddSlice a.shapex location b.shapex
+        if a.shapex = b.shapex && location |> Array.forall ((=) 0I) then a + b // No need to do the slice addition below
+        else
+        let inline fRaw(a:RawTensor,b) = a.AddTTSlice(location, b)
+        let inline fTensor(a:Tensor,b) = a.addSlicex(location, b)
+        let inline dfTensorFwdTT(cp,ap,ad:Tensor,bp:Tensor,bd:Tensor) = ad.addSlicex(location, bd)
+        let inline dfTensorFwdTC(cp,ap,ad) = ad
+        let inline dfTensorFwdCT(cp:Tensor,bp,bd) = cp.zerosLike().addSlicex(location, bd)
+        let inline dfTensorRevTT(a,b) = AddTTSlice(a,location,b)
+        let inline dfTensorRevTC(a,b) = AddTTConstSlice(a)
+        let inline dfTensorRevCT(a,b) = AddTConstTSlice(location,b)
+        Tensor.OpBinary(a, b, fRaw, fTensor, dfTensorFwdTT, dfTensorFwdTC, dfTensorFwdCT, dfTensorRevTT, dfTensorRevTC, dfTensorRevCT)
+
+    /// <summary>Applies a softmax function.</summary>
+    /// <remarks>Softmax is defined as: \text{Softmax}(x_{i}) = \frac{\exp(x_i)}{\sum_j \exp(x_j)}.</remarks>
+    /// <param name="dim">A dimension along which softmax will be computed.</param>
+    member a.softmax(dim:int) =
+        let dim = Shape.completeDim a.dim dim  // Handles -1 semantics
+        let e = (a - a.max().noDiff()).exp()
+        let esum = e.sum(dim, keepDim=true).repeatx(dim, a.shapex.[dim])
+        e / esum
+
+    /// <summary>Applies a softmax followed by a logarithm.</summary>
+    /// <param name="dim">A dimension along which softmax will be computed.</param>
+    member a.logsoftmax(dim:int) =
+        let dim = Shape.completeDim a.dim dim  // Handles -1 semantics
+        a - a.logsumexp(dim, keepDim=true)
+
+    /// <summary>Applies a logsumexp.</summary>
+    /// <param name="dim">The dimension to reduce.</param>
+    /// <param name="keepDim">Whether the output tensor has dim retained or not.</param>
+    member a.logsumexp(dim:int, ?keepDim:bool) =
+        let dim = Shape.completeDim a.dim dim  // Handles -1 semantics
+        let keepDim = defaultArg keepDim false
+        let amax = a.max().noDiff()
+        let e = (a - amax).exp()
+        let res = amax + e.sum(dim).add(System.Single.Epsilon).log()
+        if keepDim then res.unsqueeze(dim) else res
+
+    /// <summary>Creates a criterion that measures the mean squared error (squared L2 norm) between each element in the input and the target.</summary>
+    /// <param name="target">The target tensor.</param>
+    /// <param name="reduction">Optionally specifies the reduction to apply to the output: 'none' | 'mean' | 'sum'. 'none': no reduction will be applied, 'mean': the sum of the output will be divided by the number of elements in the output, 'sum': the output will be summed. Note: size_average and reduce are in the process of being deprecated, and in the meantime, specifying either of those two args will override reduction. Default: 'mean'.</param>
+    member input.mseLoss(target:Tensor, ?reduction:string) = 
+        if not (input.shapex =~= target.shapex) then failwithf "Expecting input.shape (%A) and target.shape (%A) to be the same" input.shapex target.shapex
+        let reduction = defaultArg reduction "mean"
+        if not (reduction = "none" || reduction = "mean" || reduction = "sum") then failwithf "Expecting reduction (%A) to be one of (none, mean, sum)" reduction
+        let z = input - target
+        let l = z * z
+        if reduction = "none" then
+            l
+        elif reduction = "mean" then
+            l.mean()
+        else // reduction = "sum"
+            l.sum()
+
+    /// <summary>Creates a criterion that measures the Binary Cross Entropy between the target and the output</summary>
+    /// <param name="target">The target tensor.</param>
+    /// <param name="weight">A manual rescaling weight given to the loss of each batch element.</param>
+    /// <param name="reduction">Optionally specifies the reduction to apply to the output: 'none' | 'mean' | 'sum'. 'none': no reduction will be applied, 'mean': the sum of the output will be divided by the number of elements in the output, 'sum': the output will be summed. Note: size_average and reduce are in the process of being deprecated, and in the meantime, specifying either of those two args will override reduction. Default: 'mean'.</param>
+    member input.bceLoss(target:Tensor, ?weight:Tensor, ?reduction:string) =
+        if not (input.shapex =~= target.shapex) then failwithf "Expecting input.shape (%A) and target.shape (%A) to be the same" input.shapex target.shapex
+        if not input.symbolic && float (input.max()) > 1. || float (input.min()) < 0. then failwithf "Expecting input values to be between 0 and 1, received %A %.20f %A.20f" input (float (input.max())) (float (input.min()))
+        if not input.symbolic && float (target.max()) > 1. || float (target.min()) < 0. then failwithf "Expecting target values to be between 0 and 1, received %A" target
+        if input.dim < 1 then let ret:Tensor = input.view(-1).bceLoss(target.view(-1), ?weight=weight, ?reduction=reduction) in if ret.dim = 0 then ret else ret.[0]
+        else
+        let n = input.shapex.[0]
+        let weight = defaultArg weight (input.onesLikex(shape=Shape[|n|]))
+        if not (weight.shapex.[0] =~= n) then failwithf "Expecting weight to be a vector of size %A, but received %A" n weight.shapex.[0]
+        let reduction = defaultArg reduction "mean"
+        if not (reduction = "none" || reduction = "mean" || reduction = "sum") then failwithf "Expecting reduction (%A) to be one of (none, mean, sum)" reduction
+        let epsilon = 1e-12
+        let clampLog = -100
+        let l = -weight.unsqueeze(1)*(target * input.safelog(epsilon).clamp(low=clampLog) + (1.-target) * (1.-input).safelog(epsilon).clamp(low=clampLog))
+        if reduction = "none" then
+            l
+        elif reduction = "mean" then
+            l.mean()
+        else // reduction = "sum"
+            l.sum()
+
+    /// <summary>This criterion combines logsoftmax and nllLoss in a single function</summary>
+    /// <param name="target">The target tensor.</param>
+    /// <param name="weight">A optional manual rescaling weight given to the loss of each batch element.</param>
+    /// <param name="reduction">Optionally specifies the reduction to apply to the output: 'none' | 'mean' | 'sum'. 'none': no reduction will be applied, 'mean': the sum of the output will be divided by the number of elements in the output, 'sum': the output will be summed. Note: size_average and reduce are in the process of being deprecated, and in the meantime, specifying either of those two args will override reduction. Default: 'mean'.</param>
+    member input.crossEntropyLoss(target:Tensor, ?weight:Tensor, ?reduction:string) =
+        input.logsoftmax(dim=1).nllLoss(target, ?weight=weight, ?reduction=reduction)
+
+    /// <summary>The negative log likelihood loss.</summary>
+    /// <param name="target">The target tensor.</param>
+    /// <param name="weight">A optional manual rescaling weight given to the loss of each batch element.</param>
+    /// <param name="reduction">Optionally specifies the reduction to apply to the output: 'none' | 'mean' | 'sum'. 'none': no reduction will be applied, 'mean': the sum of the output will be divided by the number of elements in the output, 'sum': the output will be summed. Note: size_average and reduce are in the process of being deprecated, and in the meantime, specifying either of those two args will override reduction. Default: 'mean'.</param>
+    member input.nllLoss(target:Tensor, ?weight:Tensor, ?reduction:string) =
+        let n, classes, d = 
+            if input.dim < 2 
+                then failwithf "Expecting either: input with shape (N,C) and target with shape (N); or input with shape (N,C,d1,d2,...,dk) and target with shape (N,d1,d2,...,dk). Received input.shape %A and target.shape %A" input.shapex target.shapex
+            elif input.dim = 2 then
+                let n, c = input.shapex.[0], input.shapex.[1]
+                if not (target.shapex =~= Shape [|n|]) then failwithf "Expecting either: input with shape (N,C) and target with shape (N); or input with shape (N,C,d1,d2,...,dk) and target with shape (N,d1,d2,...,dk). Received input.shape %A and target.shape %A" input.shapex target.shapex
+                n, c, Shape.scalar
+            else
+                let n, c, d = input.shapex.[0], input.shapex.[1], input.shapex.[2..]
+                if not (target.shapex.[0] =~= n) then failwithf "Expecting either: input with shape (N,C) and target with shape (N); or input with shape (N,C,d1,d2,...,dk) and target with shape (N,d1,d2,...,dk). Received input.shape %A and target.shape %A" input.shapex target.shapex
+                if not (d =~= target.shapex.[1..]) then failwithf "Expecting either: input with shape (N,C) and target with shape (N); or input with shape (N,C,d1,d2,...,dk) and target with shape (N,d1,d2,...,dk). Received input.shape %A and target.shape %A" input.shapex target.shapex
+                n, c, d
+
+        // In symbolics the rest is skipped
+        if input.symbolic then input.sum() else
+        let n = n.Value
+        let classes = classes.Value
+
+        let mutable weightSpecified = false
+        let mutable ww = input.zeroLike()
+        match weight with
+        | Some w -> ww <- w; weightSpecified <- true
+        | None -> ww <- input.onesLike([|classes|]); weightSpecified <- false
+        let weight = ww
+        let reduction = defaultArg reduction "mean"
+        if not (reduction = "none" || reduction = "mean" || reduction = "sum") then failwithf "Expecting reduction (%A) to be one of (none, mean, sum)" reduction
+        if input.dim = 2 then
+            let mutable wacc = input.zeroLike()
+            let l = Array.init n (fun i -> 
+                                    let target = int target.[i]
+                                    let w = weight.[target]
+                                    wacc <- wacc + w
+                                    -w*input.[i, target]) |> Tensor.stack
+            if reduction = "none" then
+                l
+            elif reduction = "mean" then
+                if weightSpecified then l.sum()/wacc else l.mean()
+            else // reduction = "sum"
+                l.sum()
+        else
+            let mutable wacc = input.zeroLike()
+            let l = Array.init n (fun i ->
+                                    let aa = input.[i].view([classes; -1])
+                                    let bb = target.[i].view(-1)
+                                    let l = Array.init bb.nelement (fun j ->
+                                                                    let target = int bb.[j]
+                                                                    let w = weight.[target]
+                                                                    wacc <- wacc + w
+                                                                    -w*aa.[target, j]) |> Tensor.stack
+                                    l.viewx(d)) |> Tensor.stack
+            if reduction = "none" then
+                l
+            elif reduction = "mean" then
+                if weightSpecified then l.sum()/wacc else l.mean()
+            else // reduction = "sum"
+                l.sum()
+
+    /// <summary>Add zero padding to each side of each dimension of a tensor</summary>
+    /// <param name="paddings">The implicit paddings on corresponding sides of the input.</param>
+    member a.pad(paddings:seq<int>) =
+        a.padx(Ints paddings)
+
+    /// This internal member is exposed as public in DiffSharp.ShapeChecking to keep the default API free of 'Int' and 'Shape'
+    member internal a.padx(paddings:seq<Int>) =
+        let paddings = paddings |> Seq.toArrayQuick
+        Shape.checkCanPad a.shapex paddings
+        if not a.symbolic && paddings |> Int.values |> Array.sum = 0 then
+            a
+        else
+            let shape = Array.copy a.shapex.Dims
+            for i in 0..shape.Length-1 do
+                shape.[i] <- shape.[i] + paddings.[i] * 2
+            let ret = a.zerosLikex(Shape shape)
+            ret.addSlicex(paddings, a)
+
+    /// <summary>Applies a 1D max pooling over an input signal composed of several input planes, returning the max indices along with the outputs.</summary>
+    /// <param name="kernelSize">The size of the window to take a max over.</param>
+    /// <param name="stride">The stride of the window. Default value is kernelSize.</param>
+    /// <param name="padding">The implicit zero padding to be added on both sides.</param>
+    member a.maxpool1di(kernelSize:int, ?stride:int, ?padding:int) =
+        a.maxpool1dix(Int kernelSize, ?stride=optInt stride, ?padding=optInt padding) 
+
+    /// This internal member is exposed as public in DiffSharp.ShapeChecking to keep the default API free of 'Int' and 'Shape'
+    member internal a.maxpool1dix(kernelSize:Int, ?stride:Int, ?padding:Int) =
+        let stride = defaultArg stride kernelSize
+        let padding = defaultArg padding (0I)
+        Shape.checkCanMaxpool1d a.dtype a.shapex kernelSize stride padding  |> ignore
+        match a with
+        | TensorC(ap)          -> let result, indices = ap.MaxPool1D(kernelSize, stride, padding) in TensorC(result), TensorC(indices)
+        | TensorF(ap,ad,at)    -> let result, indices = ap.maxpool1dix(kernelSize, stride, padding) in TensorF(result, ad.gather(dim=2, indices=indices), at), indices
+        | TensorR(ap,_,_,_,at) -> let result, indices = ap.maxpool1dix(kernelSize, stride, padding) in TensorR(result, ref (a.zeroLike()), MaxPool1DT(a, indices, kernelSize), ref 0u, at), indices
+
+    /// <summary>Applies a 1D max pooling over an input signal composed of several input planes.</summary>
+    /// <param name="kernelSize">The size of the window to take a max over.</param>
+    /// <param name="stride">The stride of the window. Default value is kernelSize.</param>
+    /// <param name="padding">The implicit zero padding to be added on both sides.</param>
+    member a.maxpool1d(kernelSize:int, ?stride:int, ?padding:int) = a.maxpool1di(kernelSize, ?stride=stride, ?padding=padding) |> fst
+
+    /// <summary>Computes a partial inverse of maxpool1di</summary>
+    /// <param name="indices">The indices selected by maxpool1di.</param>
+    /// <param name="kernelSize">The size of the window to take a max over.</param>
+    /// <param name="stride">The stride of the window. Default value is kernelSize.</param>
+    /// <param name="padding">The implicit zero padding to be added on both sides.</param>
+    /// <param name="outputSize">The targeted output size.</param>
+    member a.maxunpool1d(indices:Tensor, kernelSize:int, ?stride:int, ?padding:int, ?outputSize:seq<int>) =
+        a.maxunpool1dx(indices, kernelSize=Int kernelSize, ?stride=optInt stride, ?padding=optInt padding, ?outputSize=optInts outputSize)
+
+    /// This internal member is exposed as public in DiffSharp.ShapeChecking to keep the default API free of 'Int' and 'Shape'
+    member internal a.maxunpool1dx(indices:Tensor, kernelSize:Int, ?stride:Int, ?padding:Int, ?outputSize:seq<Int>) =
+        let stride = defaultArg stride kernelSize
+        let padding = defaultArg padding (0I)
+        let outputSize = 
+            match outputSize with
+            | Some o -> let o = o |> Seq.toArrayQuick in if o.Length <> 3 then failwithf "Expecting outputSize to be 3-dimensional" else o
+            | None -> 
+                let inputSize = a.shapex.[2]
+                [|indices.shapex.[0]; indices.shapex.[1]; ((inputSize-1) * stride - 2*padding + kernelSize)|]
+        Shape.checkCanMaxunpool1d a.dtype a.shapex indices.dtype indices.shapex outputSize |> ignore
+        let inline fRaw(a:RawTensor) = a.MaxUnpool1D(indices.primalRaw, outputSize)
+        let inline fTensor(a:Tensor) = a.maxunpool1dx(indices, kernelSize, stride=stride, padding=padding, outputSize=outputSize)
+        let inline dfTensorFwd(cp:Tensor,ap:Tensor,ad:Tensor) = ad.maxunpool1dx(indices, kernelSize, stride=stride, padding=padding, outputSize=outputSize)
+        let inline dfTensorRev(a) = MaxUnpool1DT(a, indices)
+        Tensor.OpUnary(a, fRaw, fTensor, dfTensorFwd, dfTensorRev)
+
+    /// <summary>Applies a 2D max pooling over an input signal composed of several input planes, returning the max indices along with the outputs.</summary>
+    /// <param name="kernelSize">The size of the window to take a max over.</param>
+    /// <param name="stride">The stride of the window. Default value is kernelSize.</param>
+    /// <param name="padding">The implicit zero padding to be added on both sides.</param>
+    /// <param name="kernelSizes">The sizes of the window to take a max over.</param>
+    /// <param name="strides">The strides of the window. Default value is kernelSize.</param>
+    /// <param name="paddings">The implicit zero paddings to be added on corresponding sides.</param>
+    member a.maxpool2di(?kernelSize:int, ?stride:int, ?padding:int, ?kernelSizes:seq<int>, ?strides:seq<int>, ?paddings:seq<int>) =
+        a.maxpool2dix(?kernelSize=optInt kernelSize, ?stride=optInt stride, ?padding=optInt padding, ?kernelSizes=optInts kernelSizes, ?strides=optInts strides, ?paddings=optInts paddings)
+
+    /// This internal member is exposed as public in DiffSharp.ShapeChecking to keep the default API free of 'Int' and 'Shape'
+    member internal a.maxpool2dix(?kernelSize:Int, ?stride:Int, ?padding:Int, ?kernelSizes:seq<Int>, ?strides:seq<Int>, ?paddings:seq<Int>) =
+        let kernelSizes, strides, paddings = Shape.resolve2dMaxPoolSizes kernelSize kernelSizes stride strides padding paddings
+        Shape.checkCanMaxpool2d a.dtype a.shapex kernelSizes strides paddings  |> ignore
+        match a with
+        | TensorC(ap)          -> let result, indices = ap.MaxPool2D(kernelSizes, strides, paddings) in TensorC(result), TensorC(indices)
+        | TensorF(ap,ad,at)    -> let result, indices = ap.maxpool2dix(kernelSizes=kernelSizes, strides=strides, paddings=paddings) in TensorF(result, ad.flatten(startDim=2).gather(dim=2, indices=indices.flatten(startDim=2)).viewAs(indices), at), indices
+        | TensorR(ap,_,_,_,at) -> let result, indices = ap.maxpool2dix(kernelSizes=kernelSizes, strides=strides, paddings=paddings) in TensorR(result, ref (a.zeroLike()), MaxPool2DT(a, indices, kernelSizes), ref 0u, at), indices
+
+    /// <summary>Applies a 2D max pooling over an input signal composed of several input planes.</summary>
+    /// <param name="kernelSize">The size of the window to take a max over.</param>
+    /// <param name="stride">The stride of the window. Default value is kernelSize.</param>
+    /// <param name="padding">The implicit zero padding to be added on both sides.</param>
+    /// <param name="kernelSizes">The sizes of the window to take a max over.</param>
+    /// <param name="strides">The strides of the window. Default value is kernelSize.</param>
+    /// <param name="paddings">The implicit zero paddings to be added on corresponding sides.</param>
+    member a.maxpool2d(?kernelSize:int, ?stride:int, ?padding:int, ?kernelSizes:seq<int>, ?strides:seq<int>, ?paddings:seq<int>) = a.maxpool2di(?kernelSize=kernelSize, ?stride=stride, ?padding=padding, ?kernelSizes=kernelSizes, ?strides=strides, ?paddings=paddings) |> fst
+
+    /// <summary>Computes a partial inverse of maxpool2di</summary>
+    /// <param name="indices">The indices selected by maxpool2di.</param>
+    /// <param name="kernelSize">The size of the window to take a max over.</param>
+    /// <param name="stride">The stride of the window. Default value is kernelSize.</param>
+    /// <param name="padding">The implicit zero padding to be added on both sides.</param>
+    /// <param name="kernelSizes">The sizes of the window to take a max over.</param>
+    /// <param name="strides">The strides of the window. Default value is kernelSizes.</param>
+    /// <param name="paddings">The implicit zero paddings to be added on corresponding sides.</param>
+    /// <param name="outputSize">The targeted output size.</param>
+    member a.maxunpool2d(indices:Tensor, ?kernelSize:int, ?stride:int, ?padding:int, ?kernelSizes:seq<int>, ?strides:seq<int>, ?paddings:seq<int>, ?outputSize:seq<int>) =
+        a.maxunpool2dx(indices, ?kernelSize=optInt kernelSize, ?stride=optInt stride, ?padding=optInt padding, ?kernelSizes=optInts kernelSizes, ?strides=optInts strides, ?paddings=optInts paddings, ?outputSize=optInts outputSize)
+
+    /// This internal member is exposed as public in DiffSharp.ShapeChecking to keep the default API free of 'Int' and 'Shape'
+    member internal a.maxunpool2dx(indices:Tensor, ?kernelSize:Int, ?stride:Int, ?padding:Int, ?kernelSizes:seq<Int>, ?strides:seq<Int>, ?paddings:seq<Int>, ?outputSize:seq<Int>) =
+        let kernelSizes, strides, paddings = Shape.resolve2dMaxPoolSizes kernelSize kernelSizes stride strides padding paddings
+        let outputSize = 
+            match outputSize with
+            | Some o -> let o = o |> Seq.toArrayQuick in if o.Length <> 4 then failwithf "Expecting outputSize to be 4-dimensional" else o
+            | None -> 
+                let inputHeight = a.shapex.[2]
+                let inputWidth = a.shapex.[3]
+                [|indices.shapex.[0]; indices.shapex.[1]; ((inputHeight-1) * strides.[0] - 2*paddings.[0] + kernelSizes.[0]); ((inputWidth-1) * strides.[1] - 2*paddings.[1] + kernelSizes.[1])|]
+        Shape.checkCanMaxunpool2d a.dtype a.shapex indices.dtype indices.shapex outputSize |> ignore
+        let inline fRaw(a:RawTensor) = a.MaxUnpool2D(indices.primalRaw, outputSize)
+        let inline fTensor(a:Tensor) = a.maxunpool2dx(indices, kernelSizes=kernelSizes, strides=strides, paddings=paddings, outputSize=outputSize)
+        let inline dfTensorFwd(cp:Tensor,ap:Tensor,ad:Tensor) = ad.maxunpool2dx(indices, kernelSizes=kernelSizes, strides=strides, paddings=paddings, outputSize=outputSize)
+        let inline dfTensorRev(a) = MaxUnpool2DT(a, indices)
+        Tensor.OpUnary(a, fRaw, fTensor, dfTensorFwd, dfTensorRev)
+
+    /// <summary>Applies a 3D max pooling over an input signal composed of several input planes, returning the max indices along with the outputs.</summary>
+    /// <param name="kernelSize">The size of the window to take a max over.</param>
+    /// <param name="stride">The stride of the window. Default value is kernelSize.</param>
+    /// <param name="padding">The implicit zero padding to be added on both sides.</param>
+    /// <param name="kernelSizes">The sizes of the window to take a max over.</param>
+    /// <param name="strides">The strides of the window. Default value is kernelSize.</param>
+    /// <param name="paddings">The implicit zero paddings to be added on corresponding sides.</param>
+    member a.maxpool3di(?kernelSize:int, ?stride:int, ?padding:int, ?kernelSizes:seq<int>, ?strides:seq<int>, ?paddings:seq<int>) =
+        a.maxpool3dix(?kernelSize=optInt kernelSize, ?stride=optInt stride, ?padding=optInt padding, ?kernelSizes=optInts kernelSizes, ?strides=optInts strides, ?paddings=optInts paddings)
+
+    /// This internal member is exposed as public in DiffSharp.ShapeChecking to keep the default API free of 'Int' and 'Shape'
+    member internal a.maxpool3dix(?kernelSize:Int, ?stride:Int, ?padding:Int, ?kernelSizes:seq<Int>, ?strides:seq<Int>, ?paddings:seq<Int>) =
+        let kernelSizes, strides, paddings = Shape.resolve3dMaxPoolSizes kernelSize kernelSizes stride strides padding paddings
+        Shape.checkCanMaxpool3d a.dtype a.shapex kernelSizes strides paddings |> ignore
+        match a with
+        | TensorC(ap)          -> let result, indices = ap.MaxPool3D(kernelSizes, strides, paddings) in TensorC(result), TensorC(indices)
+        | TensorF(ap,ad,at)    -> let result, indices = ap.maxpool3dix(kernelSizes=kernelSizes, strides=strides, paddings=paddings) in TensorF(result, ad.flatten(startDim=2).gather(dim=2, indices=indices.flatten(startDim=2)).viewAs(indices), at), indices
+        | TensorR(ap,_,_,_,at) -> let result, indices = ap.maxpool3dix(kernelSizes=kernelSizes, strides=strides, paddings=paddings) in TensorR(result, ref (a.zeroLike()), MaxPool3DT(a, indices, kernelSizes), ref 0u, at), indices
+
+    /// <summary>Applies a 3D max pooling over an input signal composed of several input planes.</summary>
+    /// <param name="kernelSize">The size of the window to take a max over.</param>
+    /// <param name="stride">The stride of the window. Default value is kernelSize.</param>
+    /// <param name="padding">The implicit zero padding to be added on both sides.</param>
+    /// <param name="kernelSizes">The sizes of the window to take a max over.</param>
+    /// <param name="strides">The strides of the window. Default value is kernelSizes.</param>
+    /// <param name="paddings">The implicit zero paddings to be added on corresponding sides.</param>
+    member a.maxpool3d(?kernelSize:int, ?stride:int, ?padding:int, ?kernelSizes:seq<int>, ?strides:seq<int>, ?paddings:seq<int>) = a.maxpool3di(?kernelSize=kernelSize, ?stride=stride, ?padding=padding, ?kernelSizes=kernelSizes, ?strides=strides, ?paddings=paddings) |> fst
+
+    /// <summary>Computes a partial inverse of maxpool3di</summary>
+    /// <param name="indices">The indices selected by maxpool3di.</param>
+    /// <param name="kernelSize">The size of the window to take a max over.</param>
+    /// <param name="stride">The stride of the window. Default value is kernelSize.</param>
+    /// <param name="padding">The implicit zero padding to be added on both sides.</param>
+    /// <param name="kernelSizes">The sizes of the window to take a max over.</param>
+    /// <param name="strides">The strides of the window. Default value is kernelSizes.</param>
+    /// <param name="paddings">The implicit zero paddings to be added on corresponding sides.</param>
+    /// <param name="outputSize">The targeted output size.</param>
+    member a.maxunpool3d(indices:Tensor, ?kernelSize:int, ?stride:int, ?padding:int, ?kernelSizes:seq<int>, ?strides:seq<int>, ?paddings:seq<int>, ?outputSize:seq<int>) =
+        a.maxunpool3dx(indices, ?kernelSize=optInt kernelSize, ?stride=optInt stride, ?padding=optInt padding, ?kernelSizes=optInts kernelSizes, ?strides=optInts strides, ?paddings=optInts paddings, ?outputSize=optInts outputSize)
+
+    /// This internal member is exposed as public in DiffSharp.ShapeChecking to keep the default API free of 'Int' and 'Shape'
+    member internal a.maxunpool3dx(indices:Tensor, ?kernelSize:Int, ?stride:Int, ?padding:Int, ?kernelSizes:seq<Int>, ?strides:seq<Int>, ?paddings:seq<Int>, ?outputSize:seq<Int>) =
+        let kernelSizes, strides, paddings = Shape.resolve3dMaxPoolSizes kernelSize kernelSizes stride strides padding paddings
+        let outputSize = 
+            match outputSize with
+            | Some o -> let o = o |> Seq.toArrayQuick in if o.Length <> 5 then failwithf "Expecting outputSize to be 5-dimensional" else o
+            | None -> 
+                let inputDepth = a.shapex.[2]
+                let inputHeight = a.shapex.[3]
+                let inputWidth = a.shapex.[4]
+                [|indices.shapex.[0]; indices.shapex.[1]; ((inputDepth-1) * strides.[0] - 2*paddings.[0] + kernelSizes.[0]); ((inputHeight-1) * strides.[1] - 2*paddings.[1] + kernelSizes.[1]); ((inputWidth-1) * strides.[2] - 2*paddings.[2] + kernelSizes.[2])|]
+        Shape.checkCanMaxunpool3d a.dtype a.shapex indices.dtype indices.shapex outputSize |> ignore
+        let inline fRaw(a:RawTensor) = a.MaxUnpool3D(indices.primalRaw, outputSize)
+        let inline fTensor(a:Tensor) = a.maxunpool3dx(indices, kernelSizes=kernelSizes, strides=strides, paddings=paddings, outputSize=outputSize)
+        let inline dfTensorFwd(cp:Tensor,ap:Tensor,ad:Tensor) = ad.maxunpool3dx(indices, kernelSizes=kernelSizes, strides=strides, paddings=paddings, outputSize=outputSize)
+        let inline dfTensorRev(a) = MaxUnpool3DT(a, indices)
+        Tensor.OpUnary(a, fRaw, fTensor, dfTensorFwd, dfTensorRev)
+
+    /// <summary>Applies a 1D convolution over an input signal composed of several input planes</summary>
+    /// <param name="filters">The filters.</param>
+    /// <param name="stride">The stride of the convolving kernel.</param>
+    /// <param name="padding">The implicit paddings on both sides of the input.</param>
+    /// <param name="dilation">The spacing between kernel elements.</param>
+    member a.conv1d(filters:Tensor, ?stride:int, ?padding:int, ?dilation:int) =
+        a.conv1dx(filters, ?stride=optInt stride, ?padding=optInt padding, ?dilation=optInt dilation)
+
+    /// This internal member is exposed as public in DiffSharp.ShapeChecking to keep the default API free of 'Int' and 'Shape'
+    member internal a.conv1dx(filters:Tensor, ?stride:Int, ?padding:Int, ?dilation:Int) =
+        let b = filters
+        // a: input, b: filter
+        let stride = defaultArg stride (1I)
+        let padding = defaultArg padding (0I)
+        let dilation = defaultArg dilation (1I)
+        Shape.checkCanConv1d a.deviceType b.deviceType a.dtype b.dtype a.shapex b.shapex stride padding dilation |> ignore
+        let mutable b = b
+        if a.symbolic || dilation.Value > 1 then
+            b <- b.dilatex([|1I;1I;dilation|])
+        let inline fRaw(a:RawTensor,b) = a.Conv1D(b, stride, padding)
+        let inline fTensor(a:Tensor,b) = a.conv1dx(b, stride, padding)
+        let inline dfTensorFwdTT(cp,ap:Tensor,ad:Tensor,bp:Tensor,bd:Tensor) = ad.conv1dx(bp, stride, padding) + ap.conv1dx(bd, stride, padding)
+        let inline dfTensorFwdTC(cp,ap,ad:Tensor) = ad.conv1dx(b, stride, padding)
+        let inline dfTensorFwdCT(cp,bp,bd) = a.conv1dx(bd, stride, padding)
+        let inline dfTensorRevTT(a,b) = Conv1DTT(a,b, stride, padding)
+        let inline dfTensorRevTC(a,b) = Conv1DTTConst(a,b, stride, padding)
+        let inline dfTensorRevCT(a,b) = Conv1DTConstT(a,b, stride, padding)
+        Tensor.OpBinary(a, b, fRaw, fTensor, dfTensorFwdTT, dfTensorFwdTC, dfTensorFwdCT, dfTensorRevTT, dfTensorRevTC, dfTensorRevCT)
+
+    // a: input, NxCxI (batchSize x inputChannels x inputLength)
+    // b: filters, KxCxF (outputChannels x inputChannels x kernelLength)
+    // t: output, NxKxL (batchSize x outputChannels x outputLength)
+    static member internal conv1dReverseDiff(a: Tensor, b:Tensor, cderivative:Tensor, aConst:bool, bConst:bool, stride:Int, padding:Int) =
+        let a = if aConst then a else a.primal
+        let b = if bConst then b else b.primal
+        if a.symbolic then a, b else
+        let stride = stride.Value
+        let padding = padding.Value
+        let batchSize = cderivative.shape.[0]
+        let outputChannels = cderivative.shape.[1]
+        let inputChannels = a.shape.[1]
+        let inputLength = a.shape.[2]
+        let kernelLength = b.shape.[2]
+        let mutable cderivative = cderivative
+        if stride > 1 then
+            cderivative <- cderivative.dilate([|1;1;stride|])
+        let outputLength = cderivative.shape.[2]
+        let mutable aderivative = a.zeroLike()
+        let mutable bderivative = b.zeroLike()
+        if not aConst then
+            // propagate to a
+            let bFlipped = b.flip([|2|])
+            let mutable ad = cderivative.conv1d(bFlipped.transpose(0, 1), padding=kernelLength-1)
+            if padding > 0 then
+                let adBounds = array2D [[0; batchSize-1; 0]; [0; inputChannels-1; 0]; [padding; padding + inputLength - 1; 0]]
+                ad <- ad.GetSlice(adBounds)
+                ad <- ad.view([|batchSize; inputChannels; inputLength|])
+            aderivative <- a.zerosLike().addSlice([|0; 0; 0|], ad)
+        if not a.symbolic && not bConst then
+            // propagate to b
+            let aa = a.transpose(0, 1)
+            let cd = cderivative.transpose(0, 1)
+            let bd = aa.conv1d(cd, padding=padding).transpose(0, 1)
+            let bdBounds = array2D [[0;outputChannels-1;0]; [0;inputChannels-1;0]; [0;kernelLength-1;0]]
+            bderivative <- bd.GetSlice(bdBounds)
+        aderivative, bderivative
+    
+    /// <summary>Applies a 1D transposed convolution operator over an input signal composed of several input planes, sometimes also called 'deconvolution'.</summary>
+    /// <param name="filters">The filters.</param>
+    /// <param name="stride">The stride of the convolving kernel.</param>
+    /// <param name="padding">The implicit padding on both sides of the input.</param>
+    /// <param name="dilation">The spacing between kernel elements.</param>
+    /// <param name="outputPadding">The additional size added to one side of each dimension in the output shape.</param>
+    member a.convTranspose1d(filters:Tensor, ?stride:int, ?padding:int, ?dilation:int, ?outputPadding:int) =
+        a.convTranspose1dx(filters, ?stride=optInt stride, ?padding=optInt padding, ?dilation=optInt dilation, ?outputPadding=optInt outputPadding)
+
+    /// This internal member is exposed as public in DiffSharp.ShapeChecking to keep the default API free of 'Int' and 'Shape'
+    member internal a.convTranspose1dx(filters:Tensor, ?stride:Int, ?padding:Int, ?dilation:Int, ?outputPadding:Int) =
+        let b = filters
+        let stride = defaultArg stride (1I)
+        let padding = defaultArg padding (0I)
+        let dilation = defaultArg dilation (1I)
+        let outputPadding = defaultArg outputPadding (0I)
+
+        let _, _, _, _, _, outputShape =
+            Shape.checkCanConvTranspose1d a.deviceType b.deviceType a.dtype b.dtype a.shapex b.shapex stride padding dilation outputPadding
+        let mutable b = b
+        if a.symbolic || dilation.Value > 1 then
+            b <- b.dilatex([|1I; 1I; dilation|])
+        let cderivative = a
+        let a = a.zerosLikex(outputShape)
+        // Use convolution reverse mode to implement transposed convolution
+        let (aderivative:Tensor), _ = Tensor.conv1dReverseDiff(a, b, cderivative, aConst=false, bConst=true, stride=stride, padding=padding)
+        aderivative
+
+    /// <summary>Applies a 2D convolution over an input signal composed of several input planes</summary>
+    /// <param name="filters">The filters.</param>
+    /// <param name="stride">The stride of the convolving kernel.</param>
+    /// <param name="padding">The implicit padding on corresponding sides of the input.</param>
+    /// <param name="dilation">The spacing between kernel elements.</param>
+    /// <param name="strides">The strides of the convolving kernel.</param>
+    /// <param name="paddings">The implicit paddings on corresponding sides of the input.</param>
+    /// <param name="dilations">The spacings between kernel elements.</param>
+    member a.conv2d(filters:Tensor, ?stride:int, ?padding:int, ?dilation:int, ?strides:seq<int>, ?paddings:seq<int>, ?dilations:seq<int>) =
+        a.conv2dx(filters, ?stride=optInt stride, ?padding=optInt padding, ?dilation=optInt dilation, ?strides=optInts strides, ?paddings=optInts paddings, ?dilations=optInts dilations)
+
+    /// This internal member is exposed as public in DiffSharp.ShapeChecking to keep the default API free of 'Int' and 'Shape'
+    member internal a.conv2dx(filters:Tensor, ?stride:Int, ?padding:Int, ?dilation:Int, ?strides:seq<Int>, ?paddings:seq<Int>, ?dilations:seq<Int>) =
+        let b = filters
+        let strides, paddings, dilations = Shape.resolve2dConvSizes stride strides padding paddings dilation dilations
+        Shape.checkCanConv2d a.deviceType b.deviceType a.dtype b.dtype a.shapex b.shapex strides paddings dilations |> ignore
+        let mutable b = b
+        if a.symbolic || dilations.[0].Value > 1 || dilations.[1].Value > 1 then
+            b <- b.dilatex([|1I; 1I; dilations.[0]; dilations.[1]|])
+        let inline fRaw(a:RawTensor,b) = a.Conv2D(b, strides, paddings)
+        let inline fTensor(a:Tensor,b) = a.conv2dx(b, strides=strides, paddings=paddings)
+        let inline dfTensorFwdTT(cp,ap:Tensor,ad:Tensor,bp,bd) = ad.conv2dx(bp, strides=strides, paddings=paddings) + ap.conv2dx(bd, strides=strides, paddings=paddings)
+        let inline dfTensorFwdTC(cp,ap,ad:Tensor) = ad.conv2dx(b, strides=strides, paddings=paddings)
+        let inline dfTensorFwdCT(cp,bp,bd) = a.conv2dx(bd, strides=strides, paddings=paddings)
+        let inline dfTensorRevTT(a,b) = Conv2DTT(a,b, strides, paddings)
+        let inline dfTensorRevTC(a,b) = Conv2DTTConst(a,b, strides, paddings)
+        let inline dfTensorRevCT(a,b) = Conv2DTConstT(a,b, strides, paddings)
+        Tensor.OpBinary(a, b, fRaw, fTensor, dfTensorFwdTT, dfTensorFwdTC, dfTensorFwdCT, dfTensorRevTT, dfTensorRevTC, dfTensorRevCT)
+
+    // a: input, NxCxHxW (batchSize x inputChannels x inputHeight x inputWidth)
+    // b: filters, KxCxFxG (outputChannels x inputChannels x kernelHeight x kernelWidth)
+    // t: output, NxKxLxM (batchSize x outputChannels x outputHeight x outputWidth)
+    static member internal conv2dReverseDiff(a: Tensor, b:Tensor, cderivative:Tensor, aConst:bool, bConst:bool, strides:Int[], paddings:Int[]) =
+        let a = if aConst then a else a.primal
+        let b = if bConst then b else b.primal
+        if a.symbolic then a, b else
+        let strides = strides |> Int.values
+        let paddings = paddings |> Int.values
+        let batchSize = cderivative.shape.[0]
+        let outputChannels = cderivative.shape.[1]
+        let inputChannels = a.shape.[1]
+        let inputHeight = a.shape.[2]
+        let inputWidth = a.shape.[3]
+        let kernelHeight = b.shape.[2]
+        let kernelWidth = b.shape.[3]
+        let mutable cderivative = cderivative
+        if strides.[0] > 1 || strides.[1] > 1 then
+            cderivative <- cderivative.dilate([|1;1;strides.[0];strides.[1]|])
+        let outputHeight = cderivative.shape.[2]
+        let outputWidth = cderivative.shape.[3]
+        let mutable aderivative = a.zeroLike()
+        let mutable bderivative = b.zeroLike()
+        if not aConst then
+            // propagate to a
+            let bFlipped = b.flip([|2;3|])
+            let mutable ad = cderivative.conv2d(bFlipped.transpose(0, 1), paddings=[|kernelHeight-1; kernelWidth-1|])
+            if paddings.[0] > 0 || paddings.[1] > 0 then
+                let adBounds = array2D [[0; batchSize-1; 0]; 
+                                       [0; inputChannels-1; 0]; 
+                                       [paddings.[0]; paddings.[0] + inputHeight - 1; 0]; 
+                                       [paddings.[1]; paddings.[1] + inputWidth - 1; 0]]
+                ad <- ad.GetSlice(adBounds)
+                ad <- ad.view([|batchSize; inputChannels; inputHeight; inputWidth|])
+            aderivative <- a.zerosLike().addSlice([|0; 0; 0; 0|], ad)
+        if not bConst then
+            // propagate to b
+            let aa = a.transpose(0, 1)
+            let cd = cderivative.transpose(0, 1)
+            let bd = aa.conv2d(cd, paddings=paddings).transpose(0, 1)
+            let bdBounds = array2D [[0;outputChannels-1;0]; [0;inputChannels-1;0]; [0;kernelHeight-1;0]; [0;kernelWidth-1;0]]
+            bderivative <- bd.GetSlice(bdBounds)
+        aderivative, bderivative
+    
+    /// <summary>Applies a 2D transposed convolution operator over an input signal composed of several input planes, sometimes also called 'deconvolution'.</summary>
+    /// <param name="filters">The filters.</param>
+    /// <param name="stride">The stride of the convolving kernel.</param>
+    /// <param name="padding">The implicit padding on both sides of the input.</param>
+    /// <param name="dilation">The spacing between kernel elements.</param>
+    /// <param name="strides">The strides of the convolving kernel.</param>
+    /// <param name="paddings">The implicit paddings on corresponding sides of the input.</param>
+    /// <param name="dilations">The spacings between kernel elements.</param>
+    /// <param name="outputPadding">The additional size added to one side of each dimension in the output shape.</param>
+    /// <param name="outputPaddings">The additional sizes added to one side of each dimension in the output shape.</param>
+    member a.convTranspose2d(filters:Tensor, ?stride:int, ?padding:int, ?dilation:int, ?outputPadding:int, ?strides:seq<int>, ?paddings:seq<int>, ?dilations:seq<int>, ?outputPaddings:seq<int>) =
+        a.convTranspose2dx(filters, ?stride=optInt stride, ?padding=optInt padding, ?dilation=optInt dilation, ?outputPadding=optInt outputPadding, ?strides=optInts strides, ?paddings=optInts paddings, ?dilations=optInts dilations, ?outputPaddings=optInts outputPaddings)
+
+    /// This internal member is exposed as public in DiffSharp.ShapeChecking to keep the default API free of 'Int' and 'Shape'
+    member internal a.convTranspose2dx(filters:Tensor, ?stride:Int, ?padding:Int, ?dilation:Int, ?outputPadding:Int, ?strides:seq<Int>, ?paddings:seq<Int>, ?dilations:seq<Int>, ?outputPaddings:seq<Int>) =
+        let b = filters
+        let strides, paddings, dilations = Shape.resolve2dConvSizes stride strides padding paddings dilation dilations
+        let outputPaddings = Shape.resolve2dConvOutputPadding outputPadding outputPaddings
+        let _, _, _, _, outputShape =
+            Shape.checkCanConvTranspose2d a.deviceType b.deviceType a.dtype b.dtype a.shapex b.shapex strides paddings dilations outputPaddings
+        let mutable b = b
+        if a.symbolic || dilations.[0].Value > 1 || dilations.[1].Value > 1 then
+            b <- b.dilatex([|1I; 1I; dilations.[0]; dilations.[1]|])
+        let cderivative = a
+        let a = a.zerosLikex(outputShape)
+        // Use convolution reverse mode to implement transposed convolution
+        let (aderivative:Tensor), _ = Tensor.conv2dReverseDiff(a, b, cderivative, aConst=false, bConst=true, strides=strides, paddings=paddings)
+        aderivative
+
+    /// <summary>Applies a 3D convolution over an input signal composed of several input planes</summary>
+    /// <param name="filters">The filters.</param>
+    /// <param name="stride">The stride of the convolving kernel.</param>
+    /// <param name="padding">The implicit padding on corresponding sides of the input.</param>
+    /// <param name="dilation">The spacing between kernel elements.</param>
+    /// <param name="strides">The strides of the convolving kernel.</param>
+    /// <param name="paddings">The implicit paddings on corresponding sides of the input.</param>
+    /// <param name="dilations">The spacings between kernel elements.</param>
+    member a.conv3d(filters:Tensor, ?stride:int, ?padding:int, ?dilation:int, ?strides:seq<int>, ?paddings:seq<int>, ?dilations:seq<int>) =
+        a.conv3dx(filters, ?stride=optInt stride, ?padding=optInt padding, ?dilation=optInt dilation, ?strides=optInts strides, ?paddings=optInts paddings, ?dilations=optInts dilations)
+
+    member a.conv3dx(filters:Tensor, ?stride:Int, ?padding:Int, ?dilation:Int, ?strides:seq<Int>, ?paddings:seq<Int>, ?dilations:seq<Int>) =
+        let b = filters
+        let strides, paddings, dilations = Shape.resolve3dConvSizes stride strides padding paddings dilation dilations
+        Shape.checkCanConv3d a.deviceType b.deviceType a.dtype b.dtype a.shapex b.shapex strides paddings dilations |> ignore
+        let mutable b = b
+        if a.symbolic || dilations.[0].Value > 1 || dilations.[1].Value > 1 || dilations.[2].Value > 1 then
+            b <- b.dilatex([|1I; 1I; dilations.[0]; dilations.[1]; dilations.[2]|])
+        let inline fRaw(a:RawTensor,b) = a.Conv3D(b, strides, paddings)
+        let inline fTensor(a:Tensor,b) = a.conv3dx(b, strides=strides, paddings=paddings)
+        let inline dfTensorFwdTT(cp,ap:Tensor,ad:Tensor,bp,bd) = ad.conv3dx(bp, strides=strides, paddings=paddings) + ap.conv3dx(bd, strides=strides, paddings=paddings)
+        let inline dfTensorFwdTC(cp,ap,ad:Tensor) = ad.conv3dx(b, strides=strides, paddings=paddings)
+        let inline dfTensorFwdCT(cp,bp,bd) = a.conv3dx(bd, strides=strides, paddings=paddings)
+        let inline dfTensorRevTT(a,b) = Conv3DTT(a,b, strides, paddings)
+        let inline dfTensorRevTC(a,b) = Conv3DTTConst(a,b, strides, paddings)
+        let inline dfTensorRevCT(a,b) = Conv3DTConstT(a,b, strides, paddings)
+        Tensor.OpBinary(a, b, fRaw, fTensor, dfTensorFwdTT, dfTensorFwdTC, dfTensorFwdCT, dfTensorRevTT, dfTensorRevTC, dfTensorRevCT)
+
+    // a: input, NxCxDxHxW (batchSize x inputChannels x inputDepth x inputHeight x inputWidth)
+    // b: filters, KxCxExFxG (outputChannels x inputChannels x kernelDepth x kernelHeight x kernelWidth)
+    // t: output, NxKxLxMxN (batchSize x outputChannels x outputDepth x outputHeight x outputWidth)
+    static member internal conv3dReverseDiff(a: Tensor, b:Tensor, cderivative:Tensor, aConst:bool, bConst:bool, strides:Int[], paddings:Int[]) =
+        let a = if aConst then a else a.primal
+        let b = if bConst then b else b.primal
+
+        // Symbolics skip this
+        if a.symbolic then a, b else
+
+        let strides = strides |> Int.values
+        let paddings = paddings |> Int.values
+        let batchSize = cderivative.shape.[0]
+        let outputChannels = cderivative.shape.[1]
+        let inputChannels = a.shape.[1]
+        let inputDepth = a.shape.[2]
+        let inputHeight = a.shape.[3]
+        let inputWidth = a.shape.[4]
+        let kernelDepth = b.shape.[2]
+        let kernelHeight = b.shape.[3]
+        let kernelWidth = b.shape.[4]
+        let mutable cderivative = cderivative
+        if strides.[0] > 1 || strides.[1] > 1 || strides.[2] > 1 then
+            cderivative <- cderivative.dilate([|1;1;strides.[0];strides.[1];strides.[2]|])
+        let outputDepth = cderivative.shape.[2]
+        let outputHeight = cderivative.shape.[3]
+        let outputWidth = cderivative.shape.[4]
+        let mutable aderivative = a.zeroLike()
+        let mutable bderivative = b.zeroLike()
+        if not aConst then
+            // propagate to a
+            let bFlipped = b.flip([|2;3;4|])
+            let mutable ad = cderivative.conv3d(bFlipped.transpose(0, 1), paddings=[|kernelDepth-1; kernelHeight-1; kernelWidth-1|])
+            if paddings.[0] > 0 || paddings.[1] > 0 || paddings.[2] > 0 then
+                let adBounds = array2D [[0; batchSize-1; 0]; 
+                                       [0; inputChannels-1; 0]; 
+                                       [paddings.[0]; paddings.[0] + inputDepth - 1; 0]; 
+                                       [paddings.[1]; paddings.[1] + inputHeight - 1; 0];
+                                       [paddings.[2]; paddings.[2] + inputWidth - 1; 0]]
+                ad <- ad.GetSlice(adBounds)
+                ad <- ad.view([|batchSize; inputChannels; inputDepth; inputHeight; inputWidth|])
+            aderivative <- a.zerosLike().addSlice([|0; 0; 0; 0; 0|], ad)
+        if not bConst then
+            // propagate to b
+            let aa = a.transpose(0, 1)
+            let cd = cderivative.transpose(0, 1)
+            let bd = aa.conv3d(cd, paddings=paddings).transpose(0, 1)
+            let bdBounds = array2D [[0;outputChannels-1;0]; [0;inputChannels-1;0]; [0;kernelDepth-1;0]; [0;kernelHeight-1;0]; [0;kernelWidth-1;0]]
+            bderivative <- bd.GetSlice(bdBounds)                
+        aderivative, bderivative
+
+    /// <summary>Applies a 3D transposed convolution operator over an input signal composed of several input planes, sometimes also called 'deconvolution'.</summary>
+    /// <param name="filters">The filters.</param>
+    /// <param name="stride">The stride of the convolving kernel.</param>
+    /// <param name="padding">The implicit padding on both sides of the input.</param>
+    /// <param name="dilation">The spacing between kernel elements.</param>
+    /// <param name="strides">The strides of the convolving kernel.</param>
+    /// <param name="paddings">The implicit paddings on corresponding sides of the input.</param>
+    /// <param name="dilations">The spacings between kernel elements.</param>
+    /// <param name="outputPadding">The additional size added to one side of each dimension in the output shape.</param>
+    /// <param name="outputPaddings">The additional sizes added to one side of each dimension in the output shape.</param>
+    member a.convTranspose3d(filters:Tensor, ?stride:int, ?padding:int, ?dilation:int, ?outputPadding:int, ?strides:seq<int>, ?paddings:seq<int>, ?dilations:seq<int>, ?outputPaddings:seq<int>) =
+        a.convTranspose3dx(filters, ?stride=optInt stride, ?padding=optInt padding, ?dilation=optInt dilation, ?outputPadding=optInt outputPadding, ?strides=optInts strides, ?paddings=optInts paddings, ?dilations=optInts dilations, ?outputPaddings=optInts outputPaddings)
+
+    /// This internal member is exposed as public in DiffSharp.ShapeChecking to keep the default API free of 'Int' and 'Shape'
+    member internal a.convTranspose3dx(filters:Tensor, ?stride:Int, ?padding:Int, ?dilation:Int, ?outputPadding:Int, ?strides:seq<Int>, ?paddings:seq<Int>, ?dilations:seq<Int>, ?outputPaddings:seq<Int>) =
+        let b = filters
+        let strides, paddings, dilations = Shape.resolve3dConvSizes stride strides padding paddings dilation dilations
+        let outputPaddings = Shape.resolve3dConvOutputPadding outputPadding outputPaddings
+        let _, _, _, _, outputShape =
+            Shape.checkCanConvTranspose3d a.deviceType b.deviceType a.dtype b.dtype a.shapex b.shapex strides paddings dilations outputPaddings
+        let mutable b = b
+        if a.symbolic || dilations.[0].Value > 1 || dilations.[1].Value > 1 || dilations.[2].Value > 1 then
+            b <- b.dilatex([|1I; 1I; dilations.[0]; dilations.[1]; dilations.[2]|])
+        let cderivative = a
+        let a = a.zerosLikex(outputShape)
+        // Use convolution reverse mode to implement transposed convolution
+        let (aderivative:Tensor), _ = Tensor.conv3dReverseDiff(a, b, cderivative, aConst=false, bConst=true, strides=strides, paddings=paddings)
+        aderivative
+
+    /// <summary>Compute the reverse-mode derivative at the given output tensor.</summary>
+    /// <param name="value">The value to apply.</param>
+    /// <param name="zeroDerivatives">Indicates whether the derivatives should be zeroed or not.</param>
+    member t.reverse(?value:Tensor, ?zeroDerivatives:bool) =
+        let value = defaultArg value (t.onesLike())
+        let zeroDerivatives = defaultArg zeroDerivatives true
+        if not (value.shapex =~= t.shapex) then failwithf "Expecting value.shape (%A) and t.shape (%A) to be the same" value.shape t.shapex
+        t.reverseReset(zeroDerivatives)
+        t.reversePush(value)
+
+    /// <summary>See <c>reverse</c></summary>
+    member inline t.backward(value) = t.reverse(value)
+
+    /// <summary>Reset the reverse mode computation associated with the given output tensor.</summary>
+    member t.reverseReset(zeroDerivatives:bool) =
+        let rec reset (ts: Tensor list) =
+            match ts with
+            | [] -> ()
+            | t :: tt ->
+                match t with
+                | TensorR(_,_,o,_,_) ->
+                    if zeroDerivatives then t.derivative <- t.zeroLike()
+                    t.fanout <- t.fanout + 1u
+                    if t.fanout = 1u then
+                        match o with
+                        | AddTT(a,b) -> reset (a::b::tt)
+                        | AddTTConst(a) -> reset (a::tt)
+                        | AddTT0(a,b) -> reset (a::b::tt)
+                        | AddTT0Const(a) -> reset (a::tt)
+                        | SubTT(a,b) -> reset (a::b::tt)
+                        | SubTTConst(a) -> reset (a::tt)
+                        | SubTConstT(b) -> reset (b::tt)
+                        | SubTT0(a,b) -> reset (a::b::tt)
+                        | SubTT0Const(a) -> reset (a::tt)
+                        | SubT0ConstT(b) -> reset (b::tt)
+                        | MulTT(a,b) -> reset (a::b::tt)
+                        | MulTTConst(a,_) -> reset (a::tt)
+                        | MulTT0(a,b) -> reset (a::b::tt)
+                        | MulTConstT0(_,b) -> reset (b::tt)
+                        | MulTT0Const(a,_) -> reset (a::tt)
+                        | DivTT(a,b) -> reset (a::b::tt)
+                        | DivTTConst(a,_) -> reset (a::tt)
+                        | DivTConstT(_,b) -> reset (b::tt)
+                        | DivT0T(a,b) -> reset (a::b::tt)
+                        | DivT0ConstT(_,b) -> reset (b::tt)
+                        | DivTT0(a,b) -> reset (a::b::tt)
+                        | DivTT0Const(a,_) -> reset (a::tt)
+                        | PowTT(a,b) -> reset (a::b::tt)
+                        | PowTTConst(a,_) -> reset (a::tt)
+                        | PowTConstT(_,b) -> reset (b::tt)
+                        | PowT0ConstT(_,b) -> reset (b::tt)
+                        | PowTT0Const(a,_) -> reset (a::tt)
+                        | MatMulTT(a,b) -> reset (a::b::tt)
+                        | MatMulTTConst(a,_) -> reset (a::tt)
+                        | MatMulTConstT(_,b) -> reset (b::tt)
+                        | MaxPool1DT(a,_,_) -> reset (a::tt)
+                        | MaxPool2DT(a,_,_) -> reset (a::tt)
+                        | MaxPool3DT(a,_,_) -> reset (a::tt)
+                        | MaxUnpool1DT(a,_) -> reset (a::tt)
+                        | MaxUnpool2DT(a,_) -> reset (a::tt)
+                        | MaxUnpool3DT(a,_) -> reset (a::tt)
+                        | Conv1DTT(a,b,_,_) -> reset (a::b::tt)
+                        | Conv1DTTConst(a,_,_,_) -> reset (a::tt)
+                        | Conv1DTConstT(_,b,_,_) -> reset (b::tt)
+                        | Conv2DTT(a,b,_,_) -> reset (a::b::tt)
+                        | Conv2DTTConst(a,_,_,_) -> reset (a::tt)
+                        | Conv2DTConstT(_,b,_,_) -> reset (b::tt)
+                        | Conv3DTT(a,b,_,_) -> reset (a::b::tt)
+                        | Conv3DTTConst(a,_,_,_) -> reset (a::tt)
+                        | Conv3DTConstT(_,b,_,_) -> reset (b::tt)
+                        | NegT(a) -> reset (a::tt)
+                        | SumT(a) -> reset (a::tt)
+                        | SumT2Dim0(a) -> reset (a::tt)
+                        | ExpandT(a) -> reset (a::tt)
+                        | StackTs(a,_) -> reset (List.append (a |> List.ofSeq) tt)
+                        | UnstackT(a,_,_) -> reset (a::tt)
+                        | CatTs(a,_) -> reset (List.append (a |> List.ofSeq) tt)
+                        | SplitT(a,_,_,_) -> reset (a::tt)
+                        | GatherT(a,_,_) -> reset (a::tt)
+                        | PermuteT(a,_) -> reset (a::tt)
+                        | TransposeT(a,_,_) -> reset (a::tt)
+                        | TransposeT2(a) -> reset (a::tt)
+                        | SqueezeT(a) -> reset (a::tt)
+                        | UnsqueezeT(a) -> reset (a::tt)
+                        | FlipT(a,_) -> reset (a::tt)
+                        | DilateT(a,_) -> reset (a::tt)
+                        | UndilateT(a,_) -> reset (a::tt)
+                        | ViewT(a,_) -> reset (a::tt)
+                        | ClampT(a,_) -> reset (a::tt)
+                        | SliceT(a,_) -> reset (a::tt)
+                        | AddTTSlice(a,_,b) -> reset (a::b::tt)
+                        | AddTTConstSlice(a) -> reset (a::tt)
+                        | AddTConstTSlice(_, b) -> reset (b::tt)
+                        | SignT(a) -> reset (a::tt)
+                        | FloorT(a) -> reset (a::tt)
+                        | CeilT(a) -> reset (a::tt)
+                        | RoundT(a) -> reset (a::tt)
+                        | AbsT(a) -> reset (a::tt)
+                        | ReluT(a) -> reset (a::tt)
+                        | SoftplusT(a) -> reset (a::tt)
+                        | SigmoidT(a) -> reset (a::tt)
+                        | ExpT(a) -> reset (a::tt)
+                        | LogT(a) -> reset (a::tt)
+                        | Log10T(a) -> reset (a::tt)
+                        | SqrtT(a) -> reset (a::tt)
+                        | SinT(a) -> reset (a::tt)
+                        | CosT(a) -> reset (a::tt)
+                        | TanT(a) -> reset (a::tt)
+                        | SinhT(a) -> reset (a::tt)
+                        | CoshT(a) -> reset (a::tt)
+                        | TanhT(a) -> reset (a::tt)
+                        | AsinT(a) -> reset (a::tt)
+                        | AcosT(a) -> reset (a::tt)
+                        | AtanT(a) -> reset (a::tt)
+                        | NewT -> reset tt
+                    else reset tt
+                | _ -> reset tt
+        reset [t]
+
+    /// <summary>Push the given value as part of the reverse-mode computation at the given output tensor.</summary>
+    /// <param name="value">The value to apply.</param>
+    member t.reversePush(value:Tensor) =
+        let check (v:Tensor,t:Tensor) = 
+            // Check that either:
+            // 1. shape of backpropagated adjoint matches shape of primal of node to which it is being propagated
+            // 2. the backpropagated adjoint is zero, indicating that the derivative accumulation was already performed by the code that called check (this behavior is for efficiency reasons, eliminating a zerosLike call for several ops involving sliced tensors)
+            assert (v.shape = t.primal.shape || float(v) = 0.)
+            // The following is good for debugging NaN cases during gradient descent, but probably shouldn't be enabled by default. This is about where we would like the user to discover a NaN case (during differentiation or after differentiation).
+            // assert not (v.hasinfnan())
+            (v,t)
+
+        let rec push (ts:(Tensor*Tensor) list) =
+            match ts with
+            | [] -> ()
+            | (v, t) :: tt ->
+                match t with
+                | TensorR(_,_,o,_,_) ->
+                    // if t.derivative.hasnan() || t.derivative.hasinf() then failwithf "t.derivative has nan, inf, or -inf\n%A\n%A" t.derivative t.derivative.shapex
+                    // if v.hasnan() || v.hasinf() then failwithf "v has nan, inf, or -inf\n%A\n%A\n%s" v v.shapex (snd (t.parents()))
+                    t.derivative <- t.derivative + v
+                    t.fanout <- t.fanout - 1u
+                    if t.fanout = 0u then
+                        let td = t.derivative
+                        match o with
+                        | AddTT(a,b) -> push (check(td, a) :: check(td, b) :: tt)
+                        | AddTTConst(a) -> push (check(td, a) :: tt)
+                        | AddTT0(a,b) -> push (check(td, a) :: check(td.sum(), b) :: tt)
+                        | AddTT0Const(a) -> push (check(td, a) :: tt)
+                        | SubTT(a,b) -> push (check(td, a) :: check(-td, b) :: tt)
+                        | SubTTConst(a) -> push (check(td, a) :: tt)
+                        | SubTConstT(b) -> push (check(-td, b) :: tt)
+                        | SubTT0(a,b) -> push (check(td, a) :: check(-td.sum(), b) :: tt)
+                        | SubTT0Const(a) -> push (check(td, a) :: tt)
+                        | SubT0ConstT(b) -> push (check(-td, b) :: tt)
+                        | MulTT(a,b) -> push (check(td * b.primal, a) :: check(td * a.primal, b) :: tt)
+                        | MulTTConst(a,b) -> push (check(td * b, a) :: tt)
+                        | MulTT0(a,b) -> push (check(td * b.primal, a) :: check((td * a.primal).sum(), b) :: tt)
+                        | MulTConstT0(a,b) -> push (check((td * a).sum(), b) :: tt)
+                        | MulTT0Const(a,b) -> push (check(td * b, a) :: tt)
+                        | DivTT(a,b) -> push (check(td / b.primal, a) :: check((td * (-a.primal / (b.primal * b.primal))), b) :: tt)
+                        | DivTTConst(a,b) -> push (check(td / b, a) :: tt)
+                        | DivTConstT(a,b) -> push (check((td * (-a / (b.primal * b.primal))), b) :: tt)
+                        | DivT0T(a,b) -> push (check((td / b.primal).sum(), a) :: check((td * (-a.primal / (b.primal * b.primal))), b) :: tt)
+                        | DivT0ConstT(a,b) -> push (check((td * (a.neg() / (b.primal * b.primal))), b) :: tt)
+                        | DivTT0(a,b) -> push (check(td / b.primal, a) :: check((td * (-a.primal / (b.primal * b.primal))).sum(), b) :: tt)
+                        | DivTT0Const(a,b) -> push (check(td / b, a) :: tt)
+                        | PowTT(a,b) -> push (check(td * (a.primal ** (b.primal - 1.)) * b.primal, a) :: check(td * (a.primal ** b.primal) * log a.primal, b) :: tt)
+                        | PowTTConst(a,b) -> push (check(td * (a.primal ** (b - 1.)) * b, a) :: tt)
+                        | PowTConstT(a,b) -> push (check(td * (a ** b.primal) * log a, b) :: tt)
+                        | PowT0ConstT(a,b) -> push (check(td * (Tensor.Pow(a, b.primal)) * a.log(), b) :: tt)
+                        | PowTT0Const(a,b) -> push (check(td * (a.primal ** (b.sub(1.))) * b, a) :: tt)
+                        | MatMulTT(a,b) -> push (check(td.matmul(b.primal.transpose()), a) :: check(a.primal.transpose(0,1).matmul(td), b) :: tt)
+                        | MatMulTTConst(a,b) -> push (check(td.matmul(b.transpose()), a) :: tt)
+                        | MatMulTConstT(a,b) -> push (check(a.transpose().matmul(td), b) :: tt)
+                        | MaxPool1DT(a, indices, kernelSize) -> push (check(td.maxunpool1dx(indices, kernelSize=kernelSize, outputSize=a.shapex.Dims), a) :: tt)
+                        | MaxPool2DT(a, indices, kernelSizes) -> push (check(td.maxunpool2dx(indices, kernelSizes=kernelSizes, outputSize=a.shapex.Dims), a) :: tt)
+                        | MaxPool3DT(a, indices, kernelSizes) -> push (check(td.maxunpool3dx(indices, kernelSizes=kernelSizes, outputSize=a.shapex.Dims), a) :: tt)
+                        | MaxUnpool1DT(a, indices) -> push (check(td.gather(dim=2, indices=indices), a) :: tt)
+                        | MaxUnpool2DT(a, indices) -> push (check(td.flatten(startDim=2).gather(dim=2, indices=indices.flatten(startDim=2)).viewAs(a), a) :: tt)
+                        | MaxUnpool3DT(a, indices) -> push (check(td.flatten(startDim=2).gather(dim=2, indices=indices.flatten(startDim=2)).viewAs(a), a) :: tt)
+                        | Conv1DTT(a,b,stride,padding) -> 
+                            let aderivative, bderivative = Tensor.conv1dReverseDiff(a, b, td, false, false, stride, padding)
+                            push (check(aderivative, a) :: check(bderivative, b) :: tt)
+                        | Conv1DTTConst(a,b,stride,padding) ->
+                            let aderivative, _ = Tensor.conv1dReverseDiff(a, b, td, false, true, stride, padding)
+                            push (check(aderivative, a) :: tt)                        
+                        | Conv1DTConstT(a,b,stride,padding) ->
+                            let _, bderivative = Tensor.conv1dReverseDiff(a, b, td, true, false, stride, padding)
+                            push (check(bderivative, b) :: tt)                        
+                        | Conv2DTT(a,b,stride,padding) -> 
+                            let aderivative, bderivative = Tensor.conv2dReverseDiff(a, b, td, false, false, stride, padding)
+                            push (check(aderivative, a) :: check(bderivative, b) :: tt)
+                        | Conv2DTTConst(a,b,stride,padding) ->
+                            let aderivative, _ = Tensor.conv2dReverseDiff(a, b, td, false, true, stride, padding)
+                            push (check(aderivative, a) :: tt)
+                        | Conv2DTConstT(a,b,stride,padding) ->
+                            let _, bderivative = Tensor.conv2dReverseDiff(a, b, td, true, false, stride, padding)
+                            push (check(bderivative, b) :: tt)
+                        | Conv3DTT(a,b,stride,padding) -> 
+                            let aderivative, bderivative = Tensor.conv3dReverseDiff(a, b, td, false, false, stride, padding)
+                            push (check(aderivative, a) :: check(bderivative, b) :: tt)
+                        | Conv3DTTConst(a,b,stride,padding) ->
+                            let aderivative, _ = Tensor.conv3dReverseDiff(a, b, td, false, true, stride, padding)
+                            push (check(aderivative, a) :: tt)
+                        | Conv3DTConstT(a,b,stride,padding) ->
+                            let _, bderivative = Tensor.conv3dReverseDiff(a, b, t.derivative, true, false, stride, padding)
+                            push (check(bderivative, b) :: tt)
+                        | NegT(a) -> push (check(-t.derivative, a) :: tt)
+                        | SumT(a) -> push (check(t.derivative.expandx(a.shapex), a) :: tt)
+                        | SumT2Dim0(a) -> push (check(a.zerosLike() + t.derivative, a) :: tt)
+                        | ExpandT(a) -> push (check(t.derivative.sumToSize(a.shapex), a) :: tt)
+                        | StackTs(a,dim) ->
+                            push (List.append (Array.zip (td.unstack(dim)) a |> Array.map check |> Array.toList) tt)
+                        | UnstackT(a,dim,i) -> 
+                            if a.derivative.dim = 0 then a.derivative <- a.zerosLike() + a.derivative
+                            a.derivative <- a.derivative.addSlice(Array.init a.dim (fun j -> if j=dim then i else 0), td.unsqueeze(dim))
+                            push (check(a.zeroLike(), a) :: tt)
+                        | CatTs(a, dim) ->
+                            let sizes = a |> Array.map (fun x -> x.shapex.[dim])
+                            push (List.append (Array.zip (t.derivative.split(sizes, dim=dim)) a |> Array.map check |> Array.toList) tt)
+                        | SplitT(a,sizes,dim,i) -> 
+                            if a.derivative.dim = 0 then a.derivative <- a.zerosLike() + a.derivative
+                            let locs = (0I,sizes) ||> Array.scan (+)
+                            a.derivative <- a.derivative.addSlicex(Array.init a.dim (fun j -> if j=dim then locs.[i] else 0I), t.derivative)
+                            push (check(a.zeroLike(), a) :: tt)
+                        | GatherT(a,dim,indices) -> 
+                            // TODO: The following is a minimal correct implementation. Faster and more memory efficient implementations should be possible.
+                            let tflat = td.flatten()
+                            let iflat = indices.flatten()
+                            if a.derivative.dim = 0 then a.derivative <- a.zerosLike() + a.derivative
+                            if not a.symbolic then 
+                              for i=0 to tflat.nelement-1 do
+                                let mutable t = tflat.[i]
+                                for k=0 to a.dim-1 do
+                                    t <- t.unsqueeze(0)
+                                let j = iflat.[i].toScalar() :?> int
+                                let loc = flatIndexToIndex a.shapex.Values i
+                                loc.[dim] <- j
+                                a.derivative <- a.derivative.addSlice(loc, t)
+                            push (check(a.zeroLike(), a) :: tt)
+                        | PermuteT(a, inversePermutation) -> push (check(td.permute(inversePermutation), a) :: tt)
+                        | TransposeT(a, dim0, dim1) -> push (check(td.transpose(dim0, dim1), a) :: tt)
+                        | TransposeT2(a) -> push (check(td.transpose(), a) :: tt)
+                        | SqueezeT(a) -> push (check(td.viewAs(a), a) :: tt)
+                        | UnsqueezeT(a) -> push (check(td.viewAs(a), a) :: tt)
+                        | FlipT(a, dims) -> push (check(td.flip(dims), a) :: tt)
+                        | DilateT(a, dilations) -> push (check(td.undilatex(dilations), a) :: tt)
+                        | UndilateT(a, dilations) -> push (check(td.dilatex(dilations), a) :: tt)
+                        | ViewT(a,aShape) -> push (check((td.viewx(aShape)), a) :: tt)
+                        | ClampT(a, mask) -> push (check(td * mask, a) :: tt)
+                        | SliceT(a,bounds) -> 
+                            // TODO: a.zerosLike() below is to handle non-scalar TensorRs with a scalar derivative Tensor(0.) (representing the initialization before accumulation). This is correct but can be changed to eliminate the extra op.
+                            if a.derivative.dim = 0 then a.derivative <- a.zerosLike() + a.derivative
+                            if not a.symbolic then 
+                              let bounds = bounds |> Array2D.map (fun d -> d.Value)
+                              a.derivative <- a.derivative.addSlice(boundsToLocation bounds, td.view(boundsToShape bounds))
+                            push (check(a.zeroLike(), a) :: tt)
+                        | AddTTSlice(a,location,b) -> push (check(td, a) :: check(td.GetSlice(Shape.locationToBounds b.shapex location), b):: tt)
+                        | AddTTConstSlice(a) -> push (check(td, a) :: tt)
+                        | AddTConstTSlice(location, b) -> push (check(td.GetSlice(Shape.locationToBounds b.shapex location), b):: tt)
+                        | SignT(a) -> push (check(a.zerosLike(), a) :: tt)
+                        | FloorT(a) -> push (check(a.zerosLike(), a) :: tt)
+                        | CeilT(a) -> push (check(a.zerosLike(), a) :: tt)
+                        | RoundT(a) -> push (check(a.zerosLike(), a) :: tt)
+                        | AbsT(a) -> push (check(td * a.primal.sign(), a) :: tt)
+                        | ReluT(a) -> let sap = a.primal.sign() in push (check(td * (sap.abs()) * (sap + 1.) / 2., a) :: tt)
+                        | SoftplusT(a) -> push (check(td / (1. + a.primal.neg().exp()), a) :: tt)
+                        | SigmoidT(a) -> push (check(td * t.primal * (1. - t.primal), a) :: tt)
+                        | ExpT(a) -> push (check(td * t.primal, a) :: tt)
+                        | LogT(a) -> push (check(td / a.primal, a) :: tt)
+                        | Log10T(a) -> push (check(td / (a.primal * log10Val), a) :: tt)
+                        | SqrtT(a) -> push (check(td / (2. * t.primal), a) :: tt)
+                        | SinT(a) -> push (check(td * (a.primal.cos()), a) :: tt)
+                        | CosT(a) -> push (check(-td * (a.primal.sin()), a) :: tt)
+                        | TanT(a) -> let cosap = a.primal.cos() in push (check(td / (cosap * cosap), a) :: tt)
+                        | SinhT(a) -> push (check(td * (a.primal.cosh()), a) :: tt)
+                        | CoshT(a) -> push (check(td * (a.primal.sinh()), a) :: tt)
+                        | TanhT(a) -> let coshap = a.primal.cosh() in push (check(td / (coshap * coshap), a) :: tt)
+                        | AsinT(a) -> push (check(td / Tensor.Sqrt(1. - a.primal*a.primal), a) :: tt)
+                        | AcosT(a) -> push (check(-td / Tensor.Sqrt(1. - a.primal*a.primal), a) :: tt)
+                        | AtanT(a) -> push (check(td / (1. + a.primal*a.primal), a) :: tt)
+                        | NewT -> push tt
+                    else push tt
+                | _ -> push tt
+        push [(value, t)]
+
+and TensorOp =
+    | AddTT of Tensor * Tensor
+    | AddTTConst of Tensor
+    | AddTT0 of Tensor * Tensor
+    | AddTT0Const of Tensor
+    
+    | SubTT of Tensor * Tensor
+    | SubTTConst of Tensor
+    | SubTConstT of Tensor
+    | SubTT0 of Tensor * Tensor
+    | SubTT0Const of Tensor
+    | SubT0ConstT of Tensor
+
+    | MulTT of Tensor * Tensor
+    | MulTTConst of Tensor * Tensor
+    | MulTT0 of Tensor * Tensor
+    | MulTT0Const of Tensor * scalar
+    | MulTConstT0 of Tensor * Tensor
+
+    | DivTT of Tensor * Tensor
+    | DivTTConst of Tensor * Tensor
+    | DivTConstT of Tensor * Tensor
+    | DivT0T of Tensor * Tensor
+    | DivT0ConstT of scalar * Tensor
+    | DivTT0 of Tensor * Tensor
+    | DivTT0Const of Tensor * scalar
+
+    | PowTT of Tensor * Tensor
+    | PowTTConst of Tensor * Tensor
+    | PowTConstT of Tensor * Tensor
+    | PowT0ConstT of scalar * Tensor
+    | PowTT0Const of Tensor * scalar
+
+    | MatMulTT of Tensor * Tensor
+    | MatMulTTConst of Tensor * Tensor
+    | MatMulTConstT of Tensor * Tensor
+
+    | MaxPool1DT of Tensor * Tensor * Int
+    | MaxUnpool1DT of Tensor * Tensor
+
+    | MaxPool2DT of Tensor * Tensor * Int[]
+    | MaxUnpool2DT of Tensor * Tensor
+
+    | MaxPool3DT of Tensor * Tensor * Int[]
+    | MaxUnpool3DT of Tensor * Tensor
+
+    | Conv1DTT of Tensor * Tensor * Int * Int
+    | Conv1DTTConst of Tensor * Tensor * Int * Int
+    | Conv1DTConstT of Tensor * Tensor * Int * Int
+
+    | Conv2DTT of Tensor * Tensor * Int[] * Int[]
+    | Conv2DTTConst of Tensor * Tensor * Int[] * Int[]
+    | Conv2DTConstT of Tensor * Tensor * Int[] * Int[]
+
+    | Conv3DTT of Tensor * Tensor * Int[] * Int[]
+    | Conv3DTTConst of Tensor * Tensor * Int[] * Int[]
+    | Conv3DTConstT of Tensor * Tensor * Int[] * Int[]
+
+    | AddTTSlice of Tensor * Int[] * Tensor
+    | AddTTConstSlice of Tensor
+    | AddTConstTSlice of Int[] * Tensor
+
+    | NegT of Tensor
+    | SumT of Tensor
+    | SumT2Dim0 of Tensor
+    | ExpandT of Tensor
+    | StackTs of Tensor[] * dim:int
+    | UnstackT of Tensor * dim:int * i:int
+    | CatTs of Tensor[] * dim:int
+    | SplitT of Tensor * Int[] * dim:int * i:int
+    | SliceT of Tensor * Int[,]
+    | GatherT of Tensor * int * Tensor
+    | PermuteT of Tensor * inversePermutation: int[]
+    | TransposeT of Tensor * int * int
+    | TransposeT2 of Tensor
+    | SqueezeT of Tensor
+    | UnsqueezeT of Tensor
+    | FlipT of Tensor * int[]
+    | DilateT of Tensor * Int[]
+    | UndilateT of Tensor * Int[]
+    | ViewT of Tensor * Shape
+    | ClampT of Tensor * Tensor
+    | SignT of Tensor
+    | FloorT of Tensor
+    | CeilT of Tensor
+    | RoundT of Tensor
+    | AbsT of Tensor
+    | ReluT of Tensor
+    | SoftplusT of Tensor
+    | SigmoidT of Tensor
+    | ExpT of Tensor
+    | LogT of Tensor
+    | Log10T of Tensor
+    | SqrtT of Tensor
+    | SinT of Tensor
+    | CosT of Tensor
+    | TanT of Tensor
+    | SinhT of Tensor
+    | CoshT of Tensor
+    | TanhT of Tensor
+    | AsinT of Tensor
+    | AcosT of Tensor
+    | AtanT of Tensor
+    | NewT