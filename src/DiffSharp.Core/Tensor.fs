﻿namespace DiffSharp

open DiffSharp.Backends
open DiffSharp.Util
open System
open System.Diagnostics.CodeAnalysis

#nowarn "1182" // turn off compiler-generated unused variable warnings in this file only

type scalar = IConvertible

/// <summary>
///   Represents a multi-dimensional matrix containing elements of a single data type.
/// </summary>
///
/// <example>
///   A tensor can be constructed from a list or sequence using <see cref="M:DiffSharp.dsharp.tensor(System.Object)" />
///
///  <code>
///    let t = dsharp.tensor([[1.; -1.]; [1.; -1.]])
///  </code>
/// </example>
[<CustomEquality; CustomComparison>]
type Tensor = 
    | Tensor of primalRaw:RawTensor
    | TensorF of primal:Tensor * derivative:Tensor * nestingTag:uint32
    | TensorR of primal:Tensor * derivative:(Tensor ref) * parentOp:TensorOp * fanout:(uint32 ref) * nestingTag:uint32

    /// Gets the value of the tensor ignoring its first derivative
    member t.primal =
        match t with
        | Tensor(_) -> t
        | TensorF(tp,_,_) -> tp
        | TensorR(tp,_,_,_,_) -> tp

    /// Gets the value of the tensor ignoring all its derivatives
    member t.primalDeep =
        match t with
        | Tensor(_) -> t
        | TensorF(tp,_,_) -> tp.primalDeep
        | TensorR(tp,_,_,_,_) -> tp.primalDeep

    /// Gets the raw value of the tensor ignoring all its derivatives
    member t.primalRaw =
        match t with
        | Tensor(tp) -> tp
        | TensorF(tp,_,_) -> tp.primalRaw
        | TensorR(tp,_,_,_,_) -> tp.primalRaw

    /// Converts the tensor to a new tensor with the given element type
    member t.cast(dtype) =
        if t.dtype = dtype then t else
        match t with
        | Tensor(tp) -> Tensor(tp.Cast(dtype))
        | TensorF(_) -> failwith "Cannot cast TensorF - do not cast during differentiation"
        | TensorR(_) -> failwith "Cannot cast TensorR - do not cast during differentiation"

    /// Returns a new tensor with the same contents moved to the given backend
    member t.move(backend: Backend) =
        // If a backend move is needed then first move to the CPU
        let t = 
            if t.backend = backend then t
            elif t.device = Device.CPU then t
            else t.move(Device.CPU)

        if t.backend = backend then t else
        match t with
        | Tensor(tp) -> 
            let tpflat = tp.ViewT([|tp.Nelement|]) //
            let tpflatValues = tpflat.ToValues()
            Tensor(tp.CreateLike(tpflatValues, backend=backend).ViewT(tp.Shape))
        | TensorF(_) -> failwith "Cannot move TensorF - do not move during differentiation"
        | TensorR(_) -> failwith "Cannot move TensorR - do not move during differentiation"

    /// Returns a new tensor with the same contents moved to the given device
    member t.move(device: Device) =
        if t.device = device then t else
        match t with
        | Tensor(tp) -> Tensor(tp.MoveTo(device))
        | TensorF(_) -> failwith "Cannot move TensorF - do not move during differentiation"
        | TensorR(_) -> failwith "Cannot move TensorR - do not move during differentiation"

    /// Returns a new tensor with the same contents moved to the given configuration
    member t.move(?dtype:Dtype, ?device:Device, ?backend:Backend) =
        let t = match backend with None -> t | Some backend -> t.move(backend)
        let t = match dtype with None -> t | Some dtype -> t.cast(dtype)
        let t = match device with None -> t | Some device -> t.move(device)
        t

    member internal t.castAfterSummation(?dtype:Dtype) =
        match dtype with
        | None -> t
        | Some dt -> t.cast(dt)

    /// Returns a new tensor with the same contents moved to the CPU
    member t.cpu() = t.move(Device.CPU)

    /// Returns a new tensor with the same contents moved to the primary GPU device
    member t.gpu() = t.move(Device.GPU)

    /// Returns a new tensor with each element converted to type bool
    member t.bool() = t.cast(Dtype.Bool)

    /// Returns a new tensor with each element converted to type int8
    member t.int8() = t.cast(Dtype.Int8)

    /// Returns a new tensor with each element converted to type int16
    member t.int16() = t.cast(Dtype.Int16)

    /// Returns a new tensor with each element converted to type int32
    member t.int32() = t.cast(Dtype.Int32)

    /// Returns a new tensor with each element converted to type int32
    member t.int() = t.cast(Dtype.Int32)

    /// Returns a new tensor with each element converted to type int64
    member t.int64() = t.cast(Dtype.Int64)

    /// Returns a new tensor with each element converted to type float32
    member t.float32() = t.cast(Dtype.Float32)

    /// Returns a new tensor with each element converted to type float64
    member t.float64() = t.cast(Dtype.Float64)

    /// Returns a new tensor with each element converted to type float64
    member t.float() = t.cast(Dtype.Float64)

    /// Returns a new tensor with each element converted to type float64
    member t.double() = t.cast(Dtype.Float64)

    /// Gets the element type of the tensor
    member t.dtype = t.primalRaw.Dtype

    /// Gets the device of the tensor
    member t.device = t.primalRaw.Device

    /// Gets the device type of the tensor
    member t.deviceType = t.primalRaw.Device.DeviceType

    /// Gets the backend of the tensor
    member t.backend = t.primalRaw.Backend

    /// Gets the differentiation depth of the tensor
    member t.depth =
        let rec depth x d =
            match x with
            | Tensor(_) -> d
            | TensorF(tp,_,_) -> depth tp (d + 1)
            | TensorR(tp,_,_,_,_) -> depth tp (d + 1)
        depth t 0

    /// Gets the parent operation of a tensor used in reverse-mode differentiation
    member t.parentOp =
        match t with
        | Tensor(_) -> failwith "Cannot get parent operation of constant Tensor"
        | TensorF(_)-> failwith "Cannot get parent operation of TensorF"
        | TensorR(_,_,o,_,_) -> o

    /// Gets or sets the derivative of a tensor used in differentiation
    member t.derivative
        with get() =
            match t with
            | Tensor(_) -> failwith "Cannot get derivative of constant Tensor"
            | TensorF(_,td,_) -> td
            | TensorR(_,td,_,_,_) -> !td
        and set(value) =
            match t with
            | Tensor(_) -> failwith "Cannot set derivative of constant Tensor"
            | TensorF(_) -> failwith "Cannot set derivative of TensorF"
            | TensorR(_,td,_,_,_) -> td := value

    member t.derivativeDeep =
        match t with
        | Tensor(_) -> failwith "Cannot get derivative of constant Tensor"
        | TensorF(_,td,_) -> 
            match td with
            | Tensor(_) -> td
            | _ -> td.derivativeDeep
        | TensorR(_,td,_,_,_) -> 
            match !td with
            | Tensor(_) -> !td
            | _ -> (!td).derivativeDeep

    /// Gets the fanout of a tensor used in reverse-mode differentiation
    member t.fanout
        with get() =
            match t with
            | Tensor(_) -> failwith "Cannot get fanout of constant Tensor"
            | TensorF(_) -> failwith "Cannot get fanout of TensorF"
            | TensorR(_,_,_,f,_) -> !f
        and set(value) =
            match t with
            | Tensor(_) -> failwith "Cannot set fanout of constant Tensor"
            | TensorF(_) -> failwith "Cannot set fanout of TensorF"
            | TensorR(_,_,_,f,_) -> f := value

    /// <summary>
    ///  Returns the input tensor with added support for forward-mode automatic differentiation.
    /// </summary>
    /// <remarks>
    ///  Any tensors produced using this tensor will also have derivatives computed using forward propagation.
    ///  The current global nesting level is used for nested differentiation.
    /// </remarks>
    member t.forwardDiff(derivative:Tensor, ?tag:uint32) = 
        let tag = defaultArg tag GlobalNestingLevel.Current
        if t.shape <> derivative.shape then
            failwithf "Expecting derivative of same shape with primal. primal: %A, derivative: %A" t derivative
        TensorF(t, derivative, tag)

    /// <summary>
    ///  Returns the input tensor with added support for reverse-mode automatic differentiation.
    /// </summary>
    /// <remarks>
    ///  Any tensors produced using this tensor will also support reverse-mode propagation. After the completion
    ///  of the corresponding <c>reverse</c> operation on the overall result tensor, the computed derivative
    ///  will be available. The current global nesting level is used for nested differentiation.
    /// </remarks>
    member t.reverseDiff(?tag:uint32) = 
        let tag = defaultArg tag GlobalNestingLevel.Current
        TensorR(t, ref (t.zeroLike()), NewT, ref 0u, tag)

    ///  Returns the input tensor but with any support for automatic differentiation removed.
    member t.noDiff() = t.primalDeep

    /// Indicates if a tensor includes support for forward-mode differentiation
    member t.isForwardDiff() =
        match t with
        | TensorF(_) -> true
        | _ -> false

    /// Indicates if a tensor includes support for reverse-mode differentiation
    member t.isReverseDiff() =
        match t with
        | TensorR(_) -> true
        | _ -> false

    /// Indicates if a tensor includes support for forward or reverse-mode differentiation
    member t.isNoDiff() =
        match t with
        | Tensor(_) -> true
        | _ -> false

    /// Gets the shape of the tensor
    member t.shape = t.primalRaw.Shape

    /// Gets the number of dimensions of the tensor
    member t.dim = t.primalRaw.Dim

    /// Gets the number of elements in the tensor
    member t.nelement = t.primalRaw.Nelement

    /// Returns the value of a (non-scalar) tensor as an array
    member t.toArray() = t.primalRaw.ToArray()

    /// Returns the value of a scalar tensor as an object
    member t.toScalar() = t.primalRaw.ToScalar()

    /// Indicates if two tensors have the same differentiation type
    member t1.isSameDiffType(t2:Tensor) =
        match t1, t2 with
        | Tensor(_),  Tensor(_)  -> true
        | Tensor(_),  TensorF(_) -> false
        | Tensor(_),  TensorR(_) -> false
        | TensorF(_), Tensor(_)  -> false
        | TensorF(_), TensorF(_) -> true
        | TensorF(_), TensorR(_) -> false
        | TensorR(_), Tensor(_)  -> false
        | TensorR(_), TensorF(_) -> false
        | TensorR(_), TensorR(_) -> true

    /// <summary>Saves the tensor to the given file using a bespoke binary format.</summary>
    /// <remarks>
    ///   The binary format records the elements, backend, element type and shape. It does not record the device.
    ///   The format used may change from version to version of DiffSharp.
    /// </remarks>
    member t.save(fileName:string) = saveBinary t fileName

    /// <summary>Loads the tensor from the given file using the given element type and configuration.</summary>
    ///
    /// <param name="fileName">The file from which to load the tensor.</param>
    /// <param name="dtype">The element type of the resulting tensor. Defaults to the element type of the saved tensor.</param>
    /// <param name="device">The device of the resulting tensor. Defaults to the current default device.</param>
    /// <param name="backend">The device of the resulting tensor. Defaults to the current default backend.</param>
    ///
    /// <remarks>
    ///    The backend at the time of saving the tensor must be available when the tensor is reloaded.
    ///    The tensor is first loaded into that backend and then moved. As a result, intermediate tensors may be created
    ///    in the process of reloading.
    /// </remarks>
    static member load(fileName:string, ?dtype: Dtype, ?device: Device, ?backend: Backend):Tensor =
        let t : Tensor = loadBinary fileName
        let dtype = defaultArg dtype t.dtype
        let device = defaultArg device Device.Default
        let backend = defaultArg backend Backend.Default
        t.move(dtype=dtype, device=device, backend=backend)

    /// Returns a string summarising the tensor
    member t.summary() =
        match t with
        | Tensor(_) -> sprintf "Tensor %A" t.shape
        | TensorF(_) -> sprintf "TensorF %A" t.shape
        | TensorR(_,_,o,_,_) -> 
            let c, _ = Reflection.FSharpValue.GetUnionFields(o, typeof<TensorOp>)
            let fields = c.GetFields()
            sprintf "TensorR %A %s" t.shape c.Name

    /// A debugging routine to compute the parents of a tensor involved in reverse-mode automatic differentiation

    member t.parents() =
        let mutable p = []
        let rec parents (t:obj) d =
            match t with
            | :? Tensor as t ->
                p <- p |> List.append [t]
                match t with
                | Tensor(_) -> sprintf "Tensor %A" t.shape
                | TensorF(_) -> sprintf "TensorF %A" t.shape
                | TensorR(_,_,o,_,_) -> 
                    let c, _ = Reflection.FSharpValue.GetUnionFields(o, typeof<TensorOp>)
                    let fields = c.GetFields()
                    let mutable ret = sprintf "TensorR %A %s" t.shape c.Name
                    for field in fields do
                        let fv = field.GetValue(o)
                        ret <- ret + sprintf "\n%s%s" (String.replicate d " ") (parents fv (d+1))
                    ret
            | :? (Tensor array) as ts ->
                // p <- p |> List.append (ts |> Array.toList)
                let mutable ret = ""
                let mutable prefix = ""
                for t in ts do
                    ret <- ret + sprintf "%s%s%s" prefix (String.replicate d " ") (parents t (d+1))
                    prefix <- "\n"
                ret
            | _ -> indentNewLines (sprintf "%A" t) d
        let ps = parents t 1
        p |> List.rev, ps

    override t.Equals(other) =
        match other with
        | :? Tensor as tensor -> t.primalRaw.Equals(tensor.primalRaw)
        | _ -> false

    override t.GetHashCode() = hash t.primalRaw

    interface System.IComparable with
        override t.CompareTo(other) =
            match other with
            | :? Tensor as tensor -> 
                if t.dim = tensor.dim && t.dim = 0 then
                    (t.primalRaw :> System.IComparable).CompareTo(tensor.primalRaw)
                else
                    failwith "Cannot compare non-scalar Tensors"
            | _ -> failwith "Cannot compare Tensor with another type"

    /// Get the scalar zero tensor for the current configuration
    static member Zero = Tensor(RawTensor.Zero())

    /// Get the scalar one tensor for the current configuration
    static member One = Tensor(RawTensor.One())

    /// Convert a scalar tensor to a float32 value
    static member op_Explicit(tensor:Tensor):single = tensor.toScalar() |> Convert.ToSingle

    /// Convert a scalar tensor to a float64 value
    static member op_Explicit(tensor:Tensor):double = tensor.toScalar() |> Convert.ToDouble

    /// Convert a scalar tensor to a byte value
    static member op_Explicit(tensor:Tensor):byte = tensor.toScalar() |> Convert.ToByte

    /// Convert a scalar tensor to a signed byte value
    static member op_Explicit(tensor:Tensor):int8 = tensor.toScalar() |> Convert.ToSByte

    /// Convert a scalar tensor to an int16 value
    static member op_Explicit(tensor:Tensor):int16 = tensor.toScalar() |> Convert.ToInt16

    /// Convert a scalar tensor to an int32 value
    static member op_Explicit(tensor:Tensor):int32 = tensor.toScalar() |> Convert.ToInt32

    /// Convert a scalar tensor to an int64 value
    static member op_Explicit(tensor:Tensor):int64 = tensor.toScalar() |> Convert.ToInt64

    /// Convert a scalar tensor to a boolean value
    static member op_Explicit(tensor:Tensor):bool = tensor.toScalar() |> Convert.ToBoolean

    interface System.IConvertible with
        override t.GetTypeCode() = TypeCode.Object
        override t.ToSingle(_) = Tensor.op_Explicit(t)
        override t.ToDouble(_) = Tensor.op_Explicit(t)
        override t.ToByte(_) = Tensor.op_Explicit(t)
        override t.ToSByte(_) = Tensor.op_Explicit(t)
        override t.ToInt16(_) = Tensor.op_Explicit(t)
        override t.ToInt32(_) = Tensor.op_Explicit(t)
        override t.ToInt64(_) = Tensor.op_Explicit(t)
        override t.ToBoolean(_) = Tensor.op_Explicit(t)
        override t.ToChar(_) = failwithf "Cannot convert Tensor to Char"
        override t.ToDateTime(_) = failwithf "Cannot convert Tensor to DateTime"
        override t.ToDecimal(_) = failwithf "Cannot convert Tensor to Decimal"
        override t.ToString(_) = failwithf "Cannot convert Tensor to String"
        override t.ToType(_,_) = failwithf "Cannot convert Tensor to Type"
        override t.ToUInt16(_) = failwithf "Cannot convert Tensor to UInt16"
        override t.ToUInt32(_) = failwithf "Cannot convert Tensor to UInt32"
        override t.ToUInt64(_) = failwithf "Cannot convert Tensor to UInt64"

    /// Indicates if two tensors have the same shape and all corresponding elements are equal within the
    /// given tolerances.
    member t.allclose(tensor:Tensor, ?relativeTolerance, ?absoluteTolerance) =
        let relativeTolerance = defaultArg relativeTolerance 1e-5
        let absoluteTolerance = defaultArg absoluteTolerance 1e-8
        t.primalRaw.AllClose(tensor.primalRaw, relativeTolerance, absoluteTolerance)

    /// Returns a new tensor filled with '0' values for the given shape, element type and configuration, defaulting to the 
    /// shape and configuration of the input tensor.
    member a.zerosLike(?shape:seq<int>, ?dtype, ?device, ?backend) = 
        let shape = defaultArg shape (a.shape |> Array.toSeq)
        Tensor(a.primalRaw.ZerosLike(shape |> Array.ofSeq, ?dtype=dtype, ?device=device, ?backend=backend))

    /// Returns a new tensor filled with '1' values for the given shape, element type and configuration, defaulting to the 
    /// shape and configuration of the input tensor.
    member a.onesLike(?shape:seq<int>, ?dtype, ?device, ?backend) = 
        let shape = defaultArg shape (a.shape |> Array.toSeq)
        Tensor(a.primalRaw.OnesLike(shape |> Array.ofSeq, ?dtype=dtype, ?device=device, ?backend=backend))

    /// Returns a new tensor filled with the given scalar value for the given shape, element type and configuration, defaulting to the 
    /// shape and configuration of the input tensor.
    member a.fullLike(value:scalar, ?shape:seq<int>, ?dtype, ?device, ?backend) = 
        let shape = defaultArg shape (a.shape |> Array.toSeq)
        Tensor(a.primalRaw.FullLike(shape |> Array.ofSeq, value, ?dtype=dtype, ?device=device, ?backend=backend))

    /// Returns a new scalar tensor for the given shape, element type and configuration, defaulting to the 
    /// shape and configuration of the input tensor.
    member a.scalarLike(scalar:IConvertible, ?dtype, ?device, ?backend) = 
        a.fullLike(scalar, [], ?dtype=dtype, ?device=device, ?backend=backend)

    /// Returns a new tensor with random values drawn from the uniform distribution [0,1) for the
    /// given shape, element type and configuration, defaulting to the shape and configuration of the input tensor.
    member a.randLike(?shape:seq<int>, ?dtype, ?device, ?backend) = 
        let shape = defaultArg shape (a.shape |> Array.toSeq)
        Tensor(a.primalRaw.RandomLike((shape |> Array.ofSeq), ?dtype=dtype, ?device=device, ?backend=backend))

    /// Returns a new tensor with random values drawn from the standard normal distribution, for the

    /// given shape, element type and configuration, defaulting to the shape and configuration of the input tensor.
    member a.randnLike(?shape:seq<int>, ?dtype, ?device, ?backend) = 
        let shape = defaultArg shape (a.shape |> Array.toSeq)
        Tensor(a.primalRaw.RandomNormalLike(shape |> Array.ofSeq, ?dtype=dtype, ?device=device, ?backend=backend))

    /// Returns a new tensor with random integer values drawn from the given range, for the
    /// given shape, element type and configuration, defaulting to the shape and configuration of the input tensor.
    member a.randintLike(low:int, high:int, ?shape:seq<int>, ?dtype, ?device, ?backend) = 
        let shape = defaultArg shape (a.shape |> Array.toSeq)
        Tensor(a.primalRaw.RandomIntLike(shape |> Array.ofSeq, low, high, ?dtype=dtype, ?device=device, ?backend=backend))

    /// Returns a scalar '0' tensor for the given element type and configuration, defaulting to
    /// the element type and configuration of the input tensor.
    member a.zeroLike(?dtype, ?device, ?backend) = Tensor(a.primalRaw.ZeroLike(?dtype=dtype, ?device=device, ?backend=backend))

    /// Returns a scalar '1' tensor for the given element type and configuration, defaulting to
    /// the element type and configuration of the input tensor.
    member a.oneLike(?dtype, ?device, ?backend) = Tensor(a.primalRaw.OneLike(?dtype=dtype, ?device=device, ?backend=backend))

    /// Returns a tensor in the manner of <see cref="M:DiffSharp.dsharp.arange"/> for the given element type and configuration, defaulting to
    /// the element type and configuration of the input tensor.
    member a.arangeLike(endVal:float, ?startVal:float, ?step:float, ?dtype, ?device, ?backend) =
        let startVal = defaultArg startVal 0.
        let step = defaultArg step 1.
        let length = (endVal - startVal) / step |> ceil |> int
        let v = Array.init length (fun i -> startVal + float(i) * step)
        a.like(box v, ?dtype=dtype, ?device=device, ?backend=backend)

    /// Returns a tensor in the manner of <see cref="M:DiffSharp.dsharp.arange"/> for the given element type and configuration, defaulting to
    /// the element type and configuration of the input tensor.
    member a.arangeLike(endVal:int, ?startVal:int, ?step:int, ?dtype, ?device, ?backend) =
        let endVal = endVal |> float
        let startVal = defaultArg startVal 0 |> float
        let step = defaultArg step 1 |> float
        let dtype = defaultArg dtype Dtype.Int32
        a.arangeLike(endVal=endVal, startVal=startVal, step=step, dtype=dtype, ?device=device, ?backend=backend)

    /// <summary>
    ///  Returns a tensor from the .NET data in <c>value</c> for the given element type and configuration, defaulting to
    ///  the element type and configuration of the input tensor.
    /// </summary>
    member a.like(value, ?dtype, ?device, ?backend) = Tensor(a.primalRaw.CreateLike(value, ?dtype=dtype, ?device=device, ?backend=backend))

    /// Returns a new tensor with underlying storage copied.
    member a.clone() = Tensor(a.primalRaw.Clone())

    /// Returns a tensor in the manner of <see cref="M:DiffSharp.dsharp.onehot"/> for the given element type and configuration, defaulting to
    /// the element type and configuration of the input tensor.
    member a.onehotLike(length:int, hot:int, ?dtype, ?device, ?backend) =
        if hot < 0 || hot >= length then failwithf "Expecting 0 <= hot < length"
        a.zerosLike([|length|], ?dtype=dtype, ?device=device, ?backend=backend).addSlice([|hot|], a.onesLike([|1|], ?dtype=dtype, ?device=device, ?backend=backend))

    /// <summary>Computes element-wise (\a &lt; b\), returning a boolean tensor containing a <c>true</c> at each location where the comparison is true</summary>
    member a.lt(b:Tensor) = Tensor(a.primalRaw.LtTT(b.primalRaw))

    /// <summary>Computes element-wise (\a &gt; b\), returning a boolean tensor containing a <c>true</c> at each location where the comparison is true</summary>
    member a.gt(b:Tensor) = Tensor(a.primalRaw.GtTT(b.primalRaw))

    /// <summary>Computes element-wise (\a &lt;= b\), returning a boolean tensor containing a <c>true</c> at each location where the comparison is true</summary>
    member a.le(b:Tensor) =Tensor(a.primalRaw.LeTT(b.primalRaw))

    /// <summary>Computes element-wise (\a &gt;= b\), returning a boolean tensor containing a <c>true</c> at each location where the comparison is true</summary>
    member a.ge(b:Tensor) = Tensor(a.primalRaw.GeTT(b.primalRaw))

    /// <summary>Returns a new tensor with boolean elements representing if each element is +/-INF or not.</summary>
    member a.isinf() = Tensor(a.primalRaw.IsInfT())

    /// <summary>Returns a new tensor with boolean elements representing if each element is NaN or not. Complex values are considered NaN when either their real and/or imaginary part is NaN.</summary>
    member a.isnan() = Tensor(a.primalRaw.IsNaNT())

    /// Gets if any value in the tensor is +/- INF.
    member a.hasinf() = a.isinf().sum() > a.zeroLike(dtype=Dtype.Int64)

    /// Gets if any value in the tensor is NaN.
    member a.hasnan() = a.isnan().sum() > a.zeroLike(dtype=Dtype.Int64)

    /// Gets the index of a maximum value in the tensor.
    member a.argmax() = a.primalRaw.MaxIndexT()

    /// Gets the index of a minimum value in the tensor.
    member a.argmin() = a.primalRaw.MinIndexT()

    /// Returns the maximum value of all elements in the input tensor.
    member a.max() = if a.dim = 0 then a else a.[a.argmax()]

    /// Returns the minimum value of all elements in the input tensor.
    member a.min() = if a.dim = 0 then a else a.[a.argmin()]

    /// Returns the element-wise maximum of the elements in the two tensors.
    member a.max(b:Tensor) = ((a + b) + Tensor.Abs(b - a)) / 2.

    /// Returns the element-wise maximum of the tensor and the given data.
    member a.max(b) = a.max(a.like(b))

    /// Returns the element-wise minimum of the elements in the two tensors.
    member a.min(b:Tensor) = ((a + b) - Tensor.Abs(a - b)) / 2.

    /// Returns the element-wise minimum of the tensor and the given data.
    member a.min(b) = a.min(a.like(b))

    /// <summary>
    ///  Returns a tensor with the diagonal elements with respect to <c>dim1</c> and <c>dim2</c>.
    ///  The argument offset controls which diagonal to consider.
    /// </summary>
    member a.diagonal(?offset:int, ?dim1:int, ?dim2:int) =
        if a.dim < 2 then failwithf "Tensor must be at least 2-dimensional"
        let offset = defaultArg offset 0
        let dim1 = defaultArg dim1 0
        let dim2 = defaultArg dim2 1
        let mutable finished = false
        let mutable d = []
        let mutable i = 0
        let mutable j = offset
        while not finished do
            if i >= a.shape.[dim1] || j >= a.shape.[dim2] then 
                finished <- true
            elif j >= 0 then
                // let bounds = array2D [[i0min; i0max; i0given]; [i1min; i1max; i1given]; [i2min; i2max; i2given]; [i3min; i3max; i3given]]
                let bounds = Array2D.init (a.dim) 3 (fun ii jj -> 
                                                        if ii = dim1 then
                                                            if jj < 2 then i else 1
                                                        elif ii = dim2 then
                                                            if jj < 2 then j else 1
                                                        else
                                                            if jj = 0 then 0
                                                            elif jj = 1 then a.shape.[ii]-1
                                                            else 0
                                                        )
                d <- [a.GetSlice(bounds)] |> List.append d
            i <- i + 1
            j <- j + 1
        if d |> List.isEmpty then failwithf "Empty diagonal"
        Tensor.stack(d)

    /// <summary>TBD</summary>
    member a.trace() = let d:Tensor = a.diagonal() in d.sum()

    /// <summary>TBD</summary>
    member a.expand(newShape:seq<int>) =
<<<<<<< HEAD
        let newShape = newShape|>Seq.toArray
        if a.shape = newShape then a 
        else
            let newShape = Shape.completeExpand a.shape newShape  // Handles -1 semantics
            Shape.checkCanExpand a.shape newShape
            match a with
            | Tensor(ap) -> Tensor(ap.Expand(newShape))
            | TensorF(ap,ad,at) ->
                let cp = ap.expand(newShape)
                let cd = ad.expand(newShape)
                TensorF(cp,cd,at)
            | TensorR(ap,_,_,_,at) ->
                let cp = ap.expand(newShape)
                TensorR(cp, ref (a.zeroLike()), ExpandT(a), ref 0u, at)
=======
        let newShape = newShape|>Shape.create
        if a.shape = newShape then a else
        match a with
        | Tensor(ap) -> Tensor(ap.Expand(newShape))
        | TensorF(ap,ad,at) ->
            let cp = ap.expand(newShape)
            let cd = ad.expand(newShape)
            TensorF(cp,cd,at)
        | TensorR(ap,_,_,_,at) ->
            let cp = ap.expand(newShape)
            TensorR(cp, ref (a.zeroLike()), ExpandT(a), ref 0u, at)
>>>>>>> 67651c31

    /// <summary>TBD</summary>
    member internal t.GetSlice(bounds:int[,]) =
        // printfn "t.GetSlice bounds\n %A" bounds
        if t.dim = 0 then failwith "Cannot slice a scalar Tensor"
        let fullBounds = Array2D.init t.dim 3 (fun i j -> if j=0 then 0 elif j=1 then t.shape.[i]-1 else 0)
        bounds |> Array2D.iteri (fun i j v -> 
            if j=1 && v >= t.shape.[i] then failwithf "Index outside the bounds of Tensor shape %A" t.shape
            fullBounds.[i, j] <- v)
        // printfn "t.GetSlice fullBounds\n %A" fullBounds
        match t with
        | Tensor(ap) -> Tensor(ap.GetSlice(fullBounds))
        | TensorF(ap,ad,at) -> TensorF(ap.GetSlice(fullBounds), ad.GetSlice(fullBounds), at)
        | TensorR(ap,_,_,_,at) -> TensorR(ap.GetSlice(fullBounds), ref (ap.zeroLike()), SliceT(t, fullBounds), ref 0u, at)

    /// <summary>TBD</summary>
    member t.Item
        with get([<System.ParamArray>] index:int[]) =
            if t.dim = 0 then failwith "Cannot index a scalar Tensor"
            if index.Length > t.dim then failwithf "Expecting an index with <=%i dimensions" t.dim
            let bounds = Array2D.init index.Length 3 (fun i j -> if j=2 then 1 else index.[i])
            t.GetSlice(bounds)

    /// <summary>TBD</summary>
    static member create(value:obj, ?dtype:Dtype, ?device:Device, ?backend:Backend) =
        let res = value |> DataConverter.tryFlatArrayAndShape<Tensor> // support creation of new Tensor from a structure holding scalar Tensors
        match res with
        | Some (array, shape) -> 
            let array = array |> Array.map float32
            let value = arrayND shape (fun ii -> array.[indexToFlatIndex shape ii])
            Tensor(RawTensor.Create(value, ?dtype=dtype, ?device=device, ?backend=backend))
        | None ->
            Tensor(RawTensor.Create(value, ?dtype=dtype, ?device=device, ?backend=backend))        

    /// <summary>TBD</summary>
    static member stack(tensors:seq<Tensor>, ?dim:int) = 
        let dim = defaultArg dim 0 
        let tensors = tensors |> Seq.toArray
        // TODO: check if all Tensors are of the same type (Tensor, TensorF, or TensorR) and have the same nesting tag
        let shapes = tensors |> Array.map (fun t -> t.shape)
        Shape.checkCanStack shapes dim |> ignore
        match Seq.head tensors with
        | Tensor(ap) -> Tensor(ap.StackTs((tensors |> Array.map (fun t -> t.primalRaw)), dim))
        | TensorF(_,_,at) ->
            let ap = tensors |> Seq.map (fun t -> t.primal)
            let ad = tensors |> Seq.map (fun t -> t.derivative)
            TensorF(Tensor.stack(ap,dim=dim), Tensor.stack(ad,dim=dim), at)
        | TensorR(_,_,_,_,at) ->
            let ap = tensors |> Seq.map (fun t -> t.primal)
            let cp = Tensor.stack(ap,dim=dim)
            TensorR(cp, ref (cp.zeroLike()), StackTs(tensors, dim), ref 0u, at)

    /// <summary>TBD</summary>
    member a.unstack (?dim:int) =
        let dim = defaultArg dim 0 
        Shape.checkCanUnstack a.shape |> ignore
        match a with
        | Tensor(ap) -> ap.UnstackT(dim) |> Array.map Tensor
        | TensorF(ap,ad,at) -> Array.map2 (fun p d -> TensorF(p,d,at)) (ap.unstack(dim)) (ad.unstack(dim))
        | TensorR(ap,_,_,_,at) -> Array.mapi (fun i p -> TensorR(p, ref (p.zeroLike()), UnstackT(a, dim, i), ref 0u, at)) (ap.unstack(dim))

    /// <summary>TBD</summary>
    static member cat(tensors:seq<Tensor>, ?dim: int) = 
        let dim = defaultArg dim 0 
        let tensors = tensors |> Seq.toArray
        // TODO: check if all Tensors are of the same nesting variety (Tensor, TensorF, or TensorR), have the same nesting tag, and have the same dtype, device, backend
        match Seq.head tensors with
        | Tensor(ap) -> Tensor(ap.CatTs((tensors |> Array.map (fun t -> t.primalRaw)), dim))
        | TensorF(_,_,at) ->
            let ap = tensors |> Seq.map (fun t -> t.primal)
            let ad = tensors |> Seq.map (fun t -> t.derivative)
            TensorF(Tensor.cat(ap, dim=dim), Tensor.cat(ad, dim=dim), at)
        | TensorR(_,_,_,_,at) ->
            let ap = tensors |> Seq.map (fun t -> t.primal)
            let cp = Tensor.cat(ap, dim=dim)
            TensorR(cp, ref (cp.zeroLike()), CatTs(tensors, dim), ref 0u, at)

    /// <summary>TBD</summary>
    member a.split (sizes: seq<int>, ?dim: int) =
        let dim = defaultArg dim 0
        let sizes = sizes |> Seq.toArray
        match a with
        | Tensor(ap) -> ap.SplitT(sizes, dim=dim) |> Array.map Tensor
        | TensorF(ap,ad,at) -> Array.map2 (fun p d -> TensorF(p,d,at)) (ap.split(sizes)) (ad.split(sizes, dim=dim))
        | TensorR(ap,_,_,_,at) -> Array.mapi (fun i p -> TensorR(p, ref (p.zeroLike()), SplitT(a, sizes, dim, i), ref 0u, at)) (ap.split(sizes, dim=dim))

    /// <summary>TBD</summary>
    static member inline (-->) (t:Tensor, f:Tensor -> ^a) = f t

    /// <summary>TBD</summary>
    static member inline OpUnary(a, fRaw, fTensor, dfTensorFwd, dfTensorRev) =
        match a with
        | Tensor(ap)           -> Tensor(fRaw(ap))
        | TensorF(ap,ad,at)    -> let cp = fTensor(ap) in TensorF(cp, dfTensorFwd(cp,ap,ad), at)
        | TensorR(ap,_,_,_,at) -> let cp = fTensor(ap) in TensorR(cp, ref (a.zeroLike()), dfTensorRev(a), ref 0u, at)

    /// <summary>TBD</summary>
    static member inline OpBinary(a, b, fRaw, fTensor, dfTensorFwdTT, dfTensorFwdTC, dfTensorFwdCT, dfTensorRevTT, dfTensorRevTC, dfTensorRevCT) =
        match a, b with
        | Tensor(ap),           Tensor(bp)                      -> Tensor(fRaw(ap, bp))
        | Tensor(_),            TensorF(bp,bd,bt)               -> let cp = fTensor(a,bp)  in TensorF(cp, dfTensorFwdCT(cp,bp,bd), bt)
        | Tensor(_),            TensorR(bp,_,_,_,bt)            -> let cp = fTensor(a,bp)  in TensorR(cp, ref (a.zeroLike()), dfTensorRevCT(a,b), ref 0u, bt)
        | TensorF(ap,ad,at),    Tensor(_)                       -> let cp = fTensor(ap,b)  in TensorF(cp, dfTensorFwdTC(cp,ap,ad), at)
        | TensorF(ap,ad,at),    TensorF(bp,bd,bt)    when at=bt -> let cp = fTensor(ap,bp) in TensorF(cp, dfTensorFwdTT(cp,ap,ad,bp,bd), at)
        | TensorF(ap,ad,at),    TensorF(_,_,bt)      when at>bt -> let cp = fTensor(ap,b)  in TensorF(cp, dfTensorFwdTC(cp,ap,ad), at)
        | TensorF(_,_,at),      TensorF(bp,bd,bt)    when at<bt -> let cp = fTensor(a,bp)  in TensorF(cp, dfTensorFwdCT(cp,bp,bd), bt)
        | TensorF(_,_,at),      TensorR(_,_,_,_,bt)  when at=bt -> failwith "Cannot have TensorF and TensorR in the same nesting level"
        | TensorF(ap,ad,at),    TensorR(_,_,_,_,bt)  when at>bt -> let cp = fTensor(ap,b)  in TensorF(cp, dfTensorFwdTC(cp,ap,ad), at)
        | TensorF(_,_,at),      TensorR(bp,_,_,_,bt) when at<bt -> let cp = fTensor(a,bp)  in TensorR(cp, ref (a.zeroLike()), dfTensorRevCT(a,b), ref 0u, bt)
        | TensorR(ap,_,_,_,at), Tensor(_)                       -> let cp = fTensor(ap,b)  in TensorR(cp, ref (a.zeroLike()), dfTensorRevTC(a,b), ref 0u, at)
        | TensorR(_,_,_,_,at),  TensorF(_,_,bt)      when at=bt -> failwith "Cannot have TensorR and TensorF in the same nesting level"
        | TensorR(ap,_,_,_,at), TensorF(_,_,bt)      when at>bt -> let cp = fTensor(ap, b) in TensorR(cp, ref (a.zeroLike()), dfTensorRevTC(a,b), ref 0u, at)
        | TensorR(_,_,_,_,at),  TensorF(bp,bd,bt)    when at<bt -> let cp = fTensor(a,bp)  in TensorF(cp, dfTensorFwdCT(cp, bp, bd), bt)
        | TensorR(ap,_,_,_,at), TensorR(bp,_,_,_,bt) when at=bt -> let cp = fTensor(ap,bp) in TensorR(cp, ref (a.zeroLike()), dfTensorRevTT(a,b), ref 0u, at)
        | TensorR(ap,_,_,_,at), TensorR(_,_,_,_,bt)  when at>bt -> let cp = fTensor(ap,b)  in TensorR(cp, ref (a.zeroLike()), dfTensorRevTC(a,b), ref 0u, at)
        | TensorR(_,_,_,_,at),  TensorR(bp,_,_,_,bt) when at<bt -> let cp = fTensor(a,bp)  in TensorR(cp, ref (a.zeroLike()), dfTensorRevCT(a,b), ref 0u, bt)
        | _ -> failwith "Unexpected combination of Tensors" // Won't happen, added for suppressing "incomplete matches" warning

    /// <summary>TBD</summary>
    static member (+) (a:Tensor, b:Tensor) =
        if a.dtype <> b.dtype then
            match Dtype.widen a.dtype b.dtype with
            | None -> opNotSupported "+" a.dtype b.dtype 
            | Some tnew ->
                let aCast = a.cast(tnew)
                let bCast = b.cast(tnew)
                aCast + bCast
        elif a.shape = b.shape then
            let fRaw(a:RawTensor,b) = a.AddTT(b)
            let fTensor(a,b) = a + b
            let dfTensorFwdTT(cp,ap,ad,bp:Tensor,bd:Tensor) = ad + bd
            let dfTensorFwdTC(cp,ap,ad) = ad
            let dfTensorFwdCT(cp,bp,bd) = bd
            let dfTensorRevTT(a,b) = AddTT(a,b)
            let dfTensorRevTC(a,b) = AddTTConst(a)
            let dfTensorRevCT(a,b) = AddTTConst(b)
            Tensor.OpBinary(a, b, fRaw, fTensor, dfTensorFwdTT, dfTensorFwdTC, dfTensorFwdCT, dfTensorRevTT, dfTensorRevTC, dfTensorRevCT)
        elif a.dim = 0 then
            let fRaw(a,b:RawTensor) = b.AddTT0(a)
            let fTensor(a,b) = a + b
            let dfTensorFwdTT(cp,ap,ad,bp:Tensor,bd:Tensor) = ad + bd
            let dfTensorFwdTC(cp,ap,ad:Tensor) = ad.expand(b.shape)
            let dfTensorFwdCT(cp,bp,bd) = bd
            let dfTensorRevTT(a,b) = AddTT0(b,a)
            let dfTensorRevTC(a,b) = AddTConstT0(a)
            let dfTensorRevCT(a,b) = AddTT0Const(b)
            Tensor.OpBinary(a, b, fRaw, fTensor, dfTensorFwdTT, dfTensorFwdTC, dfTensorFwdCT, dfTensorRevTT, dfTensorRevTC, dfTensorRevCT)
        elif b.dim = 0 then
            let fRaw(a:RawTensor,b) = a.AddTT0(b)
            let fTensor(a,b) = a + b
            let dfTensorFwdTT(cp,ap,ad,bp:Tensor,bd:Tensor) = ad + bd
            let dfTensorFwdTC(cp,ap,ad) = ad
            let dfTensorFwdCT(cp,bp,bd:Tensor) = bd.expand(a.shape)
            let dfTensorRevTT(a,b) = AddTT0(a,b)
            let dfTensorRevTC(a,b) = AddTT0Const(a)
            let dfTensorRevCT(a,b) = AddTConstT0(b)
            Tensor.OpBinary(a, b, fRaw, fTensor, dfTensorFwdTT, dfTensorFwdTC, dfTensorFwdCT, dfTensorRevTT, dfTensorRevTC, dfTensorRevCT)
        elif a.dim = 2 && b.dim = 1 && a.shape.[1] = b.shape.[0] then
            let fRaw(a:RawTensor,b) = a.AddT2T1(b)
            let fTensor(a,b) = a + b
            let dfTensorFwdTT(cp,ap,ad,bp:Tensor,bd:Tensor) = ad + bd
            let dfTensorFwdTC(cp,ap,ad) = ad
            let dfTensorFwdCT(cp:Tensor,bp:Tensor,bd:Tensor) = cp.zerosLike() + bd
            let dfTensorRevTT(a,b) = AddT2T1(a,b)
            let dfTensorRevTC(a,b) = AddT2T1Const(a)
            let dfTensorRevCT(a,b) = AddT2ConstT1(b)
            Tensor.OpBinary(a, b, fRaw, fTensor, dfTensorFwdTT, dfTensorFwdTC, dfTensorFwdCT, dfTensorRevTT, dfTensorRevTC, dfTensorRevCT)
        elif a.dim = 1 && b.dim = 2 && a.shape.[0] = b.shape.[1] then
            let fRaw(a,b:RawTensor) = b.AddT2T1(a)
            let fTensor(a,b) = a + b
            let dfTensorFwdTT(cp,ap,ad,bp:Tensor,bd:Tensor) = ad + bd
            let dfTensorFwdTC(cp:Tensor,ap,ad) = ad + cp.zerosLike()
            let dfTensorFwdCT(cp,bp,bd) = bd
            let dfTensorRevTT(a,b) = AddT2T1(b,a)
            let dfTensorRevTC(a,b) = AddT2ConstT1(a)
            let dfTensorRevCT(a,b) = AddT2T1Const(b)
            Tensor.OpBinary(a, b, fRaw, fTensor, dfTensorFwdTT, dfTensorFwdTC, dfTensorFwdCT, dfTensorRevTT, dfTensorRevTC, dfTensorRevCT)
        else
            let newShape = Shape.broadcast2 a.shape b.shape
            let aExpanded = a.expand(newShape)
            let bExpanded = b.expand(newShape)
            aExpanded + bExpanded

    /// <summary>TBD</summary>
    static member (+) (a:Tensor, b) = a + a.scalarLike(b)

    /// <summary>TBD</summary>
    static member (+) (a, b:Tensor) = b.scalarLike(a) + b

    /// <summary>TBD</summary>
    member a.add(b:Tensor) = a + b

    /// <summary>TBD</summary>
    member a.add(b) = a + a.scalarLike(b)

    /// <summary>TBD</summary>
    static member (-) (a:Tensor, b:Tensor) =
        if a.dtype <> b.dtype then
            match Dtype.widen a.dtype b.dtype with
            | None -> opNotSupported "-" a.dtype b.dtype 
            | Some tnew ->
                let aCast = a.cast(tnew)
                let bCast = b.cast(tnew)
                aCast - bCast
        elif a.shape = b.shape then
            let fRaw(a:RawTensor,b) = a.SubTT(b)
            let fTensor(a,b) = a - b
            let dfTensorFwdTT(cp,ap,ad,bp,bd) = ad - bd
            let dfTensorFwdTC(cp,ap,ad) = ad
            let dfTensorFwdCT(cp,bp,bd) = -bd
            let dfTensorRevTT(a,b) = SubTT(a,b)
            let dfTensorRevTC(a,b) = SubTTConst(a)
            let dfTensorRevCT(a,b) = SubTConstT(b)
            Tensor.OpBinary(a, b, fRaw, fTensor, dfTensorFwdTT, dfTensorFwdTC, dfTensorFwdCT, dfTensorRevTT, dfTensorRevTC, dfTensorRevCT)
        elif a.dim = 0 then
            let fRaw(a:RawTensor,b) = a.SubT0T(b)
            let fTensor(a,b) = a - b
            let dfTensorFwdTT(cp,ap,ad,bp,bd) = ad - bd
            let dfTensorFwdTC(cp,ap,ad:Tensor) = ad.expand(b.shape)
            let dfTensorFwdCT(cp,bp,bd) = -bd
            let dfTensorRevTT(a,b) = SubT0T(a,b)
            let dfTensorRevTC(a,b) = SubT0TConst(a)
            let dfTensorRevCT(a,b) = SubT0ConstT(b)
            Tensor.OpBinary(a, b, fRaw, fTensor, dfTensorFwdTT, dfTensorFwdTC, dfTensorFwdCT, dfTensorRevTT, dfTensorRevTC, dfTensorRevCT)
        elif b.dim = 0 then
            let fRaw(a:RawTensor,b) = a.SubTT0(b)
            let fTensor(a,b) = a - b
            let dfTensorFwdTT(cp,ap,ad,bp,bd) = ad - bd
            let dfTensorFwdTC(cp,ap,ad) = ad
            let dfTensorFwdCT(cp,bp,bd:Tensor) = (-bd).expand(a.shape)
            let dfTensorRevTT(a,b) = SubTT0(a,b)
            let dfTensorRevTC(a,b) = SubTT0Const(a)
            let dfTensorRevCT(a,b) = SubTConstT0(b)
            Tensor.OpBinary(a, b, fRaw, fTensor, dfTensorFwdTT, dfTensorFwdTC, dfTensorFwdCT, dfTensorRevTT, dfTensorRevTC, dfTensorRevCT)
        else
            let newShape = Shape.broadcast2 a.shape b.shape
            let aExpanded = a.expand(newShape)
            let bExpanded = b.expand(newShape)
            aExpanded - bExpanded

    /// <summary>TBD</summary>
    static member (-) (a:Tensor, b) = a - a.scalarLike(b)

    /// <summary>TBD</summary>
    static member (-) (a, b:Tensor) = b.scalarLike(a) - b

    /// <summary>TBD</summary>
    member a.sub(b:Tensor) = a - b

    /// <summary>TBD</summary>
    member a.sub(b) = a - a.scalarLike(b)

    /// <summary>TBD</summary>
    static member (*) (a:Tensor, b:Tensor) =
        if a.dtype <> b.dtype then
            match Dtype.widen a.dtype b.dtype with
            | None -> opNotSupported "*" a.dtype b.dtype 
            | Some tnew ->
                let aCast = a.cast(tnew)
                let bCast = b.cast(tnew)
                aCast * bCast
        elif a.shape = b.shape then
            let fRaw(a:RawTensor,b) = a.MulTT(b)
            let fTensor(a,b) = a * b
            let dfTensorFwdTT(cp:Tensor,ap:Tensor,ad:Tensor,bp:Tensor,bd:Tensor) = (ad * bp) + (ap * bd)
            let dfTensorFwdTC(cp:Tensor,ap:Tensor,ad:Tensor) = ad * b
            let dfTensorFwdCT(cp:Tensor,bp:Tensor,bd:Tensor) = a * bd
            let dfTensorRevTT(a,b) = MulTT(a,b)
            let dfTensorRevTC(a,b) = MulTTConst(a,b)
            let dfTensorRevCT(a,b) = MulTTConst(b,a)
            Tensor.OpBinary(a, b, fRaw, fTensor, dfTensorFwdTT, dfTensorFwdTC, dfTensorFwdCT, dfTensorRevTT, dfTensorRevTC, dfTensorRevCT)
        elif a.dim = 0 then
            let fRaw(a,b:RawTensor) = b.MulTT0(a)
            let fTensor(a,b) = a * b
            let dfTensorFwdTT(cp:Tensor,ap:Tensor,ad:Tensor,bp:Tensor,bd:Tensor) = (ad * bp) + (ap * bd)
            let dfTensorFwdTC(cp:Tensor,ap:Tensor,ad:Tensor) = ad * b
            let dfTensorFwdCT(cp:Tensor,bp:Tensor,bd:Tensor) = a * bd
            let dfTensorRevTT(a,b) = MulTT0(b,a)
            let dfTensorRevTC(a,b) = MulTConstT0(b,a)
            let dfTensorRevCT(a,b) = MulTT0Const(b,a)
            Tensor.OpBinary(a, b, fRaw, fTensor, dfTensorFwdTT, dfTensorFwdTC, dfTensorFwdCT, dfTensorRevTT, dfTensorRevTC, dfTensorRevCT)
        elif b.dim = 0 then
            let fRaw(a:RawTensor,b) = a.MulTT0(b)
            let fTensor(a,b) = a * b
            let dfTensorFwdTT(cp:Tensor,ap:Tensor,ad:Tensor,bp:Tensor,bd:Tensor) = (ad * bp) + (ap * bd)
            let dfTensorFwdTC(cp:Tensor,ap:Tensor,ad:Tensor) = ad * b
            let dfTensorFwdCT(cp:Tensor,bp:Tensor,bd:Tensor) = a * bd
            let dfTensorRevTT(a,b) = MulTT0(a,b)
            let dfTensorRevTC(a,b) = MulTT0Const(a,b)
            let dfTensorRevCT(a,b) = MulTConstT0(a,b)
            Tensor.OpBinary(a, b, fRaw, fTensor, dfTensorFwdTT, dfTensorFwdTC, dfTensorFwdCT, dfTensorRevTT, dfTensorRevTC, dfTensorRevCT)
        else
            let newShape = Shape.broadcast2 a.shape b.shape
            let aExpanded = a.expand(newShape)
            let bExpanded = b.expand(newShape)
            aExpanded * bExpanded

    /// <summary>TBD</summary>
    static member (*) (a:Tensor, b) = a * a.scalarLike(b)

    /// <summary>TBD</summary>
    static member (*) (a, b:Tensor) = b.scalarLike(a) * b

    /// <summary>TBD</summary>
    member a.mul(b:Tensor) = a * b

    /// <summary>TBD</summary>
    member a.mul(b) = a * a.scalarLike(b)

    /// <summary>TBD</summary>
    static member (/) (a:Tensor, b:Tensor) =
        if a.dtype <> b.dtype then
            match Dtype.widen a.dtype b.dtype with
            | None -> opNotSupported "/" a.dtype b.dtype 
            | Some tnew ->
                let aCast = a.cast(tnew)
                let bCast = b.cast(tnew)
                aCast / bCast
        elif a.shape = b.shape then
            let fRaw(a:RawTensor,b) = a.DivTT(b)
            let fTensor(a,b) = a / b
            let dfTensorFwdTT(cp:Tensor,ap:Tensor,ad:Tensor,bp:Tensor,bd:Tensor) = (ad - bd * cp) / bp
            let dfTensorFwdTC(cp:Tensor,ap:Tensor,ad:Tensor) = ad / b
            let dfTensorFwdCT(cp:Tensor,bp:Tensor,bd:Tensor) = -bd * cp / bp
            let dfTensorRevTT(a,b) = DivTT(a,b)
            let dfTensorRevTC(a,b) = DivTTConst(a,b)
            let dfTensorRevCT(a,b) = DivTConstT(a,b)
            Tensor.OpBinary(a, b, fRaw, fTensor, dfTensorFwdTT, dfTensorFwdTC, dfTensorFwdCT, dfTensorRevTT, dfTensorRevTC, dfTensorRevCT)
        elif a.dim = 0 then
            let fRaw(a:RawTensor,b) = a.DivT0T(b)
            let fTensor(a,b) = a / b
            let dfTensorFwdTT(cp:Tensor,ap:Tensor,ad:Tensor,bp:Tensor,bd:Tensor) = (ad - bd * cp) / bp
            let dfTensorFwdTC(cp:Tensor,ap:Tensor,ad:Tensor) = ad / b
            let dfTensorFwdCT(cp:Tensor,bp:Tensor,bd:Tensor) = -bd * cp / bp
            let dfTensorRevTT(a,b) = DivT0T(a,b)
            let dfTensorRevTC(a,b) = DivT0TConst(a,b)
            let dfTensorRevCT(a,b) = DivT0ConstT(a,b)
            Tensor.OpBinary(a, b, fRaw, fTensor, dfTensorFwdTT, dfTensorFwdTC, dfTensorFwdCT, dfTensorRevTT, dfTensorRevTC, dfTensorRevCT)
        elif b.dim = 0 then
            let fRaw(a:RawTensor,b) = a.DivTT0(b)
            let fTensor(a:Tensor,b:Tensor) = a / b
            let dfTensorFwdTT(cp:Tensor,ap:Tensor,ad:Tensor,bp:Tensor,bd:Tensor) = (ad - bd * cp) / bp
            let dfTensorFwdTC(cp:Tensor,ap:Tensor,ad:Tensor) = ad / b
            let dfTensorFwdCT(cp:Tensor,bp:Tensor,bd:Tensor) = -bd * cp / bp
            let dfTensorRevTT(a,b) = DivTT0(a,b)
            let dfTensorRevTC(a,b) = DivTT0Const(a,b)
            let dfTensorRevCT(a,b) = DivTConstT0(a,b)
            Tensor.OpBinary(a, b, fRaw, fTensor, dfTensorFwdTT, dfTensorFwdTC, dfTensorFwdCT, dfTensorRevTT, dfTensorRevTC, dfTensorRevCT)
        else
            let newShape = Shape.broadcast2 a.shape b.shape
            let aExpanded = a.expand(newShape)
            let bExpanded = b.expand(newShape)
            aExpanded / bExpanded

    /// <summary>TBD</summary>
    static member (/) (a:Tensor, b) = a / a.scalarLike(b)

    /// <summary>TBD</summary>
    static member (/) (a, b:Tensor) = b.scalarLike(a) / b

    /// <summary>TBD</summary>
    member a.div(b:Tensor) = a / b

    /// <summary>TBD</summary>
    member a.div(b) = a / a.scalarLike(b)

    /// <summary>TBD</summary>
    static member Pow (a:Tensor, b:Tensor) =
        if a.dtype <> b.dtype then
            match Dtype.widen a.dtype b.dtype with
            | None -> opNotSupported "Pow" a.dtype b.dtype 
            | Some tnew ->
                let aCast = a.cast(tnew)
                let bCast = b.cast(tnew)
                Tensor.Pow (aCast, bCast)
        elif a.shape = b.shape then
            let fRaw(a:RawTensor,b) = a.PowTT(b)
            let fTensor(a:Tensor,b:Tensor) = a ** b
            let dfTensorFwdTT(cp:Tensor,ap:Tensor,ad:Tensor,bp:Tensor,bd:Tensor) = (ap ** (bp - 1.)) * (ad * bp + ap * bd * log ap)
            let dfTensorFwdTC(cp,ap,ad) = ad * (ap ** (b - 1.)) * b
            let dfTensorFwdCT(cp,bp,bd) = bd * cp * log a
            let dfTensorRevTT(a,b) = PowTT(a,b)
            let dfTensorRevTC(a,b) = PowTTConst(a,b)
            let dfTensorRevCT(a,b) = PowTConstT(a,b)
            Tensor.OpBinary(a, b, fRaw, fTensor, dfTensorFwdTT, dfTensorFwdTC, dfTensorFwdCT, dfTensorRevTT, dfTensorRevTC, dfTensorRevCT)
        elif a.dim = 0 then
            let fRaw(a:RawTensor,b) = a.PowT0T(b)
            let fTensor(a:Tensor,b:Tensor) = a ** b
            let dfTensorFwdTT(cp:Tensor,ap:Tensor,ad:Tensor,bp:Tensor,bd:Tensor) = (ap ** (bp - 1.)) * (ad * bp + ap * bd * log ap)
            let dfTensorFwdTC(cp,ap,ad) = ad * (ap ** (b - 1.)) * b
            let dfTensorFwdCT(cp,bp,bd) = bd * cp * log a
            let dfTensorRevTT(a,b) = PowT0T(a,b)
            let dfTensorRevTC(a,b) = PowT0TConst(a,b)
            let dfTensorRevCT(a,b) = PowT0ConstT(a,b)
            Tensor.OpBinary(a, b, fRaw, fTensor, dfTensorFwdTT, dfTensorFwdTC, dfTensorFwdCT, dfTensorRevTT, dfTensorRevTC, dfTensorRevCT)
        elif b.dim = 0 then
            let fRaw(a:RawTensor,b) = a.PowTT0(b)
            let fTensor(a:Tensor,b:Tensor) = a ** b
            let dfTensorFwdTT(cp:Tensor,ap:Tensor,ad:Tensor,bp:Tensor,bd:Tensor) = (ap ** (bp - 1.)) * (ad * bp + ap * bd * log ap)
            let dfTensorFwdTC(cp,ap,ad) = ad * (ap ** (b - 1.)) * b
            let dfTensorFwdCT(cp,bp,bd) = bd * cp * log a
            let dfTensorRevTT(a,b) = PowTT0(a,b)
            let dfTensorRevTC(a,b) = PowTT0Const(a,b)
            let dfTensorRevCT(a,b) = PowTConstT0(a,b)
            Tensor.OpBinary(a, b, fRaw, fTensor, dfTensorFwdTT, dfTensorFwdTC, dfTensorFwdCT, dfTensorRevTT, dfTensorRevTC, dfTensorRevCT)
        else
            let newShape = Shape.broadcast2 a.shape b.shape
            let aExpanded = a.expand(newShape)
            let bExpanded = b.expand(newShape)
            Tensor.Pow(aExpanded, bExpanded)

    /// <summary>TBD</summary>
    static member Pow (a:Tensor, b:float) = a ** a.scalarLike(b)

    /// <summary>TBD</summary>
    static member Pow (a:Tensor, b:int) = a ** a.scalarLike(b)

    /// <summary>TBD</summary>
    static member Pow (a:Tensor, b) = a ** a.scalarLike(b)

    /// <summary>TBD</summary>
    static member Pow (a:float, b:Tensor) = b.scalarLike(a) ** b

    /// <summary>TBD</summary>
    static member Pow (a:int, b:Tensor) = b.scalarLike(a) ** b

    /// <summary>TBD</summary>
    static member Pow (a, b:Tensor) = b.scalarLike(a) ** b

    /// <summary>TBD</summary>
    member a.pow(b:Tensor) = a ** b

    /// <summary>TBD</summary>
    member a.pow(b) = a ** a.scalarLike(b)

    /// <summary>TBD</summary>
    member a.matmul (b:Tensor) =
        Shape.checkCanMatmul a.shape b.shape
        let fRaw(a:RawTensor,b) = a.MatMulT2T2(b)
        let fTensor(a:Tensor,b) = a.matmul(b)
        let dfTensorFwdTT(cp,ap:Tensor,ad:Tensor,bp:Tensor,bd:Tensor) = ad.matmul(bp) + ap.matmul(bd)
        let dfTensorFwdTC(cp,ap,ad:Tensor) = ad.matmul(b)
        let dfTensorFwdCT(cp,bp,bd) = a.matmul(bd)
        let dfTensorRevTT(a,b) = MatMulT2T2(a,b)
        let dfTensorRevTC(a,b) = MatMulT2T2Const(a,b)
        let dfTensorRevCT(a,b) = MatMulT2ConstT2(a,b)
        Tensor.OpBinary(a, b, fRaw, fTensor, dfTensorFwdTT, dfTensorFwdTC, dfTensorFwdCT, dfTensorRevTT, dfTensorRevTC, dfTensorRevCT)

    /// <summary>TBD</summary>
    member a.dot(b:Tensor) =
        Shape.checkCanDot a.shape b.shape
        let a:Tensor = a.view([1;a.nelement])
        let b:Tensor = b.view([b.nelement;1])
        a.matmul(b).view([])

    /// <summary>TBD</summary>
    static member (~-) (a:Tensor) =
        let fRaw(a:RawTensor) = a.NegT()
        let fTensor(a) = -a
        let dfTensorFwd(cp,ap,ad) = -ad
        let dfTensorRev(a) = NegT(a)
        Tensor.OpUnary(a, fRaw, fTensor, dfTensorFwd, dfTensorRev)

    /// <summary>TBD</summary>
    member a.neg() = -a

    /// <summary>TBD</summary>
    member a.sum(?dtype: Dtype) =
        let fRaw(a:RawTensor) = a.SumT(?resultType=dtype)
        let fTensor(a:Tensor) = a.sum(?dtype=dtype)
        let dfTensorFwd(cp,ap,ad:Tensor) = ad.sum(?dtype=dtype)
        let dfTensorRev(a) = SumT(a)
        Tensor.OpUnary(a, fRaw, fTensor, dfTensorFwd, dfTensorRev)

    // TODO: this can be implemented in a more memory efficient way by pushing the sum operation to the RawTensor level and implementing the derivatives using general broadcasting when it's available
    /// <summary>TBD</summary>
    member a.sum(dim:int, ?keepDim:bool, ?dtype: Dtype) =
       let keepDim = defaultArg keepDim false
       let dim = Shape.completeDim a.dim dim  // Handles -1 semantics
       let res =
        if dim = 0 && a.dim = 0 then a
        else
            if dim >= a.dim || dim < 0 then failwithf "Expecting dim to be between 0 and %A" a.dim
            let sBounds = Array2D.init a.dim 3 (fun i j -> if j=0 then 0 elif j=1 then a.shape.[i]-1 else 0)
            sBounds.[dim, 1] <- 0
            sBounds.[dim, 2] <- 1
            let mutable s = a.zerosLike(dtype=a.dtype.SummationType).GetSlice(sBounds)
            for i=0 to a.shape.[dim]-1 do
                sBounds.[dim,0] <- i
                sBounds.[dim,1] <- i
                sBounds.[dim,2] <- 1
                s <- s + a.GetSlice(sBounds).cast(a.dtype.SummationType)
            s
       let res2 = if keepDim then res.unsqueeze(dim) else res
       res2.castAfterSummation(?dtype=dtype)

    /// Reduce the dimensionality via summation until we reach `newShape`. An expansion
    /// from newShape to shape must be possible.
    member a.sumToSize(newShape:int[], ?dtype: Dtype) =
        let oldShape = a.shape
        if oldShape = newShape then
            a.cast(defaultArg dtype a.dtype.SummationType)
        elif newShape.Length = 0 then
            a.sum(?dtype=dtype)
        else
            Shape.checkCanExpand newShape oldShape
            let trim = oldShape.Length - newShape.Length
            let mutable result = a.cast(a.dtype.SummationType)
            // collapse the eliminated dimensions
            for _dim in 0 .. trim-1 do 
                result <- result.sum(0, keepDim=false)
            // reduce the squeezed dimensions
            for dim in 0 .. newShape.Length-1 do 
                if oldShape.[trim+dim] <> newShape.[dim] then 
                    result <- result.sum(dim, keepDim=true)
            result.castAfterSummation(?dtype=dtype)

    /// <summary>TBD</summary>
    member a.mean() = a.sum() / a.nelement

    /// <summary>TBD</summary>
    member a.mean(dim:int, ?keepDim:bool) = 
        let dim = Shape.completeDim a.dim dim  // Handles -1 semantics
        if dim = 0 && a.dim = 0 then a
        else 
           let sm = a.sum(dim, ?keepDim=keepDim)
           let dv = sm / a.shape.[dim]
           dv

    /// <summary>TBD</summary>
    // This is the two-pass algorithm better than the naive algorithm
    member a.variance(?unbiased:bool) = 
        let unbiased = defaultArg unbiased true  // Use Bessel's correction if unbiased=true
        let n = if unbiased then a.nelement - 1 else a.nelement
        let a' = a - a.mean() in (a' * a').sum() / n

    /// <summary>TBD</summary>
    // TODO: this is the naive algorithm, can be improved for better numerical stability
    member a.variance(dim:int, ?keepDim:bool, ?unbiased:bool) =
        let keepDim = defaultArg keepDim false
        let unbiased = defaultArg unbiased true  // Use Bessel's correction if unbiased=true
        let dim = Shape.completeDim a.dim dim  // Handles -1 semantics
        let sBounds = Array2D.init a.dim 3 (fun i j -> if j=0 then 0 elif j=1 then a.shape.[i]-1 else 0)
        sBounds.[dim, 1] <- 0
        sBounds.[dim, 2] <- 1
        let mutable s = a.zerosLike().GetSlice(sBounds)
        let mutable sSquare = a.zerosLike().GetSlice(sBounds)
        let n = a.shape.[dim]
        for i=0 to n-1 do
            sBounds.[dim,0] <- i
            sBounds.[dim,1] <- i
            sBounds.[dim,2] <- 1
            let slice = a.GetSlice(sBounds)
            s <- s + slice
            sSquare <- sSquare + slice * slice
        let nn = if unbiased then n - 1 else n
        let res = (sSquare - (s * s) / n) / nn
        if keepDim then res.unsqueeze(dim) else res

    /// <summary>TBD</summary>
    member a.stddev(dim, ?keepDim, ?unbiased) = a.variance(dim, ?keepDim=keepDim, ?unbiased=unbiased) |> Tensor.Sqrt

    /// <summary>TBD</summary>
    member a.stddev(?unbiased) = a.variance(?unbiased=unbiased) |> Tensor.Sqrt

    /// <summary>TBD</summary>
    member probs.multinomial(numSamples:int, ?dtype:Dtype, ?device:Device, ?backend:Backend, ?normalize:bool) =
        // TODO: the following may be implemented by RawTensor at a later point
        if probs.dim < 1 || probs.dim > 2 then failwithf "Expecting 1d or 2d probs, received shape %A" probs.shape
        let dtype = defaultArg dtype Dtype.Int32
        let device = defaultArg device probs.device
        let backend = defaultArg backend probs.backend
        let normalize = defaultArg normalize false
        let mutable probs = probs
        if normalize then probs <- probs / probs.sum(-1, keepDim=true)
        if probs.dim = 1 then
            let p = 
                match probs.dtype with
                | Dtype.Float32 -> probs.toArray() :?> float32[] |> Array.map Convert.ToDouble
                | Dtype.Float64 -> probs.toArray() :?> float[]
                | _ -> failwithf "Expecting probs to have dtype Float32 or Float64, received %A" probs.dtype
            Tensor.create(Random.Multinomial(p, numSamples), dtype=dtype, device=device, backend=backend)
        else
            let p = 
                match probs.dtype with
                | Dtype.Float32 -> probs.toArray() :?> float32[,] |> Array2D.map Convert.ToDouble
                | Dtype.Float64 -> probs.toArray() :?> float[,]
                | _ -> failwithf "Expecting probs to have dtype Float32 or Float64, received %A" probs.dtype
            Tensor.create(Random.Multinomial(p, numSamples), dtype=dtype, device=device, backend=backend)

    /// <summary>TBD</summary>
    member probs.bernoulli(?dtype:Dtype, ?device:Device, ?backend:Backend) =
        // TODO: the following may be implemented by RawTensor at a later point
        if not (probs.dtype = Dtype.Float32 || probs.dtype = Dtype.Float64) then failwithf "Expecting probs to have dtype Float32 or Float64, received %A" probs.dtype
        let dtype = defaultArg dtype probs.dtype
        let device = defaultArg device probs.device
        let backend = defaultArg backend probs.backend
        if probs.dim = 0 then
            let b = Random.Bernoulli (float probs)
            Tensor.create(b, dtype=dtype, device=device, backend=backend).view(probs.shape)
        else
            let p:Tensor = probs.float().flatten()
            let b = p.toArray() :?> float[] |> Array.map Random.Bernoulli
            Tensor.create(b, dtype=dtype, device=device, backend=backend).view(probs.shape)

    /// <summary>TBD</summary>
    member a.dropout(?p:double) =
        let p = defaultArg p 0.5
        Shape.checkCanDropout p
        if p = 0. then
            a
        elif p = 1. then
            a * a.zerosLike()
        else
            let mask = a.fullLike(1.-p).bernoulli()
            a * mask

    /// <summary>TBD</summary>
    member a.dropout2d(?p:double) =
        let p = defaultArg p 0.5
        Shape.checkCanDropout2d a.shape p
        if p = 0. then
            a
        elif p = 1. then
            a * a.zerosLike()
        else
            let mask = a.fullLike(1.-p, Array.append a.shape.[0..1] [|1;1|]).bernoulli()
            a * mask

    /// <summary>TBD</summary>
    member a.dropout3d(?p:double) =
        let p = defaultArg p 0.5
        Shape.checkCanDropout3d a.shape p
        if p = 0. then
            a
        elif p = 1. then
            a * a.zerosLike()
        else
            let mask = a.fullLike(1.-p, Array.append a.shape.[0..1] [|1;1;1|]).bernoulli()
            a * mask

    /// <summary>TBD</summary>
    // This is useful to keep as a special case of sum for performance reasons because it's involved in reverse mode of broadcasting addition of bias in NN linear layers
    member internal a.sumT2Dim0() =
        let fRaw(a:RawTensor) = a.SumT2Dim0()
        let fTensor(a:Tensor) = a.sumT2Dim0()
        let dfTensorFwd(cp,ap,ad:Tensor):Tensor = ad.sumT2Dim0()
        let dfTensorRev(a) = SumT2Dim0(a)
        Tensor.OpUnary(a, fRaw, fTensor, dfTensorFwd, dfTensorRev)
    
    /// <summary>TBD</summary>
    member a.transpose(dim0:int, dim1:int) =
        let dim0 = Shape.completeDim a.dim dim0  // Handles -1 semantics
        let dim1 = Shape.completeDim a.dim dim1  // Handles -1 semantics
        Shape.checkCanTranspose a.shape dim0 dim1
        if dim0 = dim1 then
            a
        else
            let fRaw(a:RawTensor) = a.TransposeT(dim0, dim1)
            let fTensor(a:Tensor) = a.transpose(dim0, dim1)
            let dfTensorFwd(cp,ap,ad:Tensor) = ad.transpose(dim0, dim1)
            let dfTensorRev(a) = TransposeT(a, dim0, dim1)
            Tensor.OpUnary(a, fRaw, fTensor, dfTensorFwd, dfTensorRev)

    /// <summary>TBD</summary>
    member a.transpose() =
        Shape.checkCanTranspose2d a.dim
        let fRaw(a:RawTensor) = a.TransposeT2()
        let fTensor(a:Tensor) = a.transpose()
        let dfTensorFwd(cp,ap,ad:Tensor) = ad.transpose()
        let dfTensorRev(a) = TransposeT2(a)
        Tensor.OpUnary(a, fRaw, fTensor, dfTensorFwd, dfTensorRev)

    /// <summary>TBD</summary>
    member a.squeeze(?dim:int) =
        let dim = defaultArg dim -1
        let fRaw(a:RawTensor) = a.SqueezeT(dim)
        let fTensor(a:Tensor) = a.squeeze(dim)
        let dfTensorFwd(cp,ap,ad:Tensor) = ad.squeeze(dim)
        let dfTensorRev(a) = SqueezeT(a)
        Tensor.OpUnary(a, fRaw, fTensor, dfTensorFwd, dfTensorRev)

    /// <summary>TBD</summary>
    member a.unsqueeze(dim:int) =
        let fRaw(a:RawTensor) = a.UnsqueezeT(dim)
        let fTensor(a:Tensor) = a.unsqueeze(dim)
        let dfTensorFwd(cp,ap,ad:Tensor) = ad.unsqueeze(dim)
        let dfTensorRev(a) = UnsqueezeT(a)
        Tensor.OpUnary(a, fRaw, fTensor, dfTensorFwd, dfTensorRev)

    /// <summary>TBD</summary>
    member a.flip(dims:seq<int>) =
        let dims = dims |> Array.ofSeq
        Shape.checkCanFlip a.dim dims
        let fRaw(a:RawTensor) = a.FlipT(dims)
        let fTensor(a:Tensor) = a.flip(dims)
        let dfTensorFwd(cp,ap,ad:Tensor) = ad.flip(dims)
        let dfTensorRev(a) = FlipT(a, dims)
        Tensor.OpUnary(a, fRaw, fTensor, dfTensorFwd, dfTensorRev)

    /// <summary>TBD</summary>
    member a.dilate(dilations:seq<int>) =
        let dilations = dilations |> Array.ofSeq
        Shape.checkCanDilate a.dim dilations
        let fRaw(a:RawTensor) = a.DilateT(dilations)
        let fTensor(a:Tensor) = a.dilate(dilations)
        let dfTensorFwd(cp,ap,ad:Tensor) = ad.dilate(dilations)
        let dfTensorRev(a) = DilateT(a, dilations)
        Tensor.OpUnary(a, fRaw, fTensor, dfTensorFwd, dfTensorRev)

    /// <summary>TBD</summary>
    member a.undilate(dilations:seq<int>) =
        let dilations = dilations |> Array.ofSeq
        let fRaw(a:RawTensor) = a.UndilateT(dilations)
        let fTensor(a:Tensor) = a.undilate(dilations)
        let dfTensorFwd(cp,ap,ad:Tensor) = ad.undilate(dilations)
        let dfTensorRev(a) = UndilateT(a, dilations)
        Tensor.OpUnary(a, fRaw, fTensor, dfTensorFwd, dfTensorRev)

    /// <summary>TBD</summary>
    member a.repeat(dim:int, times:int) =
        Shape.checkCanRepeat a.shape dim
        let newShape = a.shape |> Array.copy
        newShape.[dim] <- times
        let mutable ret = a.zerosLike(newShape)
        let location = Array.create a.dim 0
        for i=0 to times-1 do
            location.[dim] <- i
            ret <- ret.addSlice(location, a)
        ret

    /// <summary>TBD</summary>
    member a.gather(dim:int, indices:Tensor) =
        Shape.checkCanGather a.shape dim indices.shape indices.dtype
        let fRaw(a:RawTensor) = a.GatherT(dim, indices.primalRaw)
        let fTensor(a:Tensor) = a.gather(dim, indices)
        let dfTensorFwd(cp,ap,ad:Tensor) = ad.gather(dim, indices)
        let dfTensorRev(a) = GatherT(a, dim, indices)
        Tensor.OpUnary(a, fRaw, fTensor, dfTensorFwd, dfTensorRev)

    /// <summary>TBD</summary>
    member a.view(shape:seq<int>) =
        let shape = shape |> Shape.create |> Shape.complete a.nelement  // Handles -1 semantics
        Shape.checkCanView a.shape shape
        let fRaw(a:RawTensor) = a.ViewT(shape)
        let fTensor(a:Tensor) = a.view(shape)
        let dfTensorFwd(cp,ap,ad:Tensor) = ad.view(shape)
        let dfTensorRev(a) = ViewT(a, a.shape)
        Tensor.OpUnary(a, fRaw, fTensor, dfTensorFwd, dfTensorRev)

    /// <summary>TBD</summary>
    member t.view(shape:int) = t.view([|shape|])

    /// <summary>TBD</summary>
    member a.viewAs(b:Tensor) = a.view(b.shape)

    /// <summary>TBD</summary>
    member a.flatten(?startDim:int, ?endDim:int) =
        if a.dim < 2 then 
            a
        else
            let startDim = defaultArg startDim 0
            let endDim = defaultArg endDim (a.dim - 1)
            Shape.checkCanFlatten a.shape startDim endDim
            a.view(a.shape |> Shape.flatten startDim endDim)

    member internal a.clampWithMask(?low:scalar, ?high:scalar) =
        let lowTensor, highTensor = 
            match low, high with
            | Some l, Some h -> a.like(l), a.like(h)
            | Some l, None   -> a.like(l), a.max()
            | None,   Some h -> a.min(), a.like(h)
            | None, None     -> failwithf "Expecting at least one of low, high"
        let mask() = // one-zero mask where the clamped values are zero and the rest are one
            let ll = lowTensor.expand(a.shape)
            let hh = highTensor.expand(a.shape)
            1 - (a.lt(ll) + a.gt(hh)).cast(a.dtype)
        match a with
        | Tensor(ap)           -> let result, mask = ap.ClampT(lowTensor.primalRaw, highTensor.primalRaw), mask() in Tensor(result), mask
        | TensorF(ap,ad,at)    -> let result, mask = ap.clampWithMask(?low=low, ?high=high) in TensorF(result, ad * mask, at), mask
        | TensorR(ap,_,_,_,at) -> let result, mask = ap.clampWithMask(?low=low, ?high=high) in TensorR(result, ref (a.zeroLike()), ClampT(a, mask), ref 0u, at), mask

    /// <summary>TBD</summary>
    member a.clamp(?low:scalar, ?high:scalar) = a.clampWithMask(?low=low, ?high=high) |> fst

    /// <summary>TBD</summary>
    member a.sign() =
        let fRaw(a:RawTensor) = a.SignT()
        let fTensor(a:Tensor) = a.sign()
        let dfTensorFwd(cp:Tensor,ap,ad) = cp.zerosLike()
        let dfTensorRev(a) = SignT(a)
        Tensor.OpUnary(a, fRaw, fTensor, dfTensorFwd, dfTensorRev)
    // static member Sign(a:Tensor) = a.sign() // not supported becaose FSharp.Core sign operator returns int

    /// <summary>TBD</summary>
    member a.floor() =
        let fRaw(a:RawTensor) = a.FloorT()
        let fTensor(a:Tensor) = a.floor()
        let dfTensorFwd(cp:Tensor,ap,ad) = cp.zerosLike()
        let dfTensorRev(a) = FloorT(a)
        Tensor.OpUnary(a, fRaw, fTensor, dfTensorFwd, dfTensorRev)

    /// <summary>TBD</summary>
    static member Floor(a:Tensor) = a.floor() // needed for FSharp.Core floor operator overload

    /// <summary>TBD</summary>
    member a.ceil() =
        let fRaw(a:RawTensor) = a.CeilT()
        let fTensor(a:Tensor) = a.ceil()
        let dfTensorFwd(cp:Tensor,ap,ad) = cp.zerosLike()
        let dfTensorRev(a) = CeilT(a)
        Tensor.OpUnary(a, fRaw, fTensor, dfTensorFwd, dfTensorRev)

    /// <summary>TBD</summary>
    static member Ceiling(a:Tensor) = a.ceil() // needed for FSharp.Core ceil operator overload

    /// <summary>TBD</summary>
    member a.round() =
        let fRaw(a:RawTensor) = a.RoundT()
        let fTensor(a:Tensor) = a.round()
        let dfTensorFwd(cp:Tensor,ap,ad) = cp.zerosLike()
        let dfTensorRev(a) = RoundT(a)
        Tensor.OpUnary(a, fRaw, fTensor, dfTensorFwd, dfTensorRev)

    /// <summary>TBD</summary>
    static member Round(a:Tensor) = a.round() // needed for FSharp.Core round operator overload

    /// <summary>TBD</summary>
    member a.abs() =
        let fRaw(a:RawTensor) = a.AbsT()
        let fTensor(a:Tensor) = a.abs()
        let dfTensorFwd(cp,ap:Tensor,ad) = ad * ap.sign()
        let dfTensorRev(a) = AbsT(a)
        Tensor.OpUnary(a, fRaw, fTensor, dfTensorFwd, dfTensorRev)

    /// <summary>TBD</summary>
    static member Abs(a:Tensor) = a.abs() // needed for FSharp.Core abs operator overload

    /// <summary>TBD</summary>
    member a.relu() =
        let fRaw(a:RawTensor) = a.ReluT()
        let fTensor(a:Tensor) = a.relu()
        let dfTensorFwd(cp,ap:Tensor,ad:Tensor) = let sap = ap.sign() in ad * sap.abs() * (sap + 1.) / 2.
        let dfTensorRev(a) = ReluT(a)
        Tensor.OpUnary(a, fRaw, fTensor, dfTensorFwd, dfTensorRev)

    /// <summary>TBD</summary>
    member a.leakyRelu(?negativeSlope:float) =
        let negativeSlope = defaultArg negativeSlope 0.01
        let zeros = a.zerosLike() in zeros.max(a) + negativeSlope * zeros.min(a)

    /// <summary>TBD</summary>
    member a.sigmoid() =
        let fRaw(a:RawTensor) = a.SigmoidT()
        let fTensor(a:Tensor) = a.sigmoid()
        let dfTensorFwd(cp:Tensor,ap,ad) = ad * cp * (1. - cp)
        let dfTensorRev(a) = SigmoidT(a)
        Tensor.OpUnary(a, fRaw, fTensor, dfTensorFwd, dfTensorRev)

    /// <summary>TBD</summary>
    member a.exp() =
        let fRaw(a:RawTensor) = a.ExpT()
        let fTensor(a:Tensor) = a.exp()
        let dfTensorFwd(cp,ap,ad) = ad * cp
        let dfTensorRev(a) = ExpT(a)
        Tensor.OpUnary(a, fRaw, fTensor, dfTensorFwd, dfTensorRev)

    /// <summary>TBD</summary>
    static member Exp(a:Tensor) = a.exp() // needed for FSharp.Core exp operator overload

    /// <summary>TBD</summary>
    member a.log() =
        let fRaw(a:RawTensor) = a.LogT()
        let fTensor(a:Tensor) = a.log()
        let dfTensorFwd(cp,ap,ad) = ad / ap
        let dfTensorRev(a) = LogT(a)
        Tensor.OpUnary(a, fRaw, fTensor, dfTensorFwd, dfTensorRev)

    /// <summary>TBD</summary>
    static member Log(a:Tensor) = a.log() // needed for FSharp.Core log operator overload

    /// <summary>TBD</summary>
    member a.softplus() =
        let fRaw(a:RawTensor) = a.SoftplusT()
        let fTensor(a:Tensor) = a.softplus()
        let dfTensorFwd(cp,ap:Tensor,ad) = ad / (1. + ap.neg().exp())
        let dfTensorRev(a) = SoftplusT(a)
        Tensor.OpUnary(a, fRaw, fTensor, dfTensorFwd, dfTensorRev)

    /// <summary>TBD</summary>
    member a.log10() =
        let fRaw(a:RawTensor) = a.Log10T()
        let fTensor(a:Tensor) = a.log10()
        let dfTensorFwd(cp,ap:Tensor,ad) = ad / (ap * log10Val)
        let dfTensorRev(a) = Log10T(a)
        Tensor.OpUnary(a, fRaw, fTensor, dfTensorFwd, dfTensorRev)

    /// <summary>TBD</summary>
    static member Log10(a:Tensor) = a.log10() // needed for FSharp.Core log10 operator overload

    /// <summary>TBD</summary>
    member a.sqrt() =
        let fRaw(a:RawTensor) = a.SqrtT()
        let fTensor(a:Tensor) = a.sqrt()
        let dfTensorFwd(cp:Tensor,ap,ad) = ad / (2. * cp)
        let dfTensorRev(a) = SqrtT(a)
        Tensor.OpUnary(a, fRaw, fTensor, dfTensorFwd, dfTensorRev)

    /// <summary>TBD</summary>
    static member Sqrt(a:Tensor) = a.sqrt() // needed for FSharp.Core sqrt operator overload

    /// <summary>TBD</summary>
    member a.sin() =
        let fRaw(a:RawTensor) = a.SinT()
        let fTensor(a:Tensor) = a.sin()
        let dfTensorFwd(cp:Tensor,ap:Tensor,ad) = ad * ap.cos()
        let dfTensorRev(a) = SinT(a)
        Tensor.OpUnary(a, fRaw, fTensor, dfTensorFwd, dfTensorRev)

    /// <summary>TBD</summary>
    static member Sin(a:Tensor) = a.sin() // needed for FSharp.Core sin operator overload

    /// <summary>TBD</summary>
    member a.cos() =
        let fRaw(a:RawTensor) = a.CosT()
        let fTensor(a:Tensor) = a.cos()
        let dfTensorFwd(cp:Tensor,ap:Tensor,ad) = -ad * ap.sin()
        let dfTensorRev(a) = CosT(a)
        Tensor.OpUnary(a, fRaw, fTensor, dfTensorFwd, dfTensorRev)

    /// <summary>TBD</summary>
    static member Cos(a:Tensor) = a.cos() // needed for FSharp.Core cos operator overload

    /// <summary>TBD</summary>
    member a.tan() =
        let fRaw(a:RawTensor) = a.TanT()
        let fTensor(a:Tensor) = a.tan()
        let dfTensorFwd(cp:Tensor,ap:Tensor,ad) = let cosap = ap.cos() in ad / (cosap * cosap)
        let dfTensorRev(a) = TanT(a)
        Tensor.OpUnary(a, fRaw, fTensor, dfTensorFwd, dfTensorRev)

    /// <summary>TBD</summary>
    static member Tan(a:Tensor) = a.tan() // needed for FSharp.Core tan operator overload

    /// <summary>TBD</summary>
    member a.sinh() =
        let fRaw(a:RawTensor) = a.SinhT()
        let fTensor(a:Tensor) = a.sinh()
        let dfTensorFwd(cp:Tensor,ap:Tensor,ad) = ad * ap.cosh()
        let dfTensorRev(a) = SinhT(a)
        Tensor.OpUnary(a, fRaw, fTensor, dfTensorFwd, dfTensorRev)

    /// <summary>TBD</summary>
    static member Sinh(a:Tensor) = a.sinh() // needed for FSharp.Core sinh operator overload

    /// <summary>TBD</summary>
    member a.cosh() =
        let fRaw(a:RawTensor) = a.CoshT()
        let fTensor(a:Tensor) = a.cosh()
        let dfTensorFwd(cp:Tensor,ap:Tensor,ad) = ad * ap.sinh()
        let dfTensorRev(a) = CoshT(a)
        Tensor.OpUnary(a, fRaw, fTensor, dfTensorFwd, dfTensorRev)

    /// <summary>TBD</summary>
    static member Cosh(a:Tensor) = a.cosh() // needed for FSharp.Core cosh operator overload

    /// <summary>TBD</summary>
    member a.tanh() =
        let fRaw(a:RawTensor) = a.TanhT()
        let fTensor(a:Tensor) = a.tanh()
        let dfTensorFwd(cp:Tensor,ap:Tensor,ad) = let coshap = ap.cosh() in ad / (coshap * coshap)
        let dfTensorRev(a) = TanhT(a)
        Tensor.OpUnary(a, fRaw, fTensor, dfTensorFwd, dfTensorRev)

    /// <summary>TBD</summary>
    static member Tanh(a:Tensor) = a.tanh() // needed for FSharp.Core tanh operator overload

    /// <summary>TBD</summary>
    member a.asin() =
        let fRaw(a:RawTensor) = a.AsinT()
        let fTensor(a:Tensor) = a.asin()
        let dfTensorFwd(cp:Tensor,ap:Tensor,ad) = ad / (1. - ap*ap).sqrt()
        let dfTensorRev(a) = AsinT(a)
        Tensor.OpUnary(a, fRaw, fTensor, dfTensorFwd, dfTensorRev)

    /// <summary>TBD</summary>
    static member Asin(a:Tensor) = a.asin() // needed for FSharp.Core asin operator overload

    /// <summary>TBD</summary>
    member a.acos() =
        let fRaw(a:RawTensor) = a.AcosT()
        let fTensor(a:Tensor) = a.acos()
        let dfTensorFwd(cp:Tensor,ap:Tensor,ad) = -ad / (1. - ap*ap).sqrt()
        let dfTensorRev(a) = AcosT(a)
        Tensor.OpUnary(a, fRaw, fTensor, dfTensorFwd, dfTensorRev)

    /// <summary>TBD</summary>
    static member Acos(a:Tensor) = a.acos() // needed for FSharp.Core acos operator overload

    /// <summary>TBD</summary>
    member a.atan() =
        let fRaw(a:RawTensor) = a.AtanT()
        let fTensor(a:Tensor) = a.atan()
        let dfTensorFwd(cp:Tensor,ap:Tensor,ad) = ad / (1. + ap*ap)
        let dfTensorRev(a) = AtanT(a)
        Tensor.OpUnary(a, fRaw, fTensor, dfTensorFwd, dfTensorRev)

    /// <summary>TBD</summary>
    static member Atan(a:Tensor) = a.atan() // needed for FSharp.Core atan operator overload

    /// <summary>TBD</summary>
    member a.addSlice(location:seq<int>, b:Tensor) =
        let location = location |> Seq.toArray
        Shape.checkCanAddSlice a.shape location b.shape
        let fRaw(a:RawTensor,b) = a.AddTTSlice(location, b)
        let fTensor(a:Tensor,b) = a.addSlice(location, b)
        let dfTensorFwdTT(cp,ap,ad:Tensor,bp:Tensor,bd:Tensor) = ad.addSlice(location, bd)
        let dfTensorFwdTC(cp,ap,ad) = ad
        let dfTensorFwdCT(cp:Tensor,bp,bd) = cp.zerosLike().addSlice(location, bd)
        let dfTensorRevTT(a,b) = AddTTSlice(a,location,b)
        let dfTensorRevTC(a,b) = AddTTConstSlice(a)
        let dfTensorRevCT(a,b) = AddTConstTSlice(location,b)
        Tensor.OpBinary(a, b, fRaw, fTensor, dfTensorFwdTT, dfTensorFwdTC, dfTensorFwdCT, dfTensorRevTT, dfTensorRevTC, dfTensorRevCT)

    /// <summary>TBD</summary>
    member a.softmax(dim:int) =
        let dim = Shape.completeDim a.dim dim  // Handles -1 semantics
        let e = (a - a.max().noDiff()).exp()
        let esum = e.sum(dim, keepDim=true).repeat(dim, a.shape.[dim])
        e / esum

    /// <summary>TBD</summary>
    member a.logsoftmax(dim:int) =
        let dim = Shape.completeDim a.dim dim  // Handles -1 semantics
        a - a.logsumexp(dim, keepDim=true)

    /// <summary>TBD</summary>
    member a.logsumexp(dim:int, ?keepDim:bool) =
        let dim = Shape.completeDim a.dim dim  // Handles -1 semantics
        let keepDim = defaultArg keepDim false
        let amax = a.max().noDiff()
        let e = (a - amax).exp()
        let res = amax + e.sum(dim).add(System.Single.Epsilon).log()
        if keepDim then res.unsqueeze(dim) else res

    /// <summary>TBD</summary>
    member input.mseLoss(target:Tensor, ?reduction:string) = 
        if input.shape <> target.shape then failwithf "Expecting input.shape (%A) and target.shape (%A) to be the same" input.shape target.shape
        let reduction = defaultArg reduction "mean"
        if not (reduction = "none" || reduction = "mean" || reduction = "sum") then failwithf "Expecting reduction (%A) to be one of (none, mean, sum)" reduction
        let z = input - target
        let l = z * z
        if reduction = "none" then
            l
        elif reduction = "mean" then
            l.mean()
        else // reduction = "sum"
            l.sum()

    /// <summary>TBD</summary>
    member input.bceLoss(target:Tensor, ?weight:Tensor, ?reduction:string) =
        if input.shape <> target.shape then failwithf "Expecting input shape (%A) and target shape (%A) to be the same" input.shape target.shape
        if target.max() > target.oneLike() || target.min() < target.zeroLike() then failwith "Expecting target values to be between 0 and 1."
        if input.dim < 1 then let ret:Tensor = input.view(-1).bceLoss(target.view(-1), ?weight=weight, ?reduction=reduction) in if ret.dim = 0 then ret else ret.[0]
        else
        let n = input.shape.[0]
        let weight = defaultArg weight (input.onesLike(shape=[|n|]))
        if weight.shape.[0] <> n then failwithf "Expecting weight to be a vector of size %A, but received %A" n weight.shape.[0]
        let reduction = defaultArg reduction "mean"
        if not (reduction = "none" || reduction = "mean" || reduction = "sum") then failwithf "Expecting reduction (%A) to be one of (none, mean, sum)" reduction
        let clampLog = -100
        let l = -weight.unsqueeze(1)*(target * input.log().clamp(low=clampLog) + (1.-target) * (1.-input).log().clamp(low=clampLog))
        if reduction = "none" then
            l
        elif reduction = "mean" then
            l.mean()
        else // reduction = "sum"
            l.sum()

    /// <summary>TBD</summary>
    member input.crossEntropyLoss(target:Tensor, ?weight:Tensor, ?reduction:string) =
        input.logsoftmax(dim=1).nllLoss(target, ?weight=weight, ?reduction=reduction)

    /// <summary>TBD</summary>
    member input.nllLoss(target:Tensor, ?weight:Tensor, ?reduction:string) =
        let n, classes, d = 
            if input.dim < 2 
                then failwithf "Expecting either: input with shape (N,C) and target with shape (N); or input with shape (N,C,d1,d2,...,dk) and target with shape (N,d1,d2,...,dk). Received input.shape %A and target.shape %A" input.shape target.shape
            elif input.dim = 2 then
                let n, c = input.shape.[0], input.shape.[1]
                if target.shape <> [|n|] then failwithf "Expecting either: input with shape (N,C) and target with shape (N); or input with shape (N,C,d1,d2,...,dk) and target with shape (N,d1,d2,...,dk). Received input.shape %A and target.shape %A" input.shape target.shape
                n, c, [||]
            else
                let n, c, d = input.shape.[0], input.shape.[1], input.shape.[2..]
                if target.shape.[0] <> n then failwithf "Expecting either: input with shape (N,C) and target with shape (N); or input with shape (N,C,d1,d2,...,dk) and target with shape (N,d1,d2,...,dk). Received input.shape %A and target.shape %A" input.shape target.shape
                if d <> target.shape.[1..] then failwithf "Expecting either: input with shape (N,C) and target with shape (N); or input with shape (N,C,d1,d2,...,dk) and target with shape (N,d1,d2,...,dk). Received input.shape %A and target.shape %A" input.shape target.shape
                n, c, d
        let mutable weightSpecified = false
        let mutable ww = input.zeroLike()
        match weight with
        | Some w -> ww <- w; weightSpecified <- true
        | None -> ww <- input.onesLike([classes]); weightSpecified <- false
        let weight = ww
        let reduction = defaultArg reduction "mean"
        if not (reduction = "none" || reduction = "mean" || reduction = "sum") then failwithf "Expecting reduction (%A) to be one of (none, mean, sum)" reduction
        if input.dim = 2 then
            let mutable wacc = input.zeroLike()
            let l = Array.init n (fun i -> 
                                    let target = int target.[i]
                                    let w = weight.[target]
                                    wacc <- wacc + w
                                    -w*input.[i, target]) |> Tensor.stack
            if reduction = "none" then
                l
            elif reduction = "mean" then
                if weightSpecified then l.sum()/wacc else l.mean()
            else // reduction = "sum"
                l.sum()
        else
            let mutable wacc = input.zeroLike()
            let l = Array.init n (fun i ->
                                    let aa = input.[i].view([classes; -1])
                                    let bb = target.[i].view(-1)
                                    let l = Array.init bb.nelement (fun j ->
                                                                    let target = int bb.[j]
                                                                    let w = weight.[target]
                                                                    wacc <- wacc + w
                                                                    -w*aa.[target, j]) |> Tensor.stack
                                    l.view(d)) |> Tensor.stack
            if reduction = "none" then
                l
            elif reduction = "mean" then
                if weightSpecified then l.sum()/wacc else l.mean()
            else // reduction = "sum"
                l.sum()

    /// <summary>TBD</summary>
    member a.pad(paddings:seq<int>) =
        let paddings = paddings |> Array.ofSeq
        Shape.checkCanPad a.shape paddings
        if paddings |> Array.sum = 0 then
            a
        else
            let shape = Array.copy a.shape
            for i in 0..shape.Length-1 do
                shape.[i] <- shape.[i] + paddings.[i] * 2
            let ret = a.zerosLike(shape)
            ret.addSlice(paddings, a)

    /// <summary>TBD</summary>
    member a.maxpool1di(kernelSize:int, ?stride:int, ?padding:int) =
        let stride = defaultArg stride kernelSize
        let padding = defaultArg padding 0
        Shape.checkCanMaxpool1d a.dtype a.shape kernelSize stride padding  |> ignore
        match a with
        | Tensor(ap)           -> let result, indices = ap.MaxPool1D(kernelSize, stride, padding) in Tensor(result), Tensor(indices)
        | TensorF(ap,ad,at)    -> let result, indices = ap.maxpool1di(kernelSize, stride, padding) in TensorF(result, ad.gather(dim=2, indices=indices), at), indices
        | TensorR(ap,_,_,_,at) -> let result, indices = ap.maxpool1di(kernelSize, stride, padding) in TensorR(result, ref (a.zeroLike()), MaxPool1DT(a, indices, kernelSize), ref 0u, at), indices

    /// <summary>TBD</summary>
    member a.maxpool1d(kernelSize:int, ?stride:int, ?padding:int) = a.maxpool1di(kernelSize, ?stride=stride, ?padding=padding) |> fst

    /// <summary>TBD</summary>
    member a.maxunpool1d(indices:Tensor, kernelSize:int, ?stride:int, ?padding:int, ?outputSize:seq<int>) =
        let stride = defaultArg stride kernelSize
        let padding = defaultArg padding 0
        let outputSize = 
            match outputSize with
            | Some o -> let o = o |> Array.ofSeq in if o.Length <> 3 then failwithf "Expecting outputSize to be 3-dimensional" else o
            | None -> 
                let inputSize = a.shape.[2]
                [|indices.shape.[0]; indices.shape.[1]; ((inputSize-1) * stride - 2*padding + kernelSize)|]
        Shape.checkCanMaxunpool1d a.dtype a.shape indices.dtype indices.shape outputSize |> ignore
        let fRaw(a:RawTensor) = a.MaxUnpool1D(indices.primalRaw, outputSize)
        let fTensor(a:Tensor) = a.maxunpool1d(indices, kernelSize, stride=stride, padding=padding, outputSize=outputSize)
        let dfTensorFwd(cp:Tensor,ap:Tensor,ad:Tensor) = ad.maxunpool1d(indices, kernelSize, stride=stride, padding=padding, outputSize=outputSize)
        let dfTensorRev(a) = MaxUnpool1DT(a, indices)
        Tensor.OpUnary(a, fRaw, fTensor, dfTensorFwd, dfTensorRev)

    /// <summary>TBD</summary>
    member a.maxpool2di(?kernelSize:int, ?stride:int, ?padding:int, ?kernelSizes:seq<int>, ?strides:seq<int>, ?paddings:seq<int>) =
        let kernelSizes =
            match kernelSize, kernelSizes with
            | Some _, Some _ -> failwithf "Expecting only one of kernelSize, kernelSizes"
            | Some k, None -> [|k; k|]
            | None, Some k -> let k = k |> Array.ofSeq in if k.Length <> 2 then failwithf "Expecting kernelSizes to be 2-dimensional" else k
            | _ -> failwithf "Expecting either kernelSize or kernelSizes"
        let strides =
            match stride, strides with
            | Some _, Some _ -> failwithf "Expecting only one of stride, strides"
            | Some s, None -> [|s; s|]
            | None, Some s -> let s = s |> Array.ofSeq in if s.Length <> 2 then failwithf "Expecting strides to be 2-dimensional" else s
            | _ -> kernelSizes
        let paddings =
            match padding, paddings with
            | Some _, Some _ -> failwithf "Expecting only one of padding, paddings"
            | Some p, None -> [|p; p|]
            | None, Some p -> let p = p |> Array.ofSeq in if p.Length <> 2 then failwithf "Expecting paddings to be 2-dimensional" else p
            | _ -> [|0; 0|]
        Shape.checkCanMaxpool2d a.dtype a.shape kernelSizes strides paddings  |> ignore
        match a with
        | Tensor(ap)           -> let result, indices = ap.MaxPool2D(kernelSizes, strides, paddings) in Tensor(result), Tensor(indices)
        | TensorF(ap,ad,at)    -> let result, indices = ap.maxpool2di(kernelSizes=kernelSizes, strides=strides, paddings=paddings) in TensorF(result, ad.flatten(startDim=2).gather(dim=2, indices=indices.flatten(startDim=2)).viewAs(indices), at), indices
        | TensorR(ap,_,_,_,at) -> let result, indices = ap.maxpool2di(kernelSizes=kernelSizes, strides=strides, paddings=paddings) in TensorR(result, ref (a.zeroLike()), MaxPool2DT(a, indices, kernelSizes), ref 0u, at), indices

    /// <summary>TBD</summary>
    member a.maxpool2d(?kernelSize:int, ?stride:int, ?padding:int, ?kernelSizes:seq<int>, ?strides:seq<int>, ?paddings:seq<int>) = a.maxpool2di(?kernelSize=kernelSize, ?stride=stride, ?padding=padding, ?kernelSizes=kernelSizes, ?strides=strides, ?paddings=paddings) |> fst

    /// <summary>TBD</summary>
    member a.maxunpool2d(indices:Tensor, ?kernelSize:int, ?stride:int, ?padding:int, ?kernelSizes:seq<int>, ?strides:seq<int>, ?paddings:seq<int>, ?outputSize:seq<int>) =
        let kernelSizes =
            match kernelSize, kernelSizes with
            | Some _, Some _ -> failwithf "Expecting only one of kernelSize, kernelSizes"
            | Some k, None -> [|k; k|]
            | None, Some k -> let k = k |> Array.ofSeq in if k.Length <> 2 then failwithf "Expecting kernelSizes to be 2-dimensional" else k
            | _ -> failwithf "Expecting either kernelSize or kernelSizes"
        let strides =
            match stride, strides with
            | Some _, Some _ -> failwithf "Expecting only one of stride, strides"
            | Some s, None -> [|s; s|]
            | None, Some s -> let s = s |> Array.ofSeq in if s.Length <> 2 then failwithf "Expecting strides to be 2-dimensional" else s
            | _ -> kernelSizes
        let paddings =
            match padding, paddings with
            | Some _, Some _ -> failwithf "Expecting only one of padding, paddings"
            | Some p, None -> [|p; p|]
            | None, Some p -> let p = p |> Array.ofSeq in if p.Length <> 2 then failwithf "Expecting paddings to be 2-dimensional" else p
            | _ -> [|0; 0|]
        let outputSize = 
            match outputSize with
            | Some o -> let o = o |> Array.ofSeq in if o.Length <> 4 then failwithf "Expecting outputSize to be 4-dimensional" else o
            | None -> 
                let inputHeight = a.shape.[2]
                let inputWidth = a.shape.[3]
                [|indices.shape.[0]; indices.shape.[1]; ((inputHeight-1) * strides.[0] - 2*paddings.[0] + kernelSizes.[0]); ((inputWidth-1) * strides.[1] - 2*paddings.[1] + kernelSizes.[1])|]
        Shape.checkCanMaxunpool2d a.dtype a.shape indices.dtype indices.shape outputSize |> ignore
        let fRaw(a:RawTensor) = a.MaxUnpool2D(indices.primalRaw, outputSize)
        let fTensor(a:Tensor) = a.maxunpool2d(indices, kernelSizes=kernelSizes, strides=strides, paddings=paddings, outputSize=outputSize)
        let dfTensorFwd(cp:Tensor,ap:Tensor,ad:Tensor) = ad.maxunpool2d(indices, kernelSizes=kernelSizes, strides=strides, paddings=paddings, outputSize=outputSize)
        let dfTensorRev(a) = MaxUnpool2DT(a, indices)
        Tensor.OpUnary(a, fRaw, fTensor, dfTensorFwd, dfTensorRev)

    /// <summary>TBD</summary>
    member a.maxpool3di(?kernelSize:int, ?stride:int, ?padding:int, ?kernelSizes:seq<int>, ?strides:seq<int>, ?paddings:seq<int>) =
        let kernelSizes =
            match kernelSize, kernelSizes with
            | Some _, Some _ -> failwithf "Expecting only one of kernelSize, kernelSizes"
            | Some k, None -> [|k; k; k|]
            | None, Some k -> let k = k |> Array.ofSeq in if k.Length <> 3 then failwithf "Expecting kernelSizes to be 3-dimensional" else k
            | _ -> failwithf "Expecting either kernelSize or kernelSizes"
        let strides =
            match stride, strides with
            | Some _, Some _ -> failwithf "Expecting only one of stride, strides"
            | Some s, None -> [|s; s; s|]
            | None, Some s -> let s = s |> Array.ofSeq in if s.Length <> 3 then failwithf "Expecting strides to be 3-dimensional" else s
            | _ -> kernelSizes
        let paddings =
            match padding, paddings with
            | Some _, Some _ -> failwithf "Expecting only one of padding, paddings"
            | Some p, None -> [|p; p; p|]
            | None, Some p -> let p = p |> Array.ofSeq in if p.Length <> 3 then failwithf "Expecting paddings to be 3-dimensional" else p
            | _ -> [|0; 0; 0|]
        Shape.checkCanMaxpool3d a.dtype a.shape kernelSizes strides paddings |> ignore
        match a with
        | Tensor(ap)           -> let result, indices = ap.MaxPool3D(kernelSizes, strides, paddings) in Tensor(result), Tensor(indices)
        | TensorF(ap,ad,at)    -> let result, indices = ap.maxpool3di(kernelSizes=kernelSizes, strides=strides, paddings=paddings) in TensorF(result, ad.flatten(startDim=2).gather(dim=2, indices=indices.flatten(startDim=2)).viewAs(indices), at), indices
        | TensorR(ap,_,_,_,at) -> let result, indices = ap.maxpool3di(kernelSizes=kernelSizes, strides=strides, paddings=paddings) in TensorR(result, ref (a.zeroLike()), MaxPool3DT(a, indices, kernelSizes), ref 0u, at), indices

    /// <summary>TBD</summary>
    member a.maxpool3d(?kernelSize:int, ?stride:int, ?padding:int, ?kernelSizes:seq<int>, ?strides:seq<int>, ?paddings:seq<int>) = a.maxpool3di(?kernelSize=kernelSize, ?stride=stride, ?padding=padding, ?kernelSizes=kernelSizes, ?strides=strides, ?paddings=paddings) |> fst

    /// <summary>TBD</summary>
    member a.maxunpool3d(indices:Tensor, ?kernelSize:int, ?stride:int, ?padding:int, ?kernelSizes:seq<int>, ?strides:seq<int>, ?paddings:seq<int>, ?outputSize:seq<int>) =
        let kernelSizes =
            match kernelSize, kernelSizes with
            | Some _, Some _ -> failwithf "Expecting only one of kernelSize, kernelSizes"
            | Some k, None -> [|k; k; k|]
            | None, Some k -> let k = k |> Array.ofSeq in if k.Length <> 3 then failwithf "Expecting kernelSizes to be 3-dimensional" else k
            | _ -> failwithf "Expecting either kernelSize or kernelSizes"
        let strides =
            match stride, strides with
            | Some _, Some _ -> failwithf "Expecting only one of stride, strides"
            | Some s, None -> [|s; s; s|]
            | None, Some s -> let s = s |> Array.ofSeq in if s.Length <> 3 then failwithf "Expecting strides to be 3-dimensional" else s
            | _ -> kernelSizes
        let paddings =
            match padding, paddings with
            | Some _, Some _ -> failwithf "Expecting only one of padding, paddings"
            | Some p, None -> [|p; p; p|]
            | None, Some p -> let p = p |> Array.ofSeq in if p.Length <> 3 then failwithf "Expecting paddings to be 3-dimensional" else p
            | _ -> [|0; 0; 0|]
        let outputSize = 
            match outputSize with
            | Some o -> let o = o |> Array.ofSeq in if o.Length <> 5 then failwithf "Expecting outputSize to be 5-dimensional" else o
            | None -> 
                let inputDepth = a.shape.[2]
                let inputHeight = a.shape.[3]
                let inputWidth = a.shape.[4]
                [|indices.shape.[0]; indices.shape.[1]; ((inputDepth-1) * strides.[0] - 2*paddings.[0] + kernelSizes.[0]); ((inputHeight-1) * strides.[1] - 2*paddings.[1] + kernelSizes.[1]); ((inputWidth-1) * strides.[2] - 2*paddings.[2] + kernelSizes.[2])|]
        Shape.checkCanMaxunpool3d a.dtype a.shape indices.dtype indices.shape outputSize |> ignore
        let fRaw(a:RawTensor) = a.MaxUnpool3D(indices.primalRaw, outputSize)
        let fTensor(a:Tensor) = a.maxunpool3d(indices, kernelSizes=kernelSizes, strides=strides, paddings=paddings, outputSize=outputSize)
        let dfTensorFwd(cp:Tensor,ap:Tensor,ad:Tensor) = ad.maxunpool3d(indices, kernelSizes=kernelSizes, strides=strides, paddings=paddings, outputSize=outputSize)
        let dfTensorRev(a) = MaxUnpool3DT(a, indices)
        Tensor.OpUnary(a, fRaw, fTensor, dfTensorFwd, dfTensorRev)

    /// <summary>TBD</summary>
    member a.conv1d(b:Tensor, ?stride:int, ?padding:int, ?dilation:int) =
        // a: input, b: filter
        let stride = defaultArg stride 1
        let padding = defaultArg padding 0
        let dilation = defaultArg dilation 1
        Shape.checkCanConv1d a.deviceType b.deviceType a.dtype b.dtype a.shape b.shape stride padding dilation |> ignore
        let mutable b = b
        if dilation > 1 then
            b <- b.dilate([|1;1;dilation|])
        let fRaw(a:RawTensor,b) = a.Conv1D(b, stride, padding)
        let fTensor(a:Tensor,b) = a.conv1d(b, stride, padding)
        let dfTensorFwdTT(cp,ap:Tensor,ad:Tensor,bp:Tensor,bd:Tensor) = ad.conv1d(bp, stride, padding) + ap.conv1d(bd, stride, padding)
        let dfTensorFwdTC(cp,ap,ad:Tensor) = ad.conv1d(b, stride, padding)
        let dfTensorFwdCT(cp,bp,bd) = a.conv1d(bd, stride, padding)
        let dfTensorRevTT(a,b) = Conv1DTT(a,b, stride, padding)
        let dfTensorRevTC(a,b) = Conv1DTTConst(a,b, stride, padding)
        let dfTensorRevCT(a,b) = Conv1DTConstT(a,b, stride, padding)
        Tensor.OpBinary(a, b, fRaw, fTensor, dfTensorFwdTT, dfTensorFwdTC, dfTensorFwdCT, dfTensorRevTT, dfTensorRevTC, dfTensorRevCT)

    // a: input, NxCxI (batchSize x inputChannels x inputLength)
    // b: filters, KxCxF (outputChannels x inputChannels x kernelLength)
    // t: output, NxKxL (batchSize x outputChannels x outputLength)
    member internal t.conv1dReverseDiff(a: Tensor, b:Tensor, aConst:bool, bConst:bool, stride:int, padding:int) =
        let a = if aConst then a else a.primal
        let b = if bConst then b else b.primal
        let batchSize = t.shape.[0]
        let outputChannels = t.shape.[1]
        // let outputLength = t.shape.[2]
        let inputChannels = a.shape.[1]
        let inputLength = a.shape.[2]
        let kernelLength = b.shape.[2]
        let mutable tderivative = t.derivative
        if stride > 1 then
            tderivative <- tderivative.dilate([|1;1;stride|])
        let mutable aderivative = a.zeroLike()
        let mutable bderivative = b.zeroLike()
        if not aConst then
            // propagate to a
            aderivative <- a.zerosLike()
            let bFlipped = b.flip([|2|])
            for k=0 to outputChannels-1 do
                let b = bFlipped.[k].view([|inputChannels; 1; kernelLength|])
                let dBounds = array2D [[0; batchSize-1; 1]; [k; k; 1]; [0; tderivative.shape.[2]-1; 1]]
                let d = tderivative.GetSlice(dBounds).view([|batchSize; 1; -1|])
                let mutable c = d.conv1d(b, padding=kernelLength-1)
                if padding > 0 then
                    let cBounds = array2D [[0; batchSize-1; 1]; [0; inputChannels-1; 1]; [padding; padding + inputLength - 1; 1]]
                    c <- c.GetSlice(cBounds)
                    c <- c.view([|batchSize; inputChannels; inputLength|])
                aderivative <- aderivative + c
        if not bConst then
            // propagate to b
            bderivative <- b.zerosLike()
            for n=0 to batchSize-1 do
                let aa = a.[n].view([|inputChannels; 1; inputLength|]) // treat size-one batch of a c-channel image as a size-c batch of one-channel images
                let d = tderivative.[n]
                for k=0 to outputChannels-1 do
                    let dd = d.[k].view([|1; 1; tderivative.shape.[2]|])
                    let mutable c = aa.conv1d(dd, padding=padding)
                    c <- c.view([|1; inputChannels; c.shape.[2]|])
                    let cBounds = array2D [[0;0;1]; [0;inputChannels-1;1]; [0;kernelLength-1;1]]
                    c <- c.GetSlice(cBounds)                 
                    c <- c.view([|1; inputChannels; kernelLength|])
                    bderivative <- bderivative.addSlice([|k; 0; 0|], c)
        aderivative, bderivative

    /// <summary>TBD</summary>
    member a.conv2d(b:Tensor, ?stride:int, ?padding:int, ?dilation:int, ?strides:seq<int>, ?paddings:seq<int>, ?dilations:seq<int>) =
        let strides = 
            match stride, strides with
            | Some _, Some _ -> failwithf "Expecting only one of stride, strides"
            | Some s, None -> [|s; s|]
            | None, Some s -> let s = s |> Array.ofSeq in if s.Length <> 2 then failwithf "Expecting strides to be 2-dimensional" else s
            | _ -> [|1; 1|]
        let paddings = 
            match padding, paddings with
            | Some _ , Some _ -> failwithf "Expecting only one of padding, paddings"
            | Some p, None -> [|p; p|]
            | None, Some p -> let p = p |> Array.ofSeq in if p.Length <> 2 then failwithf "Expecting paddings to be 2-dimensional" else p
            | _ -> [|0; 0|]
        let dilations = 
            match dilation, dilations with
            | Some _ , Some _ -> failwithf "Expecting only one of dilation, dilations"
            | Some d, None -> [|d; d|]
            | None, Some d -> let d = d |> Array.ofSeq in if d.Length <> 2 then failwithf "Expecting dilations to be 2-dimensional" else d
            | _ -> [|1; 1|]
        Shape.checkCanConv2d a.deviceType b.deviceType a.dtype b.dtype a.shape b.shape strides paddings dilations |> ignore
        let mutable b = b
        if dilations.[0] > 1 || dilations.[1] > 1 then
            b <- b.dilate([|1; 1; dilations.[0]; dilations.[1]|])
        let fRaw(a:RawTensor,b) = a.Conv2D(b, strides, paddings)
        let fTensor(a:Tensor,b) = a.conv2d(b, strides=strides, paddings=paddings)
        let dfTensorFwdTT(cp,ap:Tensor,ad:Tensor,bp,bd) = ad.conv2d(bp, strides=strides, paddings=paddings) + ap.conv2d(bd, strides=strides, paddings=paddings)
        let dfTensorFwdTC(cp,ap,ad:Tensor) = ad.conv2d(b, strides=strides, paddings=paddings)
        let dfTensorFwdCT(cp,bp,bd) = a.conv2d(bd, strides=strides, paddings=paddings)
        let dfTensorRevTT(a,b) = Conv2DTT(a,b, strides, paddings)
        let dfTensorRevTC(a,b) = Conv2DTTConst(a,b, strides, paddings)
        let dfTensorRevCT(a,b) = Conv2DTConstT(a,b, strides, paddings)
        Tensor.OpBinary(a, b, fRaw, fTensor, dfTensorFwdTT, dfTensorFwdTC, dfTensorFwdCT, dfTensorRevTT, dfTensorRevTC, dfTensorRevCT)

    /// <summary>TBD</summary>
    // a: input, NxCxHxW (batchSize x inputChannels x inputHeight x inputWidth)
    // b: filters, KxCxFxG (outputChannels x inputChannels x kernelHeight x kernelWidth)
    // t: output, NxKxLxM (batchSize x outputChannels x outputHeight x outputWidth)
    member internal t.conv2dReverseDiff(a: Tensor, b:Tensor, aConst:bool, bConst:bool, strides:int[], paddings:int[]) =
        let a = if aConst then a else a.primal
        let b = if bConst then b else b.primal
        let batchSize = t.shape.[0]
        let outputChannels = t.shape.[1]
        // let outputHeight = t.shape.[2]
        // let outputWidth = t.shape.[3]
        let inputChannels = a.shape.[1]
        let inputHeight = a.shape.[2]
        let inputWidth = a.shape.[3]
        let kernelHeight = b.shape.[2]
        let kernelWidth = b.shape.[3]
        let mutable tderivative = t.derivative
        if strides.[0] > 1 || strides.[1] > 1 then
            tderivative <- tderivative.dilate([|1;1;strides.[0];strides.[1]|])
        let mutable aderivative = a.zeroLike()
        let mutable bderivative = b.zeroLike()
        if not aConst then
            // propagate to a
            aderivative <- a.zerosLike()
            let bFlipped = b.flip([|2;3|])
            for k=0 to outputChannels-1 do
                let b = bFlipped.[k].view([|inputChannels; 1; kernelHeight; kernelWidth|])
                let dBounds = array2D [[0; batchSize-1; 1]; [k; k; 1]; [0; tderivative.shape.[2]-1; 1]; [0; tderivative.shape.[3]-1; 1]]
                let d = tderivative.GetSlice(dBounds).view([|batchSize; 1; tderivative.shape.[2]; tderivative.shape.[3]|])
                let mutable c : Tensor = d.conv2d(b, paddings=[|kernelHeight-1; kernelWidth-1|])
                if paddings.[0] > 0 || paddings.[1] > 0 then
                    let cBounds = array2D [[0; batchSize-1; 1]; 
                                           [0; inputChannels-1; 1]; 
                                           [paddings.[0]; paddings.[0] + inputHeight - 1; 1]; 
                                           [paddings.[1]; paddings.[1] + inputWidth - 1; 1]]
                    c <- c.GetSlice(cBounds)
                    c <- c.view([|batchSize; inputChannels; inputHeight; inputWidth|])
                aderivative <- aderivative  + c
        if not bConst then
            // propagate to b
            bderivative <- b.zerosLike()
            for n=0 to batchSize-1 do
                let aa = a.[n].view([|inputChannels; 1; inputHeight; inputWidth|]) // treat size-one batch of a c-channel image as a size-c batch of one-channel images
                let d = tderivative.[n]
                for k=0 to outputChannels-1 do
                    let dd = d.[k].view([|1; 1; tderivative.shape.[2]; tderivative.shape.[3]|])
                    let mutable c = aa.conv2d(dd, paddings=paddings)
                    // c <- c.view([|1; inputChannels; kernelHeight; kernelWidth|])
                    c <- c.view([|1; inputChannels; c.shape.[2]; c.shape.[3]|])
                    let cBounds = array2D [[0;0;1]; [0;inputChannels-1;1]; [0;kernelHeight-1;1]; [0;kernelWidth-1;1]]
                    c <- c.GetSlice(cBounds)                 
                    c <- c.view([|1; inputChannels; kernelHeight; kernelWidth|])
                    bderivative <- bderivative.addSlice([|k; 0; 0; 0|], c)
        aderivative, bderivative

    /// <summary>TBD</summary>
    member a.conv3d(b:Tensor, ?stride:int, ?padding:int, ?dilation:int, ?strides:seq<int>, ?paddings:seq<int>, ?dilations:seq<int>) =
        let strides = 
            match stride, strides with
            | Some _ , Some _ -> failwithf "Expecting only one of stride, strides"
            | Some s, None -> [|s; s; s|]
            | None, Some s -> let s = s |> Array.ofSeq in if s.Length <> 3 then failwithf "Expecting strides to be 3-dimensional" else s
            | _ -> [|1; 1; 1|]
        let paddings = 
            match padding, paddings with
            | Some _ , Some _ -> failwithf "Expecting only one of padding, paddings"
            | Some p, None -> [|p; p; p|]
            | None, Some p -> let p = p |> Array.ofSeq in if p.Length <> 3 then failwithf "Expecting paddings to be 3-dimensional" else p
            | _ -> [|0; 0; 0|]
        let dilations = 
            match dilation, dilations with
            | Some _ , Some _ -> failwithf "Expecting only one of dilation, dilations"
            | Some d, None -> [|d; d; d|]
            | None, Some d -> let d = d |> Array.ofSeq in if d.Length <> 3 then failwithf "Expecting dilations to be 3-dimensional" else d
            | _ -> [|1; 1; 1|]
        Shape.checkCanConv3d a.deviceType b.deviceType a.dtype b.dtype a.shape b.shape strides paddings dilations |> ignore
        let mutable b = b
        if dilations.[0] > 1 || dilations.[1] > 1 || dilations.[2] > 1 then
            b <- b.dilate([|1; 1; dilations.[0]; dilations.[1]; dilations.[2]|])
        let fRaw(a:RawTensor,b) = a.Conv3D(b, strides, paddings)
        let fTensor(a:Tensor,b) = a.conv3d(b, strides=strides, paddings=paddings)
        let dfTensorFwdTT(cp,ap:Tensor,ad:Tensor,bp,bd) = ad.conv3d(bp, strides=strides, paddings=paddings) + ap.conv3d(bd, strides=strides, paddings=paddings)
        let dfTensorFwdTC(cp,ap,ad:Tensor) = ad.conv3d(b, strides=strides, paddings=paddings)
        let dfTensorFwdCT(cp,bp,bd) = a.conv3d(bd, strides=strides, paddings=paddings)
        let dfTensorRevTT(a,b) = Conv3DTT(a,b, strides, paddings)
        let dfTensorRevTC(a,b) = Conv3DTTConst(a,b, strides, paddings)
        let dfTensorRevCT(a,b) = Conv3DTConstT(a,b, strides, paddings)
        Tensor.OpBinary(a, b, fRaw, fTensor, dfTensorFwdTT, dfTensorFwdTC, dfTensorFwdCT, dfTensorRevTT, dfTensorRevTC, dfTensorRevCT)

    /// <summary>TBD</summary>
    // a: input, NxCxDxHxW (batchSize x inputChannels x inputDepth x inputHeight x inputWidth)
    // b: filters, KxCxExFxG (outputChannels x inputChannels x kernelDepth x kernelHeight x kernelWidth)
    // t: output, NxKxLxMxN (batchSize x outputChannels x outputDepth x outputHeight x outputWidth)
    member internal t.conv3dReverseDiff(a: Tensor, b:Tensor, aConst:bool, bConst:bool, strides:int[], paddings:int[]) =
        let a = if aConst then a else a.primal
        let b = if bConst then b else b.primal
        let batchSize = t.shape.[0]
        let outputChannels = t.shape.[1]
        // let outputDepth = t.shape.[2]
        // let outputHeight = t.shape.[3]
        // let outputWidth = t.shape.[4]
        let inputChannels = a.shape.[1]
        let inputDepth = a.shape.[2]
        let inputHeight = a.shape.[3]
        let inputWidth = a.shape.[4]
        let kernelDepth = b.shape.[2]
        let kernelHeight = b.shape.[3]
        let kernelWidth = b.shape.[4]
        let mutable tderivative = t.derivative
        if strides.[0] > 1 || strides.[1] > 1 || strides.[2] > 1 then
            tderivative <- tderivative.dilate([|1;1;strides.[0];strides.[1];strides.[2]|])
        let mutable aderivative = a.zeroLike()
        let mutable bderivative = b.zeroLike()
        if not aConst then
            // propagate to a
            aderivative <- a.zerosLike()
            let bFlipped = b.flip([|2;3;4|])
            for k=0 to outputChannels-1 do
                let b = bFlipped.[k].view([|inputChannels; 1; kernelDepth; kernelHeight; kernelWidth|])
                let dBounds = array2D [[0; batchSize-1; 1]; [k; k; 1]; [0; tderivative.shape.[2]-1; 1]; [0; tderivative.shape.[3]-1; 1]; [0; tderivative.shape.[4]-1; 1]]
                let d = tderivative.GetSlice(dBounds).view([|batchSize; 1; tderivative.shape.[2]; tderivative.shape.[3]; tderivative.shape.[4]|])
                let mutable c : Tensor = d.conv3d(b, paddings=[|kernelDepth-1; kernelHeight-1; kernelWidth-1|])
                if paddings.[0] > 0 || paddings.[1] > 0 || paddings.[2] > 0 then
                    let cBounds = array2D [[0; batchSize-1; 1]; 
                                           [0; inputChannels-1; 1]; 
                                           [paddings.[0]; paddings.[0] + inputDepth - 1; 1]; 
                                           [paddings.[1]; paddings.[1] + inputHeight - 1; 1];
                                           [paddings.[2]; paddings.[2] + inputWidth - 1; 1]]
                    c <- c.GetSlice(cBounds)
                    c <- c.view([|batchSize; inputChannels; inputDepth; inputHeight; inputWidth|])
                aderivative <- aderivative  + c
        if not bConst then
            // propagate to b
            bderivative <- b.zerosLike()
            for n=0 to batchSize-1 do
                let aa = a.[n].view([|inputChannels; 1; inputDepth; inputHeight; inputWidth|]) // treat size-one batch of a c-channel image as a size-c batch of one-channel images
                let d = tderivative.[n]
                for k=0 to outputChannels-1 do
                    let dd = d.[k].view([|1; 1; tderivative.shape.[2]; tderivative.shape.[3]; tderivative.shape.[4]|])
                    let mutable c = aa.conv3d(dd, paddings=paddings)
                    // c <- c.view([|1; inputChannels; kernelHeight; kernelWidth|])
                    c <- c.view([|1; inputChannels; c.shape.[2]; c.shape.[3]; c.shape.[4]|])
                    let cBounds = array2D [[0;0;1]; [0;inputChannels-1;1]; [0;kernelDepth-1;1]; [0;kernelHeight-1;1]; [0;kernelWidth-1;1]]
                    c <- c.GetSlice(cBounds)
                    c <- c.view([|1; inputChannels; kernelDepth; kernelHeight; kernelWidth|])
                    bderivative <- bderivative.addSlice([|k; 0; 0; 0; 0|], c)
        aderivative, bderivative

    /// <summary>TBD</summary>
    member t.reverse(?value:Tensor, ?zeroDerivatives:bool) =
        let value = defaultArg value (t.onesLike())
        let zeroDerivatives = defaultArg zeroDerivatives true
        if value.shape <> t.shape then failwithf "Expecting value.shape (%A) and t.shape (%A) to be the same" value.shape t.shape
        t.reverseReset(zeroDerivatives)
        t.reversePush(value)

    /// <summary>TBD</summary>
    member inline t.backward(value) = t.reverse(value)

    /// <summary>TBD</summary>
    member t.reverseReset(zeroDerivatives:bool) =
        let rec reset (ts: Tensor list) =
            match ts with
            | [] -> ()
            | t :: tt ->
                match t with
                | TensorR(_,_,o,_,_) ->
                    if zeroDerivatives then t.derivative <- t.zeroLike()
                    t.fanout <- t.fanout + 1u
                    if t.fanout = 1u then
                        match o with
                        | AddTT(a,b) -> reset (a::b::tt)
                        | AddTTConst(a) -> reset (a::tt)
                        | AddTT0(a,b) -> reset (a::b::tt)
                        | AddTT0Const(a) -> reset (a::tt)
                        | AddTConstT0(b) -> reset (b::tt)
                        | AddT2T1(a,b) -> reset (a::b::tt)
                        | AddT2T1Const(a) -> reset (a::tt)
                        | AddT2ConstT1(b) -> reset (b::tt)
                        | SubTT(a,b) -> reset (a::b::tt)
                        | SubTTConst(a) -> reset (a::tt)
                        | SubTConstT(b) -> reset (b::tt)
                        | SubT0T(a,b) -> reset (a::b::tt)
                        | SubT0TConst(a) -> reset (a::tt)
                        | SubT0ConstT(b) -> reset (b::tt)
                        | SubTT0(a,b) -> reset (a::b::tt)
                        | SubTT0Const(a) -> reset (a::tt)
                        | SubTConstT0(b) -> reset (b::tt)
                        | MulTT(a,b) -> reset (a::b::tt)
                        | MulTTConst(a,_) -> reset (a::tt)
                        | MulTT0(a,b) -> reset (a::b::tt)
                        | MulTConstT0(_,b) -> reset (b::tt)
                        | MulTT0Const(a,_) -> reset (a::tt)
                        | DivTT(a,b) -> reset (a::b::tt)
                        | DivTTConst(a,_) -> reset (a::tt)
                        | DivTConstT(_,b) -> reset (b::tt)
                        | DivT0T(a,b) -> reset (a::b::tt)
                        | DivT0TConst(a,_) -> reset (a::tt)
                        | DivT0ConstT(_,b) -> reset (b::tt)
                        | DivTT0(a,b) -> reset (a::b::tt)
                        | DivTT0Const(a,_) -> reset (a::tt)
                        | DivTConstT0(_,b) -> reset (b::tt)
                        | PowTT(a,b) -> reset (a::b::tt)
                        | PowTTConst(a,_) -> reset (a::tt)
                        | PowTConstT(_,b) -> reset (b::tt)
                        | PowT0T(a,b) -> reset (a::b::tt)
                        | PowT0TConst(a,_) -> reset (a::tt)
                        | PowT0ConstT(_,b) -> reset (b::tt)
                        | PowTT0(a,b) -> reset (a::b::tt)
                        | PowTT0Const(a,_) -> reset (a::tt)
                        | PowTConstT0(_,b) -> reset (b::tt)
                        | MatMulT2T2(a,b) -> reset (a::b::tt)
                        | MatMulT2T2Const(a,_) -> reset (a::tt)
                        | MatMulT2ConstT2(_,b) -> reset (b::tt)
                        | MaxPool1DT(a,_,_) -> reset (a::tt)
                        | MaxPool2DT(a,_,_) -> reset (a::tt)
                        | MaxPool3DT(a,_,_) -> reset (a::tt)
                        | MaxUnpool1DT(a,_) -> reset (a::tt)
                        | MaxUnpool2DT(a,_) -> reset (a::tt)
                        | MaxUnpool3DT(a,_) -> reset (a::tt)
                        | Conv1DTT(a,b,_,_) -> reset (a::b::tt)
                        | Conv1DTTConst(a,_,_,_) -> reset (a::tt)
                        | Conv1DTConstT(_,b,_,_) -> reset (b::tt)
                        | Conv2DTT(a,b,_,_) -> reset (a::b::tt)
                        | Conv2DTTConst(a,_,_,_) -> reset (a::tt)
                        | Conv2DTConstT(_,b,_,_) -> reset (b::tt)
                        | Conv3DTT(a,b,_,_) -> reset (a::b::tt)
                        | Conv3DTTConst(a,_,_,_) -> reset (a::tt)
                        | Conv3DTConstT(_,b,_,_) -> reset (b::tt)
                        | NegT(a) -> reset (a::tt)
                        | SumT(a) -> reset (a::tt)
                        | SumT2Dim0(a) -> reset (a::tt)
                        | ExpandT(a) -> reset (a::tt)
                        | StackTs(a,_) -> reset (List.append (a |> List.ofSeq) tt)
                        | UnstackT(a,_,_) -> reset (a::tt)
                        | CatTs(a,_) -> reset (List.append (a |> List.ofSeq) tt)
                        | SplitT(a,_,_,_) -> reset (a::tt)
                        | GatherT(a,_,_) -> reset (a::tt)
                        | TransposeT(a,_,_) -> reset (a::tt)
                        | TransposeT2(a) -> reset (a::tt)
                        | SqueezeT(a) -> reset (a::tt)
                        | UnsqueezeT(a) -> reset (a::tt)
                        | FlipT(a,_) -> reset (a::tt)
                        | DilateT(a,_) -> reset (a::tt)
                        | UndilateT(a,_) -> reset (a::tt)
                        | ViewT(a,_) -> reset (a::tt)
                        | ClampT(a,_) -> reset (a::tt)
                        | SliceT(a,_) -> reset (a::tt)
                        | AddTTSlice(a,_,b) -> reset (a::b::tt)
                        | AddTTConstSlice(a) -> reset (a::tt)
                        | AddTConstTSlice(_, b) -> reset (b::tt)
                        | SignT(a) -> reset (a::tt)
                        | FloorT(a) -> reset (a::tt)
                        | CeilT(a) -> reset (a::tt)
                        | RoundT(a) -> reset (a::tt)
                        | AbsT(a) -> reset (a::tt)
                        | ReluT(a) -> reset (a::tt)
                        | SoftplusT(a) -> reset (a::tt)
                        | SigmoidT(a) -> reset (a::tt)
                        | ExpT(a) -> reset (a::tt)
                        | LogT(a) -> reset (a::tt)
                        | Log10T(a) -> reset (a::tt)
                        | SqrtT(a) -> reset (a::tt)
                        | SinT(a) -> reset (a::tt)
                        | CosT(a) -> reset (a::tt)
                        | TanT(a) -> reset (a::tt)
                        | SinhT(a) -> reset (a::tt)
                        | CoshT(a) -> reset (a::tt)
                        | TanhT(a) -> reset (a::tt)
                        | AsinT(a) -> reset (a::tt)
                        | AcosT(a) -> reset (a::tt)
                        | AtanT(a) -> reset (a::tt)
                        | NewT -> reset tt
                    else reset tt
                | _ -> reset tt
        reset [t]

    /// <summary>TBD</summary>
    member t.reversePush(value:Tensor) =
        let rec push (ts:(Tensor*Tensor) list) =
            match ts with
            | [] -> ()
            | (v, t) :: tt ->
                match t with
                | TensorR(_,_,o,_,_) ->
                    // if t.derivative.hasnan() || t.derivative.hasinf() then failwithf "t.derivative has nan, inf, or -inf\n%A\n%A" t.derivative t.derivative.shape
                    // if v.hasnan() || v.hasinf() then failwithf "v has nan, inf, or -inf\n%A\n%A\n%s" v v.shape (snd (t.parents()))
                    t.derivative <- t.derivative + v
                    t.fanout <- t.fanout - 1u
                    if t.fanout = 0u then
                        match o with
                        | AddTT(a,b) -> push ((t.derivative, a) :: (t.derivative, b) :: tt)
                        | AddTTConst(a) -> push ((t.derivative, a) :: tt)
                        | AddTT0(a,b) -> push ((t.derivative, a) :: (t.derivative.sum(), b) :: tt)
                        | AddTT0Const(a) -> push ((t.derivative, a) :: tt)
                        | AddTConstT0(b) -> push ((t.derivative.sum(), b) :: tt)
                        | AddT2T1(a,b) -> push ((t.derivative, a) :: (t.derivative.sumT2Dim0(), b) :: tt)
                        | AddT2T1Const(a) -> push ((t.derivative, a) :: tt)
                        | AddT2ConstT1(b) -> push ((t.derivative.sumT2Dim0(), b) :: tt)
                        | SubTT(a,b) -> push ((t.derivative, a) :: (-t.derivative, b) :: tt)
                        | SubTTConst(a) -> push ((t.derivative, a) :: tt)
                        | SubTConstT(b) -> push ((-t.derivative, b) :: tt)
                        | SubT0T(a,b) -> push ((t.derivative.sum(), a) :: (-t.derivative, b) :: tt)
                        | SubT0TConst(a) -> push ((t.derivative.sum(), a) :: tt)
                        | SubT0ConstT(b) -> push ((-t.derivative, b) :: tt)
                        | SubTT0(a,b) -> push ((t.derivative, a) :: (-t.derivative.sum(), b) :: tt)
                        | SubTT0Const(a) -> push ((t.derivative, a) :: tt)
                        | SubTConstT0(b) -> push ((-t.derivative.sum(), b) :: tt)      
                        | MulTT(a,b) -> push ((t.derivative * b.primal, a) :: (t.derivative * a.primal, b) :: tt)
                        | MulTTConst(a,b) -> push ((t.derivative * b, a) :: tt)
                        | MulTT0(a,b) -> push ((t.derivative * b.primal, a) :: ((t.derivative * a.primal).sum(), b) :: tt)
                        | MulTConstT0(a,b) -> push (((t.derivative * a).sum(), b) :: tt)
                        | MulTT0Const(a,b) -> push ((t.derivative * b, a) :: tt)
                        | DivTT(a,b) -> push ((t.derivative / b.primal, a) :: ((t.derivative * (-a.primal / (b.primal * b.primal))), b) :: tt)
                        | DivTTConst(a,b) -> push ((t.derivative / b, a) :: tt)
                        | DivTConstT(a,b) -> push (((t.derivative * (-a / (b.primal * b.primal))), b) :: tt)
                        | DivT0T(a,b) -> push (((t.derivative / b.primal).sum(), a) :: ((t.derivative * (-a.primal / (b.primal * b.primal))), b) :: tt)
                        | DivT0TConst(a,b) -> push (((t.derivative / b).sum(), a) :: tt)
                        | DivT0ConstT(a,b) -> push (((t.derivative * (-a / (b.primal * b.primal))), b) :: tt)
                        | DivTT0(a,b) -> push ((t.derivative / b.primal, a) :: ((t.derivative * (-a.primal / (b.primal * b.primal))).sum(), b) :: tt)
                        | DivTT0Const(a,b) -> push ((t.derivative / b, a) :: tt)
                        | DivTConstT0(a,b) -> push (((t.derivative * (-a / (b.primal * b.primal))).sum(), b) :: tt)
                        | PowTT(a,b) -> push ((t.derivative * (a.primal ** (b.primal - 1.)) * b.primal, a) :: (t.derivative * (a.primal ** b.primal) * log a.primal, b) :: tt)
                        | PowTTConst(a,b) -> push ((t.derivative * (a.primal ** (b - 1.)) * b, a) :: tt)
                        | PowTConstT(a,b) -> push ((t.derivative * (a ** b.primal) * log a, b) :: tt)
                        | PowT0T(a,b) -> push (((t.derivative * (a.primal ** (b.primal - 1.)) * b.primal).sum(), a) :: (t.derivative * (a.primal ** b.primal) * log a.primal, b) :: tt)
                        | PowT0TConst(a,b) -> push (((t.derivative * (a.primal ** (b - 1.)) * b).sum(), a) :: tt)
                        | PowT0ConstT(a,b) -> push ((t.derivative * (a ** b.primal) * log a, b) :: tt)
                        | PowTT0(a,b) -> push ((t.derivative * (a.primal ** (b.primal - 1.)) * b.primal, a) :: ((t.derivative * (a.primal ** b.primal) * log a.primal).sum(), b) :: tt)
                        | PowTT0Const(a,b) -> push ((t.derivative * (a.primal ** (b - 1.)) * b, a) :: tt)
                        | PowTConstT0(a,b) -> push (((t.derivative * (a ** b.primal) * log a).sum(), b) :: tt)
                        | MatMulT2T2(a,b) -> push ((t.derivative.matmul(b.primal.transpose()), a) :: (a.primal.transpose().matmul(t.derivative), b) :: tt)
                        | MatMulT2T2Const(a,b) -> push ((t.derivative.matmul(b.transpose()), a) :: tt)
                        | MatMulT2ConstT2(a,b) -> push ((a.transpose().matmul(t.derivative), b) :: tt)
                        | MaxPool1DT(a, indices, kernelSize) -> push ((t.derivative.maxunpool1d(indices, kernelSize=kernelSize, outputSize=a.shape), a) :: tt)
                        | MaxPool2DT(a, indices, kernelSizes) -> push ((t.derivative.maxunpool2d(indices, kernelSizes=kernelSizes, outputSize=a.shape), a) :: tt)
                        | MaxPool3DT(a, indices, kernelSizes) -> push ((t.derivative.maxunpool3d(indices, kernelSizes=kernelSizes, outputSize=a.shape), a) :: tt)
                        | MaxUnpool1DT(a, indices) -> push ((t.derivative.gather(dim=2, indices=indices), a) :: tt)
                        | MaxUnpool2DT(a, indices) -> push ((t.derivative.flatten(startDim=2).gather(dim=2, indices=indices.flatten(startDim=2)).viewAs(a), a) :: tt)
                        | MaxUnpool3DT(a, indices) -> push ((t.derivative.flatten(startDim=2).gather(dim=2, indices=indices.flatten(startDim=2)).viewAs(a), a) :: tt)
                        | Conv1DTT(a,b,stride,padding) -> 
                            let aderivative, bderivative = t.conv1dReverseDiff(a, b, false, false, stride, padding)
                            push ((aderivative, a) :: (bderivative, b) :: tt)
                        | Conv1DTTConst(a,b,stride,padding) ->
                            let aderivative, _ = t.conv1dReverseDiff(a, b, false, true, stride, padding)
                            push ((aderivative, a) :: tt)                        
                        | Conv1DTConstT(a,b,stride,padding) ->
                            let _, bderivative = t.conv1dReverseDiff(a, b, true, false, stride, padding)
                            push ((bderivative, b) :: tt)                        
                        | Conv2DTT(a,b,stride,padding) -> 
                            let aderivative, bderivative = t.conv2dReverseDiff(a, b, false, false, stride, padding)
                            push ((aderivative, a) :: (bderivative, b) :: tt)
                        | Conv2DTTConst(a,b,stride,padding) ->
                            let aderivative, _ = t.conv2dReverseDiff(a, b, false, true, stride, padding)
                            push ((aderivative, a) :: tt)
                        | Conv2DTConstT(a,b,stride,padding) ->
                            let _, bderivative = t.conv2dReverseDiff(a, b, true, false, stride, padding)
                            push ((bderivative, b) :: tt)
                        | Conv3DTT(a,b,stride,padding) -> 
                            let aderivative, bderivative = t.conv3dReverseDiff(a, b, false, false, stride, padding)
                            push ((aderivative, a) :: (bderivative, b) :: tt)
                        | Conv3DTTConst(a,b,stride,padding) ->
                            let aderivative, _ = t.conv3dReverseDiff(a, b, false, true, stride, padding)
                            push ((aderivative, a) :: tt)
                        | Conv3DTConstT(a,b,stride,padding) ->
                            let _, bderivative = t.conv3dReverseDiff(a, b, true, false, stride, padding)
                            push ((bderivative, b) :: tt)
                        | NegT(a) -> push ((-t.derivative, a) :: tt)
                        | SumT(a) -> push ((t.derivative.expand(a.shape), a) :: tt)
                        | SumT2Dim0(a) -> push ((a.zerosLike() + t.derivative, a) :: tt)
                        | ExpandT(a) -> push ((t.derivative.sumToSize(a.shape), a) :: tt)
                        | StackTs(a,dim) ->
                            push (List.append (Array.zip (t.derivative.unstack(dim)) a |> Array.toList) tt)
                        | UnstackT(a,dim,i) -> 
                            if a.derivative.dim = 0 then a.derivative <- a.zerosLike() + a.derivative
                            a.derivative <- a.derivative.addSlice(Array.init a.dim (fun j -> if j=dim then i else 0), t.derivative.unsqueeze(dim))
                            push ((a.zeroLike(), a) :: tt)
                        | CatTs(a, dim) ->
                            let sizes = a |> Array.map (fun x -> x.shape.[dim])
                            push (List.append (Array.zip (t.derivative.split(sizes, dim=dim)) a |> Array.toList) tt)
                        | SplitT(a,sizes,dim,i) -> 
                            if a.derivative.dim = 0 then a.derivative <- a.zerosLike() + a.derivative
                            let locs = (0,sizes) ||> Array.scan (+)
                            a.derivative <- a.derivative.addSlice(Array.init a.dim (fun j -> if j=dim then locs.[i] else 0), t.derivative)
                            push ((a.zeroLike(), a) :: tt)
                        | GatherT(a,dim,indices) -> 
                            // TODO: The following is a minimal correct implementation. Faster and more memory efficient implementations should be possible.
                            let tflat = t.derivative.flatten()
                            let iflat = indices.flatten()
                            if a.derivative.dim = 0 then a.derivative <- a.zerosLike() + a.derivative
                            for i=0 to tflat.nelement-1 do
                                let mutable t = tflat.[i]
                                for k=0 to a.dim-1 do
                                    t <- t.unsqueeze(0)
                                let j = iflat.[i].toScalar() :?> int
                                let loc = flatIndexToIndex a.shape i
                                loc.[dim] <- j
                                a.derivative <- a.derivative.addSlice(loc, t)
                            push ((a.zeroLike(), a) :: tt)
                        | TransposeT(a, dim0, dim1) -> push ((t.derivative.transpose(dim0, dim1), a) :: tt)
                        | TransposeT2(a) -> push ((t.derivative.transpose(), a) :: tt)
                        | SqueezeT(a) -> push ((t.derivative.viewAs(a), a) :: tt)
                        | UnsqueezeT(a) -> push ((t.derivative.viewAs(a), a) :: tt)
                        | FlipT(a, dims) -> push ((t.derivative.flip(dims), a) :: tt)
                        | DilateT(a, dilations) -> push ((t.derivative.undilate(dilations), a) :: tt)
                        | UndilateT(a, dilations) -> push ((t.derivative.dilate(dilations), a) :: tt)
                        | ViewT(a,aShape) -> push (((t.derivative.view(aShape)), a) :: tt)
                        | ClampT(a, mask) -> push ((t.derivative * mask, a) :: tt)
                        | SliceT(a,bounds) -> 
                            // TODO: a.zerosLike() below is to handle non-scalar TensorRs with a scalar derivative Tensor(0.) (representing the initialization before accumulation). This is correct but can be changed to eliminate the extra op.
                            if a.derivative.dim = 0 then a.derivative <- a.zerosLike() + a.derivative
                            a.derivative <- a.derivative.addSlice(boundsToLocation bounds, t.derivative.view(boundsToShape bounds))
                            push ((a.zeroLike(), a) :: tt)
                        | AddTTSlice(a,location,b) -> push ((t.derivative, a) :: (t.derivative.GetSlice(Shape.locationToBounds b.shape location), b):: tt)
                        | AddTTConstSlice(a) -> push ((t.derivative, a) :: tt)
                        | AddTConstTSlice(location, b) -> push ((t.derivative.GetSlice(Shape.locationToBounds b.shape location), b):: tt)
                        | SignT(a) -> push ((a.zerosLike(), a) :: tt)
                        | FloorT(a) -> push ((a.zerosLike(), a) :: tt)
                        | CeilT(a) -> push ((a.zerosLike(), a) :: tt)
                        | RoundT(a) -> push ((a.zerosLike(), a) :: tt)
                        | AbsT(a) -> push ((t.derivative * a.primal.sign(), a) :: tt)
                        | ReluT(a) -> let sap = a.primal.sign() in push ((t.derivative * (sap.abs()) * (sap + 1.) / 2., a) :: tt)
                        | SoftplusT(a) -> push ((t.derivative / (1. + a.primal.neg().exp()), a) :: tt)
                        | SigmoidT(a) -> push ((t.derivative * t.primal * (1. - t.primal), a) :: tt)
                        | ExpT(a) -> push ((t.derivative * t.primal, a) :: tt)
                        | LogT(a) -> push ((t.derivative / a.primal, a) :: tt)
                        | Log10T(a) -> push ((t.derivative / (a.primal * log10Val), a) :: tt)
                        | SqrtT(a) -> push ((t.derivative / (2. * t.primal), a) :: tt)
                        | SinT(a) -> push ((t.derivative * (a.primal.cos()), a) :: tt)
                        | CosT(a) -> push ((-t.derivative * (a.primal.sin()), a) :: tt)
                        | TanT(a) -> let cosap = a.primal.cos() in push ((t.derivative / (cosap * cosap), a) :: tt)
                        | SinhT(a) -> push ((t.derivative * (a.primal.cosh()), a) :: tt)
                        | CoshT(a) -> push ((t.derivative * (a.primal.sinh()), a) :: tt)
                        | TanhT(a) -> let coshap = a.primal.cosh() in push ((t.derivative / (coshap * coshap), a) :: tt)
                        | AsinT(a) -> push ((t.derivative / Tensor.Sqrt(1. - a.primal*a.primal), a) :: tt)
                        | AcosT(a) -> push ((-t.derivative / Tensor.Sqrt(1. - a.primal*a.primal), a) :: tt)
                        | AtanT(a) -> push ((t.derivative / (1. + a.primal*a.primal), a) :: tt)
                        | NewT -> push tt
                    else push tt
                | _ -> push tt
        push [(value, t)]

and TensorOp =
    | AddTT of Tensor * Tensor
    | AddTTConst of Tensor
    | AddTT0 of Tensor * Tensor
    | AddTT0Const of Tensor
    | AddTConstT0 of Tensor
    | AddT2T1 of Tensor * Tensor
    | AddT2T1Const of Tensor
    | AddT2ConstT1 of Tensor
    
    | SubTT of Tensor * Tensor
    | SubTTConst of Tensor
    | SubTConstT of Tensor
    | SubT0T of Tensor * Tensor
    | SubT0TConst of Tensor
    | SubT0ConstT of Tensor
    | SubTT0 of Tensor * Tensor
    | SubTT0Const of Tensor
    | SubTConstT0 of Tensor

    | MulTT of Tensor * Tensor
    | MulTTConst of Tensor * Tensor
    | MulTT0 of Tensor * Tensor
    | MulTT0Const of Tensor * Tensor
    | MulTConstT0 of Tensor * Tensor

    | DivTT of Tensor * Tensor
    | DivTTConst of Tensor * Tensor
    | DivTConstT of Tensor * Tensor
    | DivT0T of Tensor * Tensor
    | DivT0TConst of Tensor * Tensor
    | DivT0ConstT of Tensor * Tensor
    | DivTT0 of Tensor * Tensor
    | DivTT0Const of Tensor * Tensor
    | DivTConstT0 of Tensor * Tensor

    | PowTT of Tensor * Tensor
    | PowTTConst of Tensor * Tensor
    | PowTConstT of Tensor * Tensor
    | PowT0T of Tensor * Tensor
    | PowT0TConst of Tensor * Tensor
    | PowT0ConstT of Tensor * Tensor
    | PowTT0 of Tensor * Tensor
    | PowTT0Const of Tensor * Tensor
    | PowTConstT0 of Tensor * Tensor

    | MatMulT2T2 of Tensor * Tensor
    | MatMulT2T2Const of Tensor * Tensor
    | MatMulT2ConstT2 of Tensor * Tensor

    | MaxPool1DT of Tensor * Tensor * int
    | MaxUnpool1DT of Tensor * Tensor

    | MaxPool2DT of Tensor * Tensor * int[]
    | MaxUnpool2DT of Tensor * Tensor

    | MaxPool3DT of Tensor * Tensor * int[]
    | MaxUnpool3DT of Tensor * Tensor

    | Conv1DTT of Tensor * Tensor * int * int
    | Conv1DTTConst of Tensor * Tensor * int * int
    | Conv1DTConstT of Tensor * Tensor * int * int

    | Conv2DTT of Tensor * Tensor * int[] * int[]
    | Conv2DTTConst of Tensor * Tensor * int[] * int[]
    | Conv2DTConstT of Tensor * Tensor * int[] * int[]

    | Conv3DTT of Tensor * Tensor * int[] * int[]
    | Conv3DTTConst of Tensor * Tensor * int[] * int[]
    | Conv3DTConstT of Tensor * Tensor * int[] * int[]

    | AddTTSlice of Tensor * int[] * Tensor
    | AddTTConstSlice of Tensor
    | AddTConstTSlice of int[] * Tensor

    | NegT of Tensor
    | SumT of Tensor
    | SumT2Dim0 of Tensor
    | ExpandT of Tensor
    | StackTs of Tensor[] * dim:int
    | UnstackT of Tensor * dim:int * i:int
    | CatTs of Tensor[] * dim:int
    | SplitT of Tensor * int[] * dim:int * i:int
    | SliceT of Tensor * int[,]
    | GatherT of Tensor * int * Tensor
    | TransposeT of Tensor * int * int
    | TransposeT2 of Tensor
    | SqueezeT of Tensor
    | UnsqueezeT of Tensor
    | FlipT of Tensor * int[]
    | DilateT of Tensor * int[]
    | UndilateT of Tensor * int[]
    | ViewT of Tensor * int[]
    | ClampT of Tensor * Tensor
    | SignT of Tensor
    | FloorT of Tensor
    | CeilT of Tensor
    | RoundT of Tensor
    | AbsT of Tensor
    | ReluT of Tensor
    | SoftplusT of Tensor
    | SigmoidT of Tensor
    | ExpT of Tensor
    | LogT of Tensor
    | Log10T of Tensor
    | SqrtT of Tensor
    | SinT of Tensor
    | CosT of Tensor
    | TanT of Tensor
    | SinhT of Tensor
    | CoshT of Tensor
    | TanhT of Tensor
    | AsinT of Tensor
    | AcosT of Tensor
    | AtanT of Tensor
    | NewT


type Tensor with
    [<ExcludeFromCodeCoverage>]
    /// <summary></summary> <exclude />
    member t.GetSlice(i0min:int option, i0max:int option) =
        // Dims: 1
        let i0given = if i0min.IsSome || i0max.IsSome then 1 else 0
        let i0min   = defaultArg i0min 0
        let i0max   = defaultArg i0max (t.shape.[0] - 1)
        let bounds = array2D [[i0min; i0max; i0given]]
        t.GetSlice(bounds)
    [<ExcludeFromCodeCoverage>]
    /// <summary></summary> <exclude />
    member t.GetSlice(i0:int) =
        // Dims: 1
        let i0given = 1
        let i0min   = i0
        let i0max   = i0
        let bounds = array2D [[i0min; i0max; i0given]]
        t.GetSlice(bounds)
    [<ExcludeFromCodeCoverage>]
    /// <summary></summary> <exclude />
    member t.GetSlice(i0min:int option, i0max:int option, i1min:int option, i1max:int option) =
        // Dims: 2
        let i0given = if i0min.IsSome || i0max.IsSome then 1 else 0
        let i0min   = defaultArg i0min 0
        let i0max   = defaultArg i0max (t.shape.[0] - 1)
        let i1given = if i1min.IsSome || i1max.IsSome then 1 else 0
        let i1min   = defaultArg i1min 0
        let i1max   = defaultArg i1max (t.shape.[1] - 1)
        let bounds = array2D [[i0min; i0max; i0given]; [i1min; i1max; i1given]]
        t.GetSlice(bounds)
    [<ExcludeFromCodeCoverage>]
    /// <summary></summary> <exclude />
    member t.GetSlice(i0min:int option, i0max:int option, i1:int) =
        // Dims: 2
        let i0given = if i0min.IsSome || i0max.IsSome then 1 else 0
        let i0min   = defaultArg i0min 0
        let i0max   = defaultArg i0max (t.shape.[0] - 1)
        let i1given = 1
        let i1min   = i1
        let i1max   = i1
        let bounds = array2D [[i0min; i0max; i0given]; [i1min; i1max; i1given]]
        t.GetSlice(bounds)
    [<ExcludeFromCodeCoverage>]
    /// <summary></summary> <exclude />
    member t.GetSlice(i0:int, i1min:int option, i1max:int option) =
        // Dims: 2
        let i0given = 1
        let i0min   = i0
        let i0max   = i0
        let i1given = if i1min.IsSome || i1max.IsSome then 1 else 0
        let i1min   = defaultArg i1min 0
        let i1max   = defaultArg i1max (t.shape.[1] - 1)
        let bounds = array2D [[i0min; i0max; i0given]; [i1min; i1max; i1given]]
        t.GetSlice(bounds)
    [<ExcludeFromCodeCoverage>]
    /// <summary></summary> <exclude />
    member t.GetSlice(i0:int, i1:int) =
        // Dims: 2
        let i0given = 1
        let i0min   = i0
        let i0max   = i0
        let i1given = 1
        let i1min   = i1
        let i1max   = i1
        let bounds = array2D [[i0min; i0max; i0given]; [i1min; i1max; i1given]]
        t.GetSlice(bounds)
    [<ExcludeFromCodeCoverage>]
    /// <summary></summary> <exclude />
    member t.GetSlice(i0min:int option, i0max:int option, i1min:int option, i1max:int option, i2min:int option, i2max:int option) =
        // Dims: 3
        let i0given = if i0min.IsSome || i0max.IsSome then 1 else 0
        let i0min   = defaultArg i0min 0
        let i0max   = defaultArg i0max (t.shape.[0] - 1)
        let i1given = if i1min.IsSome || i1max.IsSome then 1 else 0
        let i1min   = defaultArg i1min 0
        let i1max   = defaultArg i1max (t.shape.[1] - 1)
        let i2given = if i2min.IsSome || i2max.IsSome then 1 else 0
        let i2min   = defaultArg i2min 0
        let i2max   = defaultArg i2max (t.shape.[2] - 1)
        let bounds = array2D [[i0min; i0max; i0given]; [i1min; i1max; i1given]; [i2min; i2max; i2given]]
        t.GetSlice(bounds)
    [<ExcludeFromCodeCoverage>]
    /// <summary></summary> <exclude />
    member t.GetSlice(i0min:int option, i0max:int option, i1min:int option, i1max:int option, i2:int) =
        // Dims: 3
        let i0given = if i0min.IsSome || i0max.IsSome then 1 else 0
        let i0min   = defaultArg i0min 0
        let i0max   = defaultArg i0max (t.shape.[0] - 1)
        let i1given = if i1min.IsSome || i1max.IsSome then 1 else 0
        let i1min   = defaultArg i1min 0
        let i1max   = defaultArg i1max (t.shape.[1] - 1)
        let i2given = 1
        let i2min   = i2
        let i2max   = i2
        let bounds = array2D [[i0min; i0max; i0given]; [i1min; i1max; i1given]; [i2min; i2max; i2given]]
        t.GetSlice(bounds)
    [<ExcludeFromCodeCoverage>]
    /// <summary></summary> <exclude />
    member t.GetSlice(i0min:int option, i0max:int option, i1:int, i2min:int option, i2max:int option) =
        // Dims: 3
        let i0given = if i0min.IsSome || i0max.IsSome then 1 else 0
        let i0min   = defaultArg i0min 0
        let i0max   = defaultArg i0max (t.shape.[0] - 1)
        let i1given = 1
        let i1min   = i1
        let i1max   = i1
        let i2given = if i2min.IsSome || i2max.IsSome then 1 else 0
        let i2min   = defaultArg i2min 0
        let i2max   = defaultArg i2max (t.shape.[2] - 1)
        let bounds = array2D [[i0min; i0max; i0given]; [i1min; i1max; i1given]; [i2min; i2max; i2given]]
        t.GetSlice(bounds)
    [<ExcludeFromCodeCoverage>]
    /// <summary></summary> <exclude />
    member t.GetSlice(i0min:int option, i0max:int option, i1:int, i2:int) =
        // Dims: 3
        let i0given = if i0min.IsSome || i0max.IsSome then 1 else 0
        let i0min   = defaultArg i0min 0
        let i0max   = defaultArg i0max (t.shape.[0] - 1)
        let i1given = 1
        let i1min   = i1
        let i1max   = i1
        let i2given = 1
        let i2min   = i2
        let i2max   = i2
        let bounds = array2D [[i0min; i0max; i0given]; [i1min; i1max; i1given]; [i2min; i2max; i2given]]
        t.GetSlice(bounds)
    [<ExcludeFromCodeCoverage>]
    /// <summary></summary> <exclude />
    member t.GetSlice(i0:int, i1min:int option, i1max:int option, i2min:int option, i2max:int option) =
        // Dims: 3
        let i0given = 1
        let i0min   = i0
        let i0max   = i0
        let i1given = if i1min.IsSome || i1max.IsSome then 1 else 0
        let i1min   = defaultArg i1min 0
        let i1max   = defaultArg i1max (t.shape.[1] - 1)
        let i2given = if i2min.IsSome || i2max.IsSome then 1 else 0
        let i2min   = defaultArg i2min 0
        let i2max   = defaultArg i2max (t.shape.[2] - 1)
        let bounds = array2D [[i0min; i0max; i0given]; [i1min; i1max; i1given]; [i2min; i2max; i2given]]
        t.GetSlice(bounds)
    [<ExcludeFromCodeCoverage>]
    /// <summary></summary> <exclude />
    member t.GetSlice(i0:int, i1min:int option, i1max:int option, i2:int) =
        // Dims: 3
        let i0given = 1
        let i0min   = i0
        let i0max   = i0
        let i1given = if i1min.IsSome || i1max.IsSome then 1 else 0
        let i1min   = defaultArg i1min 0
        let i1max   = defaultArg i1max (t.shape.[1] - 1)
        let i2given = 1
        let i2min   = i2
        let i2max   = i2
        let bounds = array2D [[i0min; i0max; i0given]; [i1min; i1max; i1given]; [i2min; i2max; i2given]]
        t.GetSlice(bounds)
    [<ExcludeFromCodeCoverage>]
    /// <summary></summary> <exclude />
    member t.GetSlice(i0:int, i1:int, i2min:int option, i2max:int option) =
        // Dims: 3
        let i0given = 1
        let i0min   = i0
        let i0max   = i0
        let i1given = 1
        let i1min   = i1
        let i1max   = i1
        let i2given = if i2min.IsSome || i2max.IsSome then 1 else 0
        let i2min   = defaultArg i2min 0
        let i2max   = defaultArg i2max (t.shape.[2] - 1)
        let bounds = array2D [[i0min; i0max; i0given]; [i1min; i1max; i1given]; [i2min; i2max; i2given]]
        t.GetSlice(bounds)
    [<ExcludeFromCodeCoverage>]
    /// <summary></summary> <exclude />
    member t.GetSlice(i0:int, i1:int, i2:int) =
        // Dims: 3
        let i0given = 1
        let i0min   = i0
        let i0max   = i0
        let i1given = 1
        let i1min   = i1
        let i1max   = i1
        let i2given = 1
        let i2min   = i2
        let i2max   = i2
        let bounds = array2D [[i0min; i0max; i0given]; [i1min; i1max; i1given]; [i2min; i2max; i2given]]
        t.GetSlice(bounds)
    [<ExcludeFromCodeCoverage>]
    /// <summary></summary> <exclude />
    member t.GetSlice(i0min:int option, i0max:int option, i1min:int option, i1max:int option, i2min:int option, i2max:int option, i3min:int option, i3max:int option) =
        // Dims: 4
        let i0given = if i0min.IsSome || i0max.IsSome then 1 else 0
        let i0min   = defaultArg i0min 0
        let i0max   = defaultArg i0max (t.shape.[0] - 1)
        let i1given = if i1min.IsSome || i1max.IsSome then 1 else 0
        let i1min   = defaultArg i1min 0
        let i1max   = defaultArg i1max (t.shape.[1] - 1)
        let i2given = if i2min.IsSome || i2max.IsSome then 1 else 0
        let i2min   = defaultArg i2min 0
        let i2max   = defaultArg i2max (t.shape.[2] - 1)
        let i3given = if i3min.IsSome || i3max.IsSome then 1 else 0
        let i3min   = defaultArg i3min 0
        let i3max   = defaultArg i3max (t.shape.[3] - 1)
        let bounds = array2D [[i0min; i0max; i0given]; [i1min; i1max; i1given]; [i2min; i2max; i2given]; [i3min; i3max; i3given]]
        t.GetSlice(bounds)
    [<ExcludeFromCodeCoverage>]
    /// <summary></summary> <exclude />
    member t.GetSlice(i0min:int option, i0max:int option, i1min:int option, i1max:int option, i2min:int option, i2max:int option, i3:int) =
        // Dims: 4
        let i0given = if i0min.IsSome || i0max.IsSome then 1 else 0
        let i0min   = defaultArg i0min 0
        let i0max   = defaultArg i0max (t.shape.[0] - 1)
        let i1given = if i1min.IsSome || i1max.IsSome then 1 else 0
        let i1min   = defaultArg i1min 0
        let i1max   = defaultArg i1max (t.shape.[1] - 1)
        let i2given = if i2min.IsSome || i2max.IsSome then 1 else 0
        let i2min   = defaultArg i2min 0
        let i2max   = defaultArg i2max (t.shape.[2] - 1)
        let i3given = 1
        let i3min   = i3
        let i3max   = i3
        let bounds = array2D [[i0min; i0max; i0given]; [i1min; i1max; i1given]; [i2min; i2max; i2given]; [i3min; i3max; i3given]]
        t.GetSlice(bounds)
    [<ExcludeFromCodeCoverage>]
    /// <summary></summary> <exclude />
    member t.GetSlice(i0min:int option, i0max:int option, i1min:int option, i1max:int option, i2:int, i3min:int option, i3max:int option) =
        // Dims: 4
        let i0given = if i0min.IsSome || i0max.IsSome then 1 else 0
        let i0min   = defaultArg i0min 0
        let i0max   = defaultArg i0max (t.shape.[0] - 1)
        let i1given = if i1min.IsSome || i1max.IsSome then 1 else 0
        let i1min   = defaultArg i1min 0
        let i1max   = defaultArg i1max (t.shape.[1] - 1)
        let i2given = 1
        let i2min   = i2
        let i2max   = i2
        let i3given = if i3min.IsSome || i3max.IsSome then 1 else 0
        let i3min   = defaultArg i3min 0
        let i3max   = defaultArg i3max (t.shape.[3] - 1)
        let bounds = array2D [[i0min; i0max; i0given]; [i1min; i1max; i1given]; [i2min; i2max; i2given]; [i3min; i3max; i3given]]
        t.GetSlice(bounds)
    [<ExcludeFromCodeCoverage>]
    /// <summary></summary> <exclude />
    member t.GetSlice(i0min:int option, i0max:int option, i1min:int option, i1max:int option, i2:int, i3:int) =
        // Dims: 4
        let i0given = if i0min.IsSome || i0max.IsSome then 1 else 0
        let i0min   = defaultArg i0min 0
        let i0max   = defaultArg i0max (t.shape.[0] - 1)
        let i1given = if i1min.IsSome || i1max.IsSome then 1 else 0
        let i1min   = defaultArg i1min 0
        let i1max   = defaultArg i1max (t.shape.[1] - 1)
        let i2given = 1
        let i2min   = i2
        let i2max   = i2
        let i3given = 1
        let i3min   = i3
        let i3max   = i3
        let bounds = array2D [[i0min; i0max; i0given]; [i1min; i1max; i1given]; [i2min; i2max; i2given]; [i3min; i3max; i3given]]
        t.GetSlice(bounds)
    [<ExcludeFromCodeCoverage>]
    /// <summary></summary> <exclude />
    member t.GetSlice(i0min:int option, i0max:int option, i1:int, i2min:int option, i2max:int option, i3min:int option, i3max:int option) =
        // Dims: 4
        let i0given = if i0min.IsSome || i0max.IsSome then 1 else 0
        let i0min   = defaultArg i0min 0
        let i0max   = defaultArg i0max (t.shape.[0] - 1)
        let i1given = 1
        let i1min   = i1
        let i1max   = i1
        let i2given = if i2min.IsSome || i2max.IsSome then 1 else 0
        let i2min   = defaultArg i2min 0
        let i2max   = defaultArg i2max (t.shape.[2] - 1)
        let i3given = if i3min.IsSome || i3max.IsSome then 1 else 0
        let i3min   = defaultArg i3min 0
        let i3max   = defaultArg i3max (t.shape.[3] - 1)
        let bounds = array2D [[i0min; i0max; i0given]; [i1min; i1max; i1given]; [i2min; i2max; i2given]; [i3min; i3max; i3given]]
        t.GetSlice(bounds)
    [<ExcludeFromCodeCoverage>]
    /// <summary></summary> <exclude />
    member t.GetSlice(i0min:int option, i0max:int option, i1:int, i2min:int option, i2max:int option, i3:int) =
        // Dims: 4
        let i0given = if i0min.IsSome || i0max.IsSome then 1 else 0
        let i0min   = defaultArg i0min 0
        let i0max   = defaultArg i0max (t.shape.[0] - 1)
        let i1given = 1
        let i1min   = i1
        let i1max   = i1
        let i2given = if i2min.IsSome || i2max.IsSome then 1 else 0
        let i2min   = defaultArg i2min 0
        let i2max   = defaultArg i2max (t.shape.[2] - 1)
        let i3given = 1
        let i3min   = i3
        let i3max   = i3
        let bounds = array2D [[i0min; i0max; i0given]; [i1min; i1max; i1given]; [i2min; i2max; i2given]; [i3min; i3max; i3given]]
        t.GetSlice(bounds)
    [<ExcludeFromCodeCoverage>]
    /// <summary></summary> <exclude />
    member t.GetSlice(i0min:int option, i0max:int option, i1:int, i2:int, i3min:int option, i3max:int option) =
        // Dims: 4
        let i0given = if i0min.IsSome || i0max.IsSome then 1 else 0
        let i0min   = defaultArg i0min 0
        let i0max   = defaultArg i0max (t.shape.[0] - 1)
        let i1given = 1
        let i1min   = i1
        let i1max   = i1
        let i2given = 1
        let i2min   = i2
        let i2max   = i2
        let i3given = if i3min.IsSome || i3max.IsSome then 1 else 0
        let i3min   = defaultArg i3min 0
        let i3max   = defaultArg i3max (t.shape.[3] - 1)
        let bounds = array2D [[i0min; i0max; i0given]; [i1min; i1max; i1given]; [i2min; i2max; i2given]; [i3min; i3max; i3given]]
        t.GetSlice(bounds)
    [<ExcludeFromCodeCoverage>]
    /// <summary></summary> <exclude />
    member t.GetSlice(i0min:int option, i0max:int option, i1:int, i2:int, i3:int) =
        // Dims: 4
        let i0given = if i0min.IsSome || i0max.IsSome then 1 else 0
        let i0min   = defaultArg i0min 0
        let i0max   = defaultArg i0max (t.shape.[0] - 1)
        let i1given = 1
        let i1min   = i1
        let i1max   = i1
        let i2given = 1
        let i2min   = i2
        let i2max   = i2
        let i3given = 1
        let i3min   = i3
        let i3max   = i3
        let bounds = array2D [[i0min; i0max; i0given]; [i1min; i1max; i1given]; [i2min; i2max; i2given]; [i3min; i3max; i3given]]
        t.GetSlice(bounds)
    [<ExcludeFromCodeCoverage>]
    /// <summary></summary> <exclude />
    member t.GetSlice(i0:int, i1min:int option, i1max:int option, i2min:int option, i2max:int option, i3min:int option, i3max:int option) =
        // Dims: 4
        let i0given = 1
        let i0min   = i0
        let i0max   = i0
        let i1given = if i1min.IsSome || i1max.IsSome then 1 else 0
        let i1min   = defaultArg i1min 0
        let i1max   = defaultArg i1max (t.shape.[1] - 1)
        let i2given = if i2min.IsSome || i2max.IsSome then 1 else 0
        let i2min   = defaultArg i2min 0
        let i2max   = defaultArg i2max (t.shape.[2] - 1)
        let i3given = if i3min.IsSome || i3max.IsSome then 1 else 0
        let i3min   = defaultArg i3min 0
        let i3max   = defaultArg i3max (t.shape.[3] - 1)
        let bounds = array2D [[i0min; i0max; i0given]; [i1min; i1max; i1given]; [i2min; i2max; i2given]; [i3min; i3max; i3given]]
        t.GetSlice(bounds)
    [<ExcludeFromCodeCoverage>]
    /// <summary></summary> <exclude />
    member t.GetSlice(i0:int, i1min:int option, i1max:int option, i2min:int option, i2max:int option, i3:int) =
        // Dims: 4
        let i0given = 1
        let i0min   = i0
        let i0max   = i0
        let i1given = if i1min.IsSome || i1max.IsSome then 1 else 0
        let i1min   = defaultArg i1min 0
        let i1max   = defaultArg i1max (t.shape.[1] - 1)
        let i2given = if i2min.IsSome || i2max.IsSome then 1 else 0
        let i2min   = defaultArg i2min 0
        let i2max   = defaultArg i2max (t.shape.[2] - 1)
        let i3given = 1
        let i3min   = i3
        let i3max   = i3
        let bounds = array2D [[i0min; i0max; i0given]; [i1min; i1max; i1given]; [i2min; i2max; i2given]; [i3min; i3max; i3given]]
        t.GetSlice(bounds)
    [<ExcludeFromCodeCoverage>]
    /// <summary></summary> <exclude />
    member t.GetSlice(i0:int, i1min:int option, i1max:int option, i2:int, i3min:int option, i3max:int option) =
        // Dims: 4
        let i0given = 1
        let i0min   = i0
        let i0max   = i0
        let i1given = if i1min.IsSome || i1max.IsSome then 1 else 0
        let i1min   = defaultArg i1min 0
        let i1max   = defaultArg i1max (t.shape.[1] - 1)
        let i2given = 1
        let i2min   = i2
        let i2max   = i2
        let i3given = if i3min.IsSome || i3max.IsSome then 1 else 0
        let i3min   = defaultArg i3min 0
        let i3max   = defaultArg i3max (t.shape.[3] - 1)
        let bounds = array2D [[i0min; i0max; i0given]; [i1min; i1max; i1given]; [i2min; i2max; i2given]; [i3min; i3max; i3given]]
        t.GetSlice(bounds)
    [<ExcludeFromCodeCoverage>]
    /// <summary></summary> <exclude />
    member t.GetSlice(i0:int, i1min:int option, i1max:int option, i2:int, i3:int) =
        // Dims: 4
        let i0given = 1
        let i0min   = i0
        let i0max   = i0
        let i1given = if i1min.IsSome || i1max.IsSome then 1 else 0
        let i1min   = defaultArg i1min 0
        let i1max   = defaultArg i1max (t.shape.[1] - 1)
        let i2given = 1
        let i2min   = i2
        let i2max   = i2
        let i3given = 1
        let i3min   = i3
        let i3max   = i3
        let bounds = array2D [[i0min; i0max; i0given]; [i1min; i1max; i1given]; [i2min; i2max; i2given]; [i3min; i3max; i3given]]
        t.GetSlice(bounds)
    [<ExcludeFromCodeCoverage>]
    /// <summary></summary> <exclude />
    member t.GetSlice(i0:int, i1:int, i2min:int option, i2max:int option, i3min:int option, i3max:int option) =
        // Dims: 4
        let i0given = 1
        let i0min   = i0
        let i0max   = i0
        let i1given = 1
        let i1min   = i1
        let i1max   = i1
        let i2given = if i2min.IsSome || i2max.IsSome then 1 else 0
        let i2min   = defaultArg i2min 0
        let i2max   = defaultArg i2max (t.shape.[2] - 1)
        let i3given = if i3min.IsSome || i3max.IsSome then 1 else 0
        let i3min   = defaultArg i3min 0
        let i3max   = defaultArg i3max (t.shape.[3] - 1)
        let bounds = array2D [[i0min; i0max; i0given]; [i1min; i1max; i1given]; [i2min; i2max; i2given]; [i3min; i3max; i3given]]
        t.GetSlice(bounds)
    [<ExcludeFromCodeCoverage>]
    /// <summary></summary> <exclude />
    member t.GetSlice(i0:int, i1:int, i2min:int option, i2max:int option, i3:int) =
        // Dims: 4
        let i0given = 1
        let i0min   = i0
        let i0max   = i0
        let i1given = 1
        let i1min   = i1
        let i1max   = i1
        let i2given = if i2min.IsSome || i2max.IsSome then 1 else 0
        let i2min   = defaultArg i2min 0
        let i2max   = defaultArg i2max (t.shape.[2] - 1)
        let i3given = 1
        let i3min   = i3
        let i3max   = i3
        let bounds = array2D [[i0min; i0max; i0given]; [i1min; i1max; i1given]; [i2min; i2max; i2given]; [i3min; i3max; i3given]]
        t.GetSlice(bounds)
    [<ExcludeFromCodeCoverage>]
    /// <summary></summary> <exclude />
    member t.GetSlice(i0:int, i1:int, i2:int, i3min:int option, i3max:int option) =
        // Dims: 4
        let i0given = 1
        let i0min   = i0
        let i0max   = i0
        let i1given = 1
        let i1min   = i1
        let i1max   = i1
        let i2given = 1
        let i2min   = i2
        let i2max   = i2
        let i3given = if i3min.IsSome || i3max.IsSome then 1 else 0
        let i3min   = defaultArg i3min 0
        let i3max   = defaultArg i3max (t.shape.[3] - 1)
        let bounds = array2D [[i0min; i0max; i0given]; [i1min; i1max; i1given]; [i2min; i2max; i2given]; [i3min; i3max; i3given]]
        t.GetSlice(bounds)
    [<ExcludeFromCodeCoverage>]
    /// <summary></summary> <exclude />
    member t.GetSlice(i0:int, i1:int, i2:int, i3:int) =
        // Dims: 4
        let i0given = 1
        let i0min   = i0
        let i0max   = i0
        let i1given = 1
        let i1min   = i1
        let i1max   = i1
        let i2given = 1
        let i2min   = i2
        let i2max   = i2
        let i3given = 1
        let i3min   = i3
        let i3max   = i3
        let bounds = array2D [[i0min; i0max; i0given]; [i1min; i1max; i1given]; [i2min; i2max; i2given]; [i3min; i3max; i3given]]
        t.GetSlice(bounds)
    [<ExcludeFromCodeCoverage>]
    /// <summary></summary> <exclude />
    member t.GetSlice(i0min:int option, i0max:int option, i1min:int option, i1max:int option, i2min:int option, i2max:int option, i3min:int option, i3max:int option, i4min:int option, i4max:int option) =
        // Dims: 5
        let i0given = if i0min.IsSome || i0max.IsSome then 1 else 0
        let i0min   = defaultArg i0min 0
        let i0max   = defaultArg i0max (t.shape.[0] - 1)
        let i1given = if i1min.IsSome || i1max.IsSome then 1 else 0
        let i1min   = defaultArg i1min 0
        let i1max   = defaultArg i1max (t.shape.[1] - 1)
        let i2given = if i2min.IsSome || i2max.IsSome then 1 else 0
        let i2min   = defaultArg i2min 0
        let i2max   = defaultArg i2max (t.shape.[2] - 1)
        let i3given = if i3min.IsSome || i3max.IsSome then 1 else 0
        let i3min   = defaultArg i3min 0
        let i3max   = defaultArg i3max (t.shape.[3] - 1)
        let i4given = if i4min.IsSome || i4max.IsSome then 1 else 0
        let i4min   = defaultArg i4min 0
        let i4max   = defaultArg i4max (t.shape.[4] - 1)
        let bounds = array2D [[i0min; i0max; i0given]; [i1min; i1max; i1given]; [i2min; i2max; i2given]; [i3min; i3max; i3given]; [i4min; i4max; i4given]]
        t.GetSlice(bounds)
    [<ExcludeFromCodeCoverage>]
    /// <summary></summary> <exclude />
    member t.GetSlice(i0min:int option, i0max:int option, i1min:int option, i1max:int option, i2min:int option, i2max:int option, i3min:int option, i3max:int option, i4:int) =
        // Dims: 5
        let i0given = if i0min.IsSome || i0max.IsSome then 1 else 0
        let i0min   = defaultArg i0min 0
        let i0max   = defaultArg i0max (t.shape.[0] - 1)
        let i1given = if i1min.IsSome || i1max.IsSome then 1 else 0
        let i1min   = defaultArg i1min 0
        let i1max   = defaultArg i1max (t.shape.[1] - 1)
        let i2given = if i2min.IsSome || i2max.IsSome then 1 else 0
        let i2min   = defaultArg i2min 0
        let i2max   = defaultArg i2max (t.shape.[2] - 1)
        let i3given = if i3min.IsSome || i3max.IsSome then 1 else 0
        let i3min   = defaultArg i3min 0
        let i3max   = defaultArg i3max (t.shape.[3] - 1)
        let i4given = 1
        let i4min   = i4
        let i4max   = i4
        let bounds = array2D [[i0min; i0max; i0given]; [i1min; i1max; i1given]; [i2min; i2max; i2given]; [i3min; i3max; i3given]; [i4min; i4max; i4given]]
        t.GetSlice(bounds)
    [<ExcludeFromCodeCoverage>]
    /// <summary></summary> <exclude />
    member t.GetSlice(i0min:int option, i0max:int option, i1min:int option, i1max:int option, i2min:int option, i2max:int option, i3:int, i4min:int option, i4max:int option) =
        // Dims: 5
        let i0given = if i0min.IsSome || i0max.IsSome then 1 else 0
        let i0min   = defaultArg i0min 0
        let i0max   = defaultArg i0max (t.shape.[0] - 1)
        let i1given = if i1min.IsSome || i1max.IsSome then 1 else 0
        let i1min   = defaultArg i1min 0
        let i1max   = defaultArg i1max (t.shape.[1] - 1)
        let i2given = if i2min.IsSome || i2max.IsSome then 1 else 0
        let i2min   = defaultArg i2min 0
        let i2max   = defaultArg i2max (t.shape.[2] - 1)
        let i3given = 1
        let i3min   = i3
        let i3max   = i3
        let i4given = if i4min.IsSome || i4max.IsSome then 1 else 0
        let i4min   = defaultArg i4min 0
        let i4max   = defaultArg i4max (t.shape.[4] - 1)
        let bounds = array2D [[i0min; i0max; i0given]; [i1min; i1max; i1given]; [i2min; i2max; i2given]; [i3min; i3max; i3given]; [i4min; i4max; i4given]]
        t.GetSlice(bounds)
    [<ExcludeFromCodeCoverage>]
    /// <summary></summary> <exclude />
    member t.GetSlice(i0min:int option, i0max:int option, i1min:int option, i1max:int option, i2min:int option, i2max:int option, i3:int, i4:int) =
        // Dims: 5
        let i0given = if i0min.IsSome || i0max.IsSome then 1 else 0
        let i0min   = defaultArg i0min 0
        let i0max   = defaultArg i0max (t.shape.[0] - 1)
        let i1given = if i1min.IsSome || i1max.IsSome then 1 else 0
        let i1min   = defaultArg i1min 0
        let i1max   = defaultArg i1max (t.shape.[1] - 1)
        let i2given = if i2min.IsSome || i2max.IsSome then 1 else 0
        let i2min   = defaultArg i2min 0
        let i2max   = defaultArg i2max (t.shape.[2] - 1)
        let i3given = 1
        let i3min   = i3
        let i3max   = i3
        let i4given = 1
        let i4min   = i4
        let i4max   = i4
        let bounds = array2D [[i0min; i0max; i0given]; [i1min; i1max; i1given]; [i2min; i2max; i2given]; [i3min; i3max; i3given]; [i4min; i4max; i4given]]
        t.GetSlice(bounds)
    [<ExcludeFromCodeCoverage>]
    /// <summary></summary> <exclude />
    member t.GetSlice(i0min:int option, i0max:int option, i1min:int option, i1max:int option, i2:int, i3min:int option, i3max:int option, i4min:int option, i4max:int option) =
        // Dims: 5
        let i0given = if i0min.IsSome || i0max.IsSome then 1 else 0
        let i0min   = defaultArg i0min 0
        let i0max   = defaultArg i0max (t.shape.[0] - 1)
        let i1given = if i1min.IsSome || i1max.IsSome then 1 else 0
        let i1min   = defaultArg i1min 0
        let i1max   = defaultArg i1max (t.shape.[1] - 1)
        let i2given = 1
        let i2min   = i2
        let i2max   = i2
        let i3given = if i3min.IsSome || i3max.IsSome then 1 else 0
        let i3min   = defaultArg i3min 0
        let i3max   = defaultArg i3max (t.shape.[3] - 1)
        let i4given = if i4min.IsSome || i4max.IsSome then 1 else 0
        let i4min   = defaultArg i4min 0
        let i4max   = defaultArg i4max (t.shape.[4] - 1)
        let bounds = array2D [[i0min; i0max; i0given]; [i1min; i1max; i1given]; [i2min; i2max; i2given]; [i3min; i3max; i3given]; [i4min; i4max; i4given]]
        t.GetSlice(bounds)
    [<ExcludeFromCodeCoverage>]
    /// <summary></summary> <exclude />
    member t.GetSlice(i0min:int option, i0max:int option, i1min:int option, i1max:int option, i2:int, i3min:int option, i3max:int option, i4:int) =
        // Dims: 5
        let i0given = if i0min.IsSome || i0max.IsSome then 1 else 0
        let i0min   = defaultArg i0min 0
        let i0max   = defaultArg i0max (t.shape.[0] - 1)
        let i1given = if i1min.IsSome || i1max.IsSome then 1 else 0
        let i1min   = defaultArg i1min 0
        let i1max   = defaultArg i1max (t.shape.[1] - 1)
        let i2given = 1
        let i2min   = i2
        let i2max   = i2
        let i3given = if i3min.IsSome || i3max.IsSome then 1 else 0
        let i3min   = defaultArg i3min 0
        let i3max   = defaultArg i3max (t.shape.[3] - 1)
        let i4given = 1
        let i4min   = i4
        let i4max   = i4
        let bounds = array2D [[i0min; i0max; i0given]; [i1min; i1max; i1given]; [i2min; i2max; i2given]; [i3min; i3max; i3given]; [i4min; i4max; i4given]]
        t.GetSlice(bounds)
    [<ExcludeFromCodeCoverage>]
    /// <summary></summary> <exclude />
    member t.GetSlice(i0min:int option, i0max:int option, i1min:int option, i1max:int option, i2:int, i3:int, i4min:int option, i4max:int option) =
        // Dims: 5
        let i0given = if i0min.IsSome || i0max.IsSome then 1 else 0
        let i0min   = defaultArg i0min 0
        let i0max   = defaultArg i0max (t.shape.[0] - 1)
        let i1given = if i1min.IsSome || i1max.IsSome then 1 else 0
        let i1min   = defaultArg i1min 0
        let i1max   = defaultArg i1max (t.shape.[1] - 1)
        let i2given = 1
        let i2min   = i2
        let i2max   = i2
        let i3given = 1
        let i3min   = i3
        let i3max   = i3
        let i4given = if i4min.IsSome || i4max.IsSome then 1 else 0
        let i4min   = defaultArg i4min 0
        let i4max   = defaultArg i4max (t.shape.[4] - 1)
        let bounds = array2D [[i0min; i0max; i0given]; [i1min; i1max; i1given]; [i2min; i2max; i2given]; [i3min; i3max; i3given]; [i4min; i4max; i4given]]
        t.GetSlice(bounds)
    [<ExcludeFromCodeCoverage>]
    /// <summary></summary> <exclude />
    member t.GetSlice(i0min:int option, i0max:int option, i1min:int option, i1max:int option, i2:int, i3:int, i4:int) =
        // Dims: 5
        let i0given = if i0min.IsSome || i0max.IsSome then 1 else 0
        let i0min   = defaultArg i0min 0
        let i0max   = defaultArg i0max (t.shape.[0] - 1)
        let i1given = if i1min.IsSome || i1max.IsSome then 1 else 0
        let i1min   = defaultArg i1min 0
        let i1max   = defaultArg i1max (t.shape.[1] - 1)
        let i2given = 1
        let i2min   = i2
        let i2max   = i2
        let i3given = 1
        let i3min   = i3
        let i3max   = i3
        let i4given = 1
        let i4min   = i4
        let i4max   = i4
        let bounds = array2D [[i0min; i0max; i0given]; [i1min; i1max; i1given]; [i2min; i2max; i2given]; [i3min; i3max; i3given]; [i4min; i4max; i4given]]
        t.GetSlice(bounds)
    [<ExcludeFromCodeCoverage>]
    /// <summary></summary> <exclude />
    member t.GetSlice(i0min:int option, i0max:int option, i1:int, i2min:int option, i2max:int option, i3min:int option, i3max:int option, i4min:int option, i4max:int option) =
        // Dims: 5
        let i0given = if i0min.IsSome || i0max.IsSome then 1 else 0
        let i0min   = defaultArg i0min 0
        let i0max   = defaultArg i0max (t.shape.[0] - 1)
        let i1given = 1
        let i1min   = i1
        let i1max   = i1
        let i2given = if i2min.IsSome || i2max.IsSome then 1 else 0
        let i2min   = defaultArg i2min 0
        let i2max   = defaultArg i2max (t.shape.[2] - 1)
        let i3given = if i3min.IsSome || i3max.IsSome then 1 else 0
        let i3min   = defaultArg i3min 0
        let i3max   = defaultArg i3max (t.shape.[3] - 1)
        let i4given = if i4min.IsSome || i4max.IsSome then 1 else 0
        let i4min   = defaultArg i4min 0
        let i4max   = defaultArg i4max (t.shape.[4] - 1)
        let bounds = array2D [[i0min; i0max; i0given]; [i1min; i1max; i1given]; [i2min; i2max; i2given]; [i3min; i3max; i3given]; [i4min; i4max; i4given]]
        t.GetSlice(bounds)
    [<ExcludeFromCodeCoverage>]
    /// <summary></summary> <exclude />
    member t.GetSlice(i0min:int option, i0max:int option, i1:int, i2min:int option, i2max:int option, i3min:int option, i3max:int option, i4:int) =
        // Dims: 5
        let i0given = if i0min.IsSome || i0max.IsSome then 1 else 0
        let i0min   = defaultArg i0min 0
        let i0max   = defaultArg i0max (t.shape.[0] - 1)
        let i1given = 1
        let i1min   = i1
        let i1max   = i1
        let i2given = if i2min.IsSome || i2max.IsSome then 1 else 0
        let i2min   = defaultArg i2min 0
        let i2max   = defaultArg i2max (t.shape.[2] - 1)
        let i3given = if i3min.IsSome || i3max.IsSome then 1 else 0
        let i3min   = defaultArg i3min 0
        let i3max   = defaultArg i3max (t.shape.[3] - 1)
        let i4given = 1
        let i4min   = i4
        let i4max   = i4
        let bounds = array2D [[i0min; i0max; i0given]; [i1min; i1max; i1given]; [i2min; i2max; i2given]; [i3min; i3max; i3given]; [i4min; i4max; i4given]]
        t.GetSlice(bounds)
    [<ExcludeFromCodeCoverage>]
    /// <summary></summary> <exclude />
    member t.GetSlice(i0min:int option, i0max:int option, i1:int, i2min:int option, i2max:int option, i3:int, i4min:int option, i4max:int option) =
        // Dims: 5
        let i0given = if i0min.IsSome || i0max.IsSome then 1 else 0
        let i0min   = defaultArg i0min 0
        let i0max   = defaultArg i0max (t.shape.[0] - 1)
        let i1given = 1
        let i1min   = i1
        let i1max   = i1
        let i2given = if i2min.IsSome || i2max.IsSome then 1 else 0
        let i2min   = defaultArg i2min 0
        let i2max   = defaultArg i2max (t.shape.[2] - 1)
        let i3given = 1
        let i3min   = i3
        let i3max   = i3
        let i4given = if i4min.IsSome || i4max.IsSome then 1 else 0
        let i4min   = defaultArg i4min 0
        let i4max   = defaultArg i4max (t.shape.[4] - 1)
        let bounds = array2D [[i0min; i0max; i0given]; [i1min; i1max; i1given]; [i2min; i2max; i2given]; [i3min; i3max; i3given]; [i4min; i4max; i4given]]
        t.GetSlice(bounds)
    [<ExcludeFromCodeCoverage>]
    /// <summary></summary> <exclude />
    member t.GetSlice(i0min:int option, i0max:int option, i1:int, i2min:int option, i2max:int option, i3:int, i4:int) =
        // Dims: 5
        let i0given = if i0min.IsSome || i0max.IsSome then 1 else 0
        let i0min   = defaultArg i0min 0
        let i0max   = defaultArg i0max (t.shape.[0] - 1)
        let i1given = 1
        let i1min   = i1
        let i1max   = i1
        let i2given = if i2min.IsSome || i2max.IsSome then 1 else 0
        let i2min   = defaultArg i2min 0
        let i2max   = defaultArg i2max (t.shape.[2] - 1)
        let i3given = 1
        let i3min   = i3
        let i3max   = i3
        let i4given = 1
        let i4min   = i4
        let i4max   = i4
        let bounds = array2D [[i0min; i0max; i0given]; [i1min; i1max; i1given]; [i2min; i2max; i2given]; [i3min; i3max; i3given]; [i4min; i4max; i4given]]
        t.GetSlice(bounds)
    [<ExcludeFromCodeCoverage>]
    /// <summary></summary> <exclude />
    member t.GetSlice(i0min:int option, i0max:int option, i1:int, i2:int, i3min:int option, i3max:int option, i4min:int option, i4max:int option) =
        // Dims: 5
        let i0given = if i0min.IsSome || i0max.IsSome then 1 else 0
        let i0min   = defaultArg i0min 0
        let i0max   = defaultArg i0max (t.shape.[0] - 1)
        let i1given = 1
        let i1min   = i1
        let i1max   = i1
        let i2given = 1
        let i2min   = i2
        let i2max   = i2
        let i3given = if i3min.IsSome || i3max.IsSome then 1 else 0
        let i3min   = defaultArg i3min 0
        let i3max   = defaultArg i3max (t.shape.[3] - 1)
        let i4given = if i4min.IsSome || i4max.IsSome then 1 else 0
        let i4min   = defaultArg i4min 0
        let i4max   = defaultArg i4max (t.shape.[4] - 1)
        let bounds = array2D [[i0min; i0max; i0given]; [i1min; i1max; i1given]; [i2min; i2max; i2given]; [i3min; i3max; i3given]; [i4min; i4max; i4given]]
        t.GetSlice(bounds)
    [<ExcludeFromCodeCoverage>]
    /// <summary></summary> <exclude />
    member t.GetSlice(i0min:int option, i0max:int option, i1:int, i2:int, i3min:int option, i3max:int option, i4:int) =
        // Dims: 5
        let i0given = if i0min.IsSome || i0max.IsSome then 1 else 0
        let i0min   = defaultArg i0min 0
        let i0max   = defaultArg i0max (t.shape.[0] - 1)
        let i1given = 1
        let i1min   = i1
        let i1max   = i1
        let i2given = 1
        let i2min   = i2
        let i2max   = i2
        let i3given = if i3min.IsSome || i3max.IsSome then 1 else 0
        let i3min   = defaultArg i3min 0
        let i3max   = defaultArg i3max (t.shape.[3] - 1)
        let i4given = 1
        let i4min   = i4
        let i4max   = i4
        let bounds = array2D [[i0min; i0max; i0given]; [i1min; i1max; i1given]; [i2min; i2max; i2given]; [i3min; i3max; i3given]; [i4min; i4max; i4given]]
        t.GetSlice(bounds)
    [<ExcludeFromCodeCoverage>]
    /// <summary></summary> <exclude />
    member t.GetSlice(i0min:int option, i0max:int option, i1:int, i2:int, i3:int, i4min:int option, i4max:int option) =
        // Dims: 5
        let i0given = if i0min.IsSome || i0max.IsSome then 1 else 0
        let i0min   = defaultArg i0min 0
        let i0max   = defaultArg i0max (t.shape.[0] - 1)
        let i1given = 1
        let i1min   = i1
        let i1max   = i1
        let i2given = 1
        let i2min   = i2
        let i2max   = i2
        let i3given = 1
        let i3min   = i3
        let i3max   = i3
        let i4given = if i4min.IsSome || i4max.IsSome then 1 else 0
        let i4min   = defaultArg i4min 0
        let i4max   = defaultArg i4max (t.shape.[4] - 1)
        let bounds = array2D [[i0min; i0max; i0given]; [i1min; i1max; i1given]; [i2min; i2max; i2given]; [i3min; i3max; i3given]; [i4min; i4max; i4given]]
        t.GetSlice(bounds)
    [<ExcludeFromCodeCoverage>]
    /// <summary></summary> <exclude />
    member t.GetSlice(i0min:int option, i0max:int option, i1:int, i2:int, i3:int, i4:int) =
        // Dims: 5
        let i0given = if i0min.IsSome || i0max.IsSome then 1 else 0
        let i0min   = defaultArg i0min 0
        let i0max   = defaultArg i0max (t.shape.[0] - 1)
        let i1given = 1
        let i1min   = i1
        let i1max   = i1
        let i2given = 1
        let i2min   = i2
        let i2max   = i2
        let i3given = 1
        let i3min   = i3
        let i3max   = i3
        let i4given = 1
        let i4min   = i4
        let i4max   = i4
        let bounds = array2D [[i0min; i0max; i0given]; [i1min; i1max; i1given]; [i2min; i2max; i2given]; [i3min; i3max; i3given]; [i4min; i4max; i4given]]
        t.GetSlice(bounds)
    [<ExcludeFromCodeCoverage>]
    /// <summary></summary> <exclude />
    member t.GetSlice(i0:int, i1min:int option, i1max:int option, i2min:int option, i2max:int option, i3min:int option, i3max:int option, i4min:int option, i4max:int option) =
        // Dims: 5
        let i0given = 1
        let i0min   = i0
        let i0max   = i0
        let i1given = if i1min.IsSome || i1max.IsSome then 1 else 0
        let i1min   = defaultArg i1min 0
        let i1max   = defaultArg i1max (t.shape.[1] - 1)
        let i2given = if i2min.IsSome || i2max.IsSome then 1 else 0
        let i2min   = defaultArg i2min 0
        let i2max   = defaultArg i2max (t.shape.[2] - 1)
        let i3given = if i3min.IsSome || i3max.IsSome then 1 else 0
        let i3min   = defaultArg i3min 0
        let i3max   = defaultArg i3max (t.shape.[3] - 1)
        let i4given = if i4min.IsSome || i4max.IsSome then 1 else 0
        let i4min   = defaultArg i4min 0
        let i4max   = defaultArg i4max (t.shape.[4] - 1)
        let bounds = array2D [[i0min; i0max; i0given]; [i1min; i1max; i1given]; [i2min; i2max; i2given]; [i3min; i3max; i3given]; [i4min; i4max; i4given]]
        t.GetSlice(bounds)
    [<ExcludeFromCodeCoverage>]
    /// <summary></summary> <exclude />
    member t.GetSlice(i0:int, i1min:int option, i1max:int option, i2min:int option, i2max:int option, i3min:int option, i3max:int option, i4:int) =
        // Dims: 5
        let i0given = 1
        let i0min   = i0
        let i0max   = i0
        let i1given = if i1min.IsSome || i1max.IsSome then 1 else 0
        let i1min   = defaultArg i1min 0
        let i1max   = defaultArg i1max (t.shape.[1] - 1)
        let i2given = if i2min.IsSome || i2max.IsSome then 1 else 0
        let i2min   = defaultArg i2min 0
        let i2max   = defaultArg i2max (t.shape.[2] - 1)
        let i3given = if i3min.IsSome || i3max.IsSome then 1 else 0
        let i3min   = defaultArg i3min 0
        let i3max   = defaultArg i3max (t.shape.[3] - 1)
        let i4given = 1
        let i4min   = i4
        let i4max   = i4
        let bounds = array2D [[i0min; i0max; i0given]; [i1min; i1max; i1given]; [i2min; i2max; i2given]; [i3min; i3max; i3given]; [i4min; i4max; i4given]]
        t.GetSlice(bounds)
    [<ExcludeFromCodeCoverage>]
    /// <summary></summary> <exclude />
    member t.GetSlice(i0:int, i1min:int option, i1max:int option, i2min:int option, i2max:int option, i3:int, i4min:int option, i4max:int option) =
        // Dims: 5
        let i0given = 1
        let i0min   = i0
        let i0max   = i0
        let i1given = if i1min.IsSome || i1max.IsSome then 1 else 0
        let i1min   = defaultArg i1min 0
        let i1max   = defaultArg i1max (t.shape.[1] - 1)
        let i2given = if i2min.IsSome || i2max.IsSome then 1 else 0
        let i2min   = defaultArg i2min 0
        let i2max   = defaultArg i2max (t.shape.[2] - 1)
        let i3given = 1
        let i3min   = i3
        let i3max   = i3
        let i4given = if i4min.IsSome || i4max.IsSome then 1 else 0
        let i4min   = defaultArg i4min 0
        let i4max   = defaultArg i4max (t.shape.[4] - 1)
        let bounds = array2D [[i0min; i0max; i0given]; [i1min; i1max; i1given]; [i2min; i2max; i2given]; [i3min; i3max; i3given]; [i4min; i4max; i4given]]
        t.GetSlice(bounds)
    [<ExcludeFromCodeCoverage>]
    /// <summary></summary> <exclude />
    member t.GetSlice(i0:int, i1min:int option, i1max:int option, i2min:int option, i2max:int option, i3:int, i4:int) =
        // Dims: 5
        let i0given = 1
        let i0min   = i0
        let i0max   = i0
        let i1given = if i1min.IsSome || i1max.IsSome then 1 else 0
        let i1min   = defaultArg i1min 0
        let i1max   = defaultArg i1max (t.shape.[1] - 1)
        let i2given = if i2min.IsSome || i2max.IsSome then 1 else 0
        let i2min   = defaultArg i2min 0
        let i2max   = defaultArg i2max (t.shape.[2] - 1)
        let i3given = 1
        let i3min   = i3
        let i3max   = i3
        let i4given = 1
        let i4min   = i4
        let i4max   = i4
        let bounds = array2D [[i0min; i0max; i0given]; [i1min; i1max; i1given]; [i2min; i2max; i2given]; [i3min; i3max; i3given]; [i4min; i4max; i4given]]
        t.GetSlice(bounds)
    [<ExcludeFromCodeCoverage>]
    /// <summary></summary> <exclude />
    member t.GetSlice(i0:int, i1min:int option, i1max:int option, i2:int, i3min:int option, i3max:int option, i4min:int option, i4max:int option) =
        // Dims: 5
        let i0given = 1
        let i0min   = i0
        let i0max   = i0
        let i1given = if i1min.IsSome || i1max.IsSome then 1 else 0
        let i1min   = defaultArg i1min 0
        let i1max   = defaultArg i1max (t.shape.[1] - 1)
        let i2given = 1
        let i2min   = i2
        let i2max   = i2
        let i3given = if i3min.IsSome || i3max.IsSome then 1 else 0
        let i3min   = defaultArg i3min 0
        let i3max   = defaultArg i3max (t.shape.[3] - 1)
        let i4given = if i4min.IsSome || i4max.IsSome then 1 else 0
        let i4min   = defaultArg i4min 0
        let i4max   = defaultArg i4max (t.shape.[4] - 1)
        let bounds = array2D [[i0min; i0max; i0given]; [i1min; i1max; i1given]; [i2min; i2max; i2given]; [i3min; i3max; i3given]; [i4min; i4max; i4given]]
        t.GetSlice(bounds)
    [<ExcludeFromCodeCoverage>]
    /// <summary></summary> <exclude />
    member t.GetSlice(i0:int, i1min:int option, i1max:int option, i2:int, i3min:int option, i3max:int option, i4:int) =
        // Dims: 5
        let i0given = 1
        let i0min   = i0
        let i0max   = i0
        let i1given = if i1min.IsSome || i1max.IsSome then 1 else 0
        let i1min   = defaultArg i1min 0
        let i1max   = defaultArg i1max (t.shape.[1] - 1)
        let i2given = 1
        let i2min   = i2
        let i2max   = i2
        let i3given = if i3min.IsSome || i3max.IsSome then 1 else 0
        let i3min   = defaultArg i3min 0
        let i3max   = defaultArg i3max (t.shape.[3] - 1)
        let i4given = 1
        let i4min   = i4
        let i4max   = i4
        let bounds = array2D [[i0min; i0max; i0given]; [i1min; i1max; i1given]; [i2min; i2max; i2given]; [i3min; i3max; i3given]; [i4min; i4max; i4given]]
        t.GetSlice(bounds)
    [<ExcludeFromCodeCoverage>]
    /// <summary></summary> <exclude />
    member t.GetSlice(i0:int, i1min:int option, i1max:int option, i2:int, i3:int, i4min:int option, i4max:int option) =
        // Dims: 5
        let i0given = 1
        let i0min   = i0
        let i0max   = i0
        let i1given = if i1min.IsSome || i1max.IsSome then 1 else 0
        let i1min   = defaultArg i1min 0
        let i1max   = defaultArg i1max (t.shape.[1] - 1)
        let i2given = 1
        let i2min   = i2
        let i2max   = i2
        let i3given = 1
        let i3min   = i3
        let i3max   = i3
        let i4given = if i4min.IsSome || i4max.IsSome then 1 else 0
        let i4min   = defaultArg i4min 0
        let i4max   = defaultArg i4max (t.shape.[4] - 1)
        let bounds = array2D [[i0min; i0max; i0given]; [i1min; i1max; i1given]; [i2min; i2max; i2given]; [i3min; i3max; i3given]; [i4min; i4max; i4given]]
        t.GetSlice(bounds)
    [<ExcludeFromCodeCoverage>]
    /// <summary></summary> <exclude />
    member t.GetSlice(i0:int, i1min:int option, i1max:int option, i2:int, i3:int, i4:int) =
        // Dims: 5
        let i0given = 1
        let i0min   = i0
        let i0max   = i0
        let i1given = if i1min.IsSome || i1max.IsSome then 1 else 0
        let i1min   = defaultArg i1min 0
        let i1max   = defaultArg i1max (t.shape.[1] - 1)
        let i2given = 1
        let i2min   = i2
        let i2max   = i2
        let i3given = 1
        let i3min   = i3
        let i3max   = i3
        let i4given = 1
        let i4min   = i4
        let i4max   = i4
        let bounds = array2D [[i0min; i0max; i0given]; [i1min; i1max; i1given]; [i2min; i2max; i2given]; [i3min; i3max; i3given]; [i4min; i4max; i4given]]
        t.GetSlice(bounds)
    [<ExcludeFromCodeCoverage>]
    /// <summary></summary> <exclude />
    member t.GetSlice(i0:int, i1:int, i2min:int option, i2max:int option, i3min:int option, i3max:int option, i4min:int option, i4max:int option) =
        // Dims: 5
        let i0given = 1
        let i0min   = i0
        let i0max   = i0
        let i1given = 1
        let i1min   = i1
        let i1max   = i1
        let i2given = if i2min.IsSome || i2max.IsSome then 1 else 0
        let i2min   = defaultArg i2min 0
        let i2max   = defaultArg i2max (t.shape.[2] - 1)
        let i3given = if i3min.IsSome || i3max.IsSome then 1 else 0
        let i3min   = defaultArg i3min 0
        let i3max   = defaultArg i3max (t.shape.[3] - 1)
        let i4given = if i4min.IsSome || i4max.IsSome then 1 else 0
        let i4min   = defaultArg i4min 0
        let i4max   = defaultArg i4max (t.shape.[4] - 1)
        let bounds = array2D [[i0min; i0max; i0given]; [i1min; i1max; i1given]; [i2min; i2max; i2given]; [i3min; i3max; i3given]; [i4min; i4max; i4given]]
        t.GetSlice(bounds)
    [<ExcludeFromCodeCoverage>]
    /// <summary></summary> <exclude />
    member t.GetSlice(i0:int, i1:int, i2min:int option, i2max:int option, i3min:int option, i3max:int option, i4:int) =
        // Dims: 5
        let i0given = 1
        let i0min   = i0
        let i0max   = i0
        let i1given = 1
        let i1min   = i1
        let i1max   = i1
        let i2given = if i2min.IsSome || i2max.IsSome then 1 else 0
        let i2min   = defaultArg i2min 0
        let i2max   = defaultArg i2max (t.shape.[2] - 1)
        let i3given = if i3min.IsSome || i3max.IsSome then 1 else 0
        let i3min   = defaultArg i3min 0
        let i3max   = defaultArg i3max (t.shape.[3] - 1)
        let i4given = 1
        let i4min   = i4
        let i4max   = i4
        let bounds = array2D [[i0min; i0max; i0given]; [i1min; i1max; i1given]; [i2min; i2max; i2given]; [i3min; i3max; i3given]; [i4min; i4max; i4given]]
        t.GetSlice(bounds)
    [<ExcludeFromCodeCoverage>]
    /// <summary></summary> <exclude />
    member t.GetSlice(i0:int, i1:int, i2min:int option, i2max:int option, i3:int, i4min:int option, i4max:int option) =
        // Dims: 5
        let i0given = 1
        let i0min   = i0
        let i0max   = i0
        let i1given = 1
        let i1min   = i1
        let i1max   = i1
        let i2given = if i2min.IsSome || i2max.IsSome then 1 else 0
        let i2min   = defaultArg i2min 0
        let i2max   = defaultArg i2max (t.shape.[2] - 1)
        let i3given = 1
        let i3min   = i3
        let i3max   = i3
        let i4given = if i4min.IsSome || i4max.IsSome then 1 else 0
        let i4min   = defaultArg i4min 0
        let i4max   = defaultArg i4max (t.shape.[4] - 1)
        let bounds = array2D [[i0min; i0max; i0given]; [i1min; i1max; i1given]; [i2min; i2max; i2given]; [i3min; i3max; i3given]; [i4min; i4max; i4given]]
        t.GetSlice(bounds)
    [<ExcludeFromCodeCoverage>]
    /// <summary></summary> <exclude />
    member t.GetSlice(i0:int, i1:int, i2min:int option, i2max:int option, i3:int, i4:int) =
        // Dims: 5
        let i0given = 1
        let i0min   = i0
        let i0max   = i0
        let i1given = 1
        let i1min   = i1
        let i1max   = i1
        let i2given = if i2min.IsSome || i2max.IsSome then 1 else 0
        let i2min   = defaultArg i2min 0
        let i2max   = defaultArg i2max (t.shape.[2] - 1)
        let i3given = 1
        let i3min   = i3
        let i3max   = i3
        let i4given = 1
        let i4min   = i4
        let i4max   = i4
        let bounds = array2D [[i0min; i0max; i0given]; [i1min; i1max; i1given]; [i2min; i2max; i2given]; [i3min; i3max; i3given]; [i4min; i4max; i4given]]
        t.GetSlice(bounds)
    [<ExcludeFromCodeCoverage>]
    /// <summary></summary> <exclude />
    member t.GetSlice(i0:int, i1:int, i2:int, i3min:int option, i3max:int option, i4min:int option, i4max:int option) =
        // Dims: 5
        let i0given = 1
        let i0min   = i0
        let i0max   = i0
        let i1given = 1
        let i1min   = i1
        let i1max   = i1
        let i2given = 1
        let i2min   = i2
        let i2max   = i2
        let i3given = if i3min.IsSome || i3max.IsSome then 1 else 0
        let i3min   = defaultArg i3min 0
        let i3max   = defaultArg i3max (t.shape.[3] - 1)
        let i4given = if i4min.IsSome || i4max.IsSome then 1 else 0
        let i4min   = defaultArg i4min 0
        let i4max   = defaultArg i4max (t.shape.[4] - 1)
        let bounds = array2D [[i0min; i0max; i0given]; [i1min; i1max; i1given]; [i2min; i2max; i2given]; [i3min; i3max; i3given]; [i4min; i4max; i4given]]
        t.GetSlice(bounds)
    [<ExcludeFromCodeCoverage>]
    /// <summary></summary> <exclude />
    member t.GetSlice(i0:int, i1:int, i2:int, i3min:int option, i3max:int option, i4:int) =
        // Dims: 5
        let i0given = 1
        let i0min   = i0
        let i0max   = i0
        let i1given = 1
        let i1min   = i1
        let i1max   = i1
        let i2given = 1
        let i2min   = i2
        let i2max   = i2
        let i3given = if i3min.IsSome || i3max.IsSome then 1 else 0
        let i3min   = defaultArg i3min 0
        let i3max   = defaultArg i3max (t.shape.[3] - 1)
        let i4given = 1
        let i4min   = i4
        let i4max   = i4
        let bounds = array2D [[i0min; i0max; i0given]; [i1min; i1max; i1given]; [i2min; i2max; i2given]; [i3min; i3max; i3given]; [i4min; i4max; i4given]]
        t.GetSlice(bounds)
    [<ExcludeFromCodeCoverage>]
    /// <summary></summary> <exclude />
    member t.GetSlice(i0:int, i1:int, i2:int, i3:int, i4min:int option, i4max:int option) =
        // Dims: 5
        let i0given = 1
        let i0min   = i0
        let i0max   = i0
        let i1given = 1
        let i1min   = i1
        let i1max   = i1
        let i2given = 1
        let i2min   = i2
        let i2max   = i2
        let i3given = 1
        let i3min   = i3
        let i3max   = i3
        let i4given = if i4min.IsSome || i4max.IsSome then 1 else 0
        let i4min   = defaultArg i4min 0
        let i4max   = defaultArg i4max (t.shape.[4] - 1)
        let bounds = array2D [[i0min; i0max; i0given]; [i1min; i1max; i1given]; [i2min; i2max; i2given]; [i3min; i3max; i3given]; [i4min; i4max; i4given]]
        t.GetSlice(bounds)
    [<ExcludeFromCodeCoverage>]
    /// <summary></summary> <exclude />
    member t.GetSlice(i0:int, i1:int, i2:int, i3:int, i4:int) =
        // Dims: 5
        let i0given = 1
        let i0min   = i0
        let i0max   = i0
        let i1given = 1
        let i1min   = i1
        let i1max   = i1
        let i2given = 1
        let i2min   = i2
        let i2max   = i2
        let i3given = 1
        let i3min   = i3
        let i3max   = i3
        let i4given = 1
        let i4min   = i4
        let i4max   = i4
        let bounds = array2D [[i0min; i0max; i0given]; [i1min; i1max; i1given]; [i2min; i2max; i2given]; [i3min; i3max; i3given]; [i4min; i4max; i4given]]
        t.GetSlice(bounds)
    [<ExcludeFromCodeCoverage>]
    /// <summary></summary> <exclude />
    member t.GetSlice(i0min:int option, i0max:int option, i1min:int option, i1max:int option, i2min:int option, i2max:int option, i3min:int option, i3max:int option, i4min:int option, i4max:int option, i5min:int option, i5max:int option) =
        // Dims: 6
        let i0given = if i0min.IsSome || i0max.IsSome then 1 else 0
        let i0min   = defaultArg i0min 0
        let i0max   = defaultArg i0max (t.shape.[0] - 1)
        let i1given = if i1min.IsSome || i1max.IsSome then 1 else 0
        let i1min   = defaultArg i1min 0
        let i1max   = defaultArg i1max (t.shape.[1] - 1)
        let i2given = if i2min.IsSome || i2max.IsSome then 1 else 0
        let i2min   = defaultArg i2min 0
        let i2max   = defaultArg i2max (t.shape.[2] - 1)
        let i3given = if i3min.IsSome || i3max.IsSome then 1 else 0
        let i3min   = defaultArg i3min 0
        let i3max   = defaultArg i3max (t.shape.[3] - 1)
        let i4given = if i4min.IsSome || i4max.IsSome then 1 else 0
        let i4min   = defaultArg i4min 0
        let i4max   = defaultArg i4max (t.shape.[4] - 1)
        let i5given = if i5min.IsSome || i5max.IsSome then 1 else 0
        let i5min   = defaultArg i5min 0
        let i5max   = defaultArg i5max (t.shape.[5] - 1)
        let bounds = array2D [[i0min; i0max; i0given]; [i1min; i1max; i1given]; [i2min; i2max; i2given]; [i3min; i3max; i3given]; [i4min; i4max; i4given]; [i5min; i5max; i5given]]
        t.GetSlice(bounds)
    [<ExcludeFromCodeCoverage>]
    /// <summary></summary> <exclude />
    member t.GetSlice(i0min:int option, i0max:int option, i1min:int option, i1max:int option, i2min:int option, i2max:int option, i3min:int option, i3max:int option, i4min:int option, i4max:int option, i5:int) =
        // Dims: 6
        let i0given = if i0min.IsSome || i0max.IsSome then 1 else 0
        let i0min   = defaultArg i0min 0
        let i0max   = defaultArg i0max (t.shape.[0] - 1)
        let i1given = if i1min.IsSome || i1max.IsSome then 1 else 0
        let i1min   = defaultArg i1min 0
        let i1max   = defaultArg i1max (t.shape.[1] - 1)
        let i2given = if i2min.IsSome || i2max.IsSome then 1 else 0
        let i2min   = defaultArg i2min 0
        let i2max   = defaultArg i2max (t.shape.[2] - 1)
        let i3given = if i3min.IsSome || i3max.IsSome then 1 else 0
        let i3min   = defaultArg i3min 0
        let i3max   = defaultArg i3max (t.shape.[3] - 1)
        let i4given = if i4min.IsSome || i4max.IsSome then 1 else 0
        let i4min   = defaultArg i4min 0
        let i4max   = defaultArg i4max (t.shape.[4] - 1)
        let i5given = 1
        let i5min   = i5
        let i5max   = i5
        let bounds = array2D [[i0min; i0max; i0given]; [i1min; i1max; i1given]; [i2min; i2max; i2given]; [i3min; i3max; i3given]; [i4min; i4max; i4given]; [i5min; i5max; i5given]]
        t.GetSlice(bounds)
    [<ExcludeFromCodeCoverage>]
    /// <summary></summary> <exclude />
    member t.GetSlice(i0min:int option, i0max:int option, i1min:int option, i1max:int option, i2min:int option, i2max:int option, i3min:int option, i3max:int option, i4:int, i5min:int option, i5max:int option) =
        // Dims: 6
        let i0given = if i0min.IsSome || i0max.IsSome then 1 else 0
        let i0min   = defaultArg i0min 0
        let i0max   = defaultArg i0max (t.shape.[0] - 1)
        let i1given = if i1min.IsSome || i1max.IsSome then 1 else 0
        let i1min   = defaultArg i1min 0
        let i1max   = defaultArg i1max (t.shape.[1] - 1)
        let i2given = if i2min.IsSome || i2max.IsSome then 1 else 0
        let i2min   = defaultArg i2min 0
        let i2max   = defaultArg i2max (t.shape.[2] - 1)
        let i3given = if i3min.IsSome || i3max.IsSome then 1 else 0
        let i3min   = defaultArg i3min 0
        let i3max   = defaultArg i3max (t.shape.[3] - 1)
        let i4given = 1
        let i4min   = i4
        let i4max   = i4
        let i5given = if i5min.IsSome || i5max.IsSome then 1 else 0
        let i5min   = defaultArg i5min 0
        let i5max   = defaultArg i5max (t.shape.[5] - 1)
        let bounds = array2D [[i0min; i0max; i0given]; [i1min; i1max; i1given]; [i2min; i2max; i2given]; [i3min; i3max; i3given]; [i4min; i4max; i4given]; [i5min; i5max; i5given]]
        t.GetSlice(bounds)
    [<ExcludeFromCodeCoverage>]
    /// <summary></summary> <exclude />
    member t.GetSlice(i0min:int option, i0max:int option, i1min:int option, i1max:int option, i2min:int option, i2max:int option, i3min:int option, i3max:int option, i4:int, i5:int) =
        // Dims: 6
        let i0given = if i0min.IsSome || i0max.IsSome then 1 else 0
        let i0min   = defaultArg i0min 0
        let i0max   = defaultArg i0max (t.shape.[0] - 1)
        let i1given = if i1min.IsSome || i1max.IsSome then 1 else 0
        let i1min   = defaultArg i1min 0
        let i1max   = defaultArg i1max (t.shape.[1] - 1)
        let i2given = if i2min.IsSome || i2max.IsSome then 1 else 0
        let i2min   = defaultArg i2min 0
        let i2max   = defaultArg i2max (t.shape.[2] - 1)
        let i3given = if i3min.IsSome || i3max.IsSome then 1 else 0
        let i3min   = defaultArg i3min 0
        let i3max   = defaultArg i3max (t.shape.[3] - 1)
        let i4given = 1
        let i4min   = i4
        let i4max   = i4
        let i5given = 1
        let i5min   = i5
        let i5max   = i5
        let bounds = array2D [[i0min; i0max; i0given]; [i1min; i1max; i1given]; [i2min; i2max; i2given]; [i3min; i3max; i3given]; [i4min; i4max; i4given]; [i5min; i5max; i5given]]
        t.GetSlice(bounds)
    [<ExcludeFromCodeCoverage>]
    /// <summary></summary> <exclude />
    member t.GetSlice(i0min:int option, i0max:int option, i1min:int option, i1max:int option, i2min:int option, i2max:int option, i3:int, i4min:int option, i4max:int option, i5min:int option, i5max:int option) =
        // Dims: 6
        let i0given = if i0min.IsSome || i0max.IsSome then 1 else 0
        let i0min   = defaultArg i0min 0
        let i0max   = defaultArg i0max (t.shape.[0] - 1)
        let i1given = if i1min.IsSome || i1max.IsSome then 1 else 0
        let i1min   = defaultArg i1min 0
        let i1max   = defaultArg i1max (t.shape.[1] - 1)
        let i2given = if i2min.IsSome || i2max.IsSome then 1 else 0
        let i2min   = defaultArg i2min 0
        let i2max   = defaultArg i2max (t.shape.[2] - 1)
        let i3given = 1
        let i3min   = i3
        let i3max   = i3
        let i4given = if i4min.IsSome || i4max.IsSome then 1 else 0
        let i4min   = defaultArg i4min 0
        let i4max   = defaultArg i4max (t.shape.[4] - 1)
        let i5given = if i5min.IsSome || i5max.IsSome then 1 else 0
        let i5min   = defaultArg i5min 0
        let i5max   = defaultArg i5max (t.shape.[5] - 1)
        let bounds = array2D [[i0min; i0max; i0given]; [i1min; i1max; i1given]; [i2min; i2max; i2given]; [i3min; i3max; i3given]; [i4min; i4max; i4given]; [i5min; i5max; i5given]]
        t.GetSlice(bounds)
    [<ExcludeFromCodeCoverage>]
    /// <summary></summary> <exclude />
    member t.GetSlice(i0min:int option, i0max:int option, i1min:int option, i1max:int option, i2min:int option, i2max:int option, i3:int, i4min:int option, i4max:int option, i5:int) =
        // Dims: 6
        let i0given = if i0min.IsSome || i0max.IsSome then 1 else 0
        let i0min   = defaultArg i0min 0
        let i0max   = defaultArg i0max (t.shape.[0] - 1)
        let i1given = if i1min.IsSome || i1max.IsSome then 1 else 0
        let i1min   = defaultArg i1min 0
        let i1max   = defaultArg i1max (t.shape.[1] - 1)
        let i2given = if i2min.IsSome || i2max.IsSome then 1 else 0
        let i2min   = defaultArg i2min 0
        let i2max   = defaultArg i2max (t.shape.[2] - 1)
        let i3given = 1
        let i3min   = i3
        let i3max   = i3
        let i4given = if i4min.IsSome || i4max.IsSome then 1 else 0
        let i4min   = defaultArg i4min 0
        let i4max   = defaultArg i4max (t.shape.[4] - 1)
        let i5given = 1
        let i5min   = i5
        let i5max   = i5
        let bounds = array2D [[i0min; i0max; i0given]; [i1min; i1max; i1given]; [i2min; i2max; i2given]; [i3min; i3max; i3given]; [i4min; i4max; i4given]; [i5min; i5max; i5given]]
        t.GetSlice(bounds)
    [<ExcludeFromCodeCoverage>]
    /// <summary></summary> <exclude />
    member t.GetSlice(i0min:int option, i0max:int option, i1min:int option, i1max:int option, i2min:int option, i2max:int option, i3:int, i4:int, i5min:int option, i5max:int option) =
        // Dims: 6
        let i0given = if i0min.IsSome || i0max.IsSome then 1 else 0
        let i0min   = defaultArg i0min 0
        let i0max   = defaultArg i0max (t.shape.[0] - 1)
        let i1given = if i1min.IsSome || i1max.IsSome then 1 else 0
        let i1min   = defaultArg i1min 0
        let i1max   = defaultArg i1max (t.shape.[1] - 1)
        let i2given = if i2min.IsSome || i2max.IsSome then 1 else 0
        let i2min   = defaultArg i2min 0
        let i2max   = defaultArg i2max (t.shape.[2] - 1)
        let i3given = 1
        let i3min   = i3
        let i3max   = i3
        let i4given = 1
        let i4min   = i4
        let i4max   = i4
        let i5given = if i5min.IsSome || i5max.IsSome then 1 else 0
        let i5min   = defaultArg i5min 0
        let i5max   = defaultArg i5max (t.shape.[5] - 1)
        let bounds = array2D [[i0min; i0max; i0given]; [i1min; i1max; i1given]; [i2min; i2max; i2given]; [i3min; i3max; i3given]; [i4min; i4max; i4given]; [i5min; i5max; i5given]]
        t.GetSlice(bounds)
    [<ExcludeFromCodeCoverage>]
    /// <summary></summary> <exclude />
    member t.GetSlice(i0min:int option, i0max:int option, i1min:int option, i1max:int option, i2min:int option, i2max:int option, i3:int, i4:int, i5:int) =
        // Dims: 6
        let i0given = if i0min.IsSome || i0max.IsSome then 1 else 0
        let i0min   = defaultArg i0min 0
        let i0max   = defaultArg i0max (t.shape.[0] - 1)
        let i1given = if i1min.IsSome || i1max.IsSome then 1 else 0
        let i1min   = defaultArg i1min 0
        let i1max   = defaultArg i1max (t.shape.[1] - 1)
        let i2given = if i2min.IsSome || i2max.IsSome then 1 else 0
        let i2min   = defaultArg i2min 0
        let i2max   = defaultArg i2max (t.shape.[2] - 1)
        let i3given = 1
        let i3min   = i3
        let i3max   = i3
        let i4given = 1
        let i4min   = i4
        let i4max   = i4
        let i5given = 1
        let i5min   = i5
        let i5max   = i5
        let bounds = array2D [[i0min; i0max; i0given]; [i1min; i1max; i1given]; [i2min; i2max; i2given]; [i3min; i3max; i3given]; [i4min; i4max; i4given]; [i5min; i5max; i5given]]
        t.GetSlice(bounds)
    [<ExcludeFromCodeCoverage>]
    /// <summary></summary> <exclude />
    member t.GetSlice(i0min:int option, i0max:int option, i1min:int option, i1max:int option, i2:int, i3min:int option, i3max:int option, i4min:int option, i4max:int option, i5min:int option, i5max:int option) =
        // Dims: 6
        let i0given = if i0min.IsSome || i0max.IsSome then 1 else 0
        let i0min   = defaultArg i0min 0
        let i0max   = defaultArg i0max (t.shape.[0] - 1)
        let i1given = if i1min.IsSome || i1max.IsSome then 1 else 0
        let i1min   = defaultArg i1min 0
        let i1max   = defaultArg i1max (t.shape.[1] - 1)
        let i2given = 1
        let i2min   = i2
        let i2max   = i2
        let i3given = if i3min.IsSome || i3max.IsSome then 1 else 0
        let i3min   = defaultArg i3min 0
        let i3max   = defaultArg i3max (t.shape.[3] - 1)
        let i4given = if i4min.IsSome || i4max.IsSome then 1 else 0
        let i4min   = defaultArg i4min 0
        let i4max   = defaultArg i4max (t.shape.[4] - 1)
        let i5given = if i5min.IsSome || i5max.IsSome then 1 else 0
        let i5min   = defaultArg i5min 0
        let i5max   = defaultArg i5max (t.shape.[5] - 1)
        let bounds = array2D [[i0min; i0max; i0given]; [i1min; i1max; i1given]; [i2min; i2max; i2given]; [i3min; i3max; i3given]; [i4min; i4max; i4given]; [i5min; i5max; i5given]]
        t.GetSlice(bounds)
    [<ExcludeFromCodeCoverage>]
    /// <summary></summary> <exclude />
    member t.GetSlice(i0min:int option, i0max:int option, i1min:int option, i1max:int option, i2:int, i3min:int option, i3max:int option, i4min:int option, i4max:int option, i5:int) =
        // Dims: 6
        let i0given = if i0min.IsSome || i0max.IsSome then 1 else 0
        let i0min   = defaultArg i0min 0
        let i0max   = defaultArg i0max (t.shape.[0] - 1)
        let i1given = if i1min.IsSome || i1max.IsSome then 1 else 0
        let i1min   = defaultArg i1min 0
        let i1max   = defaultArg i1max (t.shape.[1] - 1)
        let i2given = 1
        let i2min   = i2
        let i2max   = i2
        let i3given = if i3min.IsSome || i3max.IsSome then 1 else 0
        let i3min   = defaultArg i3min 0
        let i3max   = defaultArg i3max (t.shape.[3] - 1)
        let i4given = if i4min.IsSome || i4max.IsSome then 1 else 0
        let i4min   = defaultArg i4min 0
        let i4max   = defaultArg i4max (t.shape.[4] - 1)
        let i5given = 1
        let i5min   = i5
        let i5max   = i5
        let bounds = array2D [[i0min; i0max; i0given]; [i1min; i1max; i1given]; [i2min; i2max; i2given]; [i3min; i3max; i3given]; [i4min; i4max; i4given]; [i5min; i5max; i5given]]
        t.GetSlice(bounds)
    [<ExcludeFromCodeCoverage>]
    /// <summary></summary> <exclude />
    member t.GetSlice(i0min:int option, i0max:int option, i1min:int option, i1max:int option, i2:int, i3min:int option, i3max:int option, i4:int, i5min:int option, i5max:int option) =
        // Dims: 6
        let i0given = if i0min.IsSome || i0max.IsSome then 1 else 0
        let i0min   = defaultArg i0min 0
        let i0max   = defaultArg i0max (t.shape.[0] - 1)
        let i1given = if i1min.IsSome || i1max.IsSome then 1 else 0
        let i1min   = defaultArg i1min 0
        let i1max   = defaultArg i1max (t.shape.[1] - 1)
        let i2given = 1
        let i2min   = i2
        let i2max   = i2
        let i3given = if i3min.IsSome || i3max.IsSome then 1 else 0
        let i3min   = defaultArg i3min 0
        let i3max   = defaultArg i3max (t.shape.[3] - 1)
        let i4given = 1
        let i4min   = i4
        let i4max   = i4
        let i5given = if i5min.IsSome || i5max.IsSome then 1 else 0
        let i5min   = defaultArg i5min 0
        let i5max   = defaultArg i5max (t.shape.[5] - 1)
        let bounds = array2D [[i0min; i0max; i0given]; [i1min; i1max; i1given]; [i2min; i2max; i2given]; [i3min; i3max; i3given]; [i4min; i4max; i4given]; [i5min; i5max; i5given]]
        t.GetSlice(bounds)
    [<ExcludeFromCodeCoverage>]
    /// <summary></summary> <exclude />
    member t.GetSlice(i0min:int option, i0max:int option, i1min:int option, i1max:int option, i2:int, i3min:int option, i3max:int option, i4:int, i5:int) =
        // Dims: 6
        let i0given = if i0min.IsSome || i0max.IsSome then 1 else 0
        let i0min   = defaultArg i0min 0
        let i0max   = defaultArg i0max (t.shape.[0] - 1)
        let i1given = if i1min.IsSome || i1max.IsSome then 1 else 0
        let i1min   = defaultArg i1min 0
        let i1max   = defaultArg i1max (t.shape.[1] - 1)
        let i2given = 1
        let i2min   = i2
        let i2max   = i2
        let i3given = if i3min.IsSome || i3max.IsSome then 1 else 0
        let i3min   = defaultArg i3min 0
        let i3max   = defaultArg i3max (t.shape.[3] - 1)
        let i4given = 1
        let i4min   = i4
        let i4max   = i4
        let i5given = 1
        let i5min   = i5
        let i5max   = i5
        let bounds = array2D [[i0min; i0max; i0given]; [i1min; i1max; i1given]; [i2min; i2max; i2given]; [i3min; i3max; i3given]; [i4min; i4max; i4given]; [i5min; i5max; i5given]]
        t.GetSlice(bounds)
    [<ExcludeFromCodeCoverage>]
    /// <summary></summary> <exclude />
    member t.GetSlice(i0min:int option, i0max:int option, i1min:int option, i1max:int option, i2:int, i3:int, i4min:int option, i4max:int option, i5min:int option, i5max:int option) =
        // Dims: 6
        let i0given = if i0min.IsSome || i0max.IsSome then 1 else 0
        let i0min   = defaultArg i0min 0
        let i0max   = defaultArg i0max (t.shape.[0] - 1)
        let i1given = if i1min.IsSome || i1max.IsSome then 1 else 0
        let i1min   = defaultArg i1min 0
        let i1max   = defaultArg i1max (t.shape.[1] - 1)
        let i2given = 1
        let i2min   = i2
        let i2max   = i2
        let i3given = 1
        let i3min   = i3
        let i3max   = i3
        let i4given = if i4min.IsSome || i4max.IsSome then 1 else 0
        let i4min   = defaultArg i4min 0
        let i4max   = defaultArg i4max (t.shape.[4] - 1)
        let i5given = if i5min.IsSome || i5max.IsSome then 1 else 0
        let i5min   = defaultArg i5min 0
        let i5max   = defaultArg i5max (t.shape.[5] - 1)
        let bounds = array2D [[i0min; i0max; i0given]; [i1min; i1max; i1given]; [i2min; i2max; i2given]; [i3min; i3max; i3given]; [i4min; i4max; i4given]; [i5min; i5max; i5given]]
        t.GetSlice(bounds)
    [<ExcludeFromCodeCoverage>]
    /// <summary></summary> <exclude />
    member t.GetSlice(i0min:int option, i0max:int option, i1min:int option, i1max:int option, i2:int, i3:int, i4min:int option, i4max:int option, i5:int) =
        // Dims: 6
        let i0given = if i0min.IsSome || i0max.IsSome then 1 else 0
        let i0min   = defaultArg i0min 0
        let i0max   = defaultArg i0max (t.shape.[0] - 1)
        let i1given = if i1min.IsSome || i1max.IsSome then 1 else 0
        let i1min   = defaultArg i1min 0
        let i1max   = defaultArg i1max (t.shape.[1] - 1)
        let i2given = 1
        let i2min   = i2
        let i2max   = i2
        let i3given = 1
        let i3min   = i3
        let i3max   = i3
        let i4given = if i4min.IsSome || i4max.IsSome then 1 else 0
        let i4min   = defaultArg i4min 0
        let i4max   = defaultArg i4max (t.shape.[4] - 1)
        let i5given = 1
        let i5min   = i5
        let i5max   = i5
        let bounds = array2D [[i0min; i0max; i0given]; [i1min; i1max; i1given]; [i2min; i2max; i2given]; [i3min; i3max; i3given]; [i4min; i4max; i4given]; [i5min; i5max; i5given]]
        t.GetSlice(bounds)
    [<ExcludeFromCodeCoverage>]
    /// <summary></summary> <exclude />
    member t.GetSlice(i0min:int option, i0max:int option, i1min:int option, i1max:int option, i2:int, i3:int, i4:int, i5min:int option, i5max:int option) =
        // Dims: 6
        let i0given = if i0min.IsSome || i0max.IsSome then 1 else 0
        let i0min   = defaultArg i0min 0
        let i0max   = defaultArg i0max (t.shape.[0] - 1)
        let i1given = if i1min.IsSome || i1max.IsSome then 1 else 0
        let i1min   = defaultArg i1min 0
        let i1max   = defaultArg i1max (t.shape.[1] - 1)
        let i2given = 1
        let i2min   = i2
        let i2max   = i2
        let i3given = 1
        let i3min   = i3
        let i3max   = i3
        let i4given = 1
        let i4min   = i4
        let i4max   = i4
        let i5given = if i5min.IsSome || i5max.IsSome then 1 else 0
        let i5min   = defaultArg i5min 0
        let i5max   = defaultArg i5max (t.shape.[5] - 1)
        let bounds = array2D [[i0min; i0max; i0given]; [i1min; i1max; i1given]; [i2min; i2max; i2given]; [i3min; i3max; i3given]; [i4min; i4max; i4given]; [i5min; i5max; i5given]]
        t.GetSlice(bounds)
    [<ExcludeFromCodeCoverage>]
    /// <summary></summary> <exclude />
    member t.GetSlice(i0min:int option, i0max:int option, i1min:int option, i1max:int option, i2:int, i3:int, i4:int, i5:int) =
        // Dims: 6
        let i0given = if i0min.IsSome || i0max.IsSome then 1 else 0
        let i0min   = defaultArg i0min 0
        let i0max   = defaultArg i0max (t.shape.[0] - 1)
        let i1given = if i1min.IsSome || i1max.IsSome then 1 else 0
        let i1min   = defaultArg i1min 0
        let i1max   = defaultArg i1max (t.shape.[1] - 1)
        let i2given = 1
        let i2min   = i2
        let i2max   = i2
        let i3given = 1
        let i3min   = i3
        let i3max   = i3
        let i4given = 1
        let i4min   = i4
        let i4max   = i4
        let i5given = 1
        let i5min   = i5
        let i5max   = i5
        let bounds = array2D [[i0min; i0max; i0given]; [i1min; i1max; i1given]; [i2min; i2max; i2given]; [i3min; i3max; i3given]; [i4min; i4max; i4given]; [i5min; i5max; i5given]]
        t.GetSlice(bounds)
    [<ExcludeFromCodeCoverage>]
    /// <summary></summary> <exclude />
    member t.GetSlice(i0min:int option, i0max:int option, i1:int, i2min:int option, i2max:int option, i3min:int option, i3max:int option, i4min:int option, i4max:int option, i5min:int option, i5max:int option) =
        // Dims: 6
        let i0given = if i0min.IsSome || i0max.IsSome then 1 else 0
        let i0min   = defaultArg i0min 0
        let i0max   = defaultArg i0max (t.shape.[0] - 1)
        let i1given = 1
        let i1min   = i1
        let i1max   = i1
        let i2given = if i2min.IsSome || i2max.IsSome then 1 else 0
        let i2min   = defaultArg i2min 0
        let i2max   = defaultArg i2max (t.shape.[2] - 1)
        let i3given = if i3min.IsSome || i3max.IsSome then 1 else 0
        let i3min   = defaultArg i3min 0
        let i3max   = defaultArg i3max (t.shape.[3] - 1)
        let i4given = if i4min.IsSome || i4max.IsSome then 1 else 0
        let i4min   = defaultArg i4min 0
        let i4max   = defaultArg i4max (t.shape.[4] - 1)
        let i5given = if i5min.IsSome || i5max.IsSome then 1 else 0
        let i5min   = defaultArg i5min 0
        let i5max   = defaultArg i5max (t.shape.[5] - 1)
        let bounds = array2D [[i0min; i0max; i0given]; [i1min; i1max; i1given]; [i2min; i2max; i2given]; [i3min; i3max; i3given]; [i4min; i4max; i4given]; [i5min; i5max; i5given]]
        t.GetSlice(bounds)
    [<ExcludeFromCodeCoverage>]
    /// <summary></summary> <exclude />
    member t.GetSlice(i0min:int option, i0max:int option, i1:int, i2min:int option, i2max:int option, i3min:int option, i3max:int option, i4min:int option, i4max:int option, i5:int) =
        // Dims: 6
        let i0given = if i0min.IsSome || i0max.IsSome then 1 else 0
        let i0min   = defaultArg i0min 0
        let i0max   = defaultArg i0max (t.shape.[0] - 1)
        let i1given = 1
        let i1min   = i1
        let i1max   = i1
        let i2given = if i2min.IsSome || i2max.IsSome then 1 else 0
        let i2min   = defaultArg i2min 0
        let i2max   = defaultArg i2max (t.shape.[2] - 1)
        let i3given = if i3min.IsSome || i3max.IsSome then 1 else 0
        let i3min   = defaultArg i3min 0
        let i3max   = defaultArg i3max (t.shape.[3] - 1)
        let i4given = if i4min.IsSome || i4max.IsSome then 1 else 0
        let i4min   = defaultArg i4min 0
        let i4max   = defaultArg i4max (t.shape.[4] - 1)
        let i5given = 1
        let i5min   = i5
        let i5max   = i5
        let bounds = array2D [[i0min; i0max; i0given]; [i1min; i1max; i1given]; [i2min; i2max; i2given]; [i3min; i3max; i3given]; [i4min; i4max; i4given]; [i5min; i5max; i5given]]
        t.GetSlice(bounds)
    [<ExcludeFromCodeCoverage>]
    /// <summary></summary> <exclude />
    member t.GetSlice(i0min:int option, i0max:int option, i1:int, i2min:int option, i2max:int option, i3min:int option, i3max:int option, i4:int, i5min:int option, i5max:int option) =
        // Dims: 6
        let i0given = if i0min.IsSome || i0max.IsSome then 1 else 0
        let i0min   = defaultArg i0min 0
        let i0max   = defaultArg i0max (t.shape.[0] - 1)
        let i1given = 1
        let i1min   = i1
        let i1max   = i1
        let i2given = if i2min.IsSome || i2max.IsSome then 1 else 0
        let i2min   = defaultArg i2min 0
        let i2max   = defaultArg i2max (t.shape.[2] - 1)
        let i3given = if i3min.IsSome || i3max.IsSome then 1 else 0
        let i3min   = defaultArg i3min 0
        let i3max   = defaultArg i3max (t.shape.[3] - 1)
        let i4given = 1
        let i4min   = i4
        let i4max   = i4
        let i5given = if i5min.IsSome || i5max.IsSome then 1 else 0
        let i5min   = defaultArg i5min 0
        let i5max   = defaultArg i5max (t.shape.[5] - 1)
        let bounds = array2D [[i0min; i0max; i0given]; [i1min; i1max; i1given]; [i2min; i2max; i2given]; [i3min; i3max; i3given]; [i4min; i4max; i4given]; [i5min; i5max; i5given]]
        t.GetSlice(bounds)
    [<ExcludeFromCodeCoverage>]
    /// <summary></summary> <exclude />
    member t.GetSlice(i0min:int option, i0max:int option, i1:int, i2min:int option, i2max:int option, i3min:int option, i3max:int option, i4:int, i5:int) =
        // Dims: 6
        let i0given = if i0min.IsSome || i0max.IsSome then 1 else 0
        let i0min   = defaultArg i0min 0
        let i0max   = defaultArg i0max (t.shape.[0] - 1)
        let i1given = 1
        let i1min   = i1
        let i1max   = i1
        let i2given = if i2min.IsSome || i2max.IsSome then 1 else 0
        let i2min   = defaultArg i2min 0
        let i2max   = defaultArg i2max (t.shape.[2] - 1)
        let i3given = if i3min.IsSome || i3max.IsSome then 1 else 0
        let i3min   = defaultArg i3min 0
        let i3max   = defaultArg i3max (t.shape.[3] - 1)
        let i4given = 1
        let i4min   = i4
        let i4max   = i4
        let i5given = 1
        let i5min   = i5
        let i5max   = i5
        let bounds = array2D [[i0min; i0max; i0given]; [i1min; i1max; i1given]; [i2min; i2max; i2given]; [i3min; i3max; i3given]; [i4min; i4max; i4given]; [i5min; i5max; i5given]]
        t.GetSlice(bounds)
    [<ExcludeFromCodeCoverage>]
    /// <summary></summary> <exclude />
    member t.GetSlice(i0min:int option, i0max:int option, i1:int, i2min:int option, i2max:int option, i3:int, i4min:int option, i4max:int option, i5min:int option, i5max:int option) =
        // Dims: 6
        let i0given = if i0min.IsSome || i0max.IsSome then 1 else 0
        let i0min   = defaultArg i0min 0
        let i0max   = defaultArg i0max (t.shape.[0] - 1)
        let i1given = 1
        let i1min   = i1
        let i1max   = i1
        let i2given = if i2min.IsSome || i2max.IsSome then 1 else 0
        let i2min   = defaultArg i2min 0
        let i2max   = defaultArg i2max (t.shape.[2] - 1)
        let i3given = 1
        let i3min   = i3
        let i3max   = i3
        let i4given = if i4min.IsSome || i4max.IsSome then 1 else 0
        let i4min   = defaultArg i4min 0
        let i4max   = defaultArg i4max (t.shape.[4] - 1)
        let i5given = if i5min.IsSome || i5max.IsSome then 1 else 0
        let i5min   = defaultArg i5min 0
        let i5max   = defaultArg i5max (t.shape.[5] - 1)
        let bounds = array2D [[i0min; i0max; i0given]; [i1min; i1max; i1given]; [i2min; i2max; i2given]; [i3min; i3max; i3given]; [i4min; i4max; i4given]; [i5min; i5max; i5given]]
        t.GetSlice(bounds)
    [<ExcludeFromCodeCoverage>]
    /// <summary></summary> <exclude />
    member t.GetSlice(i0min:int option, i0max:int option, i1:int, i2min:int option, i2max:int option, i3:int, i4min:int option, i4max:int option, i5:int) =
        // Dims: 6
        let i0given = if i0min.IsSome || i0max.IsSome then 1 else 0
        let i0min   = defaultArg i0min 0
        let i0max   = defaultArg i0max (t.shape.[0] - 1)
        let i1given = 1
        let i1min   = i1
        let i1max   = i1
        let i2given = if i2min.IsSome || i2max.IsSome then 1 else 0
        let i2min   = defaultArg i2min 0
        let i2max   = defaultArg i2max (t.shape.[2] - 1)
        let i3given = 1
        let i3min   = i3
        let i3max   = i3
        let i4given = if i4min.IsSome || i4max.IsSome then 1 else 0
        let i4min   = defaultArg i4min 0
        let i4max   = defaultArg i4max (t.shape.[4] - 1)
        let i5given = 1
        let i5min   = i5
        let i5max   = i5
        let bounds = array2D [[i0min; i0max; i0given]; [i1min; i1max; i1given]; [i2min; i2max; i2given]; [i3min; i3max; i3given]; [i4min; i4max; i4given]; [i5min; i5max; i5given]]
        t.GetSlice(bounds)
    [<ExcludeFromCodeCoverage>]
    /// <summary></summary> <exclude />
    member t.GetSlice(i0min:int option, i0max:int option, i1:int, i2min:int option, i2max:int option, i3:int, i4:int, i5min:int option, i5max:int option) =
        // Dims: 6
        let i0given = if i0min.IsSome || i0max.IsSome then 1 else 0
        let i0min   = defaultArg i0min 0
        let i0max   = defaultArg i0max (t.shape.[0] - 1)
        let i1given = 1
        let i1min   = i1
        let i1max   = i1
        let i2given = if i2min.IsSome || i2max.IsSome then 1 else 0
        let i2min   = defaultArg i2min 0
        let i2max   = defaultArg i2max (t.shape.[2] - 1)
        let i3given = 1
        let i3min   = i3
        let i3max   = i3
        let i4given = 1
        let i4min   = i4
        let i4max   = i4
        let i5given = if i5min.IsSome || i5max.IsSome then 1 else 0
        let i5min   = defaultArg i5min 0
        let i5max   = defaultArg i5max (t.shape.[5] - 1)
        let bounds = array2D [[i0min; i0max; i0given]; [i1min; i1max; i1given]; [i2min; i2max; i2given]; [i3min; i3max; i3given]; [i4min; i4max; i4given]; [i5min; i5max; i5given]]
        t.GetSlice(bounds)
    [<ExcludeFromCodeCoverage>]
    /// <summary></summary> <exclude />
    member t.GetSlice(i0min:int option, i0max:int option, i1:int, i2min:int option, i2max:int option, i3:int, i4:int, i5:int) =
        // Dims: 6
        let i0given = if i0min.IsSome || i0max.IsSome then 1 else 0
        let i0min   = defaultArg i0min 0
        let i0max   = defaultArg i0max (t.shape.[0] - 1)
        let i1given = 1
        let i1min   = i1
        let i1max   = i1
        let i2given = if i2min.IsSome || i2max.IsSome then 1 else 0
        let i2min   = defaultArg i2min 0
        let i2max   = defaultArg i2max (t.shape.[2] - 1)
        let i3given = 1
        let i3min   = i3
        let i3max   = i3
        let i4given = 1
        let i4min   = i4
        let i4max   = i4
        let i5given = 1
        let i5min   = i5
        let i5max   = i5
        let bounds = array2D [[i0min; i0max; i0given]; [i1min; i1max; i1given]; [i2min; i2max; i2given]; [i3min; i3max; i3given]; [i4min; i4max; i4given]; [i5min; i5max; i5given]]
        t.GetSlice(bounds)
    [<ExcludeFromCodeCoverage>]
    /// <summary></summary> <exclude />
    member t.GetSlice(i0min:int option, i0max:int option, i1:int, i2:int, i3min:int option, i3max:int option, i4min:int option, i4max:int option, i5min:int option, i5max:int option) =
        // Dims: 6
        let i0given = if i0min.IsSome || i0max.IsSome then 1 else 0
        let i0min   = defaultArg i0min 0
        let i0max   = defaultArg i0max (t.shape.[0] - 1)
        let i1given = 1
        let i1min   = i1
        let i1max   = i1
        let i2given = 1
        let i2min   = i2
        let i2max   = i2
        let i3given = if i3min.IsSome || i3max.IsSome then 1 else 0
        let i3min   = defaultArg i3min 0
        let i3max   = defaultArg i3max (t.shape.[3] - 1)
        let i4given = if i4min.IsSome || i4max.IsSome then 1 else 0
        let i4min   = defaultArg i4min 0
        let i4max   = defaultArg i4max (t.shape.[4] - 1)
        let i5given = if i5min.IsSome || i5max.IsSome then 1 else 0
        let i5min   = defaultArg i5min 0
        let i5max   = defaultArg i5max (t.shape.[5] - 1)
        let bounds = array2D [[i0min; i0max; i0given]; [i1min; i1max; i1given]; [i2min; i2max; i2given]; [i3min; i3max; i3given]; [i4min; i4max; i4given]; [i5min; i5max; i5given]]
        t.GetSlice(bounds)
    [<ExcludeFromCodeCoverage>]
    /// <summary></summary> <exclude />
    member t.GetSlice(i0min:int option, i0max:int option, i1:int, i2:int, i3min:int option, i3max:int option, i4min:int option, i4max:int option, i5:int) =
        // Dims: 6
        let i0given = if i0min.IsSome || i0max.IsSome then 1 else 0
        let i0min   = defaultArg i0min 0
        let i0max   = defaultArg i0max (t.shape.[0] - 1)
        let i1given = 1
        let i1min   = i1
        let i1max   = i1
        let i2given = 1
        let i2min   = i2
        let i2max   = i2
        let i3given = if i3min.IsSome || i3max.IsSome then 1 else 0
        let i3min   = defaultArg i3min 0
        let i3max   = defaultArg i3max (t.shape.[3] - 1)
        let i4given = if i4min.IsSome || i4max.IsSome then 1 else 0
        let i4min   = defaultArg i4min 0
        let i4max   = defaultArg i4max (t.shape.[4] - 1)
        let i5given = 1
        let i5min   = i5
        let i5max   = i5
        let bounds = array2D [[i0min; i0max; i0given]; [i1min; i1max; i1given]; [i2min; i2max; i2given]; [i3min; i3max; i3given]; [i4min; i4max; i4given]; [i5min; i5max; i5given]]
        t.GetSlice(bounds)
    [<ExcludeFromCodeCoverage>]
    /// <summary></summary> <exclude />
    member t.GetSlice(i0min:int option, i0max:int option, i1:int, i2:int, i3min:int option, i3max:int option, i4:int, i5min:int option, i5max:int option) =
        // Dims: 6
        let i0given = if i0min.IsSome || i0max.IsSome then 1 else 0
        let i0min   = defaultArg i0min 0
        let i0max   = defaultArg i0max (t.shape.[0] - 1)
        let i1given = 1
        let i1min   = i1
        let i1max   = i1
        let i2given = 1
        let i2min   = i2
        let i2max   = i2
        let i3given = if i3min.IsSome || i3max.IsSome then 1 else 0
        let i3min   = defaultArg i3min 0
        let i3max   = defaultArg i3max (t.shape.[3] - 1)
        let i4given = 1
        let i4min   = i4
        let i4max   = i4
        let i5given = if i5min.IsSome || i5max.IsSome then 1 else 0
        let i5min   = defaultArg i5min 0
        let i5max   = defaultArg i5max (t.shape.[5] - 1)
        let bounds = array2D [[i0min; i0max; i0given]; [i1min; i1max; i1given]; [i2min; i2max; i2given]; [i3min; i3max; i3given]; [i4min; i4max; i4given]; [i5min; i5max; i5given]]
        t.GetSlice(bounds)
    [<ExcludeFromCodeCoverage>]
    /// <summary></summary> <exclude />
    member t.GetSlice(i0min:int option, i0max:int option, i1:int, i2:int, i3min:int option, i3max:int option, i4:int, i5:int) =
        // Dims: 6
        let i0given = if i0min.IsSome || i0max.IsSome then 1 else 0
        let i0min   = defaultArg i0min 0
        let i0max   = defaultArg i0max (t.shape.[0] - 1)
        let i1given = 1
        let i1min   = i1
        let i1max   = i1
        let i2given = 1
        let i2min   = i2
        let i2max   = i2
        let i3given = if i3min.IsSome || i3max.IsSome then 1 else 0
        let i3min   = defaultArg i3min 0
        let i3max   = defaultArg i3max (t.shape.[3] - 1)
        let i4given = 1
        let i4min   = i4
        let i4max   = i4
        let i5given = 1
        let i5min   = i5
        let i5max   = i5
        let bounds = array2D [[i0min; i0max; i0given]; [i1min; i1max; i1given]; [i2min; i2max; i2given]; [i3min; i3max; i3given]; [i4min; i4max; i4given]; [i5min; i5max; i5given]]
        t.GetSlice(bounds)
    [<ExcludeFromCodeCoverage>]
    /// <summary></summary> <exclude />
    member t.GetSlice(i0min:int option, i0max:int option, i1:int, i2:int, i3:int, i4min:int option, i4max:int option, i5min:int option, i5max:int option) =
        // Dims: 6
        let i0given = if i0min.IsSome || i0max.IsSome then 1 else 0
        let i0min   = defaultArg i0min 0
        let i0max   = defaultArg i0max (t.shape.[0] - 1)
        let i1given = 1
        let i1min   = i1
        let i1max   = i1
        let i2given = 1
        let i2min   = i2
        let i2max   = i2
        let i3given = 1
        let i3min   = i3
        let i3max   = i3
        let i4given = if i4min.IsSome || i4max.IsSome then 1 else 0
        let i4min   = defaultArg i4min 0
        let i4max   = defaultArg i4max (t.shape.[4] - 1)
        let i5given = if i5min.IsSome || i5max.IsSome then 1 else 0
        let i5min   = defaultArg i5min 0
        let i5max   = defaultArg i5max (t.shape.[5] - 1)
        let bounds = array2D [[i0min; i0max; i0given]; [i1min; i1max; i1given]; [i2min; i2max; i2given]; [i3min; i3max; i3given]; [i4min; i4max; i4given]; [i5min; i5max; i5given]]
        t.GetSlice(bounds)
    [<ExcludeFromCodeCoverage>]
    /// <summary></summary> <exclude />
    member t.GetSlice(i0min:int option, i0max:int option, i1:int, i2:int, i3:int, i4min:int option, i4max:int option, i5:int) =
        // Dims: 6
        let i0given = if i0min.IsSome || i0max.IsSome then 1 else 0
        let i0min   = defaultArg i0min 0
        let i0max   = defaultArg i0max (t.shape.[0] - 1)
        let i1given = 1
        let i1min   = i1
        let i1max   = i1
        let i2given = 1
        let i2min   = i2
        let i2max   = i2
        let i3given = 1
        let i3min   = i3
        let i3max   = i3
        let i4given = if i4min.IsSome || i4max.IsSome then 1 else 0
        let i4min   = defaultArg i4min 0
        let i4max   = defaultArg i4max (t.shape.[4] - 1)
        let i5given = 1
        let i5min   = i5
        let i5max   = i5
        let bounds = array2D [[i0min; i0max; i0given]; [i1min; i1max; i1given]; [i2min; i2max; i2given]; [i3min; i3max; i3given]; [i4min; i4max; i4given]; [i5min; i5max; i5given]]
        t.GetSlice(bounds)
    [<ExcludeFromCodeCoverage>]
    /// <summary></summary> <exclude />
    member t.GetSlice(i0min:int option, i0max:int option, i1:int, i2:int, i3:int, i4:int, i5min:int option, i5max:int option) =
        // Dims: 6
        let i0given = if i0min.IsSome || i0max.IsSome then 1 else 0
        let i0min   = defaultArg i0min 0
        let i0max   = defaultArg i0max (t.shape.[0] - 1)
        let i1given = 1
        let i1min   = i1
        let i1max   = i1
        let i2given = 1
        let i2min   = i2
        let i2max   = i2
        let i3given = 1
        let i3min   = i3
        let i3max   = i3
        let i4given = 1
        let i4min   = i4
        let i4max   = i4
        let i5given = if i5min.IsSome || i5max.IsSome then 1 else 0
        let i5min   = defaultArg i5min 0
        let i5max   = defaultArg i5max (t.shape.[5] - 1)
        let bounds = array2D [[i0min; i0max; i0given]; [i1min; i1max; i1given]; [i2min; i2max; i2given]; [i3min; i3max; i3given]; [i4min; i4max; i4given]; [i5min; i5max; i5given]]
        t.GetSlice(bounds)
    [<ExcludeFromCodeCoverage>]
    /// <summary></summary> <exclude />
    member t.GetSlice(i0min:int option, i0max:int option, i1:int, i2:int, i3:int, i4:int, i5:int) =
        // Dims: 6
        let i0given = if i0min.IsSome || i0max.IsSome then 1 else 0
        let i0min   = defaultArg i0min 0
        let i0max   = defaultArg i0max (t.shape.[0] - 1)
        let i1given = 1
        let i1min   = i1
        let i1max   = i1
        let i2given = 1
        let i2min   = i2
        let i2max   = i2
        let i3given = 1
        let i3min   = i3
        let i3max   = i3
        let i4given = 1
        let i4min   = i4
        let i4max   = i4
        let i5given = 1
        let i5min   = i5
        let i5max   = i5
        let bounds = array2D [[i0min; i0max; i0given]; [i1min; i1max; i1given]; [i2min; i2max; i2given]; [i3min; i3max; i3given]; [i4min; i4max; i4given]; [i5min; i5max; i5given]]
        t.GetSlice(bounds)
    [<ExcludeFromCodeCoverage>]
    /// <summary></summary> <exclude />
    member t.GetSlice(i0:int, i1min:int option, i1max:int option, i2min:int option, i2max:int option, i3min:int option, i3max:int option, i4min:int option, i4max:int option, i5min:int option, i5max:int option) =
        // Dims: 6
        let i0given = 1
        let i0min   = i0
        let i0max   = i0
        let i1given = if i1min.IsSome || i1max.IsSome then 1 else 0
        let i1min   = defaultArg i1min 0
        let i1max   = defaultArg i1max (t.shape.[1] - 1)
        let i2given = if i2min.IsSome || i2max.IsSome then 1 else 0
        let i2min   = defaultArg i2min 0
        let i2max   = defaultArg i2max (t.shape.[2] - 1)
        let i3given = if i3min.IsSome || i3max.IsSome then 1 else 0
        let i3min   = defaultArg i3min 0
        let i3max   = defaultArg i3max (t.shape.[3] - 1)
        let i4given = if i4min.IsSome || i4max.IsSome then 1 else 0
        let i4min   = defaultArg i4min 0
        let i4max   = defaultArg i4max (t.shape.[4] - 1)
        let i5given = if i5min.IsSome || i5max.IsSome then 1 else 0
        let i5min   = defaultArg i5min 0
        let i5max   = defaultArg i5max (t.shape.[5] - 1)
        let bounds = array2D [[i0min; i0max; i0given]; [i1min; i1max; i1given]; [i2min; i2max; i2given]; [i3min; i3max; i3given]; [i4min; i4max; i4given]; [i5min; i5max; i5given]]
        t.GetSlice(bounds)
    [<ExcludeFromCodeCoverage>]
    /// <summary></summary> <exclude />
    member t.GetSlice(i0:int, i1min:int option, i1max:int option, i2min:int option, i2max:int option, i3min:int option, i3max:int option, i4min:int option, i4max:int option, i5:int) =
        // Dims: 6
        let i0given = 1
        let i0min   = i0
        let i0max   = i0
        let i1given = if i1min.IsSome || i1max.IsSome then 1 else 0
        let i1min   = defaultArg i1min 0
        let i1max   = defaultArg i1max (t.shape.[1] - 1)
        let i2given = if i2min.IsSome || i2max.IsSome then 1 else 0
        let i2min   = defaultArg i2min 0
        let i2max   = defaultArg i2max (t.shape.[2] - 1)
        let i3given = if i3min.IsSome || i3max.IsSome then 1 else 0
        let i3min   = defaultArg i3min 0
        let i3max   = defaultArg i3max (t.shape.[3] - 1)
        let i4given = if i4min.IsSome || i4max.IsSome then 1 else 0
        let i4min   = defaultArg i4min 0
        let i4max   = defaultArg i4max (t.shape.[4] - 1)
        let i5given = 1
        let i5min   = i5
        let i5max   = i5
        let bounds = array2D [[i0min; i0max; i0given]; [i1min; i1max; i1given]; [i2min; i2max; i2given]; [i3min; i3max; i3given]; [i4min; i4max; i4given]; [i5min; i5max; i5given]]
        t.GetSlice(bounds)
    [<ExcludeFromCodeCoverage>]
    /// <summary></summary> <exclude />
    member t.GetSlice(i0:int, i1min:int option, i1max:int option, i2min:int option, i2max:int option, i3min:int option, i3max:int option, i4:int, i5min:int option, i5max:int option) =
        // Dims: 6
        let i0given = 1
        let i0min   = i0
        let i0max   = i0
        let i1given = if i1min.IsSome || i1max.IsSome then 1 else 0
        let i1min   = defaultArg i1min 0
        let i1max   = defaultArg i1max (t.shape.[1] - 1)
        let i2given = if i2min.IsSome || i2max.IsSome then 1 else 0
        let i2min   = defaultArg i2min 0
        let i2max   = defaultArg i2max (t.shape.[2] - 1)
        let i3given = if i3min.IsSome || i3max.IsSome then 1 else 0
        let i3min   = defaultArg i3min 0
        let i3max   = defaultArg i3max (t.shape.[3] - 1)
        let i4given = 1
        let i4min   = i4
        let i4max   = i4
        let i5given = if i5min.IsSome || i5max.IsSome then 1 else 0
        let i5min   = defaultArg i5min 0
        let i5max   = defaultArg i5max (t.shape.[5] - 1)
        let bounds = array2D [[i0min; i0max; i0given]; [i1min; i1max; i1given]; [i2min; i2max; i2given]; [i3min; i3max; i3given]; [i4min; i4max; i4given]; [i5min; i5max; i5given]]
        t.GetSlice(bounds)
    [<ExcludeFromCodeCoverage>]
    /// <summary></summary> <exclude />
    member t.GetSlice(i0:int, i1min:int option, i1max:int option, i2min:int option, i2max:int option, i3min:int option, i3max:int option, i4:int, i5:int) =
        // Dims: 6
        let i0given = 1
        let i0min   = i0
        let i0max   = i0
        let i1given = if i1min.IsSome || i1max.IsSome then 1 else 0
        let i1min   = defaultArg i1min 0
        let i1max   = defaultArg i1max (t.shape.[1] - 1)
        let i2given = if i2min.IsSome || i2max.IsSome then 1 else 0
        let i2min   = defaultArg i2min 0
        let i2max   = defaultArg i2max (t.shape.[2] - 1)
        let i3given = if i3min.IsSome || i3max.IsSome then 1 else 0
        let i3min   = defaultArg i3min 0
        let i3max   = defaultArg i3max (t.shape.[3] - 1)
        let i4given = 1
        let i4min   = i4
        let i4max   = i4
        let i5given = 1
        let i5min   = i5
        let i5max   = i5
        let bounds = array2D [[i0min; i0max; i0given]; [i1min; i1max; i1given]; [i2min; i2max; i2given]; [i3min; i3max; i3given]; [i4min; i4max; i4given]; [i5min; i5max; i5given]]
        t.GetSlice(bounds)
    [<ExcludeFromCodeCoverage>]
    /// <summary></summary> <exclude />
    member t.GetSlice(i0:int, i1min:int option, i1max:int option, i2min:int option, i2max:int option, i3:int, i4min:int option, i4max:int option, i5min:int option, i5max:int option) =
        // Dims: 6
        let i0given = 1
        let i0min   = i0
        let i0max   = i0
        let i1given = if i1min.IsSome || i1max.IsSome then 1 else 0
        let i1min   = defaultArg i1min 0
        let i1max   = defaultArg i1max (t.shape.[1] - 1)
        let i2given = if i2min.IsSome || i2max.IsSome then 1 else 0
        let i2min   = defaultArg i2min 0
        let i2max   = defaultArg i2max (t.shape.[2] - 1)
        let i3given = 1
        let i3min   = i3
        let i3max   = i3
        let i4given = if i4min.IsSome || i4max.IsSome then 1 else 0
        let i4min   = defaultArg i4min 0
        let i4max   = defaultArg i4max (t.shape.[4] - 1)
        let i5given = if i5min.IsSome || i5max.IsSome then 1 else 0
        let i5min   = defaultArg i5min 0
        let i5max   = defaultArg i5max (t.shape.[5] - 1)
        let bounds = array2D [[i0min; i0max; i0given]; [i1min; i1max; i1given]; [i2min; i2max; i2given]; [i3min; i3max; i3given]; [i4min; i4max; i4given]; [i5min; i5max; i5given]]
        t.GetSlice(bounds)
    [<ExcludeFromCodeCoverage>]
    /// <summary></summary> <exclude />
    member t.GetSlice(i0:int, i1min:int option, i1max:int option, i2min:int option, i2max:int option, i3:int, i4min:int option, i4max:int option, i5:int) =
        // Dims: 6
        let i0given = 1
        let i0min   = i0
        let i0max   = i0
        let i1given = if i1min.IsSome || i1max.IsSome then 1 else 0
        let i1min   = defaultArg i1min 0
        let i1max   = defaultArg i1max (t.shape.[1] - 1)
        let i2given = if i2min.IsSome || i2max.IsSome then 1 else 0
        let i2min   = defaultArg i2min 0
        let i2max   = defaultArg i2max (t.shape.[2] - 1)
        let i3given = 1
        let i3min   = i3
        let i3max   = i3
        let i4given = if i4min.IsSome || i4max.IsSome then 1 else 0
        let i4min   = defaultArg i4min 0
        let i4max   = defaultArg i4max (t.shape.[4] - 1)
        let i5given = 1
        let i5min   = i5
        let i5max   = i5
        let bounds = array2D [[i0min; i0max; i0given]; [i1min; i1max; i1given]; [i2min; i2max; i2given]; [i3min; i3max; i3given]; [i4min; i4max; i4given]; [i5min; i5max; i5given]]
        t.GetSlice(bounds)
    [<ExcludeFromCodeCoverage>]
    /// <summary></summary> <exclude />
    member t.GetSlice(i0:int, i1min:int option, i1max:int option, i2min:int option, i2max:int option, i3:int, i4:int, i5min:int option, i5max:int option) =
        // Dims: 6
        let i0given = 1
        let i0min   = i0
        let i0max   = i0
        let i1given = if i1min.IsSome || i1max.IsSome then 1 else 0
        let i1min   = defaultArg i1min 0
        let i1max   = defaultArg i1max (t.shape.[1] - 1)
        let i2given = if i2min.IsSome || i2max.IsSome then 1 else 0
        let i2min   = defaultArg i2min 0
        let i2max   = defaultArg i2max (t.shape.[2] - 1)
        let i3given = 1
        let i3min   = i3
        let i3max   = i3
        let i4given = 1
        let i4min   = i4
        let i4max   = i4
        let i5given = if i5min.IsSome || i5max.IsSome then 1 else 0
        let i5min   = defaultArg i5min 0
        let i5max   = defaultArg i5max (t.shape.[5] - 1)
        let bounds = array2D [[i0min; i0max; i0given]; [i1min; i1max; i1given]; [i2min; i2max; i2given]; [i3min; i3max; i3given]; [i4min; i4max; i4given]; [i5min; i5max; i5given]]
        t.GetSlice(bounds)
    [<ExcludeFromCodeCoverage>]
    /// <summary></summary> <exclude />
    member t.GetSlice(i0:int, i1min:int option, i1max:int option, i2min:int option, i2max:int option, i3:int, i4:int, i5:int) =
        // Dims: 6
        let i0given = 1
        let i0min   = i0
        let i0max   = i0
        let i1given = if i1min.IsSome || i1max.IsSome then 1 else 0
        let i1min   = defaultArg i1min 0
        let i1max   = defaultArg i1max (t.shape.[1] - 1)
        let i2given = if i2min.IsSome || i2max.IsSome then 1 else 0
        let i2min   = defaultArg i2min 0
        let i2max   = defaultArg i2max (t.shape.[2] - 1)
        let i3given = 1
        let i3min   = i3
        let i3max   = i3
        let i4given = 1
        let i4min   = i4
        let i4max   = i4
        let i5given = 1
        let i5min   = i5
        let i5max   = i5
        let bounds = array2D [[i0min; i0max; i0given]; [i1min; i1max; i1given]; [i2min; i2max; i2given]; [i3min; i3max; i3given]; [i4min; i4max; i4given]; [i5min; i5max; i5given]]
        t.GetSlice(bounds)
    [<ExcludeFromCodeCoverage>]
    /// <summary></summary> <exclude />
    member t.GetSlice(i0:int, i1min:int option, i1max:int option, i2:int, i3min:int option, i3max:int option, i4min:int option, i4max:int option, i5min:int option, i5max:int option) =
        // Dims: 6
        let i0given = 1
        let i0min   = i0
        let i0max   = i0
        let i1given = if i1min.IsSome || i1max.IsSome then 1 else 0
        let i1min   = defaultArg i1min 0
        let i1max   = defaultArg i1max (t.shape.[1] - 1)
        let i2given = 1
        let i2min   = i2
        let i2max   = i2
        let i3given = if i3min.IsSome || i3max.IsSome then 1 else 0
        let i3min   = defaultArg i3min 0
        let i3max   = defaultArg i3max (t.shape.[3] - 1)
        let i4given = if i4min.IsSome || i4max.IsSome then 1 else 0
        let i4min   = defaultArg i4min 0
        let i4max   = defaultArg i4max (t.shape.[4] - 1)
        let i5given = if i5min.IsSome || i5max.IsSome then 1 else 0
        let i5min   = defaultArg i5min 0
        let i5max   = defaultArg i5max (t.shape.[5] - 1)
        let bounds = array2D [[i0min; i0max; i0given]; [i1min; i1max; i1given]; [i2min; i2max; i2given]; [i3min; i3max; i3given]; [i4min; i4max; i4given]; [i5min; i5max; i5given]]
        t.GetSlice(bounds)
    [<ExcludeFromCodeCoverage>]
    /// <summary></summary> <exclude />
    member t.GetSlice(i0:int, i1min:int option, i1max:int option, i2:int, i3min:int option, i3max:int option, i4min:int option, i4max:int option, i5:int) =
        // Dims: 6
        let i0given = 1
        let i0min   = i0
        let i0max   = i0
        let i1given = if i1min.IsSome || i1max.IsSome then 1 else 0
        let i1min   = defaultArg i1min 0
        let i1max   = defaultArg i1max (t.shape.[1] - 1)
        let i2given = 1
        let i2min   = i2
        let i2max   = i2
        let i3given = if i3min.IsSome || i3max.IsSome then 1 else 0
        let i3min   = defaultArg i3min 0
        let i3max   = defaultArg i3max (t.shape.[3] - 1)
        let i4given = if i4min.IsSome || i4max.IsSome then 1 else 0
        let i4min   = defaultArg i4min 0
        let i4max   = defaultArg i4max (t.shape.[4] - 1)
        let i5given = 1
        let i5min   = i5
        let i5max   = i5
        let bounds = array2D [[i0min; i0max; i0given]; [i1min; i1max; i1given]; [i2min; i2max; i2given]; [i3min; i3max; i3given]; [i4min; i4max; i4given]; [i5min; i5max; i5given]]
        t.GetSlice(bounds)
    [<ExcludeFromCodeCoverage>]
    /// <summary></summary> <exclude />
    member t.GetSlice(i0:int, i1min:int option, i1max:int option, i2:int, i3min:int option, i3max:int option, i4:int, i5min:int option, i5max:int option) =
        // Dims: 6
        let i0given = 1
        let i0min   = i0
        let i0max   = i0
        let i1given = if i1min.IsSome || i1max.IsSome then 1 else 0
        let i1min   = defaultArg i1min 0
        let i1max   = defaultArg i1max (t.shape.[1] - 1)
        let i2given = 1
        let i2min   = i2
        let i2max   = i2
        let i3given = if i3min.IsSome || i3max.IsSome then 1 else 0
        let i3min   = defaultArg i3min 0
        let i3max   = defaultArg i3max (t.shape.[3] - 1)
        let i4given = 1
        let i4min   = i4
        let i4max   = i4
        let i5given = if i5min.IsSome || i5max.IsSome then 1 else 0
        let i5min   = defaultArg i5min 0
        let i5max   = defaultArg i5max (t.shape.[5] - 1)
        let bounds = array2D [[i0min; i0max; i0given]; [i1min; i1max; i1given]; [i2min; i2max; i2given]; [i3min; i3max; i3given]; [i4min; i4max; i4given]; [i5min; i5max; i5given]]
        t.GetSlice(bounds)
    [<ExcludeFromCodeCoverage>]
    /// <summary></summary> <exclude />
    member t.GetSlice(i0:int, i1min:int option, i1max:int option, i2:int, i3min:int option, i3max:int option, i4:int, i5:int) =
        // Dims: 6
        let i0given = 1
        let i0min   = i0
        let i0max   = i0
        let i1given = if i1min.IsSome || i1max.IsSome then 1 else 0
        let i1min   = defaultArg i1min 0
        let i1max   = defaultArg i1max (t.shape.[1] - 1)
        let i2given = 1
        let i2min   = i2
        let i2max   = i2
        let i3given = if i3min.IsSome || i3max.IsSome then 1 else 0
        let i3min   = defaultArg i3min 0
        let i3max   = defaultArg i3max (t.shape.[3] - 1)
        let i4given = 1
        let i4min   = i4
        let i4max   = i4
        let i5given = 1
        let i5min   = i5
        let i5max   = i5
        let bounds = array2D [[i0min; i0max; i0given]; [i1min; i1max; i1given]; [i2min; i2max; i2given]; [i3min; i3max; i3given]; [i4min; i4max; i4given]; [i5min; i5max; i5given]]
        t.GetSlice(bounds)
    [<ExcludeFromCodeCoverage>]
    /// <summary></summary> <exclude />
    member t.GetSlice(i0:int, i1min:int option, i1max:int option, i2:int, i3:int, i4min:int option, i4max:int option, i5min:int option, i5max:int option) =
        // Dims: 6
        let i0given = 1
        let i0min   = i0
        let i0max   = i0
        let i1given = if i1min.IsSome || i1max.IsSome then 1 else 0
        let i1min   = defaultArg i1min 0
        let i1max   = defaultArg i1max (t.shape.[1] - 1)
        let i2given = 1
        let i2min   = i2
        let i2max   = i2
        let i3given = 1
        let i3min   = i3
        let i3max   = i3
        let i4given = if i4min.IsSome || i4max.IsSome then 1 else 0
        let i4min   = defaultArg i4min 0
        let i4max   = defaultArg i4max (t.shape.[4] - 1)
        let i5given = if i5min.IsSome || i5max.IsSome then 1 else 0
        let i5min   = defaultArg i5min 0
        let i5max   = defaultArg i5max (t.shape.[5] - 1)
        let bounds = array2D [[i0min; i0max; i0given]; [i1min; i1max; i1given]; [i2min; i2max; i2given]; [i3min; i3max; i3given]; [i4min; i4max; i4given]; [i5min; i5max; i5given]]
        t.GetSlice(bounds)
    [<ExcludeFromCodeCoverage>]
    /// <summary></summary> <exclude />
    member t.GetSlice(i0:int, i1min:int option, i1max:int option, i2:int, i3:int, i4min:int option, i4max:int option, i5:int) =
        // Dims: 6
        let i0given = 1
        let i0min   = i0
        let i0max   = i0
        let i1given = if i1min.IsSome || i1max.IsSome then 1 else 0
        let i1min   = defaultArg i1min 0
        let i1max   = defaultArg i1max (t.shape.[1] - 1)
        let i2given = 1
        let i2min   = i2
        let i2max   = i2
        let i3given = 1
        let i3min   = i3
        let i3max   = i3
        let i4given = if i4min.IsSome || i4max.IsSome then 1 else 0
        let i4min   = defaultArg i4min 0
        let i4max   = defaultArg i4max (t.shape.[4] - 1)
        let i5given = 1
        let i5min   = i5
        let i5max   = i5
        let bounds = array2D [[i0min; i0max; i0given]; [i1min; i1max; i1given]; [i2min; i2max; i2given]; [i3min; i3max; i3given]; [i4min; i4max; i4given]; [i5min; i5max; i5given]]
        t.GetSlice(bounds)
    [<ExcludeFromCodeCoverage>]
    /// <summary></summary> <exclude />
    member t.GetSlice(i0:int, i1min:int option, i1max:int option, i2:int, i3:int, i4:int, i5min:int option, i5max:int option) =
        // Dims: 6
        let i0given = 1
        let i0min   = i0
        let i0max   = i0
        let i1given = if i1min.IsSome || i1max.IsSome then 1 else 0
        let i1min   = defaultArg i1min 0
        let i1max   = defaultArg i1max (t.shape.[1] - 1)
        let i2given = 1
        let i2min   = i2
        let i2max   = i2
        let i3given = 1
        let i3min   = i3
        let i3max   = i3
        let i4given = 1
        let i4min   = i4
        let i4max   = i4
        let i5given = if i5min.IsSome || i5max.IsSome then 1 else 0
        let i5min   = defaultArg i5min 0
        let i5max   = defaultArg i5max (t.shape.[5] - 1)
        let bounds = array2D [[i0min; i0max; i0given]; [i1min; i1max; i1given]; [i2min; i2max; i2given]; [i3min; i3max; i3given]; [i4min; i4max; i4given]; [i5min; i5max; i5given]]
        t.GetSlice(bounds)
    [<ExcludeFromCodeCoverage>]
    /// <summary></summary> <exclude />
    member t.GetSlice(i0:int, i1min:int option, i1max:int option, i2:int, i3:int, i4:int, i5:int) =
        // Dims: 6
        let i0given = 1
        let i0min   = i0
        let i0max   = i0
        let i1given = if i1min.IsSome || i1max.IsSome then 1 else 0
        let i1min   = defaultArg i1min 0
        let i1max   = defaultArg i1max (t.shape.[1] - 1)
        let i2given = 1
        let i2min   = i2
        let i2max   = i2
        let i3given = 1
        let i3min   = i3
        let i3max   = i3
        let i4given = 1
        let i4min   = i4
        let i4max   = i4
        let i5given = 1
        let i5min   = i5
        let i5max   = i5
        let bounds = array2D [[i0min; i0max; i0given]; [i1min; i1max; i1given]; [i2min; i2max; i2given]; [i3min; i3max; i3given]; [i4min; i4max; i4given]; [i5min; i5max; i5given]]
        t.GetSlice(bounds)
    [<ExcludeFromCodeCoverage>]
    /// <summary></summary> <exclude />
    member t.GetSlice(i0:int, i1:int, i2min:int option, i2max:int option, i3min:int option, i3max:int option, i4min:int option, i4max:int option, i5min:int option, i5max:int option) =
        // Dims: 6
        let i0given = 1
        let i0min   = i0
        let i0max   = i0
        let i1given = 1
        let i1min   = i1
        let i1max   = i1
        let i2given = if i2min.IsSome || i2max.IsSome then 1 else 0
        let i2min   = defaultArg i2min 0
        let i2max   = defaultArg i2max (t.shape.[2] - 1)
        let i3given = if i3min.IsSome || i3max.IsSome then 1 else 0
        let i3min   = defaultArg i3min 0
        let i3max   = defaultArg i3max (t.shape.[3] - 1)
        let i4given = if i4min.IsSome || i4max.IsSome then 1 else 0
        let i4min   = defaultArg i4min 0
        let i4max   = defaultArg i4max (t.shape.[4] - 1)
        let i5given = if i5min.IsSome || i5max.IsSome then 1 else 0
        let i5min   = defaultArg i5min 0
        let i5max   = defaultArg i5max (t.shape.[5] - 1)
        let bounds = array2D [[i0min; i0max; i0given]; [i1min; i1max; i1given]; [i2min; i2max; i2given]; [i3min; i3max; i3given]; [i4min; i4max; i4given]; [i5min; i5max; i5given]]
        t.GetSlice(bounds)
    [<ExcludeFromCodeCoverage>]
    /// <summary></summary> <exclude />
    member t.GetSlice(i0:int, i1:int, i2min:int option, i2max:int option, i3min:int option, i3max:int option, i4min:int option, i4max:int option, i5:int) =
        // Dims: 6
        let i0given = 1
        let i0min   = i0
        let i0max   = i0
        let i1given = 1
        let i1min   = i1
        let i1max   = i1
        let i2given = if i2min.IsSome || i2max.IsSome then 1 else 0
        let i2min   = defaultArg i2min 0
        let i2max   = defaultArg i2max (t.shape.[2] - 1)
        let i3given = if i3min.IsSome || i3max.IsSome then 1 else 0
        let i3min   = defaultArg i3min 0
        let i3max   = defaultArg i3max (t.shape.[3] - 1)
        let i4given = if i4min.IsSome || i4max.IsSome then 1 else 0
        let i4min   = defaultArg i4min 0
        let i4max   = defaultArg i4max (t.shape.[4] - 1)
        let i5given = 1
        let i5min   = i5
        let i5max   = i5
        let bounds = array2D [[i0min; i0max; i0given]; [i1min; i1max; i1given]; [i2min; i2max; i2given]; [i3min; i3max; i3given]; [i4min; i4max; i4given]; [i5min; i5max; i5given]]
        t.GetSlice(bounds)
    [<ExcludeFromCodeCoverage>]
    /// <summary></summary> <exclude />
    member t.GetSlice(i0:int, i1:int, i2min:int option, i2max:int option, i3min:int option, i3max:int option, i4:int, i5min:int option, i5max:int option) =
        // Dims: 6
        let i0given = 1
        let i0min   = i0
        let i0max   = i0
        let i1given = 1
        let i1min   = i1
        let i1max   = i1
        let i2given = if i2min.IsSome || i2max.IsSome then 1 else 0
        let i2min   = defaultArg i2min 0
        let i2max   = defaultArg i2max (t.shape.[2] - 1)
        let i3given = if i3min.IsSome || i3max.IsSome then 1 else 0
        let i3min   = defaultArg i3min 0
        let i3max   = defaultArg i3max (t.shape.[3] - 1)
        let i4given = 1
        let i4min   = i4
        let i4max   = i4
        let i5given = if i5min.IsSome || i5max.IsSome then 1 else 0
        let i5min   = defaultArg i5min 0
        let i5max   = defaultArg i5max (t.shape.[5] - 1)
        let bounds = array2D [[i0min; i0max; i0given]; [i1min; i1max; i1given]; [i2min; i2max; i2given]; [i3min; i3max; i3given]; [i4min; i4max; i4given]; [i5min; i5max; i5given]]
        t.GetSlice(bounds)
    [<ExcludeFromCodeCoverage>]
    /// <summary></summary> <exclude />
    member t.GetSlice(i0:int, i1:int, i2min:int option, i2max:int option, i3min:int option, i3max:int option, i4:int, i5:int) =
        // Dims: 6
        let i0given = 1
        let i0min   = i0
        let i0max   = i0
        let i1given = 1
        let i1min   = i1
        let i1max   = i1
        let i2given = if i2min.IsSome || i2max.IsSome then 1 else 0
        let i2min   = defaultArg i2min 0
        let i2max   = defaultArg i2max (t.shape.[2] - 1)
        let i3given = if i3min.IsSome || i3max.IsSome then 1 else 0
        let i3min   = defaultArg i3min 0
        let i3max   = defaultArg i3max (t.shape.[3] - 1)
        let i4given = 1
        let i4min   = i4
        let i4max   = i4
        let i5given = 1
        let i5min   = i5
        let i5max   = i5
        let bounds = array2D [[i0min; i0max; i0given]; [i1min; i1max; i1given]; [i2min; i2max; i2given]; [i3min; i3max; i3given]; [i4min; i4max; i4given]; [i5min; i5max; i5given]]
        t.GetSlice(bounds)
    [<ExcludeFromCodeCoverage>]
    /// <summary></summary> <exclude />
    member t.GetSlice(i0:int, i1:int, i2min:int option, i2max:int option, i3:int, i4min:int option, i4max:int option, i5min:int option, i5max:int option) =
        // Dims: 6
        let i0given = 1
        let i0min   = i0
        let i0max   = i0
        let i1given = 1
        let i1min   = i1
        let i1max   = i1
        let i2given = if i2min.IsSome || i2max.IsSome then 1 else 0
        let i2min   = defaultArg i2min 0
        let i2max   = defaultArg i2max (t.shape.[2] - 1)
        let i3given = 1
        let i3min   = i3
        let i3max   = i3
        let i4given = if i4min.IsSome || i4max.IsSome then 1 else 0
        let i4min   = defaultArg i4min 0
        let i4max   = defaultArg i4max (t.shape.[4] - 1)
        let i5given = if i5min.IsSome || i5max.IsSome then 1 else 0
        let i5min   = defaultArg i5min 0
        let i5max   = defaultArg i5max (t.shape.[5] - 1)
        let bounds = array2D [[i0min; i0max; i0given]; [i1min; i1max; i1given]; [i2min; i2max; i2given]; [i3min; i3max; i3given]; [i4min; i4max; i4given]; [i5min; i5max; i5given]]
        t.GetSlice(bounds)
    [<ExcludeFromCodeCoverage>]
    /// <summary></summary> <exclude />
    member t.GetSlice(i0:int, i1:int, i2min:int option, i2max:int option, i3:int, i4min:int option, i4max:int option, i5:int) =
        // Dims: 6
        let i0given = 1
        let i0min   = i0
        let i0max   = i0
        let i1given = 1
        let i1min   = i1
        let i1max   = i1
        let i2given = if i2min.IsSome || i2max.IsSome then 1 else 0
        let i2min   = defaultArg i2min 0
        let i2max   = defaultArg i2max (t.shape.[2] - 1)
        let i3given = 1
        let i3min   = i3
        let i3max   = i3
        let i4given = if i4min.IsSome || i4max.IsSome then 1 else 0
        let i4min   = defaultArg i4min 0
        let i4max   = defaultArg i4max (t.shape.[4] - 1)
        let i5given = 1
        let i5min   = i5
        let i5max   = i5
        let bounds = array2D [[i0min; i0max; i0given]; [i1min; i1max; i1given]; [i2min; i2max; i2given]; [i3min; i3max; i3given]; [i4min; i4max; i4given]; [i5min; i5max; i5given]]
        t.GetSlice(bounds)
    [<ExcludeFromCodeCoverage>]
    /// <summary></summary> <exclude />
    member t.GetSlice(i0:int, i1:int, i2min:int option, i2max:int option, i3:int, i4:int, i5min:int option, i5max:int option) =
        // Dims: 6
        let i0given = 1
        let i0min   = i0
        let i0max   = i0
        let i1given = 1
        let i1min   = i1
        let i1max   = i1
        let i2given = if i2min.IsSome || i2max.IsSome then 1 else 0
        let i2min   = defaultArg i2min 0
        let i2max   = defaultArg i2max (t.shape.[2] - 1)
        let i3given = 1
        let i3min   = i3
        let i3max   = i3
        let i4given = 1
        let i4min   = i4
        let i4max   = i4
        let i5given = if i5min.IsSome || i5max.IsSome then 1 else 0
        let i5min   = defaultArg i5min 0
        let i5max   = defaultArg i5max (t.shape.[5] - 1)
        let bounds = array2D [[i0min; i0max; i0given]; [i1min; i1max; i1given]; [i2min; i2max; i2given]; [i3min; i3max; i3given]; [i4min; i4max; i4given]; [i5min; i5max; i5given]]
        t.GetSlice(bounds)
    [<ExcludeFromCodeCoverage>]
    /// <summary></summary> <exclude />
    member t.GetSlice(i0:int, i1:int, i2min:int option, i2max:int option, i3:int, i4:int, i5:int) =
        // Dims: 6
        let i0given = 1
        let i0min   = i0
        let i0max   = i0
        let i1given = 1
        let i1min   = i1
        let i1max   = i1
        let i2given = if i2min.IsSome || i2max.IsSome then 1 else 0
        let i2min   = defaultArg i2min 0
        let i2max   = defaultArg i2max (t.shape.[2] - 1)
        let i3given = 1
        let i3min   = i3
        let i3max   = i3
        let i4given = 1
        let i4min   = i4
        let i4max   = i4
        let i5given = 1
        let i5min   = i5
        let i5max   = i5
        let bounds = array2D [[i0min; i0max; i0given]; [i1min; i1max; i1given]; [i2min; i2max; i2given]; [i3min; i3max; i3given]; [i4min; i4max; i4given]; [i5min; i5max; i5given]]
        t.GetSlice(bounds)
    [<ExcludeFromCodeCoverage>]
    /// <summary></summary> <exclude />
    member t.GetSlice(i0:int, i1:int, i2:int, i3min:int option, i3max:int option, i4min:int option, i4max:int option, i5min:int option, i5max:int option) =
        // Dims: 6
        let i0given = 1
        let i0min   = i0
        let i0max   = i0
        let i1given = 1
        let i1min   = i1
        let i1max   = i1
        let i2given = 1
        let i2min   = i2
        let i2max   = i2
        let i3given = if i3min.IsSome || i3max.IsSome then 1 else 0
        let i3min   = defaultArg i3min 0
        let i3max   = defaultArg i3max (t.shape.[3] - 1)
        let i4given = if i4min.IsSome || i4max.IsSome then 1 else 0
        let i4min   = defaultArg i4min 0
        let i4max   = defaultArg i4max (t.shape.[4] - 1)
        let i5given = if i5min.IsSome || i5max.IsSome then 1 else 0
        let i5min   = defaultArg i5min 0
        let i5max   = defaultArg i5max (t.shape.[5] - 1)
        let bounds = array2D [[i0min; i0max; i0given]; [i1min; i1max; i1given]; [i2min; i2max; i2given]; [i3min; i3max; i3given]; [i4min; i4max; i4given]; [i5min; i5max; i5given]]
        t.GetSlice(bounds)
    [<ExcludeFromCodeCoverage>]
    /// <summary></summary> <exclude />
    member t.GetSlice(i0:int, i1:int, i2:int, i3min:int option, i3max:int option, i4min:int option, i4max:int option, i5:int) =
        // Dims: 6
        let i0given = 1
        let i0min   = i0
        let i0max   = i0
        let i1given = 1
        let i1min   = i1
        let i1max   = i1
        let i2given = 1
        let i2min   = i2
        let i2max   = i2
        let i3given = if i3min.IsSome || i3max.IsSome then 1 else 0
        let i3min   = defaultArg i3min 0
        let i3max   = defaultArg i3max (t.shape.[3] - 1)
        let i4given = if i4min.IsSome || i4max.IsSome then 1 else 0
        let i4min   = defaultArg i4min 0
        let i4max   = defaultArg i4max (t.shape.[4] - 1)
        let i5given = 1
        let i5min   = i5
        let i5max   = i5
        let bounds = array2D [[i0min; i0max; i0given]; [i1min; i1max; i1given]; [i2min; i2max; i2given]; [i3min; i3max; i3given]; [i4min; i4max; i4given]; [i5min; i5max; i5given]]
        t.GetSlice(bounds)
    [<ExcludeFromCodeCoverage>]
    /// <summary></summary> <exclude />
    member t.GetSlice(i0:int, i1:int, i2:int, i3min:int option, i3max:int option, i4:int, i5min:int option, i5max:int option) =
        // Dims: 6
        let i0given = 1
        let i0min   = i0
        let i0max   = i0
        let i1given = 1
        let i1min   = i1
        let i1max   = i1
        let i2given = 1
        let i2min   = i2
        let i2max   = i2
        let i3given = if i3min.IsSome || i3max.IsSome then 1 else 0
        let i3min   = defaultArg i3min 0
        let i3max   = defaultArg i3max (t.shape.[3] - 1)
        let i4given = 1
        let i4min   = i4
        let i4max   = i4
        let i5given = if i5min.IsSome || i5max.IsSome then 1 else 0
        let i5min   = defaultArg i5min 0
        let i5max   = defaultArg i5max (t.shape.[5] - 1)
        let bounds = array2D [[i0min; i0max; i0given]; [i1min; i1max; i1given]; [i2min; i2max; i2given]; [i3min; i3max; i3given]; [i4min; i4max; i4given]; [i5min; i5max; i5given]]
        t.GetSlice(bounds)
    [<ExcludeFromCodeCoverage>]
    /// <summary></summary> <exclude />
    member t.GetSlice(i0:int, i1:int, i2:int, i3min:int option, i3max:int option, i4:int, i5:int) =
        // Dims: 6
        let i0given = 1
        let i0min   = i0
        let i0max   = i0
        let i1given = 1
        let i1min   = i1
        let i1max   = i1
        let i2given = 1
        let i2min   = i2
        let i2max   = i2
        let i3given = if i3min.IsSome || i3max.IsSome then 1 else 0
        let i3min   = defaultArg i3min 0
        let i3max   = defaultArg i3max (t.shape.[3] - 1)
        let i4given = 1
        let i4min   = i4
        let i4max   = i4
        let i5given = 1
        let i5min   = i5
        let i5max   = i5
        let bounds = array2D [[i0min; i0max; i0given]; [i1min; i1max; i1given]; [i2min; i2max; i2given]; [i3min; i3max; i3given]; [i4min; i4max; i4given]; [i5min; i5max; i5given]]
        t.GetSlice(bounds)
    [<ExcludeFromCodeCoverage>]
    /// <summary></summary> <exclude />
    member t.GetSlice(i0:int, i1:int, i2:int, i3:int, i4min:int option, i4max:int option, i5min:int option, i5max:int option) =
        // Dims: 6
        let i0given = 1
        let i0min   = i0
        let i0max   = i0
        let i1given = 1
        let i1min   = i1
        let i1max   = i1
        let i2given = 1
        let i2min   = i2
        let i2max   = i2
        let i3given = 1
        let i3min   = i3
        let i3max   = i3
        let i4given = if i4min.IsSome || i4max.IsSome then 1 else 0
        let i4min   = defaultArg i4min 0
        let i4max   = defaultArg i4max (t.shape.[4] - 1)
        let i5given = if i5min.IsSome || i5max.IsSome then 1 else 0
        let i5min   = defaultArg i5min 0
        let i5max   = defaultArg i5max (t.shape.[5] - 1)
        let bounds = array2D [[i0min; i0max; i0given]; [i1min; i1max; i1given]; [i2min; i2max; i2given]; [i3min; i3max; i3given]; [i4min; i4max; i4given]; [i5min; i5max; i5given]]
        t.GetSlice(bounds)
    [<ExcludeFromCodeCoverage>]
    /// <summary></summary> <exclude />
    member t.GetSlice(i0:int, i1:int, i2:int, i3:int, i4min:int option, i4max:int option, i5:int) =
        // Dims: 6
        let i0given = 1
        let i0min   = i0
        let i0max   = i0
        let i1given = 1
        let i1min   = i1
        let i1max   = i1
        let i2given = 1
        let i2min   = i2
        let i2max   = i2
        let i3given = 1
        let i3min   = i3
        let i3max   = i3
        let i4given = if i4min.IsSome || i4max.IsSome then 1 else 0
        let i4min   = defaultArg i4min 0
        let i4max   = defaultArg i4max (t.shape.[4] - 1)
        let i5given = 1
        let i5min   = i5
        let i5max   = i5
        let bounds = array2D [[i0min; i0max; i0given]; [i1min; i1max; i1given]; [i2min; i2max; i2given]; [i3min; i3max; i3given]; [i4min; i4max; i4given]; [i5min; i5max; i5given]]
        t.GetSlice(bounds)
    [<ExcludeFromCodeCoverage>]
    /// <summary></summary> <exclude />
    member t.GetSlice(i0:int, i1:int, i2:int, i3:int, i4:int, i5min:int option, i5max:int option) =
        // Dims: 6
        let i0given = 1
        let i0min   = i0
        let i0max   = i0
        let i1given = 1
        let i1min   = i1
        let i1max   = i1
        let i2given = 1
        let i2min   = i2
        let i2max   = i2
        let i3given = 1
        let i3min   = i3
        let i3max   = i3
        let i4given = 1
        let i4min   = i4
        let i4max   = i4
        let i5given = if i5min.IsSome || i5max.IsSome then 1 else 0
        let i5min   = defaultArg i5min 0
        let i5max   = defaultArg i5max (t.shape.[5] - 1)
        let bounds = array2D [[i0min; i0max; i0given]; [i1min; i1max; i1given]; [i2min; i2max; i2given]; [i3min; i3max; i3given]; [i4min; i4max; i4given]; [i5min; i5max; i5given]]
        t.GetSlice(bounds)
    [<ExcludeFromCodeCoverage>]
    /// <summary></summary> <exclude />
    member t.GetSlice(i0:int, i1:int, i2:int, i3:int, i4:int, i5:int) =
        // Dims: 6
        let i0given = 1
        let i0min   = i0
        let i0max   = i0
        let i1given = 1
        let i1min   = i1
        let i1max   = i1
        let i2given = 1
        let i2min   = i2
        let i2max   = i2
        let i3given = 1
        let i3min   = i3
        let i3max   = i3
        let i4given = 1
        let i4min   = i4
        let i4max   = i4
        let i5given = 1
        let i5min   = i5
        let i5max   = i5
        let bounds = array2D [[i0min; i0max; i0given]; [i1min; i1max; i1given]; [i2min; i2max; i2given]; [i3min; i3max; i3given]; [i4min; i4max; i4given]; [i5min; i5max; i5given]]
        t.GetSlice(bounds)

[<assembly: System.Runtime.CompilerServices.InternalsVisibleTo("DiffSharp.Tests")>]
do()
<|MERGE_RESOLUTION|>--- conflicted
+++ resolved
@@ -1,5261 +1,5247 @@
-﻿namespace DiffSharp
-
-open DiffSharp.Backends
-open DiffSharp.Util
-open System
-open System.Diagnostics.CodeAnalysis
-
-#nowarn "1182" // turn off compiler-generated unused variable warnings in this file only
-
-type scalar = IConvertible
-
-/// <summary>
-///   Represents a multi-dimensional matrix containing elements of a single data type.
-/// </summary>
-///
-/// <example>
-///   A tensor can be constructed from a list or sequence using <see cref="M:DiffSharp.dsharp.tensor(System.Object)" />
-///
-///  <code>
-///    let t = dsharp.tensor([[1.; -1.]; [1.; -1.]])
-///  </code>
-/// </example>
-[<CustomEquality; CustomComparison>]
-type Tensor = 
-    | Tensor of primalRaw:RawTensor
-    | TensorF of primal:Tensor * derivative:Tensor * nestingTag:uint32
-    | TensorR of primal:Tensor * derivative:(Tensor ref) * parentOp:TensorOp * fanout:(uint32 ref) * nestingTag:uint32
-
-    /// Gets the value of the tensor ignoring its first derivative
-    member t.primal =
-        match t with
-        | Tensor(_) -> t
-        | TensorF(tp,_,_) -> tp
-        | TensorR(tp,_,_,_,_) -> tp
-
-    /// Gets the value of the tensor ignoring all its derivatives
-    member t.primalDeep =
-        match t with
-        | Tensor(_) -> t
-        | TensorF(tp,_,_) -> tp.primalDeep
-        | TensorR(tp,_,_,_,_) -> tp.primalDeep
-
-    /// Gets the raw value of the tensor ignoring all its derivatives
-    member t.primalRaw =
-        match t with
-        | Tensor(tp) -> tp
-        | TensorF(tp,_,_) -> tp.primalRaw
-        | TensorR(tp,_,_,_,_) -> tp.primalRaw
-
-    /// Converts the tensor to a new tensor with the given element type
-    member t.cast(dtype) =
-        if t.dtype = dtype then t else
-        match t with
-        | Tensor(tp) -> Tensor(tp.Cast(dtype))
-        | TensorF(_) -> failwith "Cannot cast TensorF - do not cast during differentiation"
-        | TensorR(_) -> failwith "Cannot cast TensorR - do not cast during differentiation"
-
-    /// Returns a new tensor with the same contents moved to the given backend
-    member t.move(backend: Backend) =
-        // If a backend move is needed then first move to the CPU
-        let t = 
-            if t.backend = backend then t
-            elif t.device = Device.CPU then t
-            else t.move(Device.CPU)
-
-        if t.backend = backend then t else
-        match t with
-        | Tensor(tp) -> 
-            let tpflat = tp.ViewT([|tp.Nelement|]) //
-            let tpflatValues = tpflat.ToValues()
-            Tensor(tp.CreateLike(tpflatValues, backend=backend).ViewT(tp.Shape))
-        | TensorF(_) -> failwith "Cannot move TensorF - do not move during differentiation"
-        | TensorR(_) -> failwith "Cannot move TensorR - do not move during differentiation"
-
-    /// Returns a new tensor with the same contents moved to the given device
-    member t.move(device: Device) =
-        if t.device = device then t else
-        match t with
-        | Tensor(tp) -> Tensor(tp.MoveTo(device))
-        | TensorF(_) -> failwith "Cannot move TensorF - do not move during differentiation"
-        | TensorR(_) -> failwith "Cannot move TensorR - do not move during differentiation"
-
-    /// Returns a new tensor with the same contents moved to the given configuration
-    member t.move(?dtype:Dtype, ?device:Device, ?backend:Backend) =
-        let t = match backend with None -> t | Some backend -> t.move(backend)
-        let t = match dtype with None -> t | Some dtype -> t.cast(dtype)
-        let t = match device with None -> t | Some device -> t.move(device)
-        t
-
-    member internal t.castAfterSummation(?dtype:Dtype) =
-        match dtype with
-        | None -> t
-        | Some dt -> t.cast(dt)
-
-    /// Returns a new tensor with the same contents moved to the CPU
-    member t.cpu() = t.move(Device.CPU)
-
-    /// Returns a new tensor with the same contents moved to the primary GPU device
-    member t.gpu() = t.move(Device.GPU)
-
-    /// Returns a new tensor with each element converted to type bool
-    member t.bool() = t.cast(Dtype.Bool)
-
-    /// Returns a new tensor with each element converted to type int8
-    member t.int8() = t.cast(Dtype.Int8)
-
-    /// Returns a new tensor with each element converted to type int16
-    member t.int16() = t.cast(Dtype.Int16)
-
-    /// Returns a new tensor with each element converted to type int32
-    member t.int32() = t.cast(Dtype.Int32)
-
-    /// Returns a new tensor with each element converted to type int32
-    member t.int() = t.cast(Dtype.Int32)
-
-    /// Returns a new tensor with each element converted to type int64
-    member t.int64() = t.cast(Dtype.Int64)
-
-    /// Returns a new tensor with each element converted to type float32
-    member t.float32() = t.cast(Dtype.Float32)
-
-    /// Returns a new tensor with each element converted to type float64
-    member t.float64() = t.cast(Dtype.Float64)
-
-    /// Returns a new tensor with each element converted to type float64
-    member t.float() = t.cast(Dtype.Float64)
-
-    /// Returns a new tensor with each element converted to type float64
-    member t.double() = t.cast(Dtype.Float64)
-
-    /// Gets the element type of the tensor
-    member t.dtype = t.primalRaw.Dtype
-
-    /// Gets the device of the tensor
-    member t.device = t.primalRaw.Device
-
-    /// Gets the device type of the tensor
-    member t.deviceType = t.primalRaw.Device.DeviceType
-
-    /// Gets the backend of the tensor
-    member t.backend = t.primalRaw.Backend
-
-    /// Gets the differentiation depth of the tensor
-    member t.depth =
-        let rec depth x d =
-            match x with
-            | Tensor(_) -> d
-            | TensorF(tp,_,_) -> depth tp (d + 1)
-            | TensorR(tp,_,_,_,_) -> depth tp (d + 1)
-        depth t 0
-
-    /// Gets the parent operation of a tensor used in reverse-mode differentiation
-    member t.parentOp =
-        match t with
-        | Tensor(_) -> failwith "Cannot get parent operation of constant Tensor"
-        | TensorF(_)-> failwith "Cannot get parent operation of TensorF"
-        | TensorR(_,_,o,_,_) -> o
-
-    /// Gets or sets the derivative of a tensor used in differentiation
-    member t.derivative
-        with get() =
-            match t with
-            | Tensor(_) -> failwith "Cannot get derivative of constant Tensor"
-            | TensorF(_,td,_) -> td
-            | TensorR(_,td,_,_,_) -> !td
-        and set(value) =
-            match t with
-            | Tensor(_) -> failwith "Cannot set derivative of constant Tensor"
-            | TensorF(_) -> failwith "Cannot set derivative of TensorF"
-            | TensorR(_,td,_,_,_) -> td := value
-
-    member t.derivativeDeep =
-        match t with
-        | Tensor(_) -> failwith "Cannot get derivative of constant Tensor"
-        | TensorF(_,td,_) -> 
-            match td with
-            | Tensor(_) -> td
-            | _ -> td.derivativeDeep
-        | TensorR(_,td,_,_,_) -> 
-            match !td with
-            | Tensor(_) -> !td
-            | _ -> (!td).derivativeDeep
-
-    /// Gets the fanout of a tensor used in reverse-mode differentiation
-    member t.fanout
-        with get() =
-            match t with
-            | Tensor(_) -> failwith "Cannot get fanout of constant Tensor"
-            | TensorF(_) -> failwith "Cannot get fanout of TensorF"
-            | TensorR(_,_,_,f,_) -> !f
-        and set(value) =
-            match t with
-            | Tensor(_) -> failwith "Cannot set fanout of constant Tensor"
-            | TensorF(_) -> failwith "Cannot set fanout of TensorF"
-            | TensorR(_,_,_,f,_) -> f := value
-
-    /// <summary>
-    ///  Returns the input tensor with added support for forward-mode automatic differentiation.
-    /// </summary>
-    /// <remarks>
-    ///  Any tensors produced using this tensor will also have derivatives computed using forward propagation.
-    ///  The current global nesting level is used for nested differentiation.
-    /// </remarks>
-    member t.forwardDiff(derivative:Tensor, ?tag:uint32) = 
-        let tag = defaultArg tag GlobalNestingLevel.Current
-        if t.shape <> derivative.shape then
-            failwithf "Expecting derivative of same shape with primal. primal: %A, derivative: %A" t derivative
-        TensorF(t, derivative, tag)
-
-    /// <summary>
-    ///  Returns the input tensor with added support for reverse-mode automatic differentiation.
-    /// </summary>
-    /// <remarks>
-    ///  Any tensors produced using this tensor will also support reverse-mode propagation. After the completion
-    ///  of the corresponding <c>reverse</c> operation on the overall result tensor, the computed derivative
-    ///  will be available. The current global nesting level is used for nested differentiation.
-    /// </remarks>
-    member t.reverseDiff(?tag:uint32) = 
-        let tag = defaultArg tag GlobalNestingLevel.Current
-        TensorR(t, ref (t.zeroLike()), NewT, ref 0u, tag)
-
-    ///  Returns the input tensor but with any support for automatic differentiation removed.
-    member t.noDiff() = t.primalDeep
-
-    /// Indicates if a tensor includes support for forward-mode differentiation
-    member t.isForwardDiff() =
-        match t with
-        | TensorF(_) -> true
-        | _ -> false
-
-    /// Indicates if a tensor includes support for reverse-mode differentiation
-    member t.isReverseDiff() =
-        match t with
-        | TensorR(_) -> true
-        | _ -> false
-
-    /// Indicates if a tensor includes support for forward or reverse-mode differentiation
-    member t.isNoDiff() =
-        match t with
-        | Tensor(_) -> true
-        | _ -> false
-
-    /// Gets the shape of the tensor
-    member t.shape = t.primalRaw.Shape
-
-    /// Gets the number of dimensions of the tensor
-    member t.dim = t.primalRaw.Dim
-
-    /// Gets the number of elements in the tensor
-    member t.nelement = t.primalRaw.Nelement
-
-    /// Returns the value of a (non-scalar) tensor as an array
-    member t.toArray() = t.primalRaw.ToArray()
-
-    /// Returns the value of a scalar tensor as an object
-    member t.toScalar() = t.primalRaw.ToScalar()
-
-    /// Indicates if two tensors have the same differentiation type
-    member t1.isSameDiffType(t2:Tensor) =
-        match t1, t2 with
-        | Tensor(_),  Tensor(_)  -> true
-        | Tensor(_),  TensorF(_) -> false
-        | Tensor(_),  TensorR(_) -> false
-        | TensorF(_), Tensor(_)  -> false
-        | TensorF(_), TensorF(_) -> true
-        | TensorF(_), TensorR(_) -> false
-        | TensorR(_), Tensor(_)  -> false
-        | TensorR(_), TensorF(_) -> false
-        | TensorR(_), TensorR(_) -> true
-
-    /// <summary>Saves the tensor to the given file using a bespoke binary format.</summary>
-    /// <remarks>
-    ///   The binary format records the elements, backend, element type and shape. It does not record the device.
-    ///   The format used may change from version to version of DiffSharp.
-    /// </remarks>
-    member t.save(fileName:string) = saveBinary t fileName
-
-    /// <summary>Loads the tensor from the given file using the given element type and configuration.</summary>
-    ///
-    /// <param name="fileName">The file from which to load the tensor.</param>
-    /// <param name="dtype">The element type of the resulting tensor. Defaults to the element type of the saved tensor.</param>
-    /// <param name="device">The device of the resulting tensor. Defaults to the current default device.</param>
-    /// <param name="backend">The device of the resulting tensor. Defaults to the current default backend.</param>
-    ///
-    /// <remarks>
-    ///    The backend at the time of saving the tensor must be available when the tensor is reloaded.
-    ///    The tensor is first loaded into that backend and then moved. As a result, intermediate tensors may be created
-    ///    in the process of reloading.
-    /// </remarks>
-    static member load(fileName:string, ?dtype: Dtype, ?device: Device, ?backend: Backend):Tensor =
-        let t : Tensor = loadBinary fileName
-        let dtype = defaultArg dtype t.dtype
-        let device = defaultArg device Device.Default
-        let backend = defaultArg backend Backend.Default
-        t.move(dtype=dtype, device=device, backend=backend)
-
-    /// Returns a string summarising the tensor
-    member t.summary() =
-        match t with
-        | Tensor(_) -> sprintf "Tensor %A" t.shape
-        | TensorF(_) -> sprintf "TensorF %A" t.shape
-        | TensorR(_,_,o,_,_) -> 
-            let c, _ = Reflection.FSharpValue.GetUnionFields(o, typeof<TensorOp>)
-            let fields = c.GetFields()
-            sprintf "TensorR %A %s" t.shape c.Name
-
-    /// A debugging routine to compute the parents of a tensor involved in reverse-mode automatic differentiation
-
-    member t.parents() =
-        let mutable p = []
-        let rec parents (t:obj) d =
-            match t with
-            | :? Tensor as t ->
-                p <- p |> List.append [t]
-                match t with
-                | Tensor(_) -> sprintf "Tensor %A" t.shape
-                | TensorF(_) -> sprintf "TensorF %A" t.shape
-                | TensorR(_,_,o,_,_) -> 
-                    let c, _ = Reflection.FSharpValue.GetUnionFields(o, typeof<TensorOp>)
-                    let fields = c.GetFields()
-                    let mutable ret = sprintf "TensorR %A %s" t.shape c.Name
-                    for field in fields do
-                        let fv = field.GetValue(o)
-                        ret <- ret + sprintf "\n%s%s" (String.replicate d " ") (parents fv (d+1))
-                    ret
-            | :? (Tensor array) as ts ->
-                // p <- p |> List.append (ts |> Array.toList)
-                let mutable ret = ""
-                let mutable prefix = ""
-                for t in ts do
-                    ret <- ret + sprintf "%s%s%s" prefix (String.replicate d " ") (parents t (d+1))
-                    prefix <- "\n"
-                ret
-            | _ -> indentNewLines (sprintf "%A" t) d
-        let ps = parents t 1
-        p |> List.rev, ps
-
-    override t.Equals(other) =
-        match other with
-        | :? Tensor as tensor -> t.primalRaw.Equals(tensor.primalRaw)
-        | _ -> false
-
-    override t.GetHashCode() = hash t.primalRaw
-
-    interface System.IComparable with
-        override t.CompareTo(other) =
-            match other with
-            | :? Tensor as tensor -> 
-                if t.dim = tensor.dim && t.dim = 0 then
-                    (t.primalRaw :> System.IComparable).CompareTo(tensor.primalRaw)
-                else
-                    failwith "Cannot compare non-scalar Tensors"
-            | _ -> failwith "Cannot compare Tensor with another type"
-
-    /// Get the scalar zero tensor for the current configuration
-    static member Zero = Tensor(RawTensor.Zero())
-
-    /// Get the scalar one tensor for the current configuration
-    static member One = Tensor(RawTensor.One())
-
-    /// Convert a scalar tensor to a float32 value
-    static member op_Explicit(tensor:Tensor):single = tensor.toScalar() |> Convert.ToSingle
-
-    /// Convert a scalar tensor to a float64 value
-    static member op_Explicit(tensor:Tensor):double = tensor.toScalar() |> Convert.ToDouble
-
-    /// Convert a scalar tensor to a byte value
-    static member op_Explicit(tensor:Tensor):byte = tensor.toScalar() |> Convert.ToByte
-
-    /// Convert a scalar tensor to a signed byte value
-    static member op_Explicit(tensor:Tensor):int8 = tensor.toScalar() |> Convert.ToSByte
-
-    /// Convert a scalar tensor to an int16 value
-    static member op_Explicit(tensor:Tensor):int16 = tensor.toScalar() |> Convert.ToInt16
-
-    /// Convert a scalar tensor to an int32 value
-    static member op_Explicit(tensor:Tensor):int32 = tensor.toScalar() |> Convert.ToInt32
-
-    /// Convert a scalar tensor to an int64 value
-    static member op_Explicit(tensor:Tensor):int64 = tensor.toScalar() |> Convert.ToInt64
-
-    /// Convert a scalar tensor to a boolean value
-    static member op_Explicit(tensor:Tensor):bool = tensor.toScalar() |> Convert.ToBoolean
-
-    interface System.IConvertible with
-        override t.GetTypeCode() = TypeCode.Object
-        override t.ToSingle(_) = Tensor.op_Explicit(t)
-        override t.ToDouble(_) = Tensor.op_Explicit(t)
-        override t.ToByte(_) = Tensor.op_Explicit(t)
-        override t.ToSByte(_) = Tensor.op_Explicit(t)
-        override t.ToInt16(_) = Tensor.op_Explicit(t)
-        override t.ToInt32(_) = Tensor.op_Explicit(t)
-        override t.ToInt64(_) = Tensor.op_Explicit(t)
-        override t.ToBoolean(_) = Tensor.op_Explicit(t)
-        override t.ToChar(_) = failwithf "Cannot convert Tensor to Char"
-        override t.ToDateTime(_) = failwithf "Cannot convert Tensor to DateTime"
-        override t.ToDecimal(_) = failwithf "Cannot convert Tensor to Decimal"
-        override t.ToString(_) = failwithf "Cannot convert Tensor to String"
-        override t.ToType(_,_) = failwithf "Cannot convert Tensor to Type"
-        override t.ToUInt16(_) = failwithf "Cannot convert Tensor to UInt16"
-        override t.ToUInt32(_) = failwithf "Cannot convert Tensor to UInt32"
-        override t.ToUInt64(_) = failwithf "Cannot convert Tensor to UInt64"
-
-    /// Indicates if two tensors have the same shape and all corresponding elements are equal within the
-    /// given tolerances.
-    member t.allclose(tensor:Tensor, ?relativeTolerance, ?absoluteTolerance) =
-        let relativeTolerance = defaultArg relativeTolerance 1e-5
-        let absoluteTolerance = defaultArg absoluteTolerance 1e-8
-        t.primalRaw.AllClose(tensor.primalRaw, relativeTolerance, absoluteTolerance)
-
-    /// Returns a new tensor filled with '0' values for the given shape, element type and configuration, defaulting to the 
-    /// shape and configuration of the input tensor.
-    member a.zerosLike(?shape:seq<int>, ?dtype, ?device, ?backend) = 
-        let shape = defaultArg shape (a.shape |> Array.toSeq)
-        Tensor(a.primalRaw.ZerosLike(shape |> Array.ofSeq, ?dtype=dtype, ?device=device, ?backend=backend))
-
-    /// Returns a new tensor filled with '1' values for the given shape, element type and configuration, defaulting to the 
-    /// shape and configuration of the input tensor.
-    member a.onesLike(?shape:seq<int>, ?dtype, ?device, ?backend) = 
-        let shape = defaultArg shape (a.shape |> Array.toSeq)
-        Tensor(a.primalRaw.OnesLike(shape |> Array.ofSeq, ?dtype=dtype, ?device=device, ?backend=backend))
-
-    /// Returns a new tensor filled with the given scalar value for the given shape, element type and configuration, defaulting to the 
-    /// shape and configuration of the input tensor.
-    member a.fullLike(value:scalar, ?shape:seq<int>, ?dtype, ?device, ?backend) = 
-        let shape = defaultArg shape (a.shape |> Array.toSeq)
-        Tensor(a.primalRaw.FullLike(shape |> Array.ofSeq, value, ?dtype=dtype, ?device=device, ?backend=backend))
-
-    /// Returns a new scalar tensor for the given shape, element type and configuration, defaulting to the 
-    /// shape and configuration of the input tensor.
-    member a.scalarLike(scalar:IConvertible, ?dtype, ?device, ?backend) = 
-        a.fullLike(scalar, [], ?dtype=dtype, ?device=device, ?backend=backend)
-
-    /// Returns a new tensor with random values drawn from the uniform distribution [0,1) for the
-    /// given shape, element type and configuration, defaulting to the shape and configuration of the input tensor.
-    member a.randLike(?shape:seq<int>, ?dtype, ?device, ?backend) = 
-        let shape = defaultArg shape (a.shape |> Array.toSeq)
-        Tensor(a.primalRaw.RandomLike((shape |> Array.ofSeq), ?dtype=dtype, ?device=device, ?backend=backend))
-
-    /// Returns a new tensor with random values drawn from the standard normal distribution, for the
-
-    /// given shape, element type and configuration, defaulting to the shape and configuration of the input tensor.
-    member a.randnLike(?shape:seq<int>, ?dtype, ?device, ?backend) = 
-        let shape = defaultArg shape (a.shape |> Array.toSeq)
-        Tensor(a.primalRaw.RandomNormalLike(shape |> Array.ofSeq, ?dtype=dtype, ?device=device, ?backend=backend))
-
-    /// Returns a new tensor with random integer values drawn from the given range, for the
-    /// given shape, element type and configuration, defaulting to the shape and configuration of the input tensor.
-    member a.randintLike(low:int, high:int, ?shape:seq<int>, ?dtype, ?device, ?backend) = 
-        let shape = defaultArg shape (a.shape |> Array.toSeq)
-        Tensor(a.primalRaw.RandomIntLike(shape |> Array.ofSeq, low, high, ?dtype=dtype, ?device=device, ?backend=backend))
-
-    /// Returns a scalar '0' tensor for the given element type and configuration, defaulting to
-    /// the element type and configuration of the input tensor.
-    member a.zeroLike(?dtype, ?device, ?backend) = Tensor(a.primalRaw.ZeroLike(?dtype=dtype, ?device=device, ?backend=backend))
-
-    /// Returns a scalar '1' tensor for the given element type and configuration, defaulting to
-    /// the element type and configuration of the input tensor.
-    member a.oneLike(?dtype, ?device, ?backend) = Tensor(a.primalRaw.OneLike(?dtype=dtype, ?device=device, ?backend=backend))
-
-    /// Returns a tensor in the manner of <see cref="M:DiffSharp.dsharp.arange"/> for the given element type and configuration, defaulting to
-    /// the element type and configuration of the input tensor.
-    member a.arangeLike(endVal:float, ?startVal:float, ?step:float, ?dtype, ?device, ?backend) =
-        let startVal = defaultArg startVal 0.
-        let step = defaultArg step 1.
-        let length = (endVal - startVal) / step |> ceil |> int
-        let v = Array.init length (fun i -> startVal + float(i) * step)
-        a.like(box v, ?dtype=dtype, ?device=device, ?backend=backend)
-
-    /// Returns a tensor in the manner of <see cref="M:DiffSharp.dsharp.arange"/> for the given element type and configuration, defaulting to
-    /// the element type and configuration of the input tensor.
-    member a.arangeLike(endVal:int, ?startVal:int, ?step:int, ?dtype, ?device, ?backend) =
-        let endVal = endVal |> float
-        let startVal = defaultArg startVal 0 |> float
-        let step = defaultArg step 1 |> float
-        let dtype = defaultArg dtype Dtype.Int32
-        a.arangeLike(endVal=endVal, startVal=startVal, step=step, dtype=dtype, ?device=device, ?backend=backend)
-
-    /// <summary>
-    ///  Returns a tensor from the .NET data in <c>value</c> for the given element type and configuration, defaulting to
-    ///  the element type and configuration of the input tensor.
-    /// </summary>
-    member a.like(value, ?dtype, ?device, ?backend) = Tensor(a.primalRaw.CreateLike(value, ?dtype=dtype, ?device=device, ?backend=backend))
-
-    /// Returns a new tensor with underlying storage copied.
-    member a.clone() = Tensor(a.primalRaw.Clone())
-
-    /// Returns a tensor in the manner of <see cref="M:DiffSharp.dsharp.onehot"/> for the given element type and configuration, defaulting to
-    /// the element type and configuration of the input tensor.
-    member a.onehotLike(length:int, hot:int, ?dtype, ?device, ?backend) =
-        if hot < 0 || hot >= length then failwithf "Expecting 0 <= hot < length"
-        a.zerosLike([|length|], ?dtype=dtype, ?device=device, ?backend=backend).addSlice([|hot|], a.onesLike([|1|], ?dtype=dtype, ?device=device, ?backend=backend))
-
-    /// <summary>Computes element-wise (\a &lt; b\), returning a boolean tensor containing a <c>true</c> at each location where the comparison is true</summary>
-    member a.lt(b:Tensor) = Tensor(a.primalRaw.LtTT(b.primalRaw))
-
-    /// <summary>Computes element-wise (\a &gt; b\), returning a boolean tensor containing a <c>true</c> at each location where the comparison is true</summary>
-    member a.gt(b:Tensor) = Tensor(a.primalRaw.GtTT(b.primalRaw))
-
-    /// <summary>Computes element-wise (\a &lt;= b\), returning a boolean tensor containing a <c>true</c> at each location where the comparison is true</summary>
-    member a.le(b:Tensor) =Tensor(a.primalRaw.LeTT(b.primalRaw))
-
-    /// <summary>Computes element-wise (\a &gt;= b\), returning a boolean tensor containing a <c>true</c> at each location where the comparison is true</summary>
-    member a.ge(b:Tensor) = Tensor(a.primalRaw.GeTT(b.primalRaw))
-
-    /// <summary>Returns a new tensor with boolean elements representing if each element is +/-INF or not.</summary>
-    member a.isinf() = Tensor(a.primalRaw.IsInfT())
-
-    /// <summary>Returns a new tensor with boolean elements representing if each element is NaN or not. Complex values are considered NaN when either their real and/or imaginary part is NaN.</summary>
-    member a.isnan() = Tensor(a.primalRaw.IsNaNT())
-
-    /// Gets if any value in the tensor is +/- INF.
-    member a.hasinf() = a.isinf().sum() > a.zeroLike(dtype=Dtype.Int64)
-
-    /// Gets if any value in the tensor is NaN.
-    member a.hasnan() = a.isnan().sum() > a.zeroLike(dtype=Dtype.Int64)
-
-    /// Gets the index of a maximum value in the tensor.
-    member a.argmax() = a.primalRaw.MaxIndexT()
-
-    /// Gets the index of a minimum value in the tensor.
-    member a.argmin() = a.primalRaw.MinIndexT()
-
-    /// Returns the maximum value of all elements in the input tensor.
-    member a.max() = if a.dim = 0 then a else a.[a.argmax()]
-
-    /// Returns the minimum value of all elements in the input tensor.
-    member a.min() = if a.dim = 0 then a else a.[a.argmin()]
-
-    /// Returns the element-wise maximum of the elements in the two tensors.
-    member a.max(b:Tensor) = ((a + b) + Tensor.Abs(b - a)) / 2.
-
-    /// Returns the element-wise maximum of the tensor and the given data.
-    member a.max(b) = a.max(a.like(b))
-
-    /// Returns the element-wise minimum of the elements in the two tensors.
-    member a.min(b:Tensor) = ((a + b) - Tensor.Abs(a - b)) / 2.
-
-    /// Returns the element-wise minimum of the tensor and the given data.
-    member a.min(b) = a.min(a.like(b))
-
-    /// <summary>
-    ///  Returns a tensor with the diagonal elements with respect to <c>dim1</c> and <c>dim2</c>.
-    ///  The argument offset controls which diagonal to consider.
-    /// </summary>
-    member a.diagonal(?offset:int, ?dim1:int, ?dim2:int) =
-        if a.dim < 2 then failwithf "Tensor must be at least 2-dimensional"
-        let offset = defaultArg offset 0
-        let dim1 = defaultArg dim1 0
-        let dim2 = defaultArg dim2 1
-        let mutable finished = false
-        let mutable d = []
-        let mutable i = 0
-        let mutable j = offset
-        while not finished do
-            if i >= a.shape.[dim1] || j >= a.shape.[dim2] then 
-                finished <- true
-            elif j >= 0 then
-                // let bounds = array2D [[i0min; i0max; i0given]; [i1min; i1max; i1given]; [i2min; i2max; i2given]; [i3min; i3max; i3given]]
-                let bounds = Array2D.init (a.dim) 3 (fun ii jj -> 
-                                                        if ii = dim1 then
-                                                            if jj < 2 then i else 1
-                                                        elif ii = dim2 then
-                                                            if jj < 2 then j else 1
-                                                        else
-                                                            if jj = 0 then 0
-                                                            elif jj = 1 then a.shape.[ii]-1
-                                                            else 0
-                                                        )
-                d <- [a.GetSlice(bounds)] |> List.append d
-            i <- i + 1
-            j <- j + 1
-        if d |> List.isEmpty then failwithf "Empty diagonal"
-        Tensor.stack(d)
-
-    /// <summary>TBD</summary>
-    member a.trace() = let d:Tensor = a.diagonal() in d.sum()
-
-    /// <summary>TBD</summary>
-    member a.expand(newShape:seq<int>) =
-<<<<<<< HEAD
-        let newShape = newShape|>Seq.toArray
-        if a.shape = newShape then a 
-        else
-            let newShape = Shape.completeExpand a.shape newShape  // Handles -1 semantics
-            Shape.checkCanExpand a.shape newShape
-            match a with
-            | Tensor(ap) -> Tensor(ap.Expand(newShape))
-            | TensorF(ap,ad,at) ->
-                let cp = ap.expand(newShape)
-                let cd = ad.expand(newShape)
-                TensorF(cp,cd,at)
-            | TensorR(ap,_,_,_,at) ->
-                let cp = ap.expand(newShape)
-                TensorR(cp, ref (a.zeroLike()), ExpandT(a), ref 0u, at)
-=======
-        let newShape = newShape|>Shape.create
-        if a.shape = newShape then a else
-        match a with
-        | Tensor(ap) -> Tensor(ap.Expand(newShape))
-        | TensorF(ap,ad,at) ->
-            let cp = ap.expand(newShape)
-            let cd = ad.expand(newShape)
-            TensorF(cp,cd,at)
-        | TensorR(ap,_,_,_,at) ->
-            let cp = ap.expand(newShape)
-            TensorR(cp, ref (a.zeroLike()), ExpandT(a), ref 0u, at)
->>>>>>> 67651c31
-
-    /// <summary>TBD</summary>
-    member internal t.GetSlice(bounds:int[,]) =
-        // printfn "t.GetSlice bounds\n %A" bounds
-        if t.dim = 0 then failwith "Cannot slice a scalar Tensor"
-        let fullBounds = Array2D.init t.dim 3 (fun i j -> if j=0 then 0 elif j=1 then t.shape.[i]-1 else 0)
-        bounds |> Array2D.iteri (fun i j v -> 
-            if j=1 && v >= t.shape.[i] then failwithf "Index outside the bounds of Tensor shape %A" t.shape
-            fullBounds.[i, j] <- v)
-        // printfn "t.GetSlice fullBounds\n %A" fullBounds
-        match t with
-        | Tensor(ap) -> Tensor(ap.GetSlice(fullBounds))
-        | TensorF(ap,ad,at) -> TensorF(ap.GetSlice(fullBounds), ad.GetSlice(fullBounds), at)
-        | TensorR(ap,_,_,_,at) -> TensorR(ap.GetSlice(fullBounds), ref (ap.zeroLike()), SliceT(t, fullBounds), ref 0u, at)
-
-    /// <summary>TBD</summary>
-    member t.Item
-        with get([<System.ParamArray>] index:int[]) =
-            if t.dim = 0 then failwith "Cannot index a scalar Tensor"
-            if index.Length > t.dim then failwithf "Expecting an index with <=%i dimensions" t.dim
-            let bounds = Array2D.init index.Length 3 (fun i j -> if j=2 then 1 else index.[i])
-            t.GetSlice(bounds)
-
-    /// <summary>TBD</summary>
-    static member create(value:obj, ?dtype:Dtype, ?device:Device, ?backend:Backend) =
-        let res = value |> DataConverter.tryFlatArrayAndShape<Tensor> // support creation of new Tensor from a structure holding scalar Tensors
-        match res with
-        | Some (array, shape) -> 
-            let array = array |> Array.map float32
-            let value = arrayND shape (fun ii -> array.[indexToFlatIndex shape ii])
-            Tensor(RawTensor.Create(value, ?dtype=dtype, ?device=device, ?backend=backend))
-        | None ->
-            Tensor(RawTensor.Create(value, ?dtype=dtype, ?device=device, ?backend=backend))        
-
-    /// <summary>TBD</summary>
-    static member stack(tensors:seq<Tensor>, ?dim:int) = 
-        let dim = defaultArg dim 0 
-        let tensors = tensors |> Seq.toArray
-        // TODO: check if all Tensors are of the same type (Tensor, TensorF, or TensorR) and have the same nesting tag
-        let shapes = tensors |> Array.map (fun t -> t.shape)
-        Shape.checkCanStack shapes dim |> ignore
-        match Seq.head tensors with
-        | Tensor(ap) -> Tensor(ap.StackTs((tensors |> Array.map (fun t -> t.primalRaw)), dim))
-        | TensorF(_,_,at) ->
-            let ap = tensors |> Seq.map (fun t -> t.primal)
-            let ad = tensors |> Seq.map (fun t -> t.derivative)
-            TensorF(Tensor.stack(ap,dim=dim), Tensor.stack(ad,dim=dim), at)
-        | TensorR(_,_,_,_,at) ->
-            let ap = tensors |> Seq.map (fun t -> t.primal)
-            let cp = Tensor.stack(ap,dim=dim)
-            TensorR(cp, ref (cp.zeroLike()), StackTs(tensors, dim), ref 0u, at)
-
-    /// <summary>TBD</summary>
-    member a.unstack (?dim:int) =
-        let dim = defaultArg dim 0 
-        Shape.checkCanUnstack a.shape |> ignore
-        match a with
-        | Tensor(ap) -> ap.UnstackT(dim) |> Array.map Tensor
-        | TensorF(ap,ad,at) -> Array.map2 (fun p d -> TensorF(p,d,at)) (ap.unstack(dim)) (ad.unstack(dim))
-        | TensorR(ap,_,_,_,at) -> Array.mapi (fun i p -> TensorR(p, ref (p.zeroLike()), UnstackT(a, dim, i), ref 0u, at)) (ap.unstack(dim))
-
-    /// <summary>TBD</summary>
-    static member cat(tensors:seq<Tensor>, ?dim: int) = 
-        let dim = defaultArg dim 0 
-        let tensors = tensors |> Seq.toArray
-        // TODO: check if all Tensors are of the same nesting variety (Tensor, TensorF, or TensorR), have the same nesting tag, and have the same dtype, device, backend
-        match Seq.head tensors with
-        | Tensor(ap) -> Tensor(ap.CatTs((tensors |> Array.map (fun t -> t.primalRaw)), dim))
-        | TensorF(_,_,at) ->
-            let ap = tensors |> Seq.map (fun t -> t.primal)
-            let ad = tensors |> Seq.map (fun t -> t.derivative)
-            TensorF(Tensor.cat(ap, dim=dim), Tensor.cat(ad, dim=dim), at)
-        | TensorR(_,_,_,_,at) ->
-            let ap = tensors |> Seq.map (fun t -> t.primal)
-            let cp = Tensor.cat(ap, dim=dim)
-            TensorR(cp, ref (cp.zeroLike()), CatTs(tensors, dim), ref 0u, at)
-
-    /// <summary>TBD</summary>
-    member a.split (sizes: seq<int>, ?dim: int) =
-        let dim = defaultArg dim 0
-        let sizes = sizes |> Seq.toArray
-        match a with
-        | Tensor(ap) -> ap.SplitT(sizes, dim=dim) |> Array.map Tensor
-        | TensorF(ap,ad,at) -> Array.map2 (fun p d -> TensorF(p,d,at)) (ap.split(sizes)) (ad.split(sizes, dim=dim))
-        | TensorR(ap,_,_,_,at) -> Array.mapi (fun i p -> TensorR(p, ref (p.zeroLike()), SplitT(a, sizes, dim, i), ref 0u, at)) (ap.split(sizes, dim=dim))
-
-    /// <summary>TBD</summary>
-    static member inline (-->) (t:Tensor, f:Tensor -> ^a) = f t
-
-    /// <summary>TBD</summary>
-    static member inline OpUnary(a, fRaw, fTensor, dfTensorFwd, dfTensorRev) =
-        match a with
-        | Tensor(ap)           -> Tensor(fRaw(ap))
-        | TensorF(ap,ad,at)    -> let cp = fTensor(ap) in TensorF(cp, dfTensorFwd(cp,ap,ad), at)
-        | TensorR(ap,_,_,_,at) -> let cp = fTensor(ap) in TensorR(cp, ref (a.zeroLike()), dfTensorRev(a), ref 0u, at)
-
-    /// <summary>TBD</summary>
-    static member inline OpBinary(a, b, fRaw, fTensor, dfTensorFwdTT, dfTensorFwdTC, dfTensorFwdCT, dfTensorRevTT, dfTensorRevTC, dfTensorRevCT) =
-        match a, b with
-        | Tensor(ap),           Tensor(bp)                      -> Tensor(fRaw(ap, bp))
-        | Tensor(_),            TensorF(bp,bd,bt)               -> let cp = fTensor(a,bp)  in TensorF(cp, dfTensorFwdCT(cp,bp,bd), bt)
-        | Tensor(_),            TensorR(bp,_,_,_,bt)            -> let cp = fTensor(a,bp)  in TensorR(cp, ref (a.zeroLike()), dfTensorRevCT(a,b), ref 0u, bt)
-        | TensorF(ap,ad,at),    Tensor(_)                       -> let cp = fTensor(ap,b)  in TensorF(cp, dfTensorFwdTC(cp,ap,ad), at)
-        | TensorF(ap,ad,at),    TensorF(bp,bd,bt)    when at=bt -> let cp = fTensor(ap,bp) in TensorF(cp, dfTensorFwdTT(cp,ap,ad,bp,bd), at)
-        | TensorF(ap,ad,at),    TensorF(_,_,bt)      when at>bt -> let cp = fTensor(ap,b)  in TensorF(cp, dfTensorFwdTC(cp,ap,ad), at)
-        | TensorF(_,_,at),      TensorF(bp,bd,bt)    when at<bt -> let cp = fTensor(a,bp)  in TensorF(cp, dfTensorFwdCT(cp,bp,bd), bt)
-        | TensorF(_,_,at),      TensorR(_,_,_,_,bt)  when at=bt -> failwith "Cannot have TensorF and TensorR in the same nesting level"
-        | TensorF(ap,ad,at),    TensorR(_,_,_,_,bt)  when at>bt -> let cp = fTensor(ap,b)  in TensorF(cp, dfTensorFwdTC(cp,ap,ad), at)
-        | TensorF(_,_,at),      TensorR(bp,_,_,_,bt) when at<bt -> let cp = fTensor(a,bp)  in TensorR(cp, ref (a.zeroLike()), dfTensorRevCT(a,b), ref 0u, bt)
-        | TensorR(ap,_,_,_,at), Tensor(_)                       -> let cp = fTensor(ap,b)  in TensorR(cp, ref (a.zeroLike()), dfTensorRevTC(a,b), ref 0u, at)
-        | TensorR(_,_,_,_,at),  TensorF(_,_,bt)      when at=bt -> failwith "Cannot have TensorR and TensorF in the same nesting level"
-        | TensorR(ap,_,_,_,at), TensorF(_,_,bt)      when at>bt -> let cp = fTensor(ap, b) in TensorR(cp, ref (a.zeroLike()), dfTensorRevTC(a,b), ref 0u, at)
-        | TensorR(_,_,_,_,at),  TensorF(bp,bd,bt)    when at<bt -> let cp = fTensor(a,bp)  in TensorF(cp, dfTensorFwdCT(cp, bp, bd), bt)
-        | TensorR(ap,_,_,_,at), TensorR(bp,_,_,_,bt) when at=bt -> let cp = fTensor(ap,bp) in TensorR(cp, ref (a.zeroLike()), dfTensorRevTT(a,b), ref 0u, at)
-        | TensorR(ap,_,_,_,at), TensorR(_,_,_,_,bt)  when at>bt -> let cp = fTensor(ap,b)  in TensorR(cp, ref (a.zeroLike()), dfTensorRevTC(a,b), ref 0u, at)
-        | TensorR(_,_,_,_,at),  TensorR(bp,_,_,_,bt) when at<bt -> let cp = fTensor(a,bp)  in TensorR(cp, ref (a.zeroLike()), dfTensorRevCT(a,b), ref 0u, bt)
-        | _ -> failwith "Unexpected combination of Tensors" // Won't happen, added for suppressing "incomplete matches" warning
-
-    /// <summary>TBD</summary>
-    static member (+) (a:Tensor, b:Tensor) =
-        if a.dtype <> b.dtype then
-            match Dtype.widen a.dtype b.dtype with
-            | None -> opNotSupported "+" a.dtype b.dtype 
-            | Some tnew ->
-                let aCast = a.cast(tnew)
-                let bCast = b.cast(tnew)
-                aCast + bCast
-        elif a.shape = b.shape then
-            let fRaw(a:RawTensor,b) = a.AddTT(b)
-            let fTensor(a,b) = a + b
-            let dfTensorFwdTT(cp,ap,ad,bp:Tensor,bd:Tensor) = ad + bd
-            let dfTensorFwdTC(cp,ap,ad) = ad
-            let dfTensorFwdCT(cp,bp,bd) = bd
-            let dfTensorRevTT(a,b) = AddTT(a,b)
-            let dfTensorRevTC(a,b) = AddTTConst(a)
-            let dfTensorRevCT(a,b) = AddTTConst(b)
-            Tensor.OpBinary(a, b, fRaw, fTensor, dfTensorFwdTT, dfTensorFwdTC, dfTensorFwdCT, dfTensorRevTT, dfTensorRevTC, dfTensorRevCT)
-        elif a.dim = 0 then
-            let fRaw(a,b:RawTensor) = b.AddTT0(a)
-            let fTensor(a,b) = a + b
-            let dfTensorFwdTT(cp,ap,ad,bp:Tensor,bd:Tensor) = ad + bd
-            let dfTensorFwdTC(cp,ap,ad:Tensor) = ad.expand(b.shape)
-            let dfTensorFwdCT(cp,bp,bd) = bd
-            let dfTensorRevTT(a,b) = AddTT0(b,a)
-            let dfTensorRevTC(a,b) = AddTConstT0(a)
-            let dfTensorRevCT(a,b) = AddTT0Const(b)
-            Tensor.OpBinary(a, b, fRaw, fTensor, dfTensorFwdTT, dfTensorFwdTC, dfTensorFwdCT, dfTensorRevTT, dfTensorRevTC, dfTensorRevCT)
-        elif b.dim = 0 then
-            let fRaw(a:RawTensor,b) = a.AddTT0(b)
-            let fTensor(a,b) = a + b
-            let dfTensorFwdTT(cp,ap,ad,bp:Tensor,bd:Tensor) = ad + bd
-            let dfTensorFwdTC(cp,ap,ad) = ad
-            let dfTensorFwdCT(cp,bp,bd:Tensor) = bd.expand(a.shape)
-            let dfTensorRevTT(a,b) = AddTT0(a,b)
-            let dfTensorRevTC(a,b) = AddTT0Const(a)
-            let dfTensorRevCT(a,b) = AddTConstT0(b)
-            Tensor.OpBinary(a, b, fRaw, fTensor, dfTensorFwdTT, dfTensorFwdTC, dfTensorFwdCT, dfTensorRevTT, dfTensorRevTC, dfTensorRevCT)
-        elif a.dim = 2 && b.dim = 1 && a.shape.[1] = b.shape.[0] then
-            let fRaw(a:RawTensor,b) = a.AddT2T1(b)
-            let fTensor(a,b) = a + b
-            let dfTensorFwdTT(cp,ap,ad,bp:Tensor,bd:Tensor) = ad + bd
-            let dfTensorFwdTC(cp,ap,ad) = ad
-            let dfTensorFwdCT(cp:Tensor,bp:Tensor,bd:Tensor) = cp.zerosLike() + bd
-            let dfTensorRevTT(a,b) = AddT2T1(a,b)
-            let dfTensorRevTC(a,b) = AddT2T1Const(a)
-            let dfTensorRevCT(a,b) = AddT2ConstT1(b)
-            Tensor.OpBinary(a, b, fRaw, fTensor, dfTensorFwdTT, dfTensorFwdTC, dfTensorFwdCT, dfTensorRevTT, dfTensorRevTC, dfTensorRevCT)
-        elif a.dim = 1 && b.dim = 2 && a.shape.[0] = b.shape.[1] then
-            let fRaw(a,b:RawTensor) = b.AddT2T1(a)
-            let fTensor(a,b) = a + b
-            let dfTensorFwdTT(cp,ap,ad,bp:Tensor,bd:Tensor) = ad + bd
-            let dfTensorFwdTC(cp:Tensor,ap,ad) = ad + cp.zerosLike()
-            let dfTensorFwdCT(cp,bp,bd) = bd
-            let dfTensorRevTT(a,b) = AddT2T1(b,a)
-            let dfTensorRevTC(a,b) = AddT2ConstT1(a)
-            let dfTensorRevCT(a,b) = AddT2T1Const(b)
-            Tensor.OpBinary(a, b, fRaw, fTensor, dfTensorFwdTT, dfTensorFwdTC, dfTensorFwdCT, dfTensorRevTT, dfTensorRevTC, dfTensorRevCT)
-        else
-            let newShape = Shape.broadcast2 a.shape b.shape
-            let aExpanded = a.expand(newShape)
-            let bExpanded = b.expand(newShape)
-            aExpanded + bExpanded
-
-    /// <summary>TBD</summary>
-    static member (+) (a:Tensor, b) = a + a.scalarLike(b)
-
-    /// <summary>TBD</summary>
-    static member (+) (a, b:Tensor) = b.scalarLike(a) + b
-
-    /// <summary>TBD</summary>
-    member a.add(b:Tensor) = a + b
-
-    /// <summary>TBD</summary>
-    member a.add(b) = a + a.scalarLike(b)
-
-    /// <summary>TBD</summary>
-    static member (-) (a:Tensor, b:Tensor) =
-        if a.dtype <> b.dtype then
-            match Dtype.widen a.dtype b.dtype with
-            | None -> opNotSupported "-" a.dtype b.dtype 
-            | Some tnew ->
-                let aCast = a.cast(tnew)
-                let bCast = b.cast(tnew)
-                aCast - bCast
-        elif a.shape = b.shape then
-            let fRaw(a:RawTensor,b) = a.SubTT(b)
-            let fTensor(a,b) = a - b
-            let dfTensorFwdTT(cp,ap,ad,bp,bd) = ad - bd
-            let dfTensorFwdTC(cp,ap,ad) = ad
-            let dfTensorFwdCT(cp,bp,bd) = -bd
-            let dfTensorRevTT(a,b) = SubTT(a,b)
-            let dfTensorRevTC(a,b) = SubTTConst(a)
-            let dfTensorRevCT(a,b) = SubTConstT(b)
-            Tensor.OpBinary(a, b, fRaw, fTensor, dfTensorFwdTT, dfTensorFwdTC, dfTensorFwdCT, dfTensorRevTT, dfTensorRevTC, dfTensorRevCT)
-        elif a.dim = 0 then
-            let fRaw(a:RawTensor,b) = a.SubT0T(b)
-            let fTensor(a,b) = a - b
-            let dfTensorFwdTT(cp,ap,ad,bp,bd) = ad - bd
-            let dfTensorFwdTC(cp,ap,ad:Tensor) = ad.expand(b.shape)
-            let dfTensorFwdCT(cp,bp,bd) = -bd
-            let dfTensorRevTT(a,b) = SubT0T(a,b)
-            let dfTensorRevTC(a,b) = SubT0TConst(a)
-            let dfTensorRevCT(a,b) = SubT0ConstT(b)
-            Tensor.OpBinary(a, b, fRaw, fTensor, dfTensorFwdTT, dfTensorFwdTC, dfTensorFwdCT, dfTensorRevTT, dfTensorRevTC, dfTensorRevCT)
-        elif b.dim = 0 then
-            let fRaw(a:RawTensor,b) = a.SubTT0(b)
-            let fTensor(a,b) = a - b
-            let dfTensorFwdTT(cp,ap,ad,bp,bd) = ad - bd
-            let dfTensorFwdTC(cp,ap,ad) = ad
-            let dfTensorFwdCT(cp,bp,bd:Tensor) = (-bd).expand(a.shape)
-            let dfTensorRevTT(a,b) = SubTT0(a,b)
-            let dfTensorRevTC(a,b) = SubTT0Const(a)
-            let dfTensorRevCT(a,b) = SubTConstT0(b)
-            Tensor.OpBinary(a, b, fRaw, fTensor, dfTensorFwdTT, dfTensorFwdTC, dfTensorFwdCT, dfTensorRevTT, dfTensorRevTC, dfTensorRevCT)
-        else
-            let newShape = Shape.broadcast2 a.shape b.shape
-            let aExpanded = a.expand(newShape)
-            let bExpanded = b.expand(newShape)
-            aExpanded - bExpanded
-
-    /// <summary>TBD</summary>
-    static member (-) (a:Tensor, b) = a - a.scalarLike(b)
-
-    /// <summary>TBD</summary>
-    static member (-) (a, b:Tensor) = b.scalarLike(a) - b
-
-    /// <summary>TBD</summary>
-    member a.sub(b:Tensor) = a - b
-
-    /// <summary>TBD</summary>
-    member a.sub(b) = a - a.scalarLike(b)
-
-    /// <summary>TBD</summary>
-    static member (*) (a:Tensor, b:Tensor) =
-        if a.dtype <> b.dtype then
-            match Dtype.widen a.dtype b.dtype with
-            | None -> opNotSupported "*" a.dtype b.dtype 
-            | Some tnew ->
-                let aCast = a.cast(tnew)
-                let bCast = b.cast(tnew)
-                aCast * bCast
-        elif a.shape = b.shape then
-            let fRaw(a:RawTensor,b) = a.MulTT(b)
-            let fTensor(a,b) = a * b
-            let dfTensorFwdTT(cp:Tensor,ap:Tensor,ad:Tensor,bp:Tensor,bd:Tensor) = (ad * bp) + (ap * bd)
-            let dfTensorFwdTC(cp:Tensor,ap:Tensor,ad:Tensor) = ad * b
-            let dfTensorFwdCT(cp:Tensor,bp:Tensor,bd:Tensor) = a * bd
-            let dfTensorRevTT(a,b) = MulTT(a,b)
-            let dfTensorRevTC(a,b) = MulTTConst(a,b)
-            let dfTensorRevCT(a,b) = MulTTConst(b,a)
-            Tensor.OpBinary(a, b, fRaw, fTensor, dfTensorFwdTT, dfTensorFwdTC, dfTensorFwdCT, dfTensorRevTT, dfTensorRevTC, dfTensorRevCT)
-        elif a.dim = 0 then
-            let fRaw(a,b:RawTensor) = b.MulTT0(a)
-            let fTensor(a,b) = a * b
-            let dfTensorFwdTT(cp:Tensor,ap:Tensor,ad:Tensor,bp:Tensor,bd:Tensor) = (ad * bp) + (ap * bd)
-            let dfTensorFwdTC(cp:Tensor,ap:Tensor,ad:Tensor) = ad * b
-            let dfTensorFwdCT(cp:Tensor,bp:Tensor,bd:Tensor) = a * bd
-            let dfTensorRevTT(a,b) = MulTT0(b,a)
-            let dfTensorRevTC(a,b) = MulTConstT0(b,a)
-            let dfTensorRevCT(a,b) = MulTT0Const(b,a)
-            Tensor.OpBinary(a, b, fRaw, fTensor, dfTensorFwdTT, dfTensorFwdTC, dfTensorFwdCT, dfTensorRevTT, dfTensorRevTC, dfTensorRevCT)
-        elif b.dim = 0 then
-            let fRaw(a:RawTensor,b) = a.MulTT0(b)
-            let fTensor(a,b) = a * b
-            let dfTensorFwdTT(cp:Tensor,ap:Tensor,ad:Tensor,bp:Tensor,bd:Tensor) = (ad * bp) + (ap * bd)
-            let dfTensorFwdTC(cp:Tensor,ap:Tensor,ad:Tensor) = ad * b
-            let dfTensorFwdCT(cp:Tensor,bp:Tensor,bd:Tensor) = a * bd
-            let dfTensorRevTT(a,b) = MulTT0(a,b)
-            let dfTensorRevTC(a,b) = MulTT0Const(a,b)
-            let dfTensorRevCT(a,b) = MulTConstT0(a,b)
-            Tensor.OpBinary(a, b, fRaw, fTensor, dfTensorFwdTT, dfTensorFwdTC, dfTensorFwdCT, dfTensorRevTT, dfTensorRevTC, dfTensorRevCT)
-        else
-            let newShape = Shape.broadcast2 a.shape b.shape
-            let aExpanded = a.expand(newShape)
-            let bExpanded = b.expand(newShape)
-            aExpanded * bExpanded
-
-    /// <summary>TBD</summary>
-    static member (*) (a:Tensor, b) = a * a.scalarLike(b)
-
-    /// <summary>TBD</summary>
-    static member (*) (a, b:Tensor) = b.scalarLike(a) * b
-
-    /// <summary>TBD</summary>
-    member a.mul(b:Tensor) = a * b
-
-    /// <summary>TBD</summary>
-    member a.mul(b) = a * a.scalarLike(b)
-
-    /// <summary>TBD</summary>
-    static member (/) (a:Tensor, b:Tensor) =
-        if a.dtype <> b.dtype then
-            match Dtype.widen a.dtype b.dtype with
-            | None -> opNotSupported "/" a.dtype b.dtype 
-            | Some tnew ->
-                let aCast = a.cast(tnew)
-                let bCast = b.cast(tnew)
-                aCast / bCast
-        elif a.shape = b.shape then
-            let fRaw(a:RawTensor,b) = a.DivTT(b)
-            let fTensor(a,b) = a / b
-            let dfTensorFwdTT(cp:Tensor,ap:Tensor,ad:Tensor,bp:Tensor,bd:Tensor) = (ad - bd * cp) / bp
-            let dfTensorFwdTC(cp:Tensor,ap:Tensor,ad:Tensor) = ad / b
-            let dfTensorFwdCT(cp:Tensor,bp:Tensor,bd:Tensor) = -bd * cp / bp
-            let dfTensorRevTT(a,b) = DivTT(a,b)
-            let dfTensorRevTC(a,b) = DivTTConst(a,b)
-            let dfTensorRevCT(a,b) = DivTConstT(a,b)
-            Tensor.OpBinary(a, b, fRaw, fTensor, dfTensorFwdTT, dfTensorFwdTC, dfTensorFwdCT, dfTensorRevTT, dfTensorRevTC, dfTensorRevCT)
-        elif a.dim = 0 then
-            let fRaw(a:RawTensor,b) = a.DivT0T(b)
-            let fTensor(a,b) = a / b
-            let dfTensorFwdTT(cp:Tensor,ap:Tensor,ad:Tensor,bp:Tensor,bd:Tensor) = (ad - bd * cp) / bp
-            let dfTensorFwdTC(cp:Tensor,ap:Tensor,ad:Tensor) = ad / b
-            let dfTensorFwdCT(cp:Tensor,bp:Tensor,bd:Tensor) = -bd * cp / bp
-            let dfTensorRevTT(a,b) = DivT0T(a,b)
-            let dfTensorRevTC(a,b) = DivT0TConst(a,b)
-            let dfTensorRevCT(a,b) = DivT0ConstT(a,b)
-            Tensor.OpBinary(a, b, fRaw, fTensor, dfTensorFwdTT, dfTensorFwdTC, dfTensorFwdCT, dfTensorRevTT, dfTensorRevTC, dfTensorRevCT)
-        elif b.dim = 0 then
-            let fRaw(a:RawTensor,b) = a.DivTT0(b)
-            let fTensor(a:Tensor,b:Tensor) = a / b
-            let dfTensorFwdTT(cp:Tensor,ap:Tensor,ad:Tensor,bp:Tensor,bd:Tensor) = (ad - bd * cp) / bp
-            let dfTensorFwdTC(cp:Tensor,ap:Tensor,ad:Tensor) = ad / b
-            let dfTensorFwdCT(cp:Tensor,bp:Tensor,bd:Tensor) = -bd * cp / bp
-            let dfTensorRevTT(a,b) = DivTT0(a,b)
-            let dfTensorRevTC(a,b) = DivTT0Const(a,b)
-            let dfTensorRevCT(a,b) = DivTConstT0(a,b)
-            Tensor.OpBinary(a, b, fRaw, fTensor, dfTensorFwdTT, dfTensorFwdTC, dfTensorFwdCT, dfTensorRevTT, dfTensorRevTC, dfTensorRevCT)
-        else
-            let newShape = Shape.broadcast2 a.shape b.shape
-            let aExpanded = a.expand(newShape)
-            let bExpanded = b.expand(newShape)
-            aExpanded / bExpanded
-
-    /// <summary>TBD</summary>
-    static member (/) (a:Tensor, b) = a / a.scalarLike(b)
-
-    /// <summary>TBD</summary>
-    static member (/) (a, b:Tensor) = b.scalarLike(a) / b
-
-    /// <summary>TBD</summary>
-    member a.div(b:Tensor) = a / b
-
-    /// <summary>TBD</summary>
-    member a.div(b) = a / a.scalarLike(b)
-
-    /// <summary>TBD</summary>
-    static member Pow (a:Tensor, b:Tensor) =
-        if a.dtype <> b.dtype then
-            match Dtype.widen a.dtype b.dtype with
-            | None -> opNotSupported "Pow" a.dtype b.dtype 
-            | Some tnew ->
-                let aCast = a.cast(tnew)
-                let bCast = b.cast(tnew)
-                Tensor.Pow (aCast, bCast)
-        elif a.shape = b.shape then
-            let fRaw(a:RawTensor,b) = a.PowTT(b)
-            let fTensor(a:Tensor,b:Tensor) = a ** b
-            let dfTensorFwdTT(cp:Tensor,ap:Tensor,ad:Tensor,bp:Tensor,bd:Tensor) = (ap ** (bp - 1.)) * (ad * bp + ap * bd * log ap)
-            let dfTensorFwdTC(cp,ap,ad) = ad * (ap ** (b - 1.)) * b
-            let dfTensorFwdCT(cp,bp,bd) = bd * cp * log a
-            let dfTensorRevTT(a,b) = PowTT(a,b)
-            let dfTensorRevTC(a,b) = PowTTConst(a,b)
-            let dfTensorRevCT(a,b) = PowTConstT(a,b)
-            Tensor.OpBinary(a, b, fRaw, fTensor, dfTensorFwdTT, dfTensorFwdTC, dfTensorFwdCT, dfTensorRevTT, dfTensorRevTC, dfTensorRevCT)
-        elif a.dim = 0 then
-            let fRaw(a:RawTensor,b) = a.PowT0T(b)
-            let fTensor(a:Tensor,b:Tensor) = a ** b
-            let dfTensorFwdTT(cp:Tensor,ap:Tensor,ad:Tensor,bp:Tensor,bd:Tensor) = (ap ** (bp - 1.)) * (ad * bp + ap * bd * log ap)
-            let dfTensorFwdTC(cp,ap,ad) = ad * (ap ** (b - 1.)) * b
-            let dfTensorFwdCT(cp,bp,bd) = bd * cp * log a
-            let dfTensorRevTT(a,b) = PowT0T(a,b)
-            let dfTensorRevTC(a,b) = PowT0TConst(a,b)
-            let dfTensorRevCT(a,b) = PowT0ConstT(a,b)
-            Tensor.OpBinary(a, b, fRaw, fTensor, dfTensorFwdTT, dfTensorFwdTC, dfTensorFwdCT, dfTensorRevTT, dfTensorRevTC, dfTensorRevCT)
-        elif b.dim = 0 then
-            let fRaw(a:RawTensor,b) = a.PowTT0(b)
-            let fTensor(a:Tensor,b:Tensor) = a ** b
-            let dfTensorFwdTT(cp:Tensor,ap:Tensor,ad:Tensor,bp:Tensor,bd:Tensor) = (ap ** (bp - 1.)) * (ad * bp + ap * bd * log ap)
-            let dfTensorFwdTC(cp,ap,ad) = ad * (ap ** (b - 1.)) * b
-            let dfTensorFwdCT(cp,bp,bd) = bd * cp * log a
-            let dfTensorRevTT(a,b) = PowTT0(a,b)
-            let dfTensorRevTC(a,b) = PowTT0Const(a,b)
-            let dfTensorRevCT(a,b) = PowTConstT0(a,b)
-            Tensor.OpBinary(a, b, fRaw, fTensor, dfTensorFwdTT, dfTensorFwdTC, dfTensorFwdCT, dfTensorRevTT, dfTensorRevTC, dfTensorRevCT)
-        else
-            let newShape = Shape.broadcast2 a.shape b.shape
-            let aExpanded = a.expand(newShape)
-            let bExpanded = b.expand(newShape)
-            Tensor.Pow(aExpanded, bExpanded)
-
-    /// <summary>TBD</summary>
-    static member Pow (a:Tensor, b:float) = a ** a.scalarLike(b)
-
-    /// <summary>TBD</summary>
-    static member Pow (a:Tensor, b:int) = a ** a.scalarLike(b)
-
-    /// <summary>TBD</summary>
-    static member Pow (a:Tensor, b) = a ** a.scalarLike(b)
-
-    /// <summary>TBD</summary>
-    static member Pow (a:float, b:Tensor) = b.scalarLike(a) ** b
-
-    /// <summary>TBD</summary>
-    static member Pow (a:int, b:Tensor) = b.scalarLike(a) ** b
-
-    /// <summary>TBD</summary>
-    static member Pow (a, b:Tensor) = b.scalarLike(a) ** b
-
-    /// <summary>TBD</summary>
-    member a.pow(b:Tensor) = a ** b
-
-    /// <summary>TBD</summary>
-    member a.pow(b) = a ** a.scalarLike(b)
-
-    /// <summary>TBD</summary>
-    member a.matmul (b:Tensor) =
-        Shape.checkCanMatmul a.shape b.shape
-        let fRaw(a:RawTensor,b) = a.MatMulT2T2(b)
-        let fTensor(a:Tensor,b) = a.matmul(b)
-        let dfTensorFwdTT(cp,ap:Tensor,ad:Tensor,bp:Tensor,bd:Tensor) = ad.matmul(bp) + ap.matmul(bd)
-        let dfTensorFwdTC(cp,ap,ad:Tensor) = ad.matmul(b)
-        let dfTensorFwdCT(cp,bp,bd) = a.matmul(bd)
-        let dfTensorRevTT(a,b) = MatMulT2T2(a,b)
-        let dfTensorRevTC(a,b) = MatMulT2T2Const(a,b)
-        let dfTensorRevCT(a,b) = MatMulT2ConstT2(a,b)
-        Tensor.OpBinary(a, b, fRaw, fTensor, dfTensorFwdTT, dfTensorFwdTC, dfTensorFwdCT, dfTensorRevTT, dfTensorRevTC, dfTensorRevCT)
-
-    /// <summary>TBD</summary>
-    member a.dot(b:Tensor) =
-        Shape.checkCanDot a.shape b.shape
-        let a:Tensor = a.view([1;a.nelement])
-        let b:Tensor = b.view([b.nelement;1])
-        a.matmul(b).view([])
-
-    /// <summary>TBD</summary>
-    static member (~-) (a:Tensor) =
-        let fRaw(a:RawTensor) = a.NegT()
-        let fTensor(a) = -a
-        let dfTensorFwd(cp,ap,ad) = -ad
-        let dfTensorRev(a) = NegT(a)
-        Tensor.OpUnary(a, fRaw, fTensor, dfTensorFwd, dfTensorRev)
-
-    /// <summary>TBD</summary>
-    member a.neg() = -a
-
-    /// <summary>TBD</summary>
-    member a.sum(?dtype: Dtype) =
-        let fRaw(a:RawTensor) = a.SumT(?resultType=dtype)
-        let fTensor(a:Tensor) = a.sum(?dtype=dtype)
-        let dfTensorFwd(cp,ap,ad:Tensor) = ad.sum(?dtype=dtype)
-        let dfTensorRev(a) = SumT(a)
-        Tensor.OpUnary(a, fRaw, fTensor, dfTensorFwd, dfTensorRev)
-
-    // TODO: this can be implemented in a more memory efficient way by pushing the sum operation to the RawTensor level and implementing the derivatives using general broadcasting when it's available
-    /// <summary>TBD</summary>
-    member a.sum(dim:int, ?keepDim:bool, ?dtype: Dtype) =
-       let keepDim = defaultArg keepDim false
-       let dim = Shape.completeDim a.dim dim  // Handles -1 semantics
-       let res =
-        if dim = 0 && a.dim = 0 then a
-        else
-            if dim >= a.dim || dim < 0 then failwithf "Expecting dim to be between 0 and %A" a.dim
-            let sBounds = Array2D.init a.dim 3 (fun i j -> if j=0 then 0 elif j=1 then a.shape.[i]-1 else 0)
-            sBounds.[dim, 1] <- 0
-            sBounds.[dim, 2] <- 1
-            let mutable s = a.zerosLike(dtype=a.dtype.SummationType).GetSlice(sBounds)
-            for i=0 to a.shape.[dim]-1 do
-                sBounds.[dim,0] <- i
-                sBounds.[dim,1] <- i
-                sBounds.[dim,2] <- 1
-                s <- s + a.GetSlice(sBounds).cast(a.dtype.SummationType)
-            s
-       let res2 = if keepDim then res.unsqueeze(dim) else res
-       res2.castAfterSummation(?dtype=dtype)
-
-    /// Reduce the dimensionality via summation until we reach `newShape`. An expansion
-    /// from newShape to shape must be possible.
-    member a.sumToSize(newShape:int[], ?dtype: Dtype) =
-        let oldShape = a.shape
-        if oldShape = newShape then
-            a.cast(defaultArg dtype a.dtype.SummationType)
-        elif newShape.Length = 0 then
-            a.sum(?dtype=dtype)
-        else
-            Shape.checkCanExpand newShape oldShape
-            let trim = oldShape.Length - newShape.Length
-            let mutable result = a.cast(a.dtype.SummationType)
-            // collapse the eliminated dimensions
-            for _dim in 0 .. trim-1 do 
-                result <- result.sum(0, keepDim=false)
-            // reduce the squeezed dimensions
-            for dim in 0 .. newShape.Length-1 do 
-                if oldShape.[trim+dim] <> newShape.[dim] then 
-                    result <- result.sum(dim, keepDim=true)
-            result.castAfterSummation(?dtype=dtype)
-
-    /// <summary>TBD</summary>
-    member a.mean() = a.sum() / a.nelement
-
-    /// <summary>TBD</summary>
-    member a.mean(dim:int, ?keepDim:bool) = 
-        let dim = Shape.completeDim a.dim dim  // Handles -1 semantics
-        if dim = 0 && a.dim = 0 then a
-        else 
-           let sm = a.sum(dim, ?keepDim=keepDim)
-           let dv = sm / a.shape.[dim]
-           dv
-
-    /// <summary>TBD</summary>
-    // This is the two-pass algorithm better than the naive algorithm
-    member a.variance(?unbiased:bool) = 
-        let unbiased = defaultArg unbiased true  // Use Bessel's correction if unbiased=true
-        let n = if unbiased then a.nelement - 1 else a.nelement
-        let a' = a - a.mean() in (a' * a').sum() / n
-
-    /// <summary>TBD</summary>
-    // TODO: this is the naive algorithm, can be improved for better numerical stability
-    member a.variance(dim:int, ?keepDim:bool, ?unbiased:bool) =
-        let keepDim = defaultArg keepDim false
-        let unbiased = defaultArg unbiased true  // Use Bessel's correction if unbiased=true
-        let dim = Shape.completeDim a.dim dim  // Handles -1 semantics
-        let sBounds = Array2D.init a.dim 3 (fun i j -> if j=0 then 0 elif j=1 then a.shape.[i]-1 else 0)
-        sBounds.[dim, 1] <- 0
-        sBounds.[dim, 2] <- 1
-        let mutable s = a.zerosLike().GetSlice(sBounds)
-        let mutable sSquare = a.zerosLike().GetSlice(sBounds)
-        let n = a.shape.[dim]
-        for i=0 to n-1 do
-            sBounds.[dim,0] <- i
-            sBounds.[dim,1] <- i
-            sBounds.[dim,2] <- 1
-            let slice = a.GetSlice(sBounds)
-            s <- s + slice
-            sSquare <- sSquare + slice * slice
-        let nn = if unbiased then n - 1 else n
-        let res = (sSquare - (s * s) / n) / nn
-        if keepDim then res.unsqueeze(dim) else res
-
-    /// <summary>TBD</summary>
-    member a.stddev(dim, ?keepDim, ?unbiased) = a.variance(dim, ?keepDim=keepDim, ?unbiased=unbiased) |> Tensor.Sqrt
-
-    /// <summary>TBD</summary>
-    member a.stddev(?unbiased) = a.variance(?unbiased=unbiased) |> Tensor.Sqrt
-
-    /// <summary>TBD</summary>
-    member probs.multinomial(numSamples:int, ?dtype:Dtype, ?device:Device, ?backend:Backend, ?normalize:bool) =
-        // TODO: the following may be implemented by RawTensor at a later point
-        if probs.dim < 1 || probs.dim > 2 then failwithf "Expecting 1d or 2d probs, received shape %A" probs.shape
-        let dtype = defaultArg dtype Dtype.Int32
-        let device = defaultArg device probs.device
-        let backend = defaultArg backend probs.backend
-        let normalize = defaultArg normalize false
-        let mutable probs = probs
-        if normalize then probs <- probs / probs.sum(-1, keepDim=true)
-        if probs.dim = 1 then
-            let p = 
-                match probs.dtype with
-                | Dtype.Float32 -> probs.toArray() :?> float32[] |> Array.map Convert.ToDouble
-                | Dtype.Float64 -> probs.toArray() :?> float[]
-                | _ -> failwithf "Expecting probs to have dtype Float32 or Float64, received %A" probs.dtype
-            Tensor.create(Random.Multinomial(p, numSamples), dtype=dtype, device=device, backend=backend)
-        else
-            let p = 
-                match probs.dtype with
-                | Dtype.Float32 -> probs.toArray() :?> float32[,] |> Array2D.map Convert.ToDouble
-                | Dtype.Float64 -> probs.toArray() :?> float[,]
-                | _ -> failwithf "Expecting probs to have dtype Float32 or Float64, received %A" probs.dtype
-            Tensor.create(Random.Multinomial(p, numSamples), dtype=dtype, device=device, backend=backend)
-
-    /// <summary>TBD</summary>
-    member probs.bernoulli(?dtype:Dtype, ?device:Device, ?backend:Backend) =
-        // TODO: the following may be implemented by RawTensor at a later point
-        if not (probs.dtype = Dtype.Float32 || probs.dtype = Dtype.Float64) then failwithf "Expecting probs to have dtype Float32 or Float64, received %A" probs.dtype
-        let dtype = defaultArg dtype probs.dtype
-        let device = defaultArg device probs.device
-        let backend = defaultArg backend probs.backend
-        if probs.dim = 0 then
-            let b = Random.Bernoulli (float probs)
-            Tensor.create(b, dtype=dtype, device=device, backend=backend).view(probs.shape)
-        else
-            let p:Tensor = probs.float().flatten()
-            let b = p.toArray() :?> float[] |> Array.map Random.Bernoulli
-            Tensor.create(b, dtype=dtype, device=device, backend=backend).view(probs.shape)
-
-    /// <summary>TBD</summary>
-    member a.dropout(?p:double) =
-        let p = defaultArg p 0.5
-        Shape.checkCanDropout p
-        if p = 0. then
-            a
-        elif p = 1. then
-            a * a.zerosLike()
-        else
-            let mask = a.fullLike(1.-p).bernoulli()
-            a * mask
-
-    /// <summary>TBD</summary>
-    member a.dropout2d(?p:double) =
-        let p = defaultArg p 0.5
-        Shape.checkCanDropout2d a.shape p
-        if p = 0. then
-            a
-        elif p = 1. then
-            a * a.zerosLike()
-        else
-            let mask = a.fullLike(1.-p, Array.append a.shape.[0..1] [|1;1|]).bernoulli()
-            a * mask
-
-    /// <summary>TBD</summary>
-    member a.dropout3d(?p:double) =
-        let p = defaultArg p 0.5
-        Shape.checkCanDropout3d a.shape p
-        if p = 0. then
-            a
-        elif p = 1. then
-            a * a.zerosLike()
-        else
-            let mask = a.fullLike(1.-p, Array.append a.shape.[0..1] [|1;1;1|]).bernoulli()
-            a * mask
-
-    /// <summary>TBD</summary>
-    // This is useful to keep as a special case of sum for performance reasons because it's involved in reverse mode of broadcasting addition of bias in NN linear layers
-    member internal a.sumT2Dim0() =
-        let fRaw(a:RawTensor) = a.SumT2Dim0()
-        let fTensor(a:Tensor) = a.sumT2Dim0()
-        let dfTensorFwd(cp,ap,ad:Tensor):Tensor = ad.sumT2Dim0()
-        let dfTensorRev(a) = SumT2Dim0(a)
-        Tensor.OpUnary(a, fRaw, fTensor, dfTensorFwd, dfTensorRev)
-    
-    /// <summary>TBD</summary>
-    member a.transpose(dim0:int, dim1:int) =
-        let dim0 = Shape.completeDim a.dim dim0  // Handles -1 semantics
-        let dim1 = Shape.completeDim a.dim dim1  // Handles -1 semantics
-        Shape.checkCanTranspose a.shape dim0 dim1
-        if dim0 = dim1 then
-            a
-        else
-            let fRaw(a:RawTensor) = a.TransposeT(dim0, dim1)
-            let fTensor(a:Tensor) = a.transpose(dim0, dim1)
-            let dfTensorFwd(cp,ap,ad:Tensor) = ad.transpose(dim0, dim1)
-            let dfTensorRev(a) = TransposeT(a, dim0, dim1)
-            Tensor.OpUnary(a, fRaw, fTensor, dfTensorFwd, dfTensorRev)
-
-    /// <summary>TBD</summary>
-    member a.transpose() =
-        Shape.checkCanTranspose2d a.dim
-        let fRaw(a:RawTensor) = a.TransposeT2()
-        let fTensor(a:Tensor) = a.transpose()
-        let dfTensorFwd(cp,ap,ad:Tensor) = ad.transpose()
-        let dfTensorRev(a) = TransposeT2(a)
-        Tensor.OpUnary(a, fRaw, fTensor, dfTensorFwd, dfTensorRev)
-
-    /// <summary>TBD</summary>
-    member a.squeeze(?dim:int) =
-        let dim = defaultArg dim -1
-        let fRaw(a:RawTensor) = a.SqueezeT(dim)
-        let fTensor(a:Tensor) = a.squeeze(dim)
-        let dfTensorFwd(cp,ap,ad:Tensor) = ad.squeeze(dim)
-        let dfTensorRev(a) = SqueezeT(a)
-        Tensor.OpUnary(a, fRaw, fTensor, dfTensorFwd, dfTensorRev)
-
-    /// <summary>TBD</summary>
-    member a.unsqueeze(dim:int) =
-        let fRaw(a:RawTensor) = a.UnsqueezeT(dim)
-        let fTensor(a:Tensor) = a.unsqueeze(dim)
-        let dfTensorFwd(cp,ap,ad:Tensor) = ad.unsqueeze(dim)
-        let dfTensorRev(a) = UnsqueezeT(a)
-        Tensor.OpUnary(a, fRaw, fTensor, dfTensorFwd, dfTensorRev)
-
-    /// <summary>TBD</summary>
-    member a.flip(dims:seq<int>) =
-        let dims = dims |> Array.ofSeq
-        Shape.checkCanFlip a.dim dims
-        let fRaw(a:RawTensor) = a.FlipT(dims)
-        let fTensor(a:Tensor) = a.flip(dims)
-        let dfTensorFwd(cp,ap,ad:Tensor) = ad.flip(dims)
-        let dfTensorRev(a) = FlipT(a, dims)
-        Tensor.OpUnary(a, fRaw, fTensor, dfTensorFwd, dfTensorRev)
-
-    /// <summary>TBD</summary>
-    member a.dilate(dilations:seq<int>) =
-        let dilations = dilations |> Array.ofSeq
-        Shape.checkCanDilate a.dim dilations
-        let fRaw(a:RawTensor) = a.DilateT(dilations)
-        let fTensor(a:Tensor) = a.dilate(dilations)
-        let dfTensorFwd(cp,ap,ad:Tensor) = ad.dilate(dilations)
-        let dfTensorRev(a) = DilateT(a, dilations)
-        Tensor.OpUnary(a, fRaw, fTensor, dfTensorFwd, dfTensorRev)
-
-    /// <summary>TBD</summary>
-    member a.undilate(dilations:seq<int>) =
-        let dilations = dilations |> Array.ofSeq
-        let fRaw(a:RawTensor) = a.UndilateT(dilations)
-        let fTensor(a:Tensor) = a.undilate(dilations)
-        let dfTensorFwd(cp,ap,ad:Tensor) = ad.undilate(dilations)
-        let dfTensorRev(a) = UndilateT(a, dilations)
-        Tensor.OpUnary(a, fRaw, fTensor, dfTensorFwd, dfTensorRev)
-
-    /// <summary>TBD</summary>
-    member a.repeat(dim:int, times:int) =
-        Shape.checkCanRepeat a.shape dim
-        let newShape = a.shape |> Array.copy
-        newShape.[dim] <- times
-        let mutable ret = a.zerosLike(newShape)
-        let location = Array.create a.dim 0
-        for i=0 to times-1 do
-            location.[dim] <- i
-            ret <- ret.addSlice(location, a)
-        ret
-
-    /// <summary>TBD</summary>
-    member a.gather(dim:int, indices:Tensor) =
-        Shape.checkCanGather a.shape dim indices.shape indices.dtype
-        let fRaw(a:RawTensor) = a.GatherT(dim, indices.primalRaw)
-        let fTensor(a:Tensor) = a.gather(dim, indices)
-        let dfTensorFwd(cp,ap,ad:Tensor) = ad.gather(dim, indices)
-        let dfTensorRev(a) = GatherT(a, dim, indices)
-        Tensor.OpUnary(a, fRaw, fTensor, dfTensorFwd, dfTensorRev)
-
-    /// <summary>TBD</summary>
-    member a.view(shape:seq<int>) =
-        let shape = shape |> Shape.create |> Shape.complete a.nelement  // Handles -1 semantics
-        Shape.checkCanView a.shape shape
-        let fRaw(a:RawTensor) = a.ViewT(shape)
-        let fTensor(a:Tensor) = a.view(shape)
-        let dfTensorFwd(cp,ap,ad:Tensor) = ad.view(shape)
-        let dfTensorRev(a) = ViewT(a, a.shape)
-        Tensor.OpUnary(a, fRaw, fTensor, dfTensorFwd, dfTensorRev)
-
-    /// <summary>TBD</summary>
-    member t.view(shape:int) = t.view([|shape|])
-
-    /// <summary>TBD</summary>
-    member a.viewAs(b:Tensor) = a.view(b.shape)
-
-    /// <summary>TBD</summary>
-    member a.flatten(?startDim:int, ?endDim:int) =
-        if a.dim < 2 then 
-            a
-        else
-            let startDim = defaultArg startDim 0
-            let endDim = defaultArg endDim (a.dim - 1)
-            Shape.checkCanFlatten a.shape startDim endDim
-            a.view(a.shape |> Shape.flatten startDim endDim)
-
-    member internal a.clampWithMask(?low:scalar, ?high:scalar) =
-        let lowTensor, highTensor = 
-            match low, high with
-            | Some l, Some h -> a.like(l), a.like(h)
-            | Some l, None   -> a.like(l), a.max()
-            | None,   Some h -> a.min(), a.like(h)
-            | None, None     -> failwithf "Expecting at least one of low, high"
-        let mask() = // one-zero mask where the clamped values are zero and the rest are one
-            let ll = lowTensor.expand(a.shape)
-            let hh = highTensor.expand(a.shape)
-            1 - (a.lt(ll) + a.gt(hh)).cast(a.dtype)
-        match a with
-        | Tensor(ap)           -> let result, mask = ap.ClampT(lowTensor.primalRaw, highTensor.primalRaw), mask() in Tensor(result), mask
-        | TensorF(ap,ad,at)    -> let result, mask = ap.clampWithMask(?low=low, ?high=high) in TensorF(result, ad * mask, at), mask
-        | TensorR(ap,_,_,_,at) -> let result, mask = ap.clampWithMask(?low=low, ?high=high) in TensorR(result, ref (a.zeroLike()), ClampT(a, mask), ref 0u, at), mask
-
-    /// <summary>TBD</summary>
-    member a.clamp(?low:scalar, ?high:scalar) = a.clampWithMask(?low=low, ?high=high) |> fst
-
-    /// <summary>TBD</summary>
-    member a.sign() =
-        let fRaw(a:RawTensor) = a.SignT()
-        let fTensor(a:Tensor) = a.sign()
-        let dfTensorFwd(cp:Tensor,ap,ad) = cp.zerosLike()
-        let dfTensorRev(a) = SignT(a)
-        Tensor.OpUnary(a, fRaw, fTensor, dfTensorFwd, dfTensorRev)
-    // static member Sign(a:Tensor) = a.sign() // not supported becaose FSharp.Core sign operator returns int
-
-    /// <summary>TBD</summary>
-    member a.floor() =
-        let fRaw(a:RawTensor) = a.FloorT()
-        let fTensor(a:Tensor) = a.floor()
-        let dfTensorFwd(cp:Tensor,ap,ad) = cp.zerosLike()
-        let dfTensorRev(a) = FloorT(a)
-        Tensor.OpUnary(a, fRaw, fTensor, dfTensorFwd, dfTensorRev)
-
-    /// <summary>TBD</summary>
-    static member Floor(a:Tensor) = a.floor() // needed for FSharp.Core floor operator overload
-
-    /// <summary>TBD</summary>
-    member a.ceil() =
-        let fRaw(a:RawTensor) = a.CeilT()
-        let fTensor(a:Tensor) = a.ceil()
-        let dfTensorFwd(cp:Tensor,ap,ad) = cp.zerosLike()
-        let dfTensorRev(a) = CeilT(a)
-        Tensor.OpUnary(a, fRaw, fTensor, dfTensorFwd, dfTensorRev)
-
-    /// <summary>TBD</summary>
-    static member Ceiling(a:Tensor) = a.ceil() // needed for FSharp.Core ceil operator overload
-
-    /// <summary>TBD</summary>
-    member a.round() =
-        let fRaw(a:RawTensor) = a.RoundT()
-        let fTensor(a:Tensor) = a.round()
-        let dfTensorFwd(cp:Tensor,ap,ad) = cp.zerosLike()
-        let dfTensorRev(a) = RoundT(a)
-        Tensor.OpUnary(a, fRaw, fTensor, dfTensorFwd, dfTensorRev)
-
-    /// <summary>TBD</summary>
-    static member Round(a:Tensor) = a.round() // needed for FSharp.Core round operator overload
-
-    /// <summary>TBD</summary>
-    member a.abs() =
-        let fRaw(a:RawTensor) = a.AbsT()
-        let fTensor(a:Tensor) = a.abs()
-        let dfTensorFwd(cp,ap:Tensor,ad) = ad * ap.sign()
-        let dfTensorRev(a) = AbsT(a)
-        Tensor.OpUnary(a, fRaw, fTensor, dfTensorFwd, dfTensorRev)
-
-    /// <summary>TBD</summary>
-    static member Abs(a:Tensor) = a.abs() // needed for FSharp.Core abs operator overload
-
-    /// <summary>TBD</summary>
-    member a.relu() =
-        let fRaw(a:RawTensor) = a.ReluT()
-        let fTensor(a:Tensor) = a.relu()
-        let dfTensorFwd(cp,ap:Tensor,ad:Tensor) = let sap = ap.sign() in ad * sap.abs() * (sap + 1.) / 2.
-        let dfTensorRev(a) = ReluT(a)
-        Tensor.OpUnary(a, fRaw, fTensor, dfTensorFwd, dfTensorRev)
-
-    /// <summary>TBD</summary>
-    member a.leakyRelu(?negativeSlope:float) =
-        let negativeSlope = defaultArg negativeSlope 0.01
-        let zeros = a.zerosLike() in zeros.max(a) + negativeSlope * zeros.min(a)
-
-    /// <summary>TBD</summary>
-    member a.sigmoid() =
-        let fRaw(a:RawTensor) = a.SigmoidT()
-        let fTensor(a:Tensor) = a.sigmoid()
-        let dfTensorFwd(cp:Tensor,ap,ad) = ad * cp * (1. - cp)
-        let dfTensorRev(a) = SigmoidT(a)
-        Tensor.OpUnary(a, fRaw, fTensor, dfTensorFwd, dfTensorRev)
-
-    /// <summary>TBD</summary>
-    member a.exp() =
-        let fRaw(a:RawTensor) = a.ExpT()
-        let fTensor(a:Tensor) = a.exp()
-        let dfTensorFwd(cp,ap,ad) = ad * cp
-        let dfTensorRev(a) = ExpT(a)
-        Tensor.OpUnary(a, fRaw, fTensor, dfTensorFwd, dfTensorRev)
-
-    /// <summary>TBD</summary>
-    static member Exp(a:Tensor) = a.exp() // needed for FSharp.Core exp operator overload
-
-    /// <summary>TBD</summary>
-    member a.log() =
-        let fRaw(a:RawTensor) = a.LogT()
-        let fTensor(a:Tensor) = a.log()
-        let dfTensorFwd(cp,ap,ad) = ad / ap
-        let dfTensorRev(a) = LogT(a)
-        Tensor.OpUnary(a, fRaw, fTensor, dfTensorFwd, dfTensorRev)
-
-    /// <summary>TBD</summary>
-    static member Log(a:Tensor) = a.log() // needed for FSharp.Core log operator overload
-
-    /// <summary>TBD</summary>
-    member a.softplus() =
-        let fRaw(a:RawTensor) = a.SoftplusT()
-        let fTensor(a:Tensor) = a.softplus()
-        let dfTensorFwd(cp,ap:Tensor,ad) = ad / (1. + ap.neg().exp())
-        let dfTensorRev(a) = SoftplusT(a)
-        Tensor.OpUnary(a, fRaw, fTensor, dfTensorFwd, dfTensorRev)
-
-    /// <summary>TBD</summary>
-    member a.log10() =
-        let fRaw(a:RawTensor) = a.Log10T()
-        let fTensor(a:Tensor) = a.log10()
-        let dfTensorFwd(cp,ap:Tensor,ad) = ad / (ap * log10Val)
-        let dfTensorRev(a) = Log10T(a)
-        Tensor.OpUnary(a, fRaw, fTensor, dfTensorFwd, dfTensorRev)
-
-    /// <summary>TBD</summary>
-    static member Log10(a:Tensor) = a.log10() // needed for FSharp.Core log10 operator overload
-
-    /// <summary>TBD</summary>
-    member a.sqrt() =
-        let fRaw(a:RawTensor) = a.SqrtT()
-        let fTensor(a:Tensor) = a.sqrt()
-        let dfTensorFwd(cp:Tensor,ap,ad) = ad / (2. * cp)
-        let dfTensorRev(a) = SqrtT(a)
-        Tensor.OpUnary(a, fRaw, fTensor, dfTensorFwd, dfTensorRev)
-
-    /// <summary>TBD</summary>
-    static member Sqrt(a:Tensor) = a.sqrt() // needed for FSharp.Core sqrt operator overload
-
-    /// <summary>TBD</summary>
-    member a.sin() =
-        let fRaw(a:RawTensor) = a.SinT()
-        let fTensor(a:Tensor) = a.sin()
-        let dfTensorFwd(cp:Tensor,ap:Tensor,ad) = ad * ap.cos()
-        let dfTensorRev(a) = SinT(a)
-        Tensor.OpUnary(a, fRaw, fTensor, dfTensorFwd, dfTensorRev)
-
-    /// <summary>TBD</summary>
-    static member Sin(a:Tensor) = a.sin() // needed for FSharp.Core sin operator overload
-
-    /// <summary>TBD</summary>
-    member a.cos() =
-        let fRaw(a:RawTensor) = a.CosT()
-        let fTensor(a:Tensor) = a.cos()
-        let dfTensorFwd(cp:Tensor,ap:Tensor,ad) = -ad * ap.sin()
-        let dfTensorRev(a) = CosT(a)
-        Tensor.OpUnary(a, fRaw, fTensor, dfTensorFwd, dfTensorRev)
-
-    /// <summary>TBD</summary>
-    static member Cos(a:Tensor) = a.cos() // needed for FSharp.Core cos operator overload
-
-    /// <summary>TBD</summary>
-    member a.tan() =
-        let fRaw(a:RawTensor) = a.TanT()
-        let fTensor(a:Tensor) = a.tan()
-        let dfTensorFwd(cp:Tensor,ap:Tensor,ad) = let cosap = ap.cos() in ad / (cosap * cosap)
-        let dfTensorRev(a) = TanT(a)
-        Tensor.OpUnary(a, fRaw, fTensor, dfTensorFwd, dfTensorRev)
-
-    /// <summary>TBD</summary>
-    static member Tan(a:Tensor) = a.tan() // needed for FSharp.Core tan operator overload
-
-    /// <summary>TBD</summary>
-    member a.sinh() =
-        let fRaw(a:RawTensor) = a.SinhT()
-        let fTensor(a:Tensor) = a.sinh()
-        let dfTensorFwd(cp:Tensor,ap:Tensor,ad) = ad * ap.cosh()
-        let dfTensorRev(a) = SinhT(a)
-        Tensor.OpUnary(a, fRaw, fTensor, dfTensorFwd, dfTensorRev)
-
-    /// <summary>TBD</summary>
-    static member Sinh(a:Tensor) = a.sinh() // needed for FSharp.Core sinh operator overload
-
-    /// <summary>TBD</summary>
-    member a.cosh() =
-        let fRaw(a:RawTensor) = a.CoshT()
-        let fTensor(a:Tensor) = a.cosh()
-        let dfTensorFwd(cp:Tensor,ap:Tensor,ad) = ad * ap.sinh()
-        let dfTensorRev(a) = CoshT(a)
-        Tensor.OpUnary(a, fRaw, fTensor, dfTensorFwd, dfTensorRev)
-
-    /// <summary>TBD</summary>
-    static member Cosh(a:Tensor) = a.cosh() // needed for FSharp.Core cosh operator overload
-
-    /// <summary>TBD</summary>
-    member a.tanh() =
-        let fRaw(a:RawTensor) = a.TanhT()
-        let fTensor(a:Tensor) = a.tanh()
-        let dfTensorFwd(cp:Tensor,ap:Tensor,ad) = let coshap = ap.cosh() in ad / (coshap * coshap)
-        let dfTensorRev(a) = TanhT(a)
-        Tensor.OpUnary(a, fRaw, fTensor, dfTensorFwd, dfTensorRev)
-
-    /// <summary>TBD</summary>
-    static member Tanh(a:Tensor) = a.tanh() // needed for FSharp.Core tanh operator overload
-
-    /// <summary>TBD</summary>
-    member a.asin() =
-        let fRaw(a:RawTensor) = a.AsinT()
-        let fTensor(a:Tensor) = a.asin()
-        let dfTensorFwd(cp:Tensor,ap:Tensor,ad) = ad / (1. - ap*ap).sqrt()
-        let dfTensorRev(a) = AsinT(a)
-        Tensor.OpUnary(a, fRaw, fTensor, dfTensorFwd, dfTensorRev)
-
-    /// <summary>TBD</summary>
-    static member Asin(a:Tensor) = a.asin() // needed for FSharp.Core asin operator overload
-
-    /// <summary>TBD</summary>
-    member a.acos() =
-        let fRaw(a:RawTensor) = a.AcosT()
-        let fTensor(a:Tensor) = a.acos()
-        let dfTensorFwd(cp:Tensor,ap:Tensor,ad) = -ad / (1. - ap*ap).sqrt()
-        let dfTensorRev(a) = AcosT(a)
-        Tensor.OpUnary(a, fRaw, fTensor, dfTensorFwd, dfTensorRev)
-
-    /// <summary>TBD</summary>
-    static member Acos(a:Tensor) = a.acos() // needed for FSharp.Core acos operator overload
-
-    /// <summary>TBD</summary>
-    member a.atan() =
-        let fRaw(a:RawTensor) = a.AtanT()
-        let fTensor(a:Tensor) = a.atan()
-        let dfTensorFwd(cp:Tensor,ap:Tensor,ad) = ad / (1. + ap*ap)
-        let dfTensorRev(a) = AtanT(a)
-        Tensor.OpUnary(a, fRaw, fTensor, dfTensorFwd, dfTensorRev)
-
-    /// <summary>TBD</summary>
-    static member Atan(a:Tensor) = a.atan() // needed for FSharp.Core atan operator overload
-
-    /// <summary>TBD</summary>
-    member a.addSlice(location:seq<int>, b:Tensor) =
-        let location = location |> Seq.toArray
-        Shape.checkCanAddSlice a.shape location b.shape
-        let fRaw(a:RawTensor,b) = a.AddTTSlice(location, b)
-        let fTensor(a:Tensor,b) = a.addSlice(location, b)
-        let dfTensorFwdTT(cp,ap,ad:Tensor,bp:Tensor,bd:Tensor) = ad.addSlice(location, bd)
-        let dfTensorFwdTC(cp,ap,ad) = ad
-        let dfTensorFwdCT(cp:Tensor,bp,bd) = cp.zerosLike().addSlice(location, bd)
-        let dfTensorRevTT(a,b) = AddTTSlice(a,location,b)
-        let dfTensorRevTC(a,b) = AddTTConstSlice(a)
-        let dfTensorRevCT(a,b) = AddTConstTSlice(location,b)
-        Tensor.OpBinary(a, b, fRaw, fTensor, dfTensorFwdTT, dfTensorFwdTC, dfTensorFwdCT, dfTensorRevTT, dfTensorRevTC, dfTensorRevCT)
-
-    /// <summary>TBD</summary>
-    member a.softmax(dim:int) =
-        let dim = Shape.completeDim a.dim dim  // Handles -1 semantics
-        let e = (a - a.max().noDiff()).exp()
-        let esum = e.sum(dim, keepDim=true).repeat(dim, a.shape.[dim])
-        e / esum
-
-    /// <summary>TBD</summary>
-    member a.logsoftmax(dim:int) =
-        let dim = Shape.completeDim a.dim dim  // Handles -1 semantics
-        a - a.logsumexp(dim, keepDim=true)
-
-    /// <summary>TBD</summary>
-    member a.logsumexp(dim:int, ?keepDim:bool) =
-        let dim = Shape.completeDim a.dim dim  // Handles -1 semantics
-        let keepDim = defaultArg keepDim false
-        let amax = a.max().noDiff()
-        let e = (a - amax).exp()
-        let res = amax + e.sum(dim).add(System.Single.Epsilon).log()
-        if keepDim then res.unsqueeze(dim) else res
-
-    /// <summary>TBD</summary>
-    member input.mseLoss(target:Tensor, ?reduction:string) = 
-        if input.shape <> target.shape then failwithf "Expecting input.shape (%A) and target.shape (%A) to be the same" input.shape target.shape
-        let reduction = defaultArg reduction "mean"
-        if not (reduction = "none" || reduction = "mean" || reduction = "sum") then failwithf "Expecting reduction (%A) to be one of (none, mean, sum)" reduction
-        let z = input - target
-        let l = z * z
-        if reduction = "none" then
-            l
-        elif reduction = "mean" then
-            l.mean()
-        else // reduction = "sum"
-            l.sum()
-
-    /// <summary>TBD</summary>
-    member input.bceLoss(target:Tensor, ?weight:Tensor, ?reduction:string) =
-        if input.shape <> target.shape then failwithf "Expecting input shape (%A) and target shape (%A) to be the same" input.shape target.shape
-        if target.max() > target.oneLike() || target.min() < target.zeroLike() then failwith "Expecting target values to be between 0 and 1."
-        if input.dim < 1 then let ret:Tensor = input.view(-1).bceLoss(target.view(-1), ?weight=weight, ?reduction=reduction) in if ret.dim = 0 then ret else ret.[0]
-        else
-        let n = input.shape.[0]
-        let weight = defaultArg weight (input.onesLike(shape=[|n|]))
-        if weight.shape.[0] <> n then failwithf "Expecting weight to be a vector of size %A, but received %A" n weight.shape.[0]
-        let reduction = defaultArg reduction "mean"
-        if not (reduction = "none" || reduction = "mean" || reduction = "sum") then failwithf "Expecting reduction (%A) to be one of (none, mean, sum)" reduction
-        let clampLog = -100
-        let l = -weight.unsqueeze(1)*(target * input.log().clamp(low=clampLog) + (1.-target) * (1.-input).log().clamp(low=clampLog))
-        if reduction = "none" then
-            l
-        elif reduction = "mean" then
-            l.mean()
-        else // reduction = "sum"
-            l.sum()
-
-    /// <summary>TBD</summary>
-    member input.crossEntropyLoss(target:Tensor, ?weight:Tensor, ?reduction:string) =
-        input.logsoftmax(dim=1).nllLoss(target, ?weight=weight, ?reduction=reduction)
-
-    /// <summary>TBD</summary>
-    member input.nllLoss(target:Tensor, ?weight:Tensor, ?reduction:string) =
-        let n, classes, d = 
-            if input.dim < 2 
-                then failwithf "Expecting either: input with shape (N,C) and target with shape (N); or input with shape (N,C,d1,d2,...,dk) and target with shape (N,d1,d2,...,dk). Received input.shape %A and target.shape %A" input.shape target.shape
-            elif input.dim = 2 then
-                let n, c = input.shape.[0], input.shape.[1]
-                if target.shape <> [|n|] then failwithf "Expecting either: input with shape (N,C) and target with shape (N); or input with shape (N,C,d1,d2,...,dk) and target with shape (N,d1,d2,...,dk). Received input.shape %A and target.shape %A" input.shape target.shape
-                n, c, [||]
-            else
-                let n, c, d = input.shape.[0], input.shape.[1], input.shape.[2..]
-                if target.shape.[0] <> n then failwithf "Expecting either: input with shape (N,C) and target with shape (N); or input with shape (N,C,d1,d2,...,dk) and target with shape (N,d1,d2,...,dk). Received input.shape %A and target.shape %A" input.shape target.shape
-                if d <> target.shape.[1..] then failwithf "Expecting either: input with shape (N,C) and target with shape (N); or input with shape (N,C,d1,d2,...,dk) and target with shape (N,d1,d2,...,dk). Received input.shape %A and target.shape %A" input.shape target.shape
-                n, c, d
-        let mutable weightSpecified = false
-        let mutable ww = input.zeroLike()
-        match weight with
-        | Some w -> ww <- w; weightSpecified <- true
-        | None -> ww <- input.onesLike([classes]); weightSpecified <- false
-        let weight = ww
-        let reduction = defaultArg reduction "mean"
-        if not (reduction = "none" || reduction = "mean" || reduction = "sum") then failwithf "Expecting reduction (%A) to be one of (none, mean, sum)" reduction
-        if input.dim = 2 then
-            let mutable wacc = input.zeroLike()
-            let l = Array.init n (fun i -> 
-                                    let target = int target.[i]
-                                    let w = weight.[target]
-                                    wacc <- wacc + w
-                                    -w*input.[i, target]) |> Tensor.stack
-            if reduction = "none" then
-                l
-            elif reduction = "mean" then
-                if weightSpecified then l.sum()/wacc else l.mean()
-            else // reduction = "sum"
-                l.sum()
-        else
-            let mutable wacc = input.zeroLike()
-            let l = Array.init n (fun i ->
-                                    let aa = input.[i].view([classes; -1])
-                                    let bb = target.[i].view(-1)
-                                    let l = Array.init bb.nelement (fun j ->
-                                                                    let target = int bb.[j]
-                                                                    let w = weight.[target]
-                                                                    wacc <- wacc + w
-                                                                    -w*aa.[target, j]) |> Tensor.stack
-                                    l.view(d)) |> Tensor.stack
-            if reduction = "none" then
-                l
-            elif reduction = "mean" then
-                if weightSpecified then l.sum()/wacc else l.mean()
-            else // reduction = "sum"
-                l.sum()
-
-    /// <summary>TBD</summary>
-    member a.pad(paddings:seq<int>) =
-        let paddings = paddings |> Array.ofSeq
-        Shape.checkCanPad a.shape paddings
-        if paddings |> Array.sum = 0 then
-            a
-        else
-            let shape = Array.copy a.shape
-            for i in 0..shape.Length-1 do
-                shape.[i] <- shape.[i] + paddings.[i] * 2
-            let ret = a.zerosLike(shape)
-            ret.addSlice(paddings, a)
-
-    /// <summary>TBD</summary>
-    member a.maxpool1di(kernelSize:int, ?stride:int, ?padding:int) =
-        let stride = defaultArg stride kernelSize
-        let padding = defaultArg padding 0
-        Shape.checkCanMaxpool1d a.dtype a.shape kernelSize stride padding  |> ignore
-        match a with
-        | Tensor(ap)           -> let result, indices = ap.MaxPool1D(kernelSize, stride, padding) in Tensor(result), Tensor(indices)
-        | TensorF(ap,ad,at)    -> let result, indices = ap.maxpool1di(kernelSize, stride, padding) in TensorF(result, ad.gather(dim=2, indices=indices), at), indices
-        | TensorR(ap,_,_,_,at) -> let result, indices = ap.maxpool1di(kernelSize, stride, padding) in TensorR(result, ref (a.zeroLike()), MaxPool1DT(a, indices, kernelSize), ref 0u, at), indices
-
-    /// <summary>TBD</summary>
-    member a.maxpool1d(kernelSize:int, ?stride:int, ?padding:int) = a.maxpool1di(kernelSize, ?stride=stride, ?padding=padding) |> fst
-
-    /// <summary>TBD</summary>
-    member a.maxunpool1d(indices:Tensor, kernelSize:int, ?stride:int, ?padding:int, ?outputSize:seq<int>) =
-        let stride = defaultArg stride kernelSize
-        let padding = defaultArg padding 0
-        let outputSize = 
-            match outputSize with
-            | Some o -> let o = o |> Array.ofSeq in if o.Length <> 3 then failwithf "Expecting outputSize to be 3-dimensional" else o
-            | None -> 
-                let inputSize = a.shape.[2]
-                [|indices.shape.[0]; indices.shape.[1]; ((inputSize-1) * stride - 2*padding + kernelSize)|]
-        Shape.checkCanMaxunpool1d a.dtype a.shape indices.dtype indices.shape outputSize |> ignore
-        let fRaw(a:RawTensor) = a.MaxUnpool1D(indices.primalRaw, outputSize)
-        let fTensor(a:Tensor) = a.maxunpool1d(indices, kernelSize, stride=stride, padding=padding, outputSize=outputSize)
-        let dfTensorFwd(cp:Tensor,ap:Tensor,ad:Tensor) = ad.maxunpool1d(indices, kernelSize, stride=stride, padding=padding, outputSize=outputSize)
-        let dfTensorRev(a) = MaxUnpool1DT(a, indices)
-        Tensor.OpUnary(a, fRaw, fTensor, dfTensorFwd, dfTensorRev)
-
-    /// <summary>TBD</summary>
-    member a.maxpool2di(?kernelSize:int, ?stride:int, ?padding:int, ?kernelSizes:seq<int>, ?strides:seq<int>, ?paddings:seq<int>) =
-        let kernelSizes =
-            match kernelSize, kernelSizes with
-            | Some _, Some _ -> failwithf "Expecting only one of kernelSize, kernelSizes"
-            | Some k, None -> [|k; k|]
-            | None, Some k -> let k = k |> Array.ofSeq in if k.Length <> 2 then failwithf "Expecting kernelSizes to be 2-dimensional" else k
-            | _ -> failwithf "Expecting either kernelSize or kernelSizes"
-        let strides =
-            match stride, strides with
-            | Some _, Some _ -> failwithf "Expecting only one of stride, strides"
-            | Some s, None -> [|s; s|]
-            | None, Some s -> let s = s |> Array.ofSeq in if s.Length <> 2 then failwithf "Expecting strides to be 2-dimensional" else s
-            | _ -> kernelSizes
-        let paddings =
-            match padding, paddings with
-            | Some _, Some _ -> failwithf "Expecting only one of padding, paddings"
-            | Some p, None -> [|p; p|]
-            | None, Some p -> let p = p |> Array.ofSeq in if p.Length <> 2 then failwithf "Expecting paddings to be 2-dimensional" else p
-            | _ -> [|0; 0|]
-        Shape.checkCanMaxpool2d a.dtype a.shape kernelSizes strides paddings  |> ignore
-        match a with
-        | Tensor(ap)           -> let result, indices = ap.MaxPool2D(kernelSizes, strides, paddings) in Tensor(result), Tensor(indices)
-        | TensorF(ap,ad,at)    -> let result, indices = ap.maxpool2di(kernelSizes=kernelSizes, strides=strides, paddings=paddings) in TensorF(result, ad.flatten(startDim=2).gather(dim=2, indices=indices.flatten(startDim=2)).viewAs(indices), at), indices
-        | TensorR(ap,_,_,_,at) -> let result, indices = ap.maxpool2di(kernelSizes=kernelSizes, strides=strides, paddings=paddings) in TensorR(result, ref (a.zeroLike()), MaxPool2DT(a, indices, kernelSizes), ref 0u, at), indices
-
-    /// <summary>TBD</summary>
-    member a.maxpool2d(?kernelSize:int, ?stride:int, ?padding:int, ?kernelSizes:seq<int>, ?strides:seq<int>, ?paddings:seq<int>) = a.maxpool2di(?kernelSize=kernelSize, ?stride=stride, ?padding=padding, ?kernelSizes=kernelSizes, ?strides=strides, ?paddings=paddings) |> fst
-
-    /// <summary>TBD</summary>
-    member a.maxunpool2d(indices:Tensor, ?kernelSize:int, ?stride:int, ?padding:int, ?kernelSizes:seq<int>, ?strides:seq<int>, ?paddings:seq<int>, ?outputSize:seq<int>) =
-        let kernelSizes =
-            match kernelSize, kernelSizes with
-            | Some _, Some _ -> failwithf "Expecting only one of kernelSize, kernelSizes"
-            | Some k, None -> [|k; k|]
-            | None, Some k -> let k = k |> Array.ofSeq in if k.Length <> 2 then failwithf "Expecting kernelSizes to be 2-dimensional" else k
-            | _ -> failwithf "Expecting either kernelSize or kernelSizes"
-        let strides =
-            match stride, strides with
-            | Some _, Some _ -> failwithf "Expecting only one of stride, strides"
-            | Some s, None -> [|s; s|]
-            | None, Some s -> let s = s |> Array.ofSeq in if s.Length <> 2 then failwithf "Expecting strides to be 2-dimensional" else s
-            | _ -> kernelSizes
-        let paddings =
-            match padding, paddings with
-            | Some _, Some _ -> failwithf "Expecting only one of padding, paddings"
-            | Some p, None -> [|p; p|]
-            | None, Some p -> let p = p |> Array.ofSeq in if p.Length <> 2 then failwithf "Expecting paddings to be 2-dimensional" else p
-            | _ -> [|0; 0|]
-        let outputSize = 
-            match outputSize with
-            | Some o -> let o = o |> Array.ofSeq in if o.Length <> 4 then failwithf "Expecting outputSize to be 4-dimensional" else o
-            | None -> 
-                let inputHeight = a.shape.[2]
-                let inputWidth = a.shape.[3]
-                [|indices.shape.[0]; indices.shape.[1]; ((inputHeight-1) * strides.[0] - 2*paddings.[0] + kernelSizes.[0]); ((inputWidth-1) * strides.[1] - 2*paddings.[1] + kernelSizes.[1])|]
-        Shape.checkCanMaxunpool2d a.dtype a.shape indices.dtype indices.shape outputSize |> ignore
-        let fRaw(a:RawTensor) = a.MaxUnpool2D(indices.primalRaw, outputSize)
-        let fTensor(a:Tensor) = a.maxunpool2d(indices, kernelSizes=kernelSizes, strides=strides, paddings=paddings, outputSize=outputSize)
-        let dfTensorFwd(cp:Tensor,ap:Tensor,ad:Tensor) = ad.maxunpool2d(indices, kernelSizes=kernelSizes, strides=strides, paddings=paddings, outputSize=outputSize)
-        let dfTensorRev(a) = MaxUnpool2DT(a, indices)
-        Tensor.OpUnary(a, fRaw, fTensor, dfTensorFwd, dfTensorRev)
-
-    /// <summary>TBD</summary>
-    member a.maxpool3di(?kernelSize:int, ?stride:int, ?padding:int, ?kernelSizes:seq<int>, ?strides:seq<int>, ?paddings:seq<int>) =
-        let kernelSizes =
-            match kernelSize, kernelSizes with
-            | Some _, Some _ -> failwithf "Expecting only one of kernelSize, kernelSizes"
-            | Some k, None -> [|k; k; k|]
-            | None, Some k -> let k = k |> Array.ofSeq in if k.Length <> 3 then failwithf "Expecting kernelSizes to be 3-dimensional" else k
-            | _ -> failwithf "Expecting either kernelSize or kernelSizes"
-        let strides =
-            match stride, strides with
-            | Some _, Some _ -> failwithf "Expecting only one of stride, strides"
-            | Some s, None -> [|s; s; s|]
-            | None, Some s -> let s = s |> Array.ofSeq in if s.Length <> 3 then failwithf "Expecting strides to be 3-dimensional" else s
-            | _ -> kernelSizes
-        let paddings =
-            match padding, paddings with
-            | Some _, Some _ -> failwithf "Expecting only one of padding, paddings"
-            | Some p, None -> [|p; p; p|]
-            | None, Some p -> let p = p |> Array.ofSeq in if p.Length <> 3 then failwithf "Expecting paddings to be 3-dimensional" else p
-            | _ -> [|0; 0; 0|]
-        Shape.checkCanMaxpool3d a.dtype a.shape kernelSizes strides paddings |> ignore
-        match a with
-        | Tensor(ap)           -> let result, indices = ap.MaxPool3D(kernelSizes, strides, paddings) in Tensor(result), Tensor(indices)
-        | TensorF(ap,ad,at)    -> let result, indices = ap.maxpool3di(kernelSizes=kernelSizes, strides=strides, paddings=paddings) in TensorF(result, ad.flatten(startDim=2).gather(dim=2, indices=indices.flatten(startDim=2)).viewAs(indices), at), indices
-        | TensorR(ap,_,_,_,at) -> let result, indices = ap.maxpool3di(kernelSizes=kernelSizes, strides=strides, paddings=paddings) in TensorR(result, ref (a.zeroLike()), MaxPool3DT(a, indices, kernelSizes), ref 0u, at), indices
-
-    /// <summary>TBD</summary>
-    member a.maxpool3d(?kernelSize:int, ?stride:int, ?padding:int, ?kernelSizes:seq<int>, ?strides:seq<int>, ?paddings:seq<int>) = a.maxpool3di(?kernelSize=kernelSize, ?stride=stride, ?padding=padding, ?kernelSizes=kernelSizes, ?strides=strides, ?paddings=paddings) |> fst
-
-    /// <summary>TBD</summary>
-    member a.maxunpool3d(indices:Tensor, ?kernelSize:int, ?stride:int, ?padding:int, ?kernelSizes:seq<int>, ?strides:seq<int>, ?paddings:seq<int>, ?outputSize:seq<int>) =
-        let kernelSizes =
-            match kernelSize, kernelSizes with
-            | Some _, Some _ -> failwithf "Expecting only one of kernelSize, kernelSizes"
-            | Some k, None -> [|k; k; k|]
-            | None, Some k -> let k = k |> Array.ofSeq in if k.Length <> 3 then failwithf "Expecting kernelSizes to be 3-dimensional" else k
-            | _ -> failwithf "Expecting either kernelSize or kernelSizes"
-        let strides =
-            match stride, strides with
-            | Some _, Some _ -> failwithf "Expecting only one of stride, strides"
-            | Some s, None -> [|s; s; s|]
-            | None, Some s -> let s = s |> Array.ofSeq in if s.Length <> 3 then failwithf "Expecting strides to be 3-dimensional" else s
-            | _ -> kernelSizes
-        let paddings =
-            match padding, paddings with
-            | Some _, Some _ -> failwithf "Expecting only one of padding, paddings"
-            | Some p, None -> [|p; p; p|]
-            | None, Some p -> let p = p |> Array.ofSeq in if p.Length <> 3 then failwithf "Expecting paddings to be 3-dimensional" else p
-            | _ -> [|0; 0; 0|]
-        let outputSize = 
-            match outputSize with
-            | Some o -> let o = o |> Array.ofSeq in if o.Length <> 5 then failwithf "Expecting outputSize to be 5-dimensional" else o
-            | None -> 
-                let inputDepth = a.shape.[2]
-                let inputHeight = a.shape.[3]
-                let inputWidth = a.shape.[4]
-                [|indices.shape.[0]; indices.shape.[1]; ((inputDepth-1) * strides.[0] - 2*paddings.[0] + kernelSizes.[0]); ((inputHeight-1) * strides.[1] - 2*paddings.[1] + kernelSizes.[1]); ((inputWidth-1) * strides.[2] - 2*paddings.[2] + kernelSizes.[2])|]
-        Shape.checkCanMaxunpool3d a.dtype a.shape indices.dtype indices.shape outputSize |> ignore
-        let fRaw(a:RawTensor) = a.MaxUnpool3D(indices.primalRaw, outputSize)
-        let fTensor(a:Tensor) = a.maxunpool3d(indices, kernelSizes=kernelSizes, strides=strides, paddings=paddings, outputSize=outputSize)
-        let dfTensorFwd(cp:Tensor,ap:Tensor,ad:Tensor) = ad.maxunpool3d(indices, kernelSizes=kernelSizes, strides=strides, paddings=paddings, outputSize=outputSize)
-        let dfTensorRev(a) = MaxUnpool3DT(a, indices)
-        Tensor.OpUnary(a, fRaw, fTensor, dfTensorFwd, dfTensorRev)
-
-    /// <summary>TBD</summary>
-    member a.conv1d(b:Tensor, ?stride:int, ?padding:int, ?dilation:int) =
-        // a: input, b: filter
-        let stride = defaultArg stride 1
-        let padding = defaultArg padding 0
-        let dilation = defaultArg dilation 1
-        Shape.checkCanConv1d a.deviceType b.deviceType a.dtype b.dtype a.shape b.shape stride padding dilation |> ignore
-        let mutable b = b
-        if dilation > 1 then
-            b <- b.dilate([|1;1;dilation|])
-        let fRaw(a:RawTensor,b) = a.Conv1D(b, stride, padding)
-        let fTensor(a:Tensor,b) = a.conv1d(b, stride, padding)
-        let dfTensorFwdTT(cp,ap:Tensor,ad:Tensor,bp:Tensor,bd:Tensor) = ad.conv1d(bp, stride, padding) + ap.conv1d(bd, stride, padding)
-        let dfTensorFwdTC(cp,ap,ad:Tensor) = ad.conv1d(b, stride, padding)
-        let dfTensorFwdCT(cp,bp,bd) = a.conv1d(bd, stride, padding)
-        let dfTensorRevTT(a,b) = Conv1DTT(a,b, stride, padding)
-        let dfTensorRevTC(a,b) = Conv1DTTConst(a,b, stride, padding)
-        let dfTensorRevCT(a,b) = Conv1DTConstT(a,b, stride, padding)
-        Tensor.OpBinary(a, b, fRaw, fTensor, dfTensorFwdTT, dfTensorFwdTC, dfTensorFwdCT, dfTensorRevTT, dfTensorRevTC, dfTensorRevCT)
-
-    // a: input, NxCxI (batchSize x inputChannels x inputLength)
-    // b: filters, KxCxF (outputChannels x inputChannels x kernelLength)
-    // t: output, NxKxL (batchSize x outputChannels x outputLength)
-    member internal t.conv1dReverseDiff(a: Tensor, b:Tensor, aConst:bool, bConst:bool, stride:int, padding:int) =
-        let a = if aConst then a else a.primal
-        let b = if bConst then b else b.primal
-        let batchSize = t.shape.[0]
-        let outputChannels = t.shape.[1]
-        // let outputLength = t.shape.[2]
-        let inputChannels = a.shape.[1]
-        let inputLength = a.shape.[2]
-        let kernelLength = b.shape.[2]
-        let mutable tderivative = t.derivative
-        if stride > 1 then
-            tderivative <- tderivative.dilate([|1;1;stride|])
-        let mutable aderivative = a.zeroLike()
-        let mutable bderivative = b.zeroLike()
-        if not aConst then
-            // propagate to a
-            aderivative <- a.zerosLike()
-            let bFlipped = b.flip([|2|])
-            for k=0 to outputChannels-1 do
-                let b = bFlipped.[k].view([|inputChannels; 1; kernelLength|])
-                let dBounds = array2D [[0; batchSize-1; 1]; [k; k; 1]; [0; tderivative.shape.[2]-1; 1]]
-                let d = tderivative.GetSlice(dBounds).view([|batchSize; 1; -1|])
-                let mutable c = d.conv1d(b, padding=kernelLength-1)
-                if padding > 0 then
-                    let cBounds = array2D [[0; batchSize-1; 1]; [0; inputChannels-1; 1]; [padding; padding + inputLength - 1; 1]]
-                    c <- c.GetSlice(cBounds)
-                    c <- c.view([|batchSize; inputChannels; inputLength|])
-                aderivative <- aderivative + c
-        if not bConst then
-            // propagate to b
-            bderivative <- b.zerosLike()
-            for n=0 to batchSize-1 do
-                let aa = a.[n].view([|inputChannels; 1; inputLength|]) // treat size-one batch of a c-channel image as a size-c batch of one-channel images
-                let d = tderivative.[n]
-                for k=0 to outputChannels-1 do
-                    let dd = d.[k].view([|1; 1; tderivative.shape.[2]|])
-                    let mutable c = aa.conv1d(dd, padding=padding)
-                    c <- c.view([|1; inputChannels; c.shape.[2]|])
-                    let cBounds = array2D [[0;0;1]; [0;inputChannels-1;1]; [0;kernelLength-1;1]]
-                    c <- c.GetSlice(cBounds)                 
-                    c <- c.view([|1; inputChannels; kernelLength|])
-                    bderivative <- bderivative.addSlice([|k; 0; 0|], c)
-        aderivative, bderivative
-
-    /// <summary>TBD</summary>
-    member a.conv2d(b:Tensor, ?stride:int, ?padding:int, ?dilation:int, ?strides:seq<int>, ?paddings:seq<int>, ?dilations:seq<int>) =
-        let strides = 
-            match stride, strides with
-            | Some _, Some _ -> failwithf "Expecting only one of stride, strides"
-            | Some s, None -> [|s; s|]
-            | None, Some s -> let s = s |> Array.ofSeq in if s.Length <> 2 then failwithf "Expecting strides to be 2-dimensional" else s
-            | _ -> [|1; 1|]
-        let paddings = 
-            match padding, paddings with
-            | Some _ , Some _ -> failwithf "Expecting only one of padding, paddings"
-            | Some p, None -> [|p; p|]
-            | None, Some p -> let p = p |> Array.ofSeq in if p.Length <> 2 then failwithf "Expecting paddings to be 2-dimensional" else p
-            | _ -> [|0; 0|]
-        let dilations = 
-            match dilation, dilations with
-            | Some _ , Some _ -> failwithf "Expecting only one of dilation, dilations"
-            | Some d, None -> [|d; d|]
-            | None, Some d -> let d = d |> Array.ofSeq in if d.Length <> 2 then failwithf "Expecting dilations to be 2-dimensional" else d
-            | _ -> [|1; 1|]
-        Shape.checkCanConv2d a.deviceType b.deviceType a.dtype b.dtype a.shape b.shape strides paddings dilations |> ignore
-        let mutable b = b
-        if dilations.[0] > 1 || dilations.[1] > 1 then
-            b <- b.dilate([|1; 1; dilations.[0]; dilations.[1]|])
-        let fRaw(a:RawTensor,b) = a.Conv2D(b, strides, paddings)
-        let fTensor(a:Tensor,b) = a.conv2d(b, strides=strides, paddings=paddings)
-        let dfTensorFwdTT(cp,ap:Tensor,ad:Tensor,bp,bd) = ad.conv2d(bp, strides=strides, paddings=paddings) + ap.conv2d(bd, strides=strides, paddings=paddings)
-        let dfTensorFwdTC(cp,ap,ad:Tensor) = ad.conv2d(b, strides=strides, paddings=paddings)
-        let dfTensorFwdCT(cp,bp,bd) = a.conv2d(bd, strides=strides, paddings=paddings)
-        let dfTensorRevTT(a,b) = Conv2DTT(a,b, strides, paddings)
-        let dfTensorRevTC(a,b) = Conv2DTTConst(a,b, strides, paddings)
-        let dfTensorRevCT(a,b) = Conv2DTConstT(a,b, strides, paddings)
-        Tensor.OpBinary(a, b, fRaw, fTensor, dfTensorFwdTT, dfTensorFwdTC, dfTensorFwdCT, dfTensorRevTT, dfTensorRevTC, dfTensorRevCT)
-
-    /// <summary>TBD</summary>
-    // a: input, NxCxHxW (batchSize x inputChannels x inputHeight x inputWidth)
-    // b: filters, KxCxFxG (outputChannels x inputChannels x kernelHeight x kernelWidth)
-    // t: output, NxKxLxM (batchSize x outputChannels x outputHeight x outputWidth)
-    member internal t.conv2dReverseDiff(a: Tensor, b:Tensor, aConst:bool, bConst:bool, strides:int[], paddings:int[]) =
-        let a = if aConst then a else a.primal
-        let b = if bConst then b else b.primal
-        let batchSize = t.shape.[0]
-        let outputChannels = t.shape.[1]
-        // let outputHeight = t.shape.[2]
-        // let outputWidth = t.shape.[3]
-        let inputChannels = a.shape.[1]
-        let inputHeight = a.shape.[2]
-        let inputWidth = a.shape.[3]
-        let kernelHeight = b.shape.[2]
-        let kernelWidth = b.shape.[3]
-        let mutable tderivative = t.derivative
-        if strides.[0] > 1 || strides.[1] > 1 then
-            tderivative <- tderivative.dilate([|1;1;strides.[0];strides.[1]|])
-        let mutable aderivative = a.zeroLike()
-        let mutable bderivative = b.zeroLike()
-        if not aConst then
-            // propagate to a
-            aderivative <- a.zerosLike()
-            let bFlipped = b.flip([|2;3|])
-            for k=0 to outputChannels-1 do
-                let b = bFlipped.[k].view([|inputChannels; 1; kernelHeight; kernelWidth|])
-                let dBounds = array2D [[0; batchSize-1; 1]; [k; k; 1]; [0; tderivative.shape.[2]-1; 1]; [0; tderivative.shape.[3]-1; 1]]
-                let d = tderivative.GetSlice(dBounds).view([|batchSize; 1; tderivative.shape.[2]; tderivative.shape.[3]|])
-                let mutable c : Tensor = d.conv2d(b, paddings=[|kernelHeight-1; kernelWidth-1|])
-                if paddings.[0] > 0 || paddings.[1] > 0 then
-                    let cBounds = array2D [[0; batchSize-1; 1]; 
-                                           [0; inputChannels-1; 1]; 
-                                           [paddings.[0]; paddings.[0] + inputHeight - 1; 1]; 
-                                           [paddings.[1]; paddings.[1] + inputWidth - 1; 1]]
-                    c <- c.GetSlice(cBounds)
-                    c <- c.view([|batchSize; inputChannels; inputHeight; inputWidth|])
-                aderivative <- aderivative  + c
-        if not bConst then
-            // propagate to b
-            bderivative <- b.zerosLike()
-            for n=0 to batchSize-1 do
-                let aa = a.[n].view([|inputChannels; 1; inputHeight; inputWidth|]) // treat size-one batch of a c-channel image as a size-c batch of one-channel images
-                let d = tderivative.[n]
-                for k=0 to outputChannels-1 do
-                    let dd = d.[k].view([|1; 1; tderivative.shape.[2]; tderivative.shape.[3]|])
-                    let mutable c = aa.conv2d(dd, paddings=paddings)
-                    // c <- c.view([|1; inputChannels; kernelHeight; kernelWidth|])
-                    c <- c.view([|1; inputChannels; c.shape.[2]; c.shape.[3]|])
-                    let cBounds = array2D [[0;0;1]; [0;inputChannels-1;1]; [0;kernelHeight-1;1]; [0;kernelWidth-1;1]]
-                    c <- c.GetSlice(cBounds)                 
-                    c <- c.view([|1; inputChannels; kernelHeight; kernelWidth|])
-                    bderivative <- bderivative.addSlice([|k; 0; 0; 0|], c)
-        aderivative, bderivative
-
-    /// <summary>TBD</summary>
-    member a.conv3d(b:Tensor, ?stride:int, ?padding:int, ?dilation:int, ?strides:seq<int>, ?paddings:seq<int>, ?dilations:seq<int>) =
-        let strides = 
-            match stride, strides with
-            | Some _ , Some _ -> failwithf "Expecting only one of stride, strides"
-            | Some s, None -> [|s; s; s|]
-            | None, Some s -> let s = s |> Array.ofSeq in if s.Length <> 3 then failwithf "Expecting strides to be 3-dimensional" else s
-            | _ -> [|1; 1; 1|]
-        let paddings = 
-            match padding, paddings with
-            | Some _ , Some _ -> failwithf "Expecting only one of padding, paddings"
-            | Some p, None -> [|p; p; p|]
-            | None, Some p -> let p = p |> Array.ofSeq in if p.Length <> 3 then failwithf "Expecting paddings to be 3-dimensional" else p
-            | _ -> [|0; 0; 0|]
-        let dilations = 
-            match dilation, dilations with
-            | Some _ , Some _ -> failwithf "Expecting only one of dilation, dilations"
-            | Some d, None -> [|d; d; d|]
-            | None, Some d -> let d = d |> Array.ofSeq in if d.Length <> 3 then failwithf "Expecting dilations to be 3-dimensional" else d
-            | _ -> [|1; 1; 1|]
-        Shape.checkCanConv3d a.deviceType b.deviceType a.dtype b.dtype a.shape b.shape strides paddings dilations |> ignore
-        let mutable b = b
-        if dilations.[0] > 1 || dilations.[1] > 1 || dilations.[2] > 1 then
-            b <- b.dilate([|1; 1; dilations.[0]; dilations.[1]; dilations.[2]|])
-        let fRaw(a:RawTensor,b) = a.Conv3D(b, strides, paddings)
-        let fTensor(a:Tensor,b) = a.conv3d(b, strides=strides, paddings=paddings)
-        let dfTensorFwdTT(cp,ap:Tensor,ad:Tensor,bp,bd) = ad.conv3d(bp, strides=strides, paddings=paddings) + ap.conv3d(bd, strides=strides, paddings=paddings)
-        let dfTensorFwdTC(cp,ap,ad:Tensor) = ad.conv3d(b, strides=strides, paddings=paddings)
-        let dfTensorFwdCT(cp,bp,bd) = a.conv3d(bd, strides=strides, paddings=paddings)
-        let dfTensorRevTT(a,b) = Conv3DTT(a,b, strides, paddings)
-        let dfTensorRevTC(a,b) = Conv3DTTConst(a,b, strides, paddings)
-        let dfTensorRevCT(a,b) = Conv3DTConstT(a,b, strides, paddings)
-        Tensor.OpBinary(a, b, fRaw, fTensor, dfTensorFwdTT, dfTensorFwdTC, dfTensorFwdCT, dfTensorRevTT, dfTensorRevTC, dfTensorRevCT)
-
-    /// <summary>TBD</summary>
-    // a: input, NxCxDxHxW (batchSize x inputChannels x inputDepth x inputHeight x inputWidth)
-    // b: filters, KxCxExFxG (outputChannels x inputChannels x kernelDepth x kernelHeight x kernelWidth)
-    // t: output, NxKxLxMxN (batchSize x outputChannels x outputDepth x outputHeight x outputWidth)
-    member internal t.conv3dReverseDiff(a: Tensor, b:Tensor, aConst:bool, bConst:bool, strides:int[], paddings:int[]) =
-        let a = if aConst then a else a.primal
-        let b = if bConst then b else b.primal
-        let batchSize = t.shape.[0]
-        let outputChannels = t.shape.[1]
-        // let outputDepth = t.shape.[2]
-        // let outputHeight = t.shape.[3]
-        // let outputWidth = t.shape.[4]
-        let inputChannels = a.shape.[1]
-        let inputDepth = a.shape.[2]
-        let inputHeight = a.shape.[3]
-        let inputWidth = a.shape.[4]
-        let kernelDepth = b.shape.[2]
-        let kernelHeight = b.shape.[3]
-        let kernelWidth = b.shape.[4]
-        let mutable tderivative = t.derivative
-        if strides.[0] > 1 || strides.[1] > 1 || strides.[2] > 1 then
-            tderivative <- tderivative.dilate([|1;1;strides.[0];strides.[1];strides.[2]|])
-        let mutable aderivative = a.zeroLike()
-        let mutable bderivative = b.zeroLike()
-        if not aConst then
-            // propagate to a
-            aderivative <- a.zerosLike()
-            let bFlipped = b.flip([|2;3;4|])
-            for k=0 to outputChannels-1 do
-                let b = bFlipped.[k].view([|inputChannels; 1; kernelDepth; kernelHeight; kernelWidth|])
-                let dBounds = array2D [[0; batchSize-1; 1]; [k; k; 1]; [0; tderivative.shape.[2]-1; 1]; [0; tderivative.shape.[3]-1; 1]; [0; tderivative.shape.[4]-1; 1]]
-                let d = tderivative.GetSlice(dBounds).view([|batchSize; 1; tderivative.shape.[2]; tderivative.shape.[3]; tderivative.shape.[4]|])
-                let mutable c : Tensor = d.conv3d(b, paddings=[|kernelDepth-1; kernelHeight-1; kernelWidth-1|])
-                if paddings.[0] > 0 || paddings.[1] > 0 || paddings.[2] > 0 then
-                    let cBounds = array2D [[0; batchSize-1; 1]; 
-                                           [0; inputChannels-1; 1]; 
-                                           [paddings.[0]; paddings.[0] + inputDepth - 1; 1]; 
-                                           [paddings.[1]; paddings.[1] + inputHeight - 1; 1];
-                                           [paddings.[2]; paddings.[2] + inputWidth - 1; 1]]
-                    c <- c.GetSlice(cBounds)
-                    c <- c.view([|batchSize; inputChannels; inputDepth; inputHeight; inputWidth|])
-                aderivative <- aderivative  + c
-        if not bConst then
-            // propagate to b
-            bderivative <- b.zerosLike()
-            for n=0 to batchSize-1 do
-                let aa = a.[n].view([|inputChannels; 1; inputDepth; inputHeight; inputWidth|]) // treat size-one batch of a c-channel image as a size-c batch of one-channel images
-                let d = tderivative.[n]
-                for k=0 to outputChannels-1 do
-                    let dd = d.[k].view([|1; 1; tderivative.shape.[2]; tderivative.shape.[3]; tderivative.shape.[4]|])
-                    let mutable c = aa.conv3d(dd, paddings=paddings)
-                    // c <- c.view([|1; inputChannels; kernelHeight; kernelWidth|])
-                    c <- c.view([|1; inputChannels; c.shape.[2]; c.shape.[3]; c.shape.[4]|])
-                    let cBounds = array2D [[0;0;1]; [0;inputChannels-1;1]; [0;kernelDepth-1;1]; [0;kernelHeight-1;1]; [0;kernelWidth-1;1]]
-                    c <- c.GetSlice(cBounds)
-                    c <- c.view([|1; inputChannels; kernelDepth; kernelHeight; kernelWidth|])
-                    bderivative <- bderivative.addSlice([|k; 0; 0; 0; 0|], c)
-        aderivative, bderivative
-
-    /// <summary>TBD</summary>
-    member t.reverse(?value:Tensor, ?zeroDerivatives:bool) =
-        let value = defaultArg value (t.onesLike())
-        let zeroDerivatives = defaultArg zeroDerivatives true
-        if value.shape <> t.shape then failwithf "Expecting value.shape (%A) and t.shape (%A) to be the same" value.shape t.shape
-        t.reverseReset(zeroDerivatives)
-        t.reversePush(value)
-
-    /// <summary>TBD</summary>
-    member inline t.backward(value) = t.reverse(value)
-
-    /// <summary>TBD</summary>
-    member t.reverseReset(zeroDerivatives:bool) =
-        let rec reset (ts: Tensor list) =
-            match ts with
-            | [] -> ()
-            | t :: tt ->
-                match t with
-                | TensorR(_,_,o,_,_) ->
-                    if zeroDerivatives then t.derivative <- t.zeroLike()
-                    t.fanout <- t.fanout + 1u
-                    if t.fanout = 1u then
-                        match o with
-                        | AddTT(a,b) -> reset (a::b::tt)
-                        | AddTTConst(a) -> reset (a::tt)
-                        | AddTT0(a,b) -> reset (a::b::tt)
-                        | AddTT0Const(a) -> reset (a::tt)
-                        | AddTConstT0(b) -> reset (b::tt)
-                        | AddT2T1(a,b) -> reset (a::b::tt)
-                        | AddT2T1Const(a) -> reset (a::tt)
-                        | AddT2ConstT1(b) -> reset (b::tt)
-                        | SubTT(a,b) -> reset (a::b::tt)
-                        | SubTTConst(a) -> reset (a::tt)
-                        | SubTConstT(b) -> reset (b::tt)
-                        | SubT0T(a,b) -> reset (a::b::tt)
-                        | SubT0TConst(a) -> reset (a::tt)
-                        | SubT0ConstT(b) -> reset (b::tt)
-                        | SubTT0(a,b) -> reset (a::b::tt)
-                        | SubTT0Const(a) -> reset (a::tt)
-                        | SubTConstT0(b) -> reset (b::tt)
-                        | MulTT(a,b) -> reset (a::b::tt)
-                        | MulTTConst(a,_) -> reset (a::tt)
-                        | MulTT0(a,b) -> reset (a::b::tt)
-                        | MulTConstT0(_,b) -> reset (b::tt)
-                        | MulTT0Const(a,_) -> reset (a::tt)
-                        | DivTT(a,b) -> reset (a::b::tt)
-                        | DivTTConst(a,_) -> reset (a::tt)
-                        | DivTConstT(_,b) -> reset (b::tt)
-                        | DivT0T(a,b) -> reset (a::b::tt)
-                        | DivT0TConst(a,_) -> reset (a::tt)
-                        | DivT0ConstT(_,b) -> reset (b::tt)
-                        | DivTT0(a,b) -> reset (a::b::tt)
-                        | DivTT0Const(a,_) -> reset (a::tt)
-                        | DivTConstT0(_,b) -> reset (b::tt)
-                        | PowTT(a,b) -> reset (a::b::tt)
-                        | PowTTConst(a,_) -> reset (a::tt)
-                        | PowTConstT(_,b) -> reset (b::tt)
-                        | PowT0T(a,b) -> reset (a::b::tt)
-                        | PowT0TConst(a,_) -> reset (a::tt)
-                        | PowT0ConstT(_,b) -> reset (b::tt)
-                        | PowTT0(a,b) -> reset (a::b::tt)
-                        | PowTT0Const(a,_) -> reset (a::tt)
-                        | PowTConstT0(_,b) -> reset (b::tt)
-                        | MatMulT2T2(a,b) -> reset (a::b::tt)
-                        | MatMulT2T2Const(a,_) -> reset (a::tt)
-                        | MatMulT2ConstT2(_,b) -> reset (b::tt)
-                        | MaxPool1DT(a,_,_) -> reset (a::tt)
-                        | MaxPool2DT(a,_,_) -> reset (a::tt)
-                        | MaxPool3DT(a,_,_) -> reset (a::tt)
-                        | MaxUnpool1DT(a,_) -> reset (a::tt)
-                        | MaxUnpool2DT(a,_) -> reset (a::tt)
-                        | MaxUnpool3DT(a,_) -> reset (a::tt)
-                        | Conv1DTT(a,b,_,_) -> reset (a::b::tt)
-                        | Conv1DTTConst(a,_,_,_) -> reset (a::tt)
-                        | Conv1DTConstT(_,b,_,_) -> reset (b::tt)
-                        | Conv2DTT(a,b,_,_) -> reset (a::b::tt)
-                        | Conv2DTTConst(a,_,_,_) -> reset (a::tt)
-                        | Conv2DTConstT(_,b,_,_) -> reset (b::tt)
-                        | Conv3DTT(a,b,_,_) -> reset (a::b::tt)
-                        | Conv3DTTConst(a,_,_,_) -> reset (a::tt)
-                        | Conv3DTConstT(_,b,_,_) -> reset (b::tt)
-                        | NegT(a) -> reset (a::tt)
-                        | SumT(a) -> reset (a::tt)
-                        | SumT2Dim0(a) -> reset (a::tt)
-                        | ExpandT(a) -> reset (a::tt)
-                        | StackTs(a,_) -> reset (List.append (a |> List.ofSeq) tt)
-                        | UnstackT(a,_,_) -> reset (a::tt)
-                        | CatTs(a,_) -> reset (List.append (a |> List.ofSeq) tt)
-                        | SplitT(a,_,_,_) -> reset (a::tt)
-                        | GatherT(a,_,_) -> reset (a::tt)
-                        | TransposeT(a,_,_) -> reset (a::tt)
-                        | TransposeT2(a) -> reset (a::tt)
-                        | SqueezeT(a) -> reset (a::tt)
-                        | UnsqueezeT(a) -> reset (a::tt)
-                        | FlipT(a,_) -> reset (a::tt)
-                        | DilateT(a,_) -> reset (a::tt)
-                        | UndilateT(a,_) -> reset (a::tt)
-                        | ViewT(a,_) -> reset (a::tt)
-                        | ClampT(a,_) -> reset (a::tt)
-                        | SliceT(a,_) -> reset (a::tt)
-                        | AddTTSlice(a,_,b) -> reset (a::b::tt)
-                        | AddTTConstSlice(a) -> reset (a::tt)
-                        | AddTConstTSlice(_, b) -> reset (b::tt)
-                        | SignT(a) -> reset (a::tt)
-                        | FloorT(a) -> reset (a::tt)
-                        | CeilT(a) -> reset (a::tt)
-                        | RoundT(a) -> reset (a::tt)
-                        | AbsT(a) -> reset (a::tt)
-                        | ReluT(a) -> reset (a::tt)
-                        | SoftplusT(a) -> reset (a::tt)
-                        | SigmoidT(a) -> reset (a::tt)
-                        | ExpT(a) -> reset (a::tt)
-                        | LogT(a) -> reset (a::tt)
-                        | Log10T(a) -> reset (a::tt)
-                        | SqrtT(a) -> reset (a::tt)
-                        | SinT(a) -> reset (a::tt)
-                        | CosT(a) -> reset (a::tt)
-                        | TanT(a) -> reset (a::tt)
-                        | SinhT(a) -> reset (a::tt)
-                        | CoshT(a) -> reset (a::tt)
-                        | TanhT(a) -> reset (a::tt)
-                        | AsinT(a) -> reset (a::tt)
-                        | AcosT(a) -> reset (a::tt)
-                        | AtanT(a) -> reset (a::tt)
-                        | NewT -> reset tt
-                    else reset tt
-                | _ -> reset tt
-        reset [t]
-
-    /// <summary>TBD</summary>
-    member t.reversePush(value:Tensor) =
-        let rec push (ts:(Tensor*Tensor) list) =
-            match ts with
-            | [] -> ()
-            | (v, t) :: tt ->
-                match t with
-                | TensorR(_,_,o,_,_) ->
-                    // if t.derivative.hasnan() || t.derivative.hasinf() then failwithf "t.derivative has nan, inf, or -inf\n%A\n%A" t.derivative t.derivative.shape
-                    // if v.hasnan() || v.hasinf() then failwithf "v has nan, inf, or -inf\n%A\n%A\n%s" v v.shape (snd (t.parents()))
-                    t.derivative <- t.derivative + v
-                    t.fanout <- t.fanout - 1u
-                    if t.fanout = 0u then
-                        match o with
-                        | AddTT(a,b) -> push ((t.derivative, a) :: (t.derivative, b) :: tt)
-                        | AddTTConst(a) -> push ((t.derivative, a) :: tt)
-                        | AddTT0(a,b) -> push ((t.derivative, a) :: (t.derivative.sum(), b) :: tt)
-                        | AddTT0Const(a) -> push ((t.derivative, a) :: tt)
-                        | AddTConstT0(b) -> push ((t.derivative.sum(), b) :: tt)
-                        | AddT2T1(a,b) -> push ((t.derivative, a) :: (t.derivative.sumT2Dim0(), b) :: tt)
-                        | AddT2T1Const(a) -> push ((t.derivative, a) :: tt)
-                        | AddT2ConstT1(b) -> push ((t.derivative.sumT2Dim0(), b) :: tt)
-                        | SubTT(a,b) -> push ((t.derivative, a) :: (-t.derivative, b) :: tt)
-                        | SubTTConst(a) -> push ((t.derivative, a) :: tt)
-                        | SubTConstT(b) -> push ((-t.derivative, b) :: tt)
-                        | SubT0T(a,b) -> push ((t.derivative.sum(), a) :: (-t.derivative, b) :: tt)
-                        | SubT0TConst(a) -> push ((t.derivative.sum(), a) :: tt)
-                        | SubT0ConstT(b) -> push ((-t.derivative, b) :: tt)
-                        | SubTT0(a,b) -> push ((t.derivative, a) :: (-t.derivative.sum(), b) :: tt)
-                        | SubTT0Const(a) -> push ((t.derivative, a) :: tt)
-                        | SubTConstT0(b) -> push ((-t.derivative.sum(), b) :: tt)      
-                        | MulTT(a,b) -> push ((t.derivative * b.primal, a) :: (t.derivative * a.primal, b) :: tt)
-                        | MulTTConst(a,b) -> push ((t.derivative * b, a) :: tt)
-                        | MulTT0(a,b) -> push ((t.derivative * b.primal, a) :: ((t.derivative * a.primal).sum(), b) :: tt)
-                        | MulTConstT0(a,b) -> push (((t.derivative * a).sum(), b) :: tt)
-                        | MulTT0Const(a,b) -> push ((t.derivative * b, a) :: tt)
-                        | DivTT(a,b) -> push ((t.derivative / b.primal, a) :: ((t.derivative * (-a.primal / (b.primal * b.primal))), b) :: tt)
-                        | DivTTConst(a,b) -> push ((t.derivative / b, a) :: tt)
-                        | DivTConstT(a,b) -> push (((t.derivative * (-a / (b.primal * b.primal))), b) :: tt)
-                        | DivT0T(a,b) -> push (((t.derivative / b.primal).sum(), a) :: ((t.derivative * (-a.primal / (b.primal * b.primal))), b) :: tt)
-                        | DivT0TConst(a,b) -> push (((t.derivative / b).sum(), a) :: tt)
-                        | DivT0ConstT(a,b) -> push (((t.derivative * (-a / (b.primal * b.primal))), b) :: tt)
-                        | DivTT0(a,b) -> push ((t.derivative / b.primal, a) :: ((t.derivative * (-a.primal / (b.primal * b.primal))).sum(), b) :: tt)
-                        | DivTT0Const(a,b) -> push ((t.derivative / b, a) :: tt)
-                        | DivTConstT0(a,b) -> push (((t.derivative * (-a / (b.primal * b.primal))).sum(), b) :: tt)
-                        | PowTT(a,b) -> push ((t.derivative * (a.primal ** (b.primal - 1.)) * b.primal, a) :: (t.derivative * (a.primal ** b.primal) * log a.primal, b) :: tt)
-                        | PowTTConst(a,b) -> push ((t.derivative * (a.primal ** (b - 1.)) * b, a) :: tt)
-                        | PowTConstT(a,b) -> push ((t.derivative * (a ** b.primal) * log a, b) :: tt)
-                        | PowT0T(a,b) -> push (((t.derivative * (a.primal ** (b.primal - 1.)) * b.primal).sum(), a) :: (t.derivative * (a.primal ** b.primal) * log a.primal, b) :: tt)
-                        | PowT0TConst(a,b) -> push (((t.derivative * (a.primal ** (b - 1.)) * b).sum(), a) :: tt)
-                        | PowT0ConstT(a,b) -> push ((t.derivative * (a ** b.primal) * log a, b) :: tt)
-                        | PowTT0(a,b) -> push ((t.derivative * (a.primal ** (b.primal - 1.)) * b.primal, a) :: ((t.derivative * (a.primal ** b.primal) * log a.primal).sum(), b) :: tt)
-                        | PowTT0Const(a,b) -> push ((t.derivative * (a.primal ** (b - 1.)) * b, a) :: tt)
-                        | PowTConstT0(a,b) -> push (((t.derivative * (a ** b.primal) * log a).sum(), b) :: tt)
-                        | MatMulT2T2(a,b) -> push ((t.derivative.matmul(b.primal.transpose()), a) :: (a.primal.transpose().matmul(t.derivative), b) :: tt)
-                        | MatMulT2T2Const(a,b) -> push ((t.derivative.matmul(b.transpose()), a) :: tt)
-                        | MatMulT2ConstT2(a,b) -> push ((a.transpose().matmul(t.derivative), b) :: tt)
-                        | MaxPool1DT(a, indices, kernelSize) -> push ((t.derivative.maxunpool1d(indices, kernelSize=kernelSize, outputSize=a.shape), a) :: tt)
-                        | MaxPool2DT(a, indices, kernelSizes) -> push ((t.derivative.maxunpool2d(indices, kernelSizes=kernelSizes, outputSize=a.shape), a) :: tt)
-                        | MaxPool3DT(a, indices, kernelSizes) -> push ((t.derivative.maxunpool3d(indices, kernelSizes=kernelSizes, outputSize=a.shape), a) :: tt)
-                        | MaxUnpool1DT(a, indices) -> push ((t.derivative.gather(dim=2, indices=indices), a) :: tt)
-                        | MaxUnpool2DT(a, indices) -> push ((t.derivative.flatten(startDim=2).gather(dim=2, indices=indices.flatten(startDim=2)).viewAs(a), a) :: tt)
-                        | MaxUnpool3DT(a, indices) -> push ((t.derivative.flatten(startDim=2).gather(dim=2, indices=indices.flatten(startDim=2)).viewAs(a), a) :: tt)
-                        | Conv1DTT(a,b,stride,padding) -> 
-                            let aderivative, bderivative = t.conv1dReverseDiff(a, b, false, false, stride, padding)
-                            push ((aderivative, a) :: (bderivative, b) :: tt)
-                        | Conv1DTTConst(a,b,stride,padding) ->
-                            let aderivative, _ = t.conv1dReverseDiff(a, b, false, true, stride, padding)
-                            push ((aderivative, a) :: tt)                        
-                        | Conv1DTConstT(a,b,stride,padding) ->
-                            let _, bderivative = t.conv1dReverseDiff(a, b, true, false, stride, padding)
-                            push ((bderivative, b) :: tt)                        
-                        | Conv2DTT(a,b,stride,padding) -> 
-                            let aderivative, bderivative = t.conv2dReverseDiff(a, b, false, false, stride, padding)
-                            push ((aderivative, a) :: (bderivative, b) :: tt)
-                        | Conv2DTTConst(a,b,stride,padding) ->
-                            let aderivative, _ = t.conv2dReverseDiff(a, b, false, true, stride, padding)
-                            push ((aderivative, a) :: tt)
-                        | Conv2DTConstT(a,b,stride,padding) ->
-                            let _, bderivative = t.conv2dReverseDiff(a, b, true, false, stride, padding)
-                            push ((bderivative, b) :: tt)
-                        | Conv3DTT(a,b,stride,padding) -> 
-                            let aderivative, bderivative = t.conv3dReverseDiff(a, b, false, false, stride, padding)
-                            push ((aderivative, a) :: (bderivative, b) :: tt)
-                        | Conv3DTTConst(a,b,stride,padding) ->
-                            let aderivative, _ = t.conv3dReverseDiff(a, b, false, true, stride, padding)
-                            push ((aderivative, a) :: tt)
-                        | Conv3DTConstT(a,b,stride,padding) ->
-                            let _, bderivative = t.conv3dReverseDiff(a, b, true, false, stride, padding)
-                            push ((bderivative, b) :: tt)
-                        | NegT(a) -> push ((-t.derivative, a) :: tt)
-                        | SumT(a) -> push ((t.derivative.expand(a.shape), a) :: tt)
-                        | SumT2Dim0(a) -> push ((a.zerosLike() + t.derivative, a) :: tt)
-                        | ExpandT(a) -> push ((t.derivative.sumToSize(a.shape), a) :: tt)
-                        | StackTs(a,dim) ->
-                            push (List.append (Array.zip (t.derivative.unstack(dim)) a |> Array.toList) tt)
-                        | UnstackT(a,dim,i) -> 
-                            if a.derivative.dim = 0 then a.derivative <- a.zerosLike() + a.derivative
-                            a.derivative <- a.derivative.addSlice(Array.init a.dim (fun j -> if j=dim then i else 0), t.derivative.unsqueeze(dim))
-                            push ((a.zeroLike(), a) :: tt)
-                        | CatTs(a, dim) ->
-                            let sizes = a |> Array.map (fun x -> x.shape.[dim])
-                            push (List.append (Array.zip (t.derivative.split(sizes, dim=dim)) a |> Array.toList) tt)
-                        | SplitT(a,sizes,dim,i) -> 
-                            if a.derivative.dim = 0 then a.derivative <- a.zerosLike() + a.derivative
-                            let locs = (0,sizes) ||> Array.scan (+)
-                            a.derivative <- a.derivative.addSlice(Array.init a.dim (fun j -> if j=dim then locs.[i] else 0), t.derivative)
-                            push ((a.zeroLike(), a) :: tt)
-                        | GatherT(a,dim,indices) -> 
-                            // TODO: The following is a minimal correct implementation. Faster and more memory efficient implementations should be possible.
-                            let tflat = t.derivative.flatten()
-                            let iflat = indices.flatten()
-                            if a.derivative.dim = 0 then a.derivative <- a.zerosLike() + a.derivative
-                            for i=0 to tflat.nelement-1 do
-                                let mutable t = tflat.[i]
-                                for k=0 to a.dim-1 do
-                                    t <- t.unsqueeze(0)
-                                let j = iflat.[i].toScalar() :?> int
-                                let loc = flatIndexToIndex a.shape i
-                                loc.[dim] <- j
-                                a.derivative <- a.derivative.addSlice(loc, t)
-                            push ((a.zeroLike(), a) :: tt)
-                        | TransposeT(a, dim0, dim1) -> push ((t.derivative.transpose(dim0, dim1), a) :: tt)
-                        | TransposeT2(a) -> push ((t.derivative.transpose(), a) :: tt)
-                        | SqueezeT(a) -> push ((t.derivative.viewAs(a), a) :: tt)
-                        | UnsqueezeT(a) -> push ((t.derivative.viewAs(a), a) :: tt)
-                        | FlipT(a, dims) -> push ((t.derivative.flip(dims), a) :: tt)
-                        | DilateT(a, dilations) -> push ((t.derivative.undilate(dilations), a) :: tt)
-                        | UndilateT(a, dilations) -> push ((t.derivative.dilate(dilations), a) :: tt)
-                        | ViewT(a,aShape) -> push (((t.derivative.view(aShape)), a) :: tt)
-                        | ClampT(a, mask) -> push ((t.derivative * mask, a) :: tt)
-                        | SliceT(a,bounds) -> 
-                            // TODO: a.zerosLike() below is to handle non-scalar TensorRs with a scalar derivative Tensor(0.) (representing the initialization before accumulation). This is correct but can be changed to eliminate the extra op.
-                            if a.derivative.dim = 0 then a.derivative <- a.zerosLike() + a.derivative
-                            a.derivative <- a.derivative.addSlice(boundsToLocation bounds, t.derivative.view(boundsToShape bounds))
-                            push ((a.zeroLike(), a) :: tt)
-                        | AddTTSlice(a,location,b) -> push ((t.derivative, a) :: (t.derivative.GetSlice(Shape.locationToBounds b.shape location), b):: tt)
-                        | AddTTConstSlice(a) -> push ((t.derivative, a) :: tt)
-                        | AddTConstTSlice(location, b) -> push ((t.derivative.GetSlice(Shape.locationToBounds b.shape location), b):: tt)
-                        | SignT(a) -> push ((a.zerosLike(), a) :: tt)
-                        | FloorT(a) -> push ((a.zerosLike(), a) :: tt)
-                        | CeilT(a) -> push ((a.zerosLike(), a) :: tt)
-                        | RoundT(a) -> push ((a.zerosLike(), a) :: tt)
-                        | AbsT(a) -> push ((t.derivative * a.primal.sign(), a) :: tt)
-                        | ReluT(a) -> let sap = a.primal.sign() in push ((t.derivative * (sap.abs()) * (sap + 1.) / 2., a) :: tt)
-                        | SoftplusT(a) -> push ((t.derivative / (1. + a.primal.neg().exp()), a) :: tt)
-                        | SigmoidT(a) -> push ((t.derivative * t.primal * (1. - t.primal), a) :: tt)
-                        | ExpT(a) -> push ((t.derivative * t.primal, a) :: tt)
-                        | LogT(a) -> push ((t.derivative / a.primal, a) :: tt)
-                        | Log10T(a) -> push ((t.derivative / (a.primal * log10Val), a) :: tt)
-                        | SqrtT(a) -> push ((t.derivative / (2. * t.primal), a) :: tt)
-                        | SinT(a) -> push ((t.derivative * (a.primal.cos()), a) :: tt)
-                        | CosT(a) -> push ((-t.derivative * (a.primal.sin()), a) :: tt)
-                        | TanT(a) -> let cosap = a.primal.cos() in push ((t.derivative / (cosap * cosap), a) :: tt)
-                        | SinhT(a) -> push ((t.derivative * (a.primal.cosh()), a) :: tt)
-                        | CoshT(a) -> push ((t.derivative * (a.primal.sinh()), a) :: tt)
-                        | TanhT(a) -> let coshap = a.primal.cosh() in push ((t.derivative / (coshap * coshap), a) :: tt)
-                        | AsinT(a) -> push ((t.derivative / Tensor.Sqrt(1. - a.primal*a.primal), a) :: tt)
-                        | AcosT(a) -> push ((-t.derivative / Tensor.Sqrt(1. - a.primal*a.primal), a) :: tt)
-                        | AtanT(a) -> push ((t.derivative / (1. + a.primal*a.primal), a) :: tt)
-                        | NewT -> push tt
-                    else push tt
-                | _ -> push tt
-        push [(value, t)]
-
-and TensorOp =
-    | AddTT of Tensor * Tensor
-    | AddTTConst of Tensor
-    | AddTT0 of Tensor * Tensor
-    | AddTT0Const of Tensor
-    | AddTConstT0 of Tensor
-    | AddT2T1 of Tensor * Tensor
-    | AddT2T1Const of Tensor
-    | AddT2ConstT1 of Tensor
-    
-    | SubTT of Tensor * Tensor
-    | SubTTConst of Tensor
-    | SubTConstT of Tensor
-    | SubT0T of Tensor * Tensor
-    | SubT0TConst of Tensor
-    | SubT0ConstT of Tensor
-    | SubTT0 of Tensor * Tensor
-    | SubTT0Const of Tensor
-    | SubTConstT0 of Tensor
-
-    | MulTT of Tensor * Tensor
-    | MulTTConst of Tensor * Tensor
-    | MulTT0 of Tensor * Tensor
-    | MulTT0Const of Tensor * Tensor
-    | MulTConstT0 of Tensor * Tensor
-
-    | DivTT of Tensor * Tensor
-    | DivTTConst of Tensor * Tensor
-    | DivTConstT of Tensor * Tensor
-    | DivT0T of Tensor * Tensor
-    | DivT0TConst of Tensor * Tensor
-    | DivT0ConstT of Tensor * Tensor
-    | DivTT0 of Tensor * Tensor
-    | DivTT0Const of Tensor * Tensor
-    | DivTConstT0 of Tensor * Tensor
-
-    | PowTT of Tensor * Tensor
-    | PowTTConst of Tensor * Tensor
-    | PowTConstT of Tensor * Tensor
-    | PowT0T of Tensor * Tensor
-    | PowT0TConst of Tensor * Tensor
-    | PowT0ConstT of Tensor * Tensor
-    | PowTT0 of Tensor * Tensor
-    | PowTT0Const of Tensor * Tensor
-    | PowTConstT0 of Tensor * Tensor
-
-    | MatMulT2T2 of Tensor * Tensor
-    | MatMulT2T2Const of Tensor * Tensor
-    | MatMulT2ConstT2 of Tensor * Tensor
-
-    | MaxPool1DT of Tensor * Tensor * int
-    | MaxUnpool1DT of Tensor * Tensor
-
-    | MaxPool2DT of Tensor * Tensor * int[]
-    | MaxUnpool2DT of Tensor * Tensor
-
-    | MaxPool3DT of Tensor * Tensor * int[]
-    | MaxUnpool3DT of Tensor * Tensor
-
-    | Conv1DTT of Tensor * Tensor * int * int
-    | Conv1DTTConst of Tensor * Tensor * int * int
-    | Conv1DTConstT of Tensor * Tensor * int * int
-
-    | Conv2DTT of Tensor * Tensor * int[] * int[]
-    | Conv2DTTConst of Tensor * Tensor * int[] * int[]
-    | Conv2DTConstT of Tensor * Tensor * int[] * int[]
-
-    | Conv3DTT of Tensor * Tensor * int[] * int[]
-    | Conv3DTTConst of Tensor * Tensor * int[] * int[]
-    | Conv3DTConstT of Tensor * Tensor * int[] * int[]
-
-    | AddTTSlice of Tensor * int[] * Tensor
-    | AddTTConstSlice of Tensor
-    | AddTConstTSlice of int[] * Tensor
-
-    | NegT of Tensor
-    | SumT of Tensor
-    | SumT2Dim0 of Tensor
-    | ExpandT of Tensor
-    | StackTs of Tensor[] * dim:int
-    | UnstackT of Tensor * dim:int * i:int
-    | CatTs of Tensor[] * dim:int
-    | SplitT of Tensor * int[] * dim:int * i:int
-    | SliceT of Tensor * int[,]
-    | GatherT of Tensor * int * Tensor
-    | TransposeT of Tensor * int * int
-    | TransposeT2 of Tensor
-    | SqueezeT of Tensor
-    | UnsqueezeT of Tensor
-    | FlipT of Tensor * int[]
-    | DilateT of Tensor * int[]
-    | UndilateT of Tensor * int[]
-    | ViewT of Tensor * int[]
-    | ClampT of Tensor * Tensor
-    | SignT of Tensor
-    | FloorT of Tensor
-    | CeilT of Tensor
-    | RoundT of Tensor
-    | AbsT of Tensor
-    | ReluT of Tensor
-    | SoftplusT of Tensor
-    | SigmoidT of Tensor
-    | ExpT of Tensor
-    | LogT of Tensor
-    | Log10T of Tensor
-    | SqrtT of Tensor
-    | SinT of Tensor
-    | CosT of Tensor
-    | TanT of Tensor
-    | SinhT of Tensor
-    | CoshT of Tensor
-    | TanhT of Tensor
-    | AsinT of Tensor
-    | AcosT of Tensor
-    | AtanT of Tensor
-    | NewT
-
-
-type Tensor with
-    [<ExcludeFromCodeCoverage>]
-    /// <summary></summary> <exclude />
-    member t.GetSlice(i0min:int option, i0max:int option) =
-        // Dims: 1
-        let i0given = if i0min.IsSome || i0max.IsSome then 1 else 0
-        let i0min   = defaultArg i0min 0
-        let i0max   = defaultArg i0max (t.shape.[0] - 1)
-        let bounds = array2D [[i0min; i0max; i0given]]
-        t.GetSlice(bounds)
-    [<ExcludeFromCodeCoverage>]
-    /// <summary></summary> <exclude />
-    member t.GetSlice(i0:int) =
-        // Dims: 1
-        let i0given = 1
-        let i0min   = i0
-        let i0max   = i0
-        let bounds = array2D [[i0min; i0max; i0given]]
-        t.GetSlice(bounds)
-    [<ExcludeFromCodeCoverage>]
-    /// <summary></summary> <exclude />
-    member t.GetSlice(i0min:int option, i0max:int option, i1min:int option, i1max:int option) =
-        // Dims: 2
-        let i0given = if i0min.IsSome || i0max.IsSome then 1 else 0
-        let i0min   = defaultArg i0min 0
-        let i0max   = defaultArg i0max (t.shape.[0] - 1)
-        let i1given = if i1min.IsSome || i1max.IsSome then 1 else 0
-        let i1min   = defaultArg i1min 0
-        let i1max   = defaultArg i1max (t.shape.[1] - 1)
-        let bounds = array2D [[i0min; i0max; i0given]; [i1min; i1max; i1given]]
-        t.GetSlice(bounds)
-    [<ExcludeFromCodeCoverage>]
-    /// <summary></summary> <exclude />
-    member t.GetSlice(i0min:int option, i0max:int option, i1:int) =
-        // Dims: 2
-        let i0given = if i0min.IsSome || i0max.IsSome then 1 else 0
-        let i0min   = defaultArg i0min 0
-        let i0max   = defaultArg i0max (t.shape.[0] - 1)
-        let i1given = 1
-        let i1min   = i1
-        let i1max   = i1
-        let bounds = array2D [[i0min; i0max; i0given]; [i1min; i1max; i1given]]
-        t.GetSlice(bounds)
-    [<ExcludeFromCodeCoverage>]
-    /// <summary></summary> <exclude />
-    member t.GetSlice(i0:int, i1min:int option, i1max:int option) =
-        // Dims: 2
-        let i0given = 1
-        let i0min   = i0
-        let i0max   = i0
-        let i1given = if i1min.IsSome || i1max.IsSome then 1 else 0
-        let i1min   = defaultArg i1min 0
-        let i1max   = defaultArg i1max (t.shape.[1] - 1)
-        let bounds = array2D [[i0min; i0max; i0given]; [i1min; i1max; i1given]]
-        t.GetSlice(bounds)
-    [<ExcludeFromCodeCoverage>]
-    /// <summary></summary> <exclude />
-    member t.GetSlice(i0:int, i1:int) =
-        // Dims: 2
-        let i0given = 1
-        let i0min   = i0
-        let i0max   = i0
-        let i1given = 1
-        let i1min   = i1
-        let i1max   = i1
-        let bounds = array2D [[i0min; i0max; i0given]; [i1min; i1max; i1given]]
-        t.GetSlice(bounds)
-    [<ExcludeFromCodeCoverage>]
-    /// <summary></summary> <exclude />
-    member t.GetSlice(i0min:int option, i0max:int option, i1min:int option, i1max:int option, i2min:int option, i2max:int option) =
-        // Dims: 3
-        let i0given = if i0min.IsSome || i0max.IsSome then 1 else 0
-        let i0min   = defaultArg i0min 0
-        let i0max   = defaultArg i0max (t.shape.[0] - 1)
-        let i1given = if i1min.IsSome || i1max.IsSome then 1 else 0
-        let i1min   = defaultArg i1min 0
-        let i1max   = defaultArg i1max (t.shape.[1] - 1)
-        let i2given = if i2min.IsSome || i2max.IsSome then 1 else 0
-        let i2min   = defaultArg i2min 0
-        let i2max   = defaultArg i2max (t.shape.[2] - 1)
-        let bounds = array2D [[i0min; i0max; i0given]; [i1min; i1max; i1given]; [i2min; i2max; i2given]]
-        t.GetSlice(bounds)
-    [<ExcludeFromCodeCoverage>]
-    /// <summary></summary> <exclude />
-    member t.GetSlice(i0min:int option, i0max:int option, i1min:int option, i1max:int option, i2:int) =
-        // Dims: 3
-        let i0given = if i0min.IsSome || i0max.IsSome then 1 else 0
-        let i0min   = defaultArg i0min 0
-        let i0max   = defaultArg i0max (t.shape.[0] - 1)
-        let i1given = if i1min.IsSome || i1max.IsSome then 1 else 0
-        let i1min   = defaultArg i1min 0
-        let i1max   = defaultArg i1max (t.shape.[1] - 1)
-        let i2given = 1
-        let i2min   = i2
-        let i2max   = i2
-        let bounds = array2D [[i0min; i0max; i0given]; [i1min; i1max; i1given]; [i2min; i2max; i2given]]
-        t.GetSlice(bounds)
-    [<ExcludeFromCodeCoverage>]
-    /// <summary></summary> <exclude />
-    member t.GetSlice(i0min:int option, i0max:int option, i1:int, i2min:int option, i2max:int option) =
-        // Dims: 3
-        let i0given = if i0min.IsSome || i0max.IsSome then 1 else 0
-        let i0min   = defaultArg i0min 0
-        let i0max   = defaultArg i0max (t.shape.[0] - 1)
-        let i1given = 1
-        let i1min   = i1
-        let i1max   = i1
-        let i2given = if i2min.IsSome || i2max.IsSome then 1 else 0
-        let i2min   = defaultArg i2min 0
-        let i2max   = defaultArg i2max (t.shape.[2] - 1)
-        let bounds = array2D [[i0min; i0max; i0given]; [i1min; i1max; i1given]; [i2min; i2max; i2given]]
-        t.GetSlice(bounds)
-    [<ExcludeFromCodeCoverage>]
-    /// <summary></summary> <exclude />
-    member t.GetSlice(i0min:int option, i0max:int option, i1:int, i2:int) =
-        // Dims: 3
-        let i0given = if i0min.IsSome || i0max.IsSome then 1 else 0
-        let i0min   = defaultArg i0min 0
-        let i0max   = defaultArg i0max (t.shape.[0] - 1)
-        let i1given = 1
-        let i1min   = i1
-        let i1max   = i1
-        let i2given = 1
-        let i2min   = i2
-        let i2max   = i2
-        let bounds = array2D [[i0min; i0max; i0given]; [i1min; i1max; i1given]; [i2min; i2max; i2given]]
-        t.GetSlice(bounds)
-    [<ExcludeFromCodeCoverage>]
-    /// <summary></summary> <exclude />
-    member t.GetSlice(i0:int, i1min:int option, i1max:int option, i2min:int option, i2max:int option) =
-        // Dims: 3
-        let i0given = 1
-        let i0min   = i0
-        let i0max   = i0
-        let i1given = if i1min.IsSome || i1max.IsSome then 1 else 0
-        let i1min   = defaultArg i1min 0
-        let i1max   = defaultArg i1max (t.shape.[1] - 1)
-        let i2given = if i2min.IsSome || i2max.IsSome then 1 else 0
-        let i2min   = defaultArg i2min 0
-        let i2max   = defaultArg i2max (t.shape.[2] - 1)
-        let bounds = array2D [[i0min; i0max; i0given]; [i1min; i1max; i1given]; [i2min; i2max; i2given]]
-        t.GetSlice(bounds)
-    [<ExcludeFromCodeCoverage>]
-    /// <summary></summary> <exclude />
-    member t.GetSlice(i0:int, i1min:int option, i1max:int option, i2:int) =
-        // Dims: 3
-        let i0given = 1
-        let i0min   = i0
-        let i0max   = i0
-        let i1given = if i1min.IsSome || i1max.IsSome then 1 else 0
-        let i1min   = defaultArg i1min 0
-        let i1max   = defaultArg i1max (t.shape.[1] - 1)
-        let i2given = 1
-        let i2min   = i2
-        let i2max   = i2
-        let bounds = array2D [[i0min; i0max; i0given]; [i1min; i1max; i1given]; [i2min; i2max; i2given]]
-        t.GetSlice(bounds)
-    [<ExcludeFromCodeCoverage>]
-    /// <summary></summary> <exclude />
-    member t.GetSlice(i0:int, i1:int, i2min:int option, i2max:int option) =
-        // Dims: 3
-        let i0given = 1
-        let i0min   = i0
-        let i0max   = i0
-        let i1given = 1
-        let i1min   = i1
-        let i1max   = i1
-        let i2given = if i2min.IsSome || i2max.IsSome then 1 else 0
-        let i2min   = defaultArg i2min 0
-        let i2max   = defaultArg i2max (t.shape.[2] - 1)
-        let bounds = array2D [[i0min; i0max; i0given]; [i1min; i1max; i1given]; [i2min; i2max; i2given]]
-        t.GetSlice(bounds)
-    [<ExcludeFromCodeCoverage>]
-    /// <summary></summary> <exclude />
-    member t.GetSlice(i0:int, i1:int, i2:int) =
-        // Dims: 3
-        let i0given = 1
-        let i0min   = i0
-        let i0max   = i0
-        let i1given = 1
-        let i1min   = i1
-        let i1max   = i1
-        let i2given = 1
-        let i2min   = i2
-        let i2max   = i2
-        let bounds = array2D [[i0min; i0max; i0given]; [i1min; i1max; i1given]; [i2min; i2max; i2given]]
-        t.GetSlice(bounds)
-    [<ExcludeFromCodeCoverage>]
-    /// <summary></summary> <exclude />
-    member t.GetSlice(i0min:int option, i0max:int option, i1min:int option, i1max:int option, i2min:int option, i2max:int option, i3min:int option, i3max:int option) =
-        // Dims: 4
-        let i0given = if i0min.IsSome || i0max.IsSome then 1 else 0
-        let i0min   = defaultArg i0min 0
-        let i0max   = defaultArg i0max (t.shape.[0] - 1)
-        let i1given = if i1min.IsSome || i1max.IsSome then 1 else 0
-        let i1min   = defaultArg i1min 0
-        let i1max   = defaultArg i1max (t.shape.[1] - 1)
-        let i2given = if i2min.IsSome || i2max.IsSome then 1 else 0
-        let i2min   = defaultArg i2min 0
-        let i2max   = defaultArg i2max (t.shape.[2] - 1)
-        let i3given = if i3min.IsSome || i3max.IsSome then 1 else 0
-        let i3min   = defaultArg i3min 0
-        let i3max   = defaultArg i3max (t.shape.[3] - 1)
-        let bounds = array2D [[i0min; i0max; i0given]; [i1min; i1max; i1given]; [i2min; i2max; i2given]; [i3min; i3max; i3given]]
-        t.GetSlice(bounds)
-    [<ExcludeFromCodeCoverage>]
-    /// <summary></summary> <exclude />
-    member t.GetSlice(i0min:int option, i0max:int option, i1min:int option, i1max:int option, i2min:int option, i2max:int option, i3:int) =
-        // Dims: 4
-        let i0given = if i0min.IsSome || i0max.IsSome then 1 else 0
-        let i0min   = defaultArg i0min 0
-        let i0max   = defaultArg i0max (t.shape.[0] - 1)
-        let i1given = if i1min.IsSome || i1max.IsSome then 1 else 0
-        let i1min   = defaultArg i1min 0
-        let i1max   = defaultArg i1max (t.shape.[1] - 1)
-        let i2given = if i2min.IsSome || i2max.IsSome then 1 else 0
-        let i2min   = defaultArg i2min 0
-        let i2max   = defaultArg i2max (t.shape.[2] - 1)
-        let i3given = 1
-        let i3min   = i3
-        let i3max   = i3
-        let bounds = array2D [[i0min; i0max; i0given]; [i1min; i1max; i1given]; [i2min; i2max; i2given]; [i3min; i3max; i3given]]
-        t.GetSlice(bounds)
-    [<ExcludeFromCodeCoverage>]
-    /// <summary></summary> <exclude />
-    member t.GetSlice(i0min:int option, i0max:int option, i1min:int option, i1max:int option, i2:int, i3min:int option, i3max:int option) =
-        // Dims: 4
-        let i0given = if i0min.IsSome || i0max.IsSome then 1 else 0
-        let i0min   = defaultArg i0min 0
-        let i0max   = defaultArg i0max (t.shape.[0] - 1)
-        let i1given = if i1min.IsSome || i1max.IsSome then 1 else 0
-        let i1min   = defaultArg i1min 0
-        let i1max   = defaultArg i1max (t.shape.[1] - 1)
-        let i2given = 1
-        let i2min   = i2
-        let i2max   = i2
-        let i3given = if i3min.IsSome || i3max.IsSome then 1 else 0
-        let i3min   = defaultArg i3min 0
-        let i3max   = defaultArg i3max (t.shape.[3] - 1)
-        let bounds = array2D [[i0min; i0max; i0given]; [i1min; i1max; i1given]; [i2min; i2max; i2given]; [i3min; i3max; i3given]]
-        t.GetSlice(bounds)
-    [<ExcludeFromCodeCoverage>]
-    /// <summary></summary> <exclude />
-    member t.GetSlice(i0min:int option, i0max:int option, i1min:int option, i1max:int option, i2:int, i3:int) =
-        // Dims: 4
-        let i0given = if i0min.IsSome || i0max.IsSome then 1 else 0
-        let i0min   = defaultArg i0min 0
-        let i0max   = defaultArg i0max (t.shape.[0] - 1)
-        let i1given = if i1min.IsSome || i1max.IsSome then 1 else 0
-        let i1min   = defaultArg i1min 0
-        let i1max   = defaultArg i1max (t.shape.[1] - 1)
-        let i2given = 1
-        let i2min   = i2
-        let i2max   = i2
-        let i3given = 1
-        let i3min   = i3
-        let i3max   = i3
-        let bounds = array2D [[i0min; i0max; i0given]; [i1min; i1max; i1given]; [i2min; i2max; i2given]; [i3min; i3max; i3given]]
-        t.GetSlice(bounds)
-    [<ExcludeFromCodeCoverage>]
-    /// <summary></summary> <exclude />
-    member t.GetSlice(i0min:int option, i0max:int option, i1:int, i2min:int option, i2max:int option, i3min:int option, i3max:int option) =
-        // Dims: 4
-        let i0given = if i0min.IsSome || i0max.IsSome then 1 else 0
-        let i0min   = defaultArg i0min 0
-        let i0max   = defaultArg i0max (t.shape.[0] - 1)
-        let i1given = 1
-        let i1min   = i1
-        let i1max   = i1
-        let i2given = if i2min.IsSome || i2max.IsSome then 1 else 0
-        let i2min   = defaultArg i2min 0
-        let i2max   = defaultArg i2max (t.shape.[2] - 1)
-        let i3given = if i3min.IsSome || i3max.IsSome then 1 else 0
-        let i3min   = defaultArg i3min 0
-        let i3max   = defaultArg i3max (t.shape.[3] - 1)
-        let bounds = array2D [[i0min; i0max; i0given]; [i1min; i1max; i1given]; [i2min; i2max; i2given]; [i3min; i3max; i3given]]
-        t.GetSlice(bounds)
-    [<ExcludeFromCodeCoverage>]
-    /// <summary></summary> <exclude />
-    member t.GetSlice(i0min:int option, i0max:int option, i1:int, i2min:int option, i2max:int option, i3:int) =
-        // Dims: 4
-        let i0given = if i0min.IsSome || i0max.IsSome then 1 else 0
-        let i0min   = defaultArg i0min 0
-        let i0max   = defaultArg i0max (t.shape.[0] - 1)
-        let i1given = 1
-        let i1min   = i1
-        let i1max   = i1
-        let i2given = if i2min.IsSome || i2max.IsSome then 1 else 0
-        let i2min   = defaultArg i2min 0
-        let i2max   = defaultArg i2max (t.shape.[2] - 1)
-        let i3given = 1
-        let i3min   = i3
-        let i3max   = i3
-        let bounds = array2D [[i0min; i0max; i0given]; [i1min; i1max; i1given]; [i2min; i2max; i2given]; [i3min; i3max; i3given]]
-        t.GetSlice(bounds)
-    [<ExcludeFromCodeCoverage>]
-    /// <summary></summary> <exclude />
-    member t.GetSlice(i0min:int option, i0max:int option, i1:int, i2:int, i3min:int option, i3max:int option) =
-        // Dims: 4
-        let i0given = if i0min.IsSome || i0max.IsSome then 1 else 0
-        let i0min   = defaultArg i0min 0
-        let i0max   = defaultArg i0max (t.shape.[0] - 1)
-        let i1given = 1
-        let i1min   = i1
-        let i1max   = i1
-        let i2given = 1
-        let i2min   = i2
-        let i2max   = i2
-        let i3given = if i3min.IsSome || i3max.IsSome then 1 else 0
-        let i3min   = defaultArg i3min 0
-        let i3max   = defaultArg i3max (t.shape.[3] - 1)
-        let bounds = array2D [[i0min; i0max; i0given]; [i1min; i1max; i1given]; [i2min; i2max; i2given]; [i3min; i3max; i3given]]
-        t.GetSlice(bounds)
-    [<ExcludeFromCodeCoverage>]
-    /// <summary></summary> <exclude />
-    member t.GetSlice(i0min:int option, i0max:int option, i1:int, i2:int, i3:int) =
-        // Dims: 4
-        let i0given = if i0min.IsSome || i0max.IsSome then 1 else 0
-        let i0min   = defaultArg i0min 0
-        let i0max   = defaultArg i0max (t.shape.[0] - 1)
-        let i1given = 1
-        let i1min   = i1
-        let i1max   = i1
-        let i2given = 1
-        let i2min   = i2
-        let i2max   = i2
-        let i3given = 1
-        let i3min   = i3
-        let i3max   = i3
-        let bounds = array2D [[i0min; i0max; i0given]; [i1min; i1max; i1given]; [i2min; i2max; i2given]; [i3min; i3max; i3given]]
-        t.GetSlice(bounds)
-    [<ExcludeFromCodeCoverage>]
-    /// <summary></summary> <exclude />
-    member t.GetSlice(i0:int, i1min:int option, i1max:int option, i2min:int option, i2max:int option, i3min:int option, i3max:int option) =
-        // Dims: 4
-        let i0given = 1
-        let i0min   = i0
-        let i0max   = i0
-        let i1given = if i1min.IsSome || i1max.IsSome then 1 else 0
-        let i1min   = defaultArg i1min 0
-        let i1max   = defaultArg i1max (t.shape.[1] - 1)
-        let i2given = if i2min.IsSome || i2max.IsSome then 1 else 0
-        let i2min   = defaultArg i2min 0
-        let i2max   = defaultArg i2max (t.shape.[2] - 1)
-        let i3given = if i3min.IsSome || i3max.IsSome then 1 else 0
-        let i3min   = defaultArg i3min 0
-        let i3max   = defaultArg i3max (t.shape.[3] - 1)
-        let bounds = array2D [[i0min; i0max; i0given]; [i1min; i1max; i1given]; [i2min; i2max; i2given]; [i3min; i3max; i3given]]
-        t.GetSlice(bounds)
-    [<ExcludeFromCodeCoverage>]
-    /// <summary></summary> <exclude />
-    member t.GetSlice(i0:int, i1min:int option, i1max:int option, i2min:int option, i2max:int option, i3:int) =
-        // Dims: 4
-        let i0given = 1
-        let i0min   = i0
-        let i0max   = i0
-        let i1given = if i1min.IsSome || i1max.IsSome then 1 else 0
-        let i1min   = defaultArg i1min 0
-        let i1max   = defaultArg i1max (t.shape.[1] - 1)
-        let i2given = if i2min.IsSome || i2max.IsSome then 1 else 0
-        let i2min   = defaultArg i2min 0
-        let i2max   = defaultArg i2max (t.shape.[2] - 1)
-        let i3given = 1
-        let i3min   = i3
-        let i3max   = i3
-        let bounds = array2D [[i0min; i0max; i0given]; [i1min; i1max; i1given]; [i2min; i2max; i2given]; [i3min; i3max; i3given]]
-        t.GetSlice(bounds)
-    [<ExcludeFromCodeCoverage>]
-    /// <summary></summary> <exclude />
-    member t.GetSlice(i0:int, i1min:int option, i1max:int option, i2:int, i3min:int option, i3max:int option) =
-        // Dims: 4
-        let i0given = 1
-        let i0min   = i0
-        let i0max   = i0
-        let i1given = if i1min.IsSome || i1max.IsSome then 1 else 0
-        let i1min   = defaultArg i1min 0
-        let i1max   = defaultArg i1max (t.shape.[1] - 1)
-        let i2given = 1
-        let i2min   = i2
-        let i2max   = i2
-        let i3given = if i3min.IsSome || i3max.IsSome then 1 else 0
-        let i3min   = defaultArg i3min 0
-        let i3max   = defaultArg i3max (t.shape.[3] - 1)
-        let bounds = array2D [[i0min; i0max; i0given]; [i1min; i1max; i1given]; [i2min; i2max; i2given]; [i3min; i3max; i3given]]
-        t.GetSlice(bounds)
-    [<ExcludeFromCodeCoverage>]
-    /// <summary></summary> <exclude />
-    member t.GetSlice(i0:int, i1min:int option, i1max:int option, i2:int, i3:int) =
-        // Dims: 4
-        let i0given = 1
-        let i0min   = i0
-        let i0max   = i0
-        let i1given = if i1min.IsSome || i1max.IsSome then 1 else 0
-        let i1min   = defaultArg i1min 0
-        let i1max   = defaultArg i1max (t.shape.[1] - 1)
-        let i2given = 1
-        let i2min   = i2
-        let i2max   = i2
-        let i3given = 1
-        let i3min   = i3
-        let i3max   = i3
-        let bounds = array2D [[i0min; i0max; i0given]; [i1min; i1max; i1given]; [i2min; i2max; i2given]; [i3min; i3max; i3given]]
-        t.GetSlice(bounds)
-    [<ExcludeFromCodeCoverage>]
-    /// <summary></summary> <exclude />
-    member t.GetSlice(i0:int, i1:int, i2min:int option, i2max:int option, i3min:int option, i3max:int option) =
-        // Dims: 4
-        let i0given = 1
-        let i0min   = i0
-        let i0max   = i0
-        let i1given = 1
-        let i1min   = i1
-        let i1max   = i1
-        let i2given = if i2min.IsSome || i2max.IsSome then 1 else 0
-        let i2min   = defaultArg i2min 0
-        let i2max   = defaultArg i2max (t.shape.[2] - 1)
-        let i3given = if i3min.IsSome || i3max.IsSome then 1 else 0
-        let i3min   = defaultArg i3min 0
-        let i3max   = defaultArg i3max (t.shape.[3] - 1)
-        let bounds = array2D [[i0min; i0max; i0given]; [i1min; i1max; i1given]; [i2min; i2max; i2given]; [i3min; i3max; i3given]]
-        t.GetSlice(bounds)
-    [<ExcludeFromCodeCoverage>]
-    /// <summary></summary> <exclude />
-    member t.GetSlice(i0:int, i1:int, i2min:int option, i2max:int option, i3:int) =
-        // Dims: 4
-        let i0given = 1
-        let i0min   = i0
-        let i0max   = i0
-        let i1given = 1
-        let i1min   = i1
-        let i1max   = i1
-        let i2given = if i2min.IsSome || i2max.IsSome then 1 else 0
-        let i2min   = defaultArg i2min 0
-        let i2max   = defaultArg i2max (t.shape.[2] - 1)
-        let i3given = 1
-        let i3min   = i3
-        let i3max   = i3
-        let bounds = array2D [[i0min; i0max; i0given]; [i1min; i1max; i1given]; [i2min; i2max; i2given]; [i3min; i3max; i3given]]
-        t.GetSlice(bounds)
-    [<ExcludeFromCodeCoverage>]
-    /// <summary></summary> <exclude />
-    member t.GetSlice(i0:int, i1:int, i2:int, i3min:int option, i3max:int option) =
-        // Dims: 4
-        let i0given = 1
-        let i0min   = i0
-        let i0max   = i0
-        let i1given = 1
-        let i1min   = i1
-        let i1max   = i1
-        let i2given = 1
-        let i2min   = i2
-        let i2max   = i2
-        let i3given = if i3min.IsSome || i3max.IsSome then 1 else 0
-        let i3min   = defaultArg i3min 0
-        let i3max   = defaultArg i3max (t.shape.[3] - 1)
-        let bounds = array2D [[i0min; i0max; i0given]; [i1min; i1max; i1given]; [i2min; i2max; i2given]; [i3min; i3max; i3given]]
-        t.GetSlice(bounds)
-    [<ExcludeFromCodeCoverage>]
-    /// <summary></summary> <exclude />
-    member t.GetSlice(i0:int, i1:int, i2:int, i3:int) =
-        // Dims: 4
-        let i0given = 1
-        let i0min   = i0
-        let i0max   = i0
-        let i1given = 1
-        let i1min   = i1
-        let i1max   = i1
-        let i2given = 1
-        let i2min   = i2
-        let i2max   = i2
-        let i3given = 1
-        let i3min   = i3
-        let i3max   = i3
-        let bounds = array2D [[i0min; i0max; i0given]; [i1min; i1max; i1given]; [i2min; i2max; i2given]; [i3min; i3max; i3given]]
-        t.GetSlice(bounds)
-    [<ExcludeFromCodeCoverage>]
-    /// <summary></summary> <exclude />
-    member t.GetSlice(i0min:int option, i0max:int option, i1min:int option, i1max:int option, i2min:int option, i2max:int option, i3min:int option, i3max:int option, i4min:int option, i4max:int option) =
-        // Dims: 5
-        let i0given = if i0min.IsSome || i0max.IsSome then 1 else 0
-        let i0min   = defaultArg i0min 0
-        let i0max   = defaultArg i0max (t.shape.[0] - 1)
-        let i1given = if i1min.IsSome || i1max.IsSome then 1 else 0
-        let i1min   = defaultArg i1min 0
-        let i1max   = defaultArg i1max (t.shape.[1] - 1)
-        let i2given = if i2min.IsSome || i2max.IsSome then 1 else 0
-        let i2min   = defaultArg i2min 0
-        let i2max   = defaultArg i2max (t.shape.[2] - 1)
-        let i3given = if i3min.IsSome || i3max.IsSome then 1 else 0
-        let i3min   = defaultArg i3min 0
-        let i3max   = defaultArg i3max (t.shape.[3] - 1)
-        let i4given = if i4min.IsSome || i4max.IsSome then 1 else 0
-        let i4min   = defaultArg i4min 0
-        let i4max   = defaultArg i4max (t.shape.[4] - 1)
-        let bounds = array2D [[i0min; i0max; i0given]; [i1min; i1max; i1given]; [i2min; i2max; i2given]; [i3min; i3max; i3given]; [i4min; i4max; i4given]]
-        t.GetSlice(bounds)
-    [<ExcludeFromCodeCoverage>]
-    /// <summary></summary> <exclude />
-    member t.GetSlice(i0min:int option, i0max:int option, i1min:int option, i1max:int option, i2min:int option, i2max:int option, i3min:int option, i3max:int option, i4:int) =
-        // Dims: 5
-        let i0given = if i0min.IsSome || i0max.IsSome then 1 else 0
-        let i0min   = defaultArg i0min 0
-        let i0max   = defaultArg i0max (t.shape.[0] - 1)
-        let i1given = if i1min.IsSome || i1max.IsSome then 1 else 0
-        let i1min   = defaultArg i1min 0
-        let i1max   = defaultArg i1max (t.shape.[1] - 1)
-        let i2given = if i2min.IsSome || i2max.IsSome then 1 else 0
-        let i2min   = defaultArg i2min 0
-        let i2max   = defaultArg i2max (t.shape.[2] - 1)
-        let i3given = if i3min.IsSome || i3max.IsSome then 1 else 0
-        let i3min   = defaultArg i3min 0
-        let i3max   = defaultArg i3max (t.shape.[3] - 1)
-        let i4given = 1
-        let i4min   = i4
-        let i4max   = i4
-        let bounds = array2D [[i0min; i0max; i0given]; [i1min; i1max; i1given]; [i2min; i2max; i2given]; [i3min; i3max; i3given]; [i4min; i4max; i4given]]
-        t.GetSlice(bounds)
-    [<ExcludeFromCodeCoverage>]
-    /// <summary></summary> <exclude />
-    member t.GetSlice(i0min:int option, i0max:int option, i1min:int option, i1max:int option, i2min:int option, i2max:int option, i3:int, i4min:int option, i4max:int option) =
-        // Dims: 5
-        let i0given = if i0min.IsSome || i0max.IsSome then 1 else 0
-        let i0min   = defaultArg i0min 0
-        let i0max   = defaultArg i0max (t.shape.[0] - 1)
-        let i1given = if i1min.IsSome || i1max.IsSome then 1 else 0
-        let i1min   = defaultArg i1min 0
-        let i1max   = defaultArg i1max (t.shape.[1] - 1)
-        let i2given = if i2min.IsSome || i2max.IsSome then 1 else 0
-        let i2min   = defaultArg i2min 0
-        let i2max   = defaultArg i2max (t.shape.[2] - 1)
-        let i3given = 1
-        let i3min   = i3
-        let i3max   = i3
-        let i4given = if i4min.IsSome || i4max.IsSome then 1 else 0
-        let i4min   = defaultArg i4min 0
-        let i4max   = defaultArg i4max (t.shape.[4] - 1)
-        let bounds = array2D [[i0min; i0max; i0given]; [i1min; i1max; i1given]; [i2min; i2max; i2given]; [i3min; i3max; i3given]; [i4min; i4max; i4given]]
-        t.GetSlice(bounds)
-    [<ExcludeFromCodeCoverage>]
-    /// <summary></summary> <exclude />
-    member t.GetSlice(i0min:int option, i0max:int option, i1min:int option, i1max:int option, i2min:int option, i2max:int option, i3:int, i4:int) =
-        // Dims: 5
-        let i0given = if i0min.IsSome || i0max.IsSome then 1 else 0
-        let i0min   = defaultArg i0min 0
-        let i0max   = defaultArg i0max (t.shape.[0] - 1)
-        let i1given = if i1min.IsSome || i1max.IsSome then 1 else 0
-        let i1min   = defaultArg i1min 0
-        let i1max   = defaultArg i1max (t.shape.[1] - 1)
-        let i2given = if i2min.IsSome || i2max.IsSome then 1 else 0
-        let i2min   = defaultArg i2min 0
-        let i2max   = defaultArg i2max (t.shape.[2] - 1)
-        let i3given = 1
-        let i3min   = i3
-        let i3max   = i3
-        let i4given = 1
-        let i4min   = i4
-        let i4max   = i4
-        let bounds = array2D [[i0min; i0max; i0given]; [i1min; i1max; i1given]; [i2min; i2max; i2given]; [i3min; i3max; i3given]; [i4min; i4max; i4given]]
-        t.GetSlice(bounds)
-    [<ExcludeFromCodeCoverage>]
-    /// <summary></summary> <exclude />
-    member t.GetSlice(i0min:int option, i0max:int option, i1min:int option, i1max:int option, i2:int, i3min:int option, i3max:int option, i4min:int option, i4max:int option) =
-        // Dims: 5
-        let i0given = if i0min.IsSome || i0max.IsSome then 1 else 0
-        let i0min   = defaultArg i0min 0
-        let i0max   = defaultArg i0max (t.shape.[0] - 1)
-        let i1given = if i1min.IsSome || i1max.IsSome then 1 else 0
-        let i1min   = defaultArg i1min 0
-        let i1max   = defaultArg i1max (t.shape.[1] - 1)
-        let i2given = 1
-        let i2min   = i2
-        let i2max   = i2
-        let i3given = if i3min.IsSome || i3max.IsSome then 1 else 0
-        let i3min   = defaultArg i3min 0
-        let i3max   = defaultArg i3max (t.shape.[3] - 1)
-        let i4given = if i4min.IsSome || i4max.IsSome then 1 else 0
-        let i4min   = defaultArg i4min 0
-        let i4max   = defaultArg i4max (t.shape.[4] - 1)
-        let bounds = array2D [[i0min; i0max; i0given]; [i1min; i1max; i1given]; [i2min; i2max; i2given]; [i3min; i3max; i3given]; [i4min; i4max; i4given]]
-        t.GetSlice(bounds)
-    [<ExcludeFromCodeCoverage>]
-    /// <summary></summary> <exclude />
-    member t.GetSlice(i0min:int option, i0max:int option, i1min:int option, i1max:int option, i2:int, i3min:int option, i3max:int option, i4:int) =
-        // Dims: 5
-        let i0given = if i0min.IsSome || i0max.IsSome then 1 else 0
-        let i0min   = defaultArg i0min 0
-        let i0max   = defaultArg i0max (t.shape.[0] - 1)
-        let i1given = if i1min.IsSome || i1max.IsSome then 1 else 0
-        let i1min   = defaultArg i1min 0
-        let i1max   = defaultArg i1max (t.shape.[1] - 1)
-        let i2given = 1
-        let i2min   = i2
-        let i2max   = i2
-        let i3given = if i3min.IsSome || i3max.IsSome then 1 else 0
-        let i3min   = defaultArg i3min 0
-        let i3max   = defaultArg i3max (t.shape.[3] - 1)
-        let i4given = 1
-        let i4min   = i4
-        let i4max   = i4
-        let bounds = array2D [[i0min; i0max; i0given]; [i1min; i1max; i1given]; [i2min; i2max; i2given]; [i3min; i3max; i3given]; [i4min; i4max; i4given]]
-        t.GetSlice(bounds)
-    [<ExcludeFromCodeCoverage>]
-    /// <summary></summary> <exclude />
-    member t.GetSlice(i0min:int option, i0max:int option, i1min:int option, i1max:int option, i2:int, i3:int, i4min:int option, i4max:int option) =
-        // Dims: 5
-        let i0given = if i0min.IsSome || i0max.IsSome then 1 else 0
-        let i0min   = defaultArg i0min 0
-        let i0max   = defaultArg i0max (t.shape.[0] - 1)
-        let i1given = if i1min.IsSome || i1max.IsSome then 1 else 0
-        let i1min   = defaultArg i1min 0
-        let i1max   = defaultArg i1max (t.shape.[1] - 1)
-        let i2given = 1
-        let i2min   = i2
-        let i2max   = i2
-        let i3given = 1
-        let i3min   = i3
-        let i3max   = i3
-        let i4given = if i4min.IsSome || i4max.IsSome then 1 else 0
-        let i4min   = defaultArg i4min 0
-        let i4max   = defaultArg i4max (t.shape.[4] - 1)
-        let bounds = array2D [[i0min; i0max; i0given]; [i1min; i1max; i1given]; [i2min; i2max; i2given]; [i3min; i3max; i3given]; [i4min; i4max; i4given]]
-        t.GetSlice(bounds)
-    [<ExcludeFromCodeCoverage>]
-    /// <summary></summary> <exclude />
-    member t.GetSlice(i0min:int option, i0max:int option, i1min:int option, i1max:int option, i2:int, i3:int, i4:int) =
-        // Dims: 5
-        let i0given = if i0min.IsSome || i0max.IsSome then 1 else 0
-        let i0min   = defaultArg i0min 0
-        let i0max   = defaultArg i0max (t.shape.[0] - 1)
-        let i1given = if i1min.IsSome || i1max.IsSome then 1 else 0
-        let i1min   = defaultArg i1min 0
-        let i1max   = defaultArg i1max (t.shape.[1] - 1)
-        let i2given = 1
-        let i2min   = i2
-        let i2max   = i2
-        let i3given = 1
-        let i3min   = i3
-        let i3max   = i3
-        let i4given = 1
-        let i4min   = i4
-        let i4max   = i4
-        let bounds = array2D [[i0min; i0max; i0given]; [i1min; i1max; i1given]; [i2min; i2max; i2given]; [i3min; i3max; i3given]; [i4min; i4max; i4given]]
-        t.GetSlice(bounds)
-    [<ExcludeFromCodeCoverage>]
-    /// <summary></summary> <exclude />
-    member t.GetSlice(i0min:int option, i0max:int option, i1:int, i2min:int option, i2max:int option, i3min:int option, i3max:int option, i4min:int option, i4max:int option) =
-        // Dims: 5
-        let i0given = if i0min.IsSome || i0max.IsSome then 1 else 0
-        let i0min   = defaultArg i0min 0
-        let i0max   = defaultArg i0max (t.shape.[0] - 1)
-        let i1given = 1
-        let i1min   = i1
-        let i1max   = i1
-        let i2given = if i2min.IsSome || i2max.IsSome then 1 else 0
-        let i2min   = defaultArg i2min 0
-        let i2max   = defaultArg i2max (t.shape.[2] - 1)
-        let i3given = if i3min.IsSome || i3max.IsSome then 1 else 0
-        let i3min   = defaultArg i3min 0
-        let i3max   = defaultArg i3max (t.shape.[3] - 1)
-        let i4given = if i4min.IsSome || i4max.IsSome then 1 else 0
-        let i4min   = defaultArg i4min 0
-        let i4max   = defaultArg i4max (t.shape.[4] - 1)
-        let bounds = array2D [[i0min; i0max; i0given]; [i1min; i1max; i1given]; [i2min; i2max; i2given]; [i3min; i3max; i3given]; [i4min; i4max; i4given]]
-        t.GetSlice(bounds)
-    [<ExcludeFromCodeCoverage>]
-    /// <summary></summary> <exclude />
-    member t.GetSlice(i0min:int option, i0max:int option, i1:int, i2min:int option, i2max:int option, i3min:int option, i3max:int option, i4:int) =
-        // Dims: 5
-        let i0given = if i0min.IsSome || i0max.IsSome then 1 else 0
-        let i0min   = defaultArg i0min 0
-        let i0max   = defaultArg i0max (t.shape.[0] - 1)
-        let i1given = 1
-        let i1min   = i1
-        let i1max   = i1
-        let i2given = if i2min.IsSome || i2max.IsSome then 1 else 0
-        let i2min   = defaultArg i2min 0
-        let i2max   = defaultArg i2max (t.shape.[2] - 1)
-        let i3given = if i3min.IsSome || i3max.IsSome then 1 else 0
-        let i3min   = defaultArg i3min 0
-        let i3max   = defaultArg i3max (t.shape.[3] - 1)
-        let i4given = 1
-        let i4min   = i4
-        let i4max   = i4
-        let bounds = array2D [[i0min; i0max; i0given]; [i1min; i1max; i1given]; [i2min; i2max; i2given]; [i3min; i3max; i3given]; [i4min; i4max; i4given]]
-        t.GetSlice(bounds)
-    [<ExcludeFromCodeCoverage>]
-    /// <summary></summary> <exclude />
-    member t.GetSlice(i0min:int option, i0max:int option, i1:int, i2min:int option, i2max:int option, i3:int, i4min:int option, i4max:int option) =
-        // Dims: 5
-        let i0given = if i0min.IsSome || i0max.IsSome then 1 else 0
-        let i0min   = defaultArg i0min 0
-        let i0max   = defaultArg i0max (t.shape.[0] - 1)
-        let i1given = 1
-        let i1min   = i1
-        let i1max   = i1
-        let i2given = if i2min.IsSome || i2max.IsSome then 1 else 0
-        let i2min   = defaultArg i2min 0
-        let i2max   = defaultArg i2max (t.shape.[2] - 1)
-        let i3given = 1
-        let i3min   = i3
-        let i3max   = i3
-        let i4given = if i4min.IsSome || i4max.IsSome then 1 else 0
-        let i4min   = defaultArg i4min 0
-        let i4max   = defaultArg i4max (t.shape.[4] - 1)
-        let bounds = array2D [[i0min; i0max; i0given]; [i1min; i1max; i1given]; [i2min; i2max; i2given]; [i3min; i3max; i3given]; [i4min; i4max; i4given]]
-        t.GetSlice(bounds)
-    [<ExcludeFromCodeCoverage>]
-    /// <summary></summary> <exclude />
-    member t.GetSlice(i0min:int option, i0max:int option, i1:int, i2min:int option, i2max:int option, i3:int, i4:int) =
-        // Dims: 5
-        let i0given = if i0min.IsSome || i0max.IsSome then 1 else 0
-        let i0min   = defaultArg i0min 0
-        let i0max   = defaultArg i0max (t.shape.[0] - 1)
-        let i1given = 1
-        let i1min   = i1
-        let i1max   = i1
-        let i2given = if i2min.IsSome || i2max.IsSome then 1 else 0
-        let i2min   = defaultArg i2min 0
-        let i2max   = defaultArg i2max (t.shape.[2] - 1)
-        let i3given = 1
-        let i3min   = i3
-        let i3max   = i3
-        let i4given = 1
-        let i4min   = i4
-        let i4max   = i4
-        let bounds = array2D [[i0min; i0max; i0given]; [i1min; i1max; i1given]; [i2min; i2max; i2given]; [i3min; i3max; i3given]; [i4min; i4max; i4given]]
-        t.GetSlice(bounds)
-    [<ExcludeFromCodeCoverage>]
-    /// <summary></summary> <exclude />
-    member t.GetSlice(i0min:int option, i0max:int option, i1:int, i2:int, i3min:int option, i3max:int option, i4min:int option, i4max:int option) =
-        // Dims: 5
-        let i0given = if i0min.IsSome || i0max.IsSome then 1 else 0
-        let i0min   = defaultArg i0min 0
-        let i0max   = defaultArg i0max (t.shape.[0] - 1)
-        let i1given = 1
-        let i1min   = i1
-        let i1max   = i1
-        let i2given = 1
-        let i2min   = i2
-        let i2max   = i2
-        let i3given = if i3min.IsSome || i3max.IsSome then 1 else 0
-        let i3min   = defaultArg i3min 0
-        let i3max   = defaultArg i3max (t.shape.[3] - 1)
-        let i4given = if i4min.IsSome || i4max.IsSome then 1 else 0
-        let i4min   = defaultArg i4min 0
-        let i4max   = defaultArg i4max (t.shape.[4] - 1)
-        let bounds = array2D [[i0min; i0max; i0given]; [i1min; i1max; i1given]; [i2min; i2max; i2given]; [i3min; i3max; i3given]; [i4min; i4max; i4given]]
-        t.GetSlice(bounds)
-    [<ExcludeFromCodeCoverage>]
-    /// <summary></summary> <exclude />
-    member t.GetSlice(i0min:int option, i0max:int option, i1:int, i2:int, i3min:int option, i3max:int option, i4:int) =
-        // Dims: 5
-        let i0given = if i0min.IsSome || i0max.IsSome then 1 else 0
-        let i0min   = defaultArg i0min 0
-        let i0max   = defaultArg i0max (t.shape.[0] - 1)
-        let i1given = 1
-        let i1min   = i1
-        let i1max   = i1
-        let i2given = 1
-        let i2min   = i2
-        let i2max   = i2
-        let i3given = if i3min.IsSome || i3max.IsSome then 1 else 0
-        let i3min   = defaultArg i3min 0
-        let i3max   = defaultArg i3max (t.shape.[3] - 1)
-        let i4given = 1
-        let i4min   = i4
-        let i4max   = i4
-        let bounds = array2D [[i0min; i0max; i0given]; [i1min; i1max; i1given]; [i2min; i2max; i2given]; [i3min; i3max; i3given]; [i4min; i4max; i4given]]
-        t.GetSlice(bounds)
-    [<ExcludeFromCodeCoverage>]
-    /// <summary></summary> <exclude />
-    member t.GetSlice(i0min:int option, i0max:int option, i1:int, i2:int, i3:int, i4min:int option, i4max:int option) =
-        // Dims: 5
-        let i0given = if i0min.IsSome || i0max.IsSome then 1 else 0
-        let i0min   = defaultArg i0min 0
-        let i0max   = defaultArg i0max (t.shape.[0] - 1)
-        let i1given = 1
-        let i1min   = i1
-        let i1max   = i1
-        let i2given = 1
-        let i2min   = i2
-        let i2max   = i2
-        let i3given = 1
-        let i3min   = i3
-        let i3max   = i3
-        let i4given = if i4min.IsSome || i4max.IsSome then 1 else 0
-        let i4min   = defaultArg i4min 0
-        let i4max   = defaultArg i4max (t.shape.[4] - 1)
-        let bounds = array2D [[i0min; i0max; i0given]; [i1min; i1max; i1given]; [i2min; i2max; i2given]; [i3min; i3max; i3given]; [i4min; i4max; i4given]]
-        t.GetSlice(bounds)
-    [<ExcludeFromCodeCoverage>]
-    /// <summary></summary> <exclude />
-    member t.GetSlice(i0min:int option, i0max:int option, i1:int, i2:int, i3:int, i4:int) =
-        // Dims: 5
-        let i0given = if i0min.IsSome || i0max.IsSome then 1 else 0
-        let i0min   = defaultArg i0min 0
-        let i0max   = defaultArg i0max (t.shape.[0] - 1)
-        let i1given = 1
-        let i1min   = i1
-        let i1max   = i1
-        let i2given = 1
-        let i2min   = i2
-        let i2max   = i2
-        let i3given = 1
-        let i3min   = i3
-        let i3max   = i3
-        let i4given = 1
-        let i4min   = i4
-        let i4max   = i4
-        let bounds = array2D [[i0min; i0max; i0given]; [i1min; i1max; i1given]; [i2min; i2max; i2given]; [i3min; i3max; i3given]; [i4min; i4max; i4given]]
-        t.GetSlice(bounds)
-    [<ExcludeFromCodeCoverage>]
-    /// <summary></summary> <exclude />
-    member t.GetSlice(i0:int, i1min:int option, i1max:int option, i2min:int option, i2max:int option, i3min:int option, i3max:int option, i4min:int option, i4max:int option) =
-        // Dims: 5
-        let i0given = 1
-        let i0min   = i0
-        let i0max   = i0
-        let i1given = if i1min.IsSome || i1max.IsSome then 1 else 0
-        let i1min   = defaultArg i1min 0
-        let i1max   = defaultArg i1max (t.shape.[1] - 1)
-        let i2given = if i2min.IsSome || i2max.IsSome then 1 else 0
-        let i2min   = defaultArg i2min 0
-        let i2max   = defaultArg i2max (t.shape.[2] - 1)
-        let i3given = if i3min.IsSome || i3max.IsSome then 1 else 0
-        let i3min   = defaultArg i3min 0
-        let i3max   = defaultArg i3max (t.shape.[3] - 1)
-        let i4given = if i4min.IsSome || i4max.IsSome then 1 else 0
-        let i4min   = defaultArg i4min 0
-        let i4max   = defaultArg i4max (t.shape.[4] - 1)
-        let bounds = array2D [[i0min; i0max; i0given]; [i1min; i1max; i1given]; [i2min; i2max; i2given]; [i3min; i3max; i3given]; [i4min; i4max; i4given]]
-        t.GetSlice(bounds)
-    [<ExcludeFromCodeCoverage>]
-    /// <summary></summary> <exclude />
-    member t.GetSlice(i0:int, i1min:int option, i1max:int option, i2min:int option, i2max:int option, i3min:int option, i3max:int option, i4:int) =
-        // Dims: 5
-        let i0given = 1
-        let i0min   = i0
-        let i0max   = i0
-        let i1given = if i1min.IsSome || i1max.IsSome then 1 else 0
-        let i1min   = defaultArg i1min 0
-        let i1max   = defaultArg i1max (t.shape.[1] - 1)
-        let i2given = if i2min.IsSome || i2max.IsSome then 1 else 0
-        let i2min   = defaultArg i2min 0
-        let i2max   = defaultArg i2max (t.shape.[2] - 1)
-        let i3given = if i3min.IsSome || i3max.IsSome then 1 else 0
-        let i3min   = defaultArg i3min 0
-        let i3max   = defaultArg i3max (t.shape.[3] - 1)
-        let i4given = 1
-        let i4min   = i4
-        let i4max   = i4
-        let bounds = array2D [[i0min; i0max; i0given]; [i1min; i1max; i1given]; [i2min; i2max; i2given]; [i3min; i3max; i3given]; [i4min; i4max; i4given]]
-        t.GetSlice(bounds)
-    [<ExcludeFromCodeCoverage>]
-    /// <summary></summary> <exclude />
-    member t.GetSlice(i0:int, i1min:int option, i1max:int option, i2min:int option, i2max:int option, i3:int, i4min:int option, i4max:int option) =
-        // Dims: 5
-        let i0given = 1
-        let i0min   = i0
-        let i0max   = i0
-        let i1given = if i1min.IsSome || i1max.IsSome then 1 else 0
-        let i1min   = defaultArg i1min 0
-        let i1max   = defaultArg i1max (t.shape.[1] - 1)
-        let i2given = if i2min.IsSome || i2max.IsSome then 1 else 0
-        let i2min   = defaultArg i2min 0
-        let i2max   = defaultArg i2max (t.shape.[2] - 1)
-        let i3given = 1
-        let i3min   = i3
-        let i3max   = i3
-        let i4given = if i4min.IsSome || i4max.IsSome then 1 else 0
-        let i4min   = defaultArg i4min 0
-        let i4max   = defaultArg i4max (t.shape.[4] - 1)
-        let bounds = array2D [[i0min; i0max; i0given]; [i1min; i1max; i1given]; [i2min; i2max; i2given]; [i3min; i3max; i3given]; [i4min; i4max; i4given]]
-        t.GetSlice(bounds)
-    [<ExcludeFromCodeCoverage>]
-    /// <summary></summary> <exclude />
-    member t.GetSlice(i0:int, i1min:int option, i1max:int option, i2min:int option, i2max:int option, i3:int, i4:int) =
-        // Dims: 5
-        let i0given = 1
-        let i0min   = i0
-        let i0max   = i0
-        let i1given = if i1min.IsSome || i1max.IsSome then 1 else 0
-        let i1min   = defaultArg i1min 0
-        let i1max   = defaultArg i1max (t.shape.[1] - 1)
-        let i2given = if i2min.IsSome || i2max.IsSome then 1 else 0
-        let i2min   = defaultArg i2min 0
-        let i2max   = defaultArg i2max (t.shape.[2] - 1)
-        let i3given = 1
-        let i3min   = i3
-        let i3max   = i3
-        let i4given = 1
-        let i4min   = i4
-        let i4max   = i4
-        let bounds = array2D [[i0min; i0max; i0given]; [i1min; i1max; i1given]; [i2min; i2max; i2given]; [i3min; i3max; i3given]; [i4min; i4max; i4given]]
-        t.GetSlice(bounds)
-    [<ExcludeFromCodeCoverage>]
-    /// <summary></summary> <exclude />
-    member t.GetSlice(i0:int, i1min:int option, i1max:int option, i2:int, i3min:int option, i3max:int option, i4min:int option, i4max:int option) =
-        // Dims: 5
-        let i0given = 1
-        let i0min   = i0
-        let i0max   = i0
-        let i1given = if i1min.IsSome || i1max.IsSome then 1 else 0
-        let i1min   = defaultArg i1min 0
-        let i1max   = defaultArg i1max (t.shape.[1] - 1)
-        let i2given = 1
-        let i2min   = i2
-        let i2max   = i2
-        let i3given = if i3min.IsSome || i3max.IsSome then 1 else 0
-        let i3min   = defaultArg i3min 0
-        let i3max   = defaultArg i3max (t.shape.[3] - 1)
-        let i4given = if i4min.IsSome || i4max.IsSome then 1 else 0
-        let i4min   = defaultArg i4min 0
-        let i4max   = defaultArg i4max (t.shape.[4] - 1)
-        let bounds = array2D [[i0min; i0max; i0given]; [i1min; i1max; i1given]; [i2min; i2max; i2given]; [i3min; i3max; i3given]; [i4min; i4max; i4given]]
-        t.GetSlice(bounds)
-    [<ExcludeFromCodeCoverage>]
-    /// <summary></summary> <exclude />
-    member t.GetSlice(i0:int, i1min:int option, i1max:int option, i2:int, i3min:int option, i3max:int option, i4:int) =
-        // Dims: 5
-        let i0given = 1
-        let i0min   = i0
-        let i0max   = i0
-        let i1given = if i1min.IsSome || i1max.IsSome then 1 else 0
-        let i1min   = defaultArg i1min 0
-        let i1max   = defaultArg i1max (t.shape.[1] - 1)
-        let i2given = 1
-        let i2min   = i2
-        let i2max   = i2
-        let i3given = if i3min.IsSome || i3max.IsSome then 1 else 0
-        let i3min   = defaultArg i3min 0
-        let i3max   = defaultArg i3max (t.shape.[3] - 1)
-        let i4given = 1
-        let i4min   = i4
-        let i4max   = i4
-        let bounds = array2D [[i0min; i0max; i0given]; [i1min; i1max; i1given]; [i2min; i2max; i2given]; [i3min; i3max; i3given]; [i4min; i4max; i4given]]
-        t.GetSlice(bounds)
-    [<ExcludeFromCodeCoverage>]
-    /// <summary></summary> <exclude />
-    member t.GetSlice(i0:int, i1min:int option, i1max:int option, i2:int, i3:int, i4min:int option, i4max:int option) =
-        // Dims: 5
-        let i0given = 1
-        let i0min   = i0
-        let i0max   = i0
-        let i1given = if i1min.IsSome || i1max.IsSome then 1 else 0
-        let i1min   = defaultArg i1min 0
-        let i1max   = defaultArg i1max (t.shape.[1] - 1)
-        let i2given = 1
-        let i2min   = i2
-        let i2max   = i2
-        let i3given = 1
-        let i3min   = i3
-        let i3max   = i3
-        let i4given = if i4min.IsSome || i4max.IsSome then 1 else 0
-        let i4min   = defaultArg i4min 0
-        let i4max   = defaultArg i4max (t.shape.[4] - 1)
-        let bounds = array2D [[i0min; i0max; i0given]; [i1min; i1max; i1given]; [i2min; i2max; i2given]; [i3min; i3max; i3given]; [i4min; i4max; i4given]]
-        t.GetSlice(bounds)
-    [<ExcludeFromCodeCoverage>]
-    /// <summary></summary> <exclude />
-    member t.GetSlice(i0:int, i1min:int option, i1max:int option, i2:int, i3:int, i4:int) =
-        // Dims: 5
-        let i0given = 1
-        let i0min   = i0
-        let i0max   = i0
-        let i1given = if i1min.IsSome || i1max.IsSome then 1 else 0
-        let i1min   = defaultArg i1min 0
-        let i1max   = defaultArg i1max (t.shape.[1] - 1)
-        let i2given = 1
-        let i2min   = i2
-        let i2max   = i2
-        let i3given = 1
-        let i3min   = i3
-        let i3max   = i3
-        let i4given = 1
-        let i4min   = i4
-        let i4max   = i4
-        let bounds = array2D [[i0min; i0max; i0given]; [i1min; i1max; i1given]; [i2min; i2max; i2given]; [i3min; i3max; i3given]; [i4min; i4max; i4given]]
-        t.GetSlice(bounds)
-    [<ExcludeFromCodeCoverage>]
-    /// <summary></summary> <exclude />
-    member t.GetSlice(i0:int, i1:int, i2min:int option, i2max:int option, i3min:int option, i3max:int option, i4min:int option, i4max:int option) =
-        // Dims: 5
-        let i0given = 1
-        let i0min   = i0
-        let i0max   = i0
-        let i1given = 1
-        let i1min   = i1
-        let i1max   = i1
-        let i2given = if i2min.IsSome || i2max.IsSome then 1 else 0
-        let i2min   = defaultArg i2min 0
-        let i2max   = defaultArg i2max (t.shape.[2] - 1)
-        let i3given = if i3min.IsSome || i3max.IsSome then 1 else 0
-        let i3min   = defaultArg i3min 0
-        let i3max   = defaultArg i3max (t.shape.[3] - 1)
-        let i4given = if i4min.IsSome || i4max.IsSome then 1 else 0
-        let i4min   = defaultArg i4min 0
-        let i4max   = defaultArg i4max (t.shape.[4] - 1)
-        let bounds = array2D [[i0min; i0max; i0given]; [i1min; i1max; i1given]; [i2min; i2max; i2given]; [i3min; i3max; i3given]; [i4min; i4max; i4given]]
-        t.GetSlice(bounds)
-    [<ExcludeFromCodeCoverage>]
-    /// <summary></summary> <exclude />
-    member t.GetSlice(i0:int, i1:int, i2min:int option, i2max:int option, i3min:int option, i3max:int option, i4:int) =
-        // Dims: 5
-        let i0given = 1
-        let i0min   = i0
-        let i0max   = i0
-        let i1given = 1
-        let i1min   = i1
-        let i1max   = i1
-        let i2given = if i2min.IsSome || i2max.IsSome then 1 else 0
-        let i2min   = defaultArg i2min 0
-        let i2max   = defaultArg i2max (t.shape.[2] - 1)
-        let i3given = if i3min.IsSome || i3max.IsSome then 1 else 0
-        let i3min   = defaultArg i3min 0
-        let i3max   = defaultArg i3max (t.shape.[3] - 1)
-        let i4given = 1
-        let i4min   = i4
-        let i4max   = i4
-        let bounds = array2D [[i0min; i0max; i0given]; [i1min; i1max; i1given]; [i2min; i2max; i2given]; [i3min; i3max; i3given]; [i4min; i4max; i4given]]
-        t.GetSlice(bounds)
-    [<ExcludeFromCodeCoverage>]
-    /// <summary></summary> <exclude />
-    member t.GetSlice(i0:int, i1:int, i2min:int option, i2max:int option, i3:int, i4min:int option, i4max:int option) =
-        // Dims: 5
-        let i0given = 1
-        let i0min   = i0
-        let i0max   = i0
-        let i1given = 1
-        let i1min   = i1
-        let i1max   = i1
-        let i2given = if i2min.IsSome || i2max.IsSome then 1 else 0
-        let i2min   = defaultArg i2min 0
-        let i2max   = defaultArg i2max (t.shape.[2] - 1)
-        let i3given = 1
-        let i3min   = i3
-        let i3max   = i3
-        let i4given = if i4min.IsSome || i4max.IsSome then 1 else 0
-        let i4min   = defaultArg i4min 0
-        let i4max   = defaultArg i4max (t.shape.[4] - 1)
-        let bounds = array2D [[i0min; i0max; i0given]; [i1min; i1max; i1given]; [i2min; i2max; i2given]; [i3min; i3max; i3given]; [i4min; i4max; i4given]]
-        t.GetSlice(bounds)
-    [<ExcludeFromCodeCoverage>]
-    /// <summary></summary> <exclude />
-    member t.GetSlice(i0:int, i1:int, i2min:int option, i2max:int option, i3:int, i4:int) =
-        // Dims: 5
-        let i0given = 1
-        let i0min   = i0
-        let i0max   = i0
-        let i1given = 1
-        let i1min   = i1
-        let i1max   = i1
-        let i2given = if i2min.IsSome || i2max.IsSome then 1 else 0
-        let i2min   = defaultArg i2min 0
-        let i2max   = defaultArg i2max (t.shape.[2] - 1)
-        let i3given = 1
-        let i3min   = i3
-        let i3max   = i3
-        let i4given = 1
-        let i4min   = i4
-        let i4max   = i4
-        let bounds = array2D [[i0min; i0max; i0given]; [i1min; i1max; i1given]; [i2min; i2max; i2given]; [i3min; i3max; i3given]; [i4min; i4max; i4given]]
-        t.GetSlice(bounds)
-    [<ExcludeFromCodeCoverage>]
-    /// <summary></summary> <exclude />
-    member t.GetSlice(i0:int, i1:int, i2:int, i3min:int option, i3max:int option, i4min:int option, i4max:int option) =
-        // Dims: 5
-        let i0given = 1
-        let i0min   = i0
-        let i0max   = i0
-        let i1given = 1
-        let i1min   = i1
-        let i1max   = i1
-        let i2given = 1
-        let i2min   = i2
-        let i2max   = i2
-        let i3given = if i3min.IsSome || i3max.IsSome then 1 else 0
-        let i3min   = defaultArg i3min 0
-        let i3max   = defaultArg i3max (t.shape.[3] - 1)
-        let i4given = if i4min.IsSome || i4max.IsSome then 1 else 0
-        let i4min   = defaultArg i4min 0
-        let i4max   = defaultArg i4max (t.shape.[4] - 1)
-        let bounds = array2D [[i0min; i0max; i0given]; [i1min; i1max; i1given]; [i2min; i2max; i2given]; [i3min; i3max; i3given]; [i4min; i4max; i4given]]
-        t.GetSlice(bounds)
-    [<ExcludeFromCodeCoverage>]
-    /// <summary></summary> <exclude />
-    member t.GetSlice(i0:int, i1:int, i2:int, i3min:int option, i3max:int option, i4:int) =
-        // Dims: 5
-        let i0given = 1
-        let i0min   = i0
-        let i0max   = i0
-        let i1given = 1
-        let i1min   = i1
-        let i1max   = i1
-        let i2given = 1
-        let i2min   = i2
-        let i2max   = i2
-        let i3given = if i3min.IsSome || i3max.IsSome then 1 else 0
-        let i3min   = defaultArg i3min 0
-        let i3max   = defaultArg i3max (t.shape.[3] - 1)
-        let i4given = 1
-        let i4min   = i4
-        let i4max   = i4
-        let bounds = array2D [[i0min; i0max; i0given]; [i1min; i1max; i1given]; [i2min; i2max; i2given]; [i3min; i3max; i3given]; [i4min; i4max; i4given]]
-        t.GetSlice(bounds)
-    [<ExcludeFromCodeCoverage>]
-    /// <summary></summary> <exclude />
-    member t.GetSlice(i0:int, i1:int, i2:int, i3:int, i4min:int option, i4max:int option) =
-        // Dims: 5
-        let i0given = 1
-        let i0min   = i0
-        let i0max   = i0
-        let i1given = 1
-        let i1min   = i1
-        let i1max   = i1
-        let i2given = 1
-        let i2min   = i2
-        let i2max   = i2
-        let i3given = 1
-        let i3min   = i3
-        let i3max   = i3
-        let i4given = if i4min.IsSome || i4max.IsSome then 1 else 0
-        let i4min   = defaultArg i4min 0
-        let i4max   = defaultArg i4max (t.shape.[4] - 1)
-        let bounds = array2D [[i0min; i0max; i0given]; [i1min; i1max; i1given]; [i2min; i2max; i2given]; [i3min; i3max; i3given]; [i4min; i4max; i4given]]
-        t.GetSlice(bounds)
-    [<ExcludeFromCodeCoverage>]
-    /// <summary></summary> <exclude />
-    member t.GetSlice(i0:int, i1:int, i2:int, i3:int, i4:int) =
-        // Dims: 5
-        let i0given = 1
-        let i0min   = i0
-        let i0max   = i0
-        let i1given = 1
-        let i1min   = i1
-        let i1max   = i1
-        let i2given = 1
-        let i2min   = i2
-        let i2max   = i2
-        let i3given = 1
-        let i3min   = i3
-        let i3max   = i3
-        let i4given = 1
-        let i4min   = i4
-        let i4max   = i4
-        let bounds = array2D [[i0min; i0max; i0given]; [i1min; i1max; i1given]; [i2min; i2max; i2given]; [i3min; i3max; i3given]; [i4min; i4max; i4given]]
-        t.GetSlice(bounds)
-    [<ExcludeFromCodeCoverage>]
-    /// <summary></summary> <exclude />
-    member t.GetSlice(i0min:int option, i0max:int option, i1min:int option, i1max:int option, i2min:int option, i2max:int option, i3min:int option, i3max:int option, i4min:int option, i4max:int option, i5min:int option, i5max:int option) =
-        // Dims: 6
-        let i0given = if i0min.IsSome || i0max.IsSome then 1 else 0
-        let i0min   = defaultArg i0min 0
-        let i0max   = defaultArg i0max (t.shape.[0] - 1)
-        let i1given = if i1min.IsSome || i1max.IsSome then 1 else 0
-        let i1min   = defaultArg i1min 0
-        let i1max   = defaultArg i1max (t.shape.[1] - 1)
-        let i2given = if i2min.IsSome || i2max.IsSome then 1 else 0
-        let i2min   = defaultArg i2min 0
-        let i2max   = defaultArg i2max (t.shape.[2] - 1)
-        let i3given = if i3min.IsSome || i3max.IsSome then 1 else 0
-        let i3min   = defaultArg i3min 0
-        let i3max   = defaultArg i3max (t.shape.[3] - 1)
-        let i4given = if i4min.IsSome || i4max.IsSome then 1 else 0
-        let i4min   = defaultArg i4min 0
-        let i4max   = defaultArg i4max (t.shape.[4] - 1)
-        let i5given = if i5min.IsSome || i5max.IsSome then 1 else 0
-        let i5min   = defaultArg i5min 0
-        let i5max   = defaultArg i5max (t.shape.[5] - 1)
-        let bounds = array2D [[i0min; i0max; i0given]; [i1min; i1max; i1given]; [i2min; i2max; i2given]; [i3min; i3max; i3given]; [i4min; i4max; i4given]; [i5min; i5max; i5given]]
-        t.GetSlice(bounds)
-    [<ExcludeFromCodeCoverage>]
-    /// <summary></summary> <exclude />
-    member t.GetSlice(i0min:int option, i0max:int option, i1min:int option, i1max:int option, i2min:int option, i2max:int option, i3min:int option, i3max:int option, i4min:int option, i4max:int option, i5:int) =
-        // Dims: 6
-        let i0given = if i0min.IsSome || i0max.IsSome then 1 else 0
-        let i0min   = defaultArg i0min 0
-        let i0max   = defaultArg i0max (t.shape.[0] - 1)
-        let i1given = if i1min.IsSome || i1max.IsSome then 1 else 0
-        let i1min   = defaultArg i1min 0
-        let i1max   = defaultArg i1max (t.shape.[1] - 1)
-        let i2given = if i2min.IsSome || i2max.IsSome then 1 else 0
-        let i2min   = defaultArg i2min 0
-        let i2max   = defaultArg i2max (t.shape.[2] - 1)
-        let i3given = if i3min.IsSome || i3max.IsSome then 1 else 0
-        let i3min   = defaultArg i3min 0
-        let i3max   = defaultArg i3max (t.shape.[3] - 1)
-        let i4given = if i4min.IsSome || i4max.IsSome then 1 else 0
-        let i4min   = defaultArg i4min 0
-        let i4max   = defaultArg i4max (t.shape.[4] - 1)
-        let i5given = 1
-        let i5min   = i5
-        let i5max   = i5
-        let bounds = array2D [[i0min; i0max; i0given]; [i1min; i1max; i1given]; [i2min; i2max; i2given]; [i3min; i3max; i3given]; [i4min; i4max; i4given]; [i5min; i5max; i5given]]
-        t.GetSlice(bounds)
-    [<ExcludeFromCodeCoverage>]
-    /// <summary></summary> <exclude />
-    member t.GetSlice(i0min:int option, i0max:int option, i1min:int option, i1max:int option, i2min:int option, i2max:int option, i3min:int option, i3max:int option, i4:int, i5min:int option, i5max:int option) =
-        // Dims: 6
-        let i0given = if i0min.IsSome || i0max.IsSome then 1 else 0
-        let i0min   = defaultArg i0min 0
-        let i0max   = defaultArg i0max (t.shape.[0] - 1)
-        let i1given = if i1min.IsSome || i1max.IsSome then 1 else 0
-        let i1min   = defaultArg i1min 0
-        let i1max   = defaultArg i1max (t.shape.[1] - 1)
-        let i2given = if i2min.IsSome || i2max.IsSome then 1 else 0
-        let i2min   = defaultArg i2min 0
-        let i2max   = defaultArg i2max (t.shape.[2] - 1)
-        let i3given = if i3min.IsSome || i3max.IsSome then 1 else 0
-        let i3min   = defaultArg i3min 0
-        let i3max   = defaultArg i3max (t.shape.[3] - 1)
-        let i4given = 1
-        let i4min   = i4
-        let i4max   = i4
-        let i5given = if i5min.IsSome || i5max.IsSome then 1 else 0
-        let i5min   = defaultArg i5min 0
-        let i5max   = defaultArg i5max (t.shape.[5] - 1)
-        let bounds = array2D [[i0min; i0max; i0given]; [i1min; i1max; i1given]; [i2min; i2max; i2given]; [i3min; i3max; i3given]; [i4min; i4max; i4given]; [i5min; i5max; i5given]]
-        t.GetSlice(bounds)
-    [<ExcludeFromCodeCoverage>]
-    /// <summary></summary> <exclude />
-    member t.GetSlice(i0min:int option, i0max:int option, i1min:int option, i1max:int option, i2min:int option, i2max:int option, i3min:int option, i3max:int option, i4:int, i5:int) =
-        // Dims: 6
-        let i0given = if i0min.IsSome || i0max.IsSome then 1 else 0
-        let i0min   = defaultArg i0min 0
-        let i0max   = defaultArg i0max (t.shape.[0] - 1)
-        let i1given = if i1min.IsSome || i1max.IsSome then 1 else 0
-        let i1min   = defaultArg i1min 0
-        let i1max   = defaultArg i1max (t.shape.[1] - 1)
-        let i2given = if i2min.IsSome || i2max.IsSome then 1 else 0
-        let i2min   = defaultArg i2min 0
-        let i2max   = defaultArg i2max (t.shape.[2] - 1)
-        let i3given = if i3min.IsSome || i3max.IsSome then 1 else 0
-        let i3min   = defaultArg i3min 0
-        let i3max   = defaultArg i3max (t.shape.[3] - 1)
-        let i4given = 1
-        let i4min   = i4
-        let i4max   = i4
-        let i5given = 1
-        let i5min   = i5
-        let i5max   = i5
-        let bounds = array2D [[i0min; i0max; i0given]; [i1min; i1max; i1given]; [i2min; i2max; i2given]; [i3min; i3max; i3given]; [i4min; i4max; i4given]; [i5min; i5max; i5given]]
-        t.GetSlice(bounds)
-    [<ExcludeFromCodeCoverage>]
-    /// <summary></summary> <exclude />
-    member t.GetSlice(i0min:int option, i0max:int option, i1min:int option, i1max:int option, i2min:int option, i2max:int option, i3:int, i4min:int option, i4max:int option, i5min:int option, i5max:int option) =
-        // Dims: 6
-        let i0given = if i0min.IsSome || i0max.IsSome then 1 else 0
-        let i0min   = defaultArg i0min 0
-        let i0max   = defaultArg i0max (t.shape.[0] - 1)
-        let i1given = if i1min.IsSome || i1max.IsSome then 1 else 0
-        let i1min   = defaultArg i1min 0
-        let i1max   = defaultArg i1max (t.shape.[1] - 1)
-        let i2given = if i2min.IsSome || i2max.IsSome then 1 else 0
-        let i2min   = defaultArg i2min 0
-        let i2max   = defaultArg i2max (t.shape.[2] - 1)
-        let i3given = 1
-        let i3min   = i3
-        let i3max   = i3
-        let i4given = if i4min.IsSome || i4max.IsSome then 1 else 0
-        let i4min   = defaultArg i4min 0
-        let i4max   = defaultArg i4max (t.shape.[4] - 1)
-        let i5given = if i5min.IsSome || i5max.IsSome then 1 else 0
-        let i5min   = defaultArg i5min 0
-        let i5max   = defaultArg i5max (t.shape.[5] - 1)
-        let bounds = array2D [[i0min; i0max; i0given]; [i1min; i1max; i1given]; [i2min; i2max; i2given]; [i3min; i3max; i3given]; [i4min; i4max; i4given]; [i5min; i5max; i5given]]
-        t.GetSlice(bounds)
-    [<ExcludeFromCodeCoverage>]
-    /// <summary></summary> <exclude />
-    member t.GetSlice(i0min:int option, i0max:int option, i1min:int option, i1max:int option, i2min:int option, i2max:int option, i3:int, i4min:int option, i4max:int option, i5:int) =
-        // Dims: 6
-        let i0given = if i0min.IsSome || i0max.IsSome then 1 else 0
-        let i0min   = defaultArg i0min 0
-        let i0max   = defaultArg i0max (t.shape.[0] - 1)
-        let i1given = if i1min.IsSome || i1max.IsSome then 1 else 0
-        let i1min   = defaultArg i1min 0
-        let i1max   = defaultArg i1max (t.shape.[1] - 1)
-        let i2given = if i2min.IsSome || i2max.IsSome then 1 else 0
-        let i2min   = defaultArg i2min 0
-        let i2max   = defaultArg i2max (t.shape.[2] - 1)
-        let i3given = 1
-        let i3min   = i3
-        let i3max   = i3
-        let i4given = if i4min.IsSome || i4max.IsSome then 1 else 0
-        let i4min   = defaultArg i4min 0
-        let i4max   = defaultArg i4max (t.shape.[4] - 1)
-        let i5given = 1
-        let i5min   = i5
-        let i5max   = i5
-        let bounds = array2D [[i0min; i0max; i0given]; [i1min; i1max; i1given]; [i2min; i2max; i2given]; [i3min; i3max; i3given]; [i4min; i4max; i4given]; [i5min; i5max; i5given]]
-        t.GetSlice(bounds)
-    [<ExcludeFromCodeCoverage>]
-    /// <summary></summary> <exclude />
-    member t.GetSlice(i0min:int option, i0max:int option, i1min:int option, i1max:int option, i2min:int option, i2max:int option, i3:int, i4:int, i5min:int option, i5max:int option) =
-        // Dims: 6
-        let i0given = if i0min.IsSome || i0max.IsSome then 1 else 0
-        let i0min   = defaultArg i0min 0
-        let i0max   = defaultArg i0max (t.shape.[0] - 1)
-        let i1given = if i1min.IsSome || i1max.IsSome then 1 else 0
-        let i1min   = defaultArg i1min 0
-        let i1max   = defaultArg i1max (t.shape.[1] - 1)
-        let i2given = if i2min.IsSome || i2max.IsSome then 1 else 0
-        let i2min   = defaultArg i2min 0
-        let i2max   = defaultArg i2max (t.shape.[2] - 1)
-        let i3given = 1
-        let i3min   = i3
-        let i3max   = i3
-        let i4given = 1
-        let i4min   = i4
-        let i4max   = i4
-        let i5given = if i5min.IsSome || i5max.IsSome then 1 else 0
-        let i5min   = defaultArg i5min 0
-        let i5max   = defaultArg i5max (t.shape.[5] - 1)
-        let bounds = array2D [[i0min; i0max; i0given]; [i1min; i1max; i1given]; [i2min; i2max; i2given]; [i3min; i3max; i3given]; [i4min; i4max; i4given]; [i5min; i5max; i5given]]
-        t.GetSlice(bounds)
-    [<ExcludeFromCodeCoverage>]
-    /// <summary></summary> <exclude />
-    member t.GetSlice(i0min:int option, i0max:int option, i1min:int option, i1max:int option, i2min:int option, i2max:int option, i3:int, i4:int, i5:int) =
-        // Dims: 6
-        let i0given = if i0min.IsSome || i0max.IsSome then 1 else 0
-        let i0min   = defaultArg i0min 0
-        let i0max   = defaultArg i0max (t.shape.[0] - 1)
-        let i1given = if i1min.IsSome || i1max.IsSome then 1 else 0
-        let i1min   = defaultArg i1min 0
-        let i1max   = defaultArg i1max (t.shape.[1] - 1)
-        let i2given = if i2min.IsSome || i2max.IsSome then 1 else 0
-        let i2min   = defaultArg i2min 0
-        let i2max   = defaultArg i2max (t.shape.[2] - 1)
-        let i3given = 1
-        let i3min   = i3
-        let i3max   = i3
-        let i4given = 1
-        let i4min   = i4
-        let i4max   = i4
-        let i5given = 1
-        let i5min   = i5
-        let i5max   = i5
-        let bounds = array2D [[i0min; i0max; i0given]; [i1min; i1max; i1given]; [i2min; i2max; i2given]; [i3min; i3max; i3given]; [i4min; i4max; i4given]; [i5min; i5max; i5given]]
-        t.GetSlice(bounds)
-    [<ExcludeFromCodeCoverage>]
-    /// <summary></summary> <exclude />
-    member t.GetSlice(i0min:int option, i0max:int option, i1min:int option, i1max:int option, i2:int, i3min:int option, i3max:int option, i4min:int option, i4max:int option, i5min:int option, i5max:int option) =
-        // Dims: 6
-        let i0given = if i0min.IsSome || i0max.IsSome then 1 else 0
-        let i0min   = defaultArg i0min 0
-        let i0max   = defaultArg i0max (t.shape.[0] - 1)
-        let i1given = if i1min.IsSome || i1max.IsSome then 1 else 0
-        let i1min   = defaultArg i1min 0
-        let i1max   = defaultArg i1max (t.shape.[1] - 1)
-        let i2given = 1
-        let i2min   = i2
-        let i2max   = i2
-        let i3given = if i3min.IsSome || i3max.IsSome then 1 else 0
-        let i3min   = defaultArg i3min 0
-        let i3max   = defaultArg i3max (t.shape.[3] - 1)
-        let i4given = if i4min.IsSome || i4max.IsSome then 1 else 0
-        let i4min   = defaultArg i4min 0
-        let i4max   = defaultArg i4max (t.shape.[4] - 1)
-        let i5given = if i5min.IsSome || i5max.IsSome then 1 else 0
-        let i5min   = defaultArg i5min 0
-        let i5max   = defaultArg i5max (t.shape.[5] - 1)
-        let bounds = array2D [[i0min; i0max; i0given]; [i1min; i1max; i1given]; [i2min; i2max; i2given]; [i3min; i3max; i3given]; [i4min; i4max; i4given]; [i5min; i5max; i5given]]
-        t.GetSlice(bounds)
-    [<ExcludeFromCodeCoverage>]
-    /// <summary></summary> <exclude />
-    member t.GetSlice(i0min:int option, i0max:int option, i1min:int option, i1max:int option, i2:int, i3min:int option, i3max:int option, i4min:int option, i4max:int option, i5:int) =
-        // Dims: 6
-        let i0given = if i0min.IsSome || i0max.IsSome then 1 else 0
-        let i0min   = defaultArg i0min 0
-        let i0max   = defaultArg i0max (t.shape.[0] - 1)
-        let i1given = if i1min.IsSome || i1max.IsSome then 1 else 0
-        let i1min   = defaultArg i1min 0
-        let i1max   = defaultArg i1max (t.shape.[1] - 1)
-        let i2given = 1
-        let i2min   = i2
-        let i2max   = i2
-        let i3given = if i3min.IsSome || i3max.IsSome then 1 else 0
-        let i3min   = defaultArg i3min 0
-        let i3max   = defaultArg i3max (t.shape.[3] - 1)
-        let i4given = if i4min.IsSome || i4max.IsSome then 1 else 0
-        let i4min   = defaultArg i4min 0
-        let i4max   = defaultArg i4max (t.shape.[4] - 1)
-        let i5given = 1
-        let i5min   = i5
-        let i5max   = i5
-        let bounds = array2D [[i0min; i0max; i0given]; [i1min; i1max; i1given]; [i2min; i2max; i2given]; [i3min; i3max; i3given]; [i4min; i4max; i4given]; [i5min; i5max; i5given]]
-        t.GetSlice(bounds)
-    [<ExcludeFromCodeCoverage>]
-    /// <summary></summary> <exclude />
-    member t.GetSlice(i0min:int option, i0max:int option, i1min:int option, i1max:int option, i2:int, i3min:int option, i3max:int option, i4:int, i5min:int option, i5max:int option) =
-        // Dims: 6
-        let i0given = if i0min.IsSome || i0max.IsSome then 1 else 0
-        let i0min   = defaultArg i0min 0
-        let i0max   = defaultArg i0max (t.shape.[0] - 1)
-        let i1given = if i1min.IsSome || i1max.IsSome then 1 else 0
-        let i1min   = defaultArg i1min 0
-        let i1max   = defaultArg i1max (t.shape.[1] - 1)
-        let i2given = 1
-        let i2min   = i2
-        let i2max   = i2
-        let i3given = if i3min.IsSome || i3max.IsSome then 1 else 0
-        let i3min   = defaultArg i3min 0
-        let i3max   = defaultArg i3max (t.shape.[3] - 1)
-        let i4given = 1
-        let i4min   = i4
-        let i4max   = i4
-        let i5given = if i5min.IsSome || i5max.IsSome then 1 else 0
-        let i5min   = defaultArg i5min 0
-        let i5max   = defaultArg i5max (t.shape.[5] - 1)
-        let bounds = array2D [[i0min; i0max; i0given]; [i1min; i1max; i1given]; [i2min; i2max; i2given]; [i3min; i3max; i3given]; [i4min; i4max; i4given]; [i5min; i5max; i5given]]
-        t.GetSlice(bounds)
-    [<ExcludeFromCodeCoverage>]
-    /// <summary></summary> <exclude />
-    member t.GetSlice(i0min:int option, i0max:int option, i1min:int option, i1max:int option, i2:int, i3min:int option, i3max:int option, i4:int, i5:int) =
-        // Dims: 6
-        let i0given = if i0min.IsSome || i0max.IsSome then 1 else 0
-        let i0min   = defaultArg i0min 0
-        let i0max   = defaultArg i0max (t.shape.[0] - 1)
-        let i1given = if i1min.IsSome || i1max.IsSome then 1 else 0
-        let i1min   = defaultArg i1min 0
-        let i1max   = defaultArg i1max (t.shape.[1] - 1)
-        let i2given = 1
-        let i2min   = i2
-        let i2max   = i2
-        let i3given = if i3min.IsSome || i3max.IsSome then 1 else 0
-        let i3min   = defaultArg i3min 0
-        let i3max   = defaultArg i3max (t.shape.[3] - 1)
-        let i4given = 1
-        let i4min   = i4
-        let i4max   = i4
-        let i5given = 1
-        let i5min   = i5
-        let i5max   = i5
-        let bounds = array2D [[i0min; i0max; i0given]; [i1min; i1max; i1given]; [i2min; i2max; i2given]; [i3min; i3max; i3given]; [i4min; i4max; i4given]; [i5min; i5max; i5given]]
-        t.GetSlice(bounds)
-    [<ExcludeFromCodeCoverage>]
-    /// <summary></summary> <exclude />
-    member t.GetSlice(i0min:int option, i0max:int option, i1min:int option, i1max:int option, i2:int, i3:int, i4min:int option, i4max:int option, i5min:int option, i5max:int option) =
-        // Dims: 6
-        let i0given = if i0min.IsSome || i0max.IsSome then 1 else 0
-        let i0min   = defaultArg i0min 0
-        let i0max   = defaultArg i0max (t.shape.[0] - 1)
-        let i1given = if i1min.IsSome || i1max.IsSome then 1 else 0
-        let i1min   = defaultArg i1min 0
-        let i1max   = defaultArg i1max (t.shape.[1] - 1)
-        let i2given = 1
-        let i2min   = i2
-        let i2max   = i2
-        let i3given = 1
-        let i3min   = i3
-        let i3max   = i3
-        let i4given = if i4min.IsSome || i4max.IsSome then 1 else 0
-        let i4min   = defaultArg i4min 0
-        let i4max   = defaultArg i4max (t.shape.[4] - 1)
-        let i5given = if i5min.IsSome || i5max.IsSome then 1 else 0
-        let i5min   = defaultArg i5min 0
-        let i5max   = defaultArg i5max (t.shape.[5] - 1)
-        let bounds = array2D [[i0min; i0max; i0given]; [i1min; i1max; i1given]; [i2min; i2max; i2given]; [i3min; i3max; i3given]; [i4min; i4max; i4given]; [i5min; i5max; i5given]]
-        t.GetSlice(bounds)
-    [<ExcludeFromCodeCoverage>]
-    /// <summary></summary> <exclude />
-    member t.GetSlice(i0min:int option, i0max:int option, i1min:int option, i1max:int option, i2:int, i3:int, i4min:int option, i4max:int option, i5:int) =
-        // Dims: 6
-        let i0given = if i0min.IsSome || i0max.IsSome then 1 else 0
-        let i0min   = defaultArg i0min 0
-        let i0max   = defaultArg i0max (t.shape.[0] - 1)
-        let i1given = if i1min.IsSome || i1max.IsSome then 1 else 0
-        let i1min   = defaultArg i1min 0
-        let i1max   = defaultArg i1max (t.shape.[1] - 1)
-        let i2given = 1
-        let i2min   = i2
-        let i2max   = i2
-        let i3given = 1
-        let i3min   = i3
-        let i3max   = i3
-        let i4given = if i4min.IsSome || i4max.IsSome then 1 else 0
-        let i4min   = defaultArg i4min 0
-        let i4max   = defaultArg i4max (t.shape.[4] - 1)
-        let i5given = 1
-        let i5min   = i5
-        let i5max   = i5
-        let bounds = array2D [[i0min; i0max; i0given]; [i1min; i1max; i1given]; [i2min; i2max; i2given]; [i3min; i3max; i3given]; [i4min; i4max; i4given]; [i5min; i5max; i5given]]
-        t.GetSlice(bounds)
-    [<ExcludeFromCodeCoverage>]
-    /// <summary></summary> <exclude />
-    member t.GetSlice(i0min:int option, i0max:int option, i1min:int option, i1max:int option, i2:int, i3:int, i4:int, i5min:int option, i5max:int option) =
-        // Dims: 6
-        let i0given = if i0min.IsSome || i0max.IsSome then 1 else 0
-        let i0min   = defaultArg i0min 0
-        let i0max   = defaultArg i0max (t.shape.[0] - 1)
-        let i1given = if i1min.IsSome || i1max.IsSome then 1 else 0
-        let i1min   = defaultArg i1min 0
-        let i1max   = defaultArg i1max (t.shape.[1] - 1)
-        let i2given = 1
-        let i2min   = i2
-        let i2max   = i2
-        let i3given = 1
-        let i3min   = i3
-        let i3max   = i3
-        let i4given = 1
-        let i4min   = i4
-        let i4max   = i4
-        let i5given = if i5min.IsSome || i5max.IsSome then 1 else 0
-        let i5min   = defaultArg i5min 0
-        let i5max   = defaultArg i5max (t.shape.[5] - 1)
-        let bounds = array2D [[i0min; i0max; i0given]; [i1min; i1max; i1given]; [i2min; i2max; i2given]; [i3min; i3max; i3given]; [i4min; i4max; i4given]; [i5min; i5max; i5given]]
-        t.GetSlice(bounds)
-    [<ExcludeFromCodeCoverage>]
-    /// <summary></summary> <exclude />
-    member t.GetSlice(i0min:int option, i0max:int option, i1min:int option, i1max:int option, i2:int, i3:int, i4:int, i5:int) =
-        // Dims: 6
-        let i0given = if i0min.IsSome || i0max.IsSome then 1 else 0
-        let i0min   = defaultArg i0min 0
-        let i0max   = defaultArg i0max (t.shape.[0] - 1)
-        let i1given = if i1min.IsSome || i1max.IsSome then 1 else 0
-        let i1min   = defaultArg i1min 0
-        let i1max   = defaultArg i1max (t.shape.[1] - 1)
-        let i2given = 1
-        let i2min   = i2
-        let i2max   = i2
-        let i3given = 1
-        let i3min   = i3
-        let i3max   = i3
-        let i4given = 1
-        let i4min   = i4
-        let i4max   = i4
-        let i5given = 1
-        let i5min   = i5
-        let i5max   = i5
-        let bounds = array2D [[i0min; i0max; i0given]; [i1min; i1max; i1given]; [i2min; i2max; i2given]; [i3min; i3max; i3given]; [i4min; i4max; i4given]; [i5min; i5max; i5given]]
-        t.GetSlice(bounds)
-    [<ExcludeFromCodeCoverage>]
-    /// <summary></summary> <exclude />
-    member t.GetSlice(i0min:int option, i0max:int option, i1:int, i2min:int option, i2max:int option, i3min:int option, i3max:int option, i4min:int option, i4max:int option, i5min:int option, i5max:int option) =
-        // Dims: 6
-        let i0given = if i0min.IsSome || i0max.IsSome then 1 else 0
-        let i0min   = defaultArg i0min 0
-        let i0max   = defaultArg i0max (t.shape.[0] - 1)
-        let i1given = 1
-        let i1min   = i1
-        let i1max   = i1
-        let i2given = if i2min.IsSome || i2max.IsSome then 1 else 0
-        let i2min   = defaultArg i2min 0
-        let i2max   = defaultArg i2max (t.shape.[2] - 1)
-        let i3given = if i3min.IsSome || i3max.IsSome then 1 else 0
-        let i3min   = defaultArg i3min 0
-        let i3max   = defaultArg i3max (t.shape.[3] - 1)
-        let i4given = if i4min.IsSome || i4max.IsSome then 1 else 0
-        let i4min   = defaultArg i4min 0
-        let i4max   = defaultArg i4max (t.shape.[4] - 1)
-        let i5given = if i5min.IsSome || i5max.IsSome then 1 else 0
-        let i5min   = defaultArg i5min 0
-        let i5max   = defaultArg i5max (t.shape.[5] - 1)
-        let bounds = array2D [[i0min; i0max; i0given]; [i1min; i1max; i1given]; [i2min; i2max; i2given]; [i3min; i3max; i3given]; [i4min; i4max; i4given]; [i5min; i5max; i5given]]
-        t.GetSlice(bounds)
-    [<ExcludeFromCodeCoverage>]
-    /// <summary></summary> <exclude />
-    member t.GetSlice(i0min:int option, i0max:int option, i1:int, i2min:int option, i2max:int option, i3min:int option, i3max:int option, i4min:int option, i4max:int option, i5:int) =
-        // Dims: 6
-        let i0given = if i0min.IsSome || i0max.IsSome then 1 else 0
-        let i0min   = defaultArg i0min 0
-        let i0max   = defaultArg i0max (t.shape.[0] - 1)
-        let i1given = 1
-        let i1min   = i1
-        let i1max   = i1
-        let i2given = if i2min.IsSome || i2max.IsSome then 1 else 0
-        let i2min   = defaultArg i2min 0
-        let i2max   = defaultArg i2max (t.shape.[2] - 1)
-        let i3given = if i3min.IsSome || i3max.IsSome then 1 else 0
-        let i3min   = defaultArg i3min 0
-        let i3max   = defaultArg i3max (t.shape.[3] - 1)
-        let i4given = if i4min.IsSome || i4max.IsSome then 1 else 0
-        let i4min   = defaultArg i4min 0
-        let i4max   = defaultArg i4max (t.shape.[4] - 1)
-        let i5given = 1
-        let i5min   = i5
-        let i5max   = i5
-        let bounds = array2D [[i0min; i0max; i0given]; [i1min; i1max; i1given]; [i2min; i2max; i2given]; [i3min; i3max; i3given]; [i4min; i4max; i4given]; [i5min; i5max; i5given]]
-        t.GetSlice(bounds)
-    [<ExcludeFromCodeCoverage>]
-    /// <summary></summary> <exclude />
-    member t.GetSlice(i0min:int option, i0max:int option, i1:int, i2min:int option, i2max:int option, i3min:int option, i3max:int option, i4:int, i5min:int option, i5max:int option) =
-        // Dims: 6
-        let i0given = if i0min.IsSome || i0max.IsSome then 1 else 0
-        let i0min   = defaultArg i0min 0
-        let i0max   = defaultArg i0max (t.shape.[0] - 1)
-        let i1given = 1
-        let i1min   = i1
-        let i1max   = i1
-        let i2given = if i2min.IsSome || i2max.IsSome then 1 else 0
-        let i2min   = defaultArg i2min 0
-        let i2max   = defaultArg i2max (t.shape.[2] - 1)
-        let i3given = if i3min.IsSome || i3max.IsSome then 1 else 0
-        let i3min   = defaultArg i3min 0
-        let i3max   = defaultArg i3max (t.shape.[3] - 1)
-        let i4given = 1
-        let i4min   = i4
-        let i4max   = i4
-        let i5given = if i5min.IsSome || i5max.IsSome then 1 else 0
-        let i5min   = defaultArg i5min 0
-        let i5max   = defaultArg i5max (t.shape.[5] - 1)
-        let bounds = array2D [[i0min; i0max; i0given]; [i1min; i1max; i1given]; [i2min; i2max; i2given]; [i3min; i3max; i3given]; [i4min; i4max; i4given]; [i5min; i5max; i5given]]
-        t.GetSlice(bounds)
-    [<ExcludeFromCodeCoverage>]
-    /// <summary></summary> <exclude />
-    member t.GetSlice(i0min:int option, i0max:int option, i1:int, i2min:int option, i2max:int option, i3min:int option, i3max:int option, i4:int, i5:int) =
-        // Dims: 6
-        let i0given = if i0min.IsSome || i0max.IsSome then 1 else 0
-        let i0min   = defaultArg i0min 0
-        let i0max   = defaultArg i0max (t.shape.[0] - 1)
-        let i1given = 1
-        let i1min   = i1
-        let i1max   = i1
-        let i2given = if i2min.IsSome || i2max.IsSome then 1 else 0
-        let i2min   = defaultArg i2min 0
-        let i2max   = defaultArg i2max (t.shape.[2] - 1)
-        let i3given = if i3min.IsSome || i3max.IsSome then 1 else 0
-        let i3min   = defaultArg i3min 0
-        let i3max   = defaultArg i3max (t.shape.[3] - 1)
-        let i4given = 1
-        let i4min   = i4
-        let i4max   = i4
-        let i5given = 1
-        let i5min   = i5
-        let i5max   = i5
-        let bounds = array2D [[i0min; i0max; i0given]; [i1min; i1max; i1given]; [i2min; i2max; i2given]; [i3min; i3max; i3given]; [i4min; i4max; i4given]; [i5min; i5max; i5given]]
-        t.GetSlice(bounds)
-    [<ExcludeFromCodeCoverage>]
-    /// <summary></summary> <exclude />
-    member t.GetSlice(i0min:int option, i0max:int option, i1:int, i2min:int option, i2max:int option, i3:int, i4min:int option, i4max:int option, i5min:int option, i5max:int option) =
-        // Dims: 6
-        let i0given = if i0min.IsSome || i0max.IsSome then 1 else 0
-        let i0min   = defaultArg i0min 0
-        let i0max   = defaultArg i0max (t.shape.[0] - 1)
-        let i1given = 1
-        let i1min   = i1
-        let i1max   = i1
-        let i2given = if i2min.IsSome || i2max.IsSome then 1 else 0
-        let i2min   = defaultArg i2min 0
-        let i2max   = defaultArg i2max (t.shape.[2] - 1)
-        let i3given = 1
-        let i3min   = i3
-        let i3max   = i3
-        let i4given = if i4min.IsSome || i4max.IsSome then 1 else 0
-        let i4min   = defaultArg i4min 0
-        let i4max   = defaultArg i4max (t.shape.[4] - 1)
-        let i5given = if i5min.IsSome || i5max.IsSome then 1 else 0
-        let i5min   = defaultArg i5min 0
-        let i5max   = defaultArg i5max (t.shape.[5] - 1)
-        let bounds = array2D [[i0min; i0max; i0given]; [i1min; i1max; i1given]; [i2min; i2max; i2given]; [i3min; i3max; i3given]; [i4min; i4max; i4given]; [i5min; i5max; i5given]]
-        t.GetSlice(bounds)
-    [<ExcludeFromCodeCoverage>]
-    /// <summary></summary> <exclude />
-    member t.GetSlice(i0min:int option, i0max:int option, i1:int, i2min:int option, i2max:int option, i3:int, i4min:int option, i4max:int option, i5:int) =
-        // Dims: 6
-        let i0given = if i0min.IsSome || i0max.IsSome then 1 else 0
-        let i0min   = defaultArg i0min 0
-        let i0max   = defaultArg i0max (t.shape.[0] - 1)
-        let i1given = 1
-        let i1min   = i1
-        let i1max   = i1
-        let i2given = if i2min.IsSome || i2max.IsSome then 1 else 0
-        let i2min   = defaultArg i2min 0
-        let i2max   = defaultArg i2max (t.shape.[2] - 1)
-        let i3given = 1
-        let i3min   = i3
-        let i3max   = i3
-        let i4given = if i4min.IsSome || i4max.IsSome then 1 else 0
-        let i4min   = defaultArg i4min 0
-        let i4max   = defaultArg i4max (t.shape.[4] - 1)
-        let i5given = 1
-        let i5min   = i5
-        let i5max   = i5
-        let bounds = array2D [[i0min; i0max; i0given]; [i1min; i1max; i1given]; [i2min; i2max; i2given]; [i3min; i3max; i3given]; [i4min; i4max; i4given]; [i5min; i5max; i5given]]
-        t.GetSlice(bounds)
-    [<ExcludeFromCodeCoverage>]
-    /// <summary></summary> <exclude />
-    member t.GetSlice(i0min:int option, i0max:int option, i1:int, i2min:int option, i2max:int option, i3:int, i4:int, i5min:int option, i5max:int option) =
-        // Dims: 6
-        let i0given = if i0min.IsSome || i0max.IsSome then 1 else 0
-        let i0min   = defaultArg i0min 0
-        let i0max   = defaultArg i0max (t.shape.[0] - 1)
-        let i1given = 1
-        let i1min   = i1
-        let i1max   = i1
-        let i2given = if i2min.IsSome || i2max.IsSome then 1 else 0
-        let i2min   = defaultArg i2min 0
-        let i2max   = defaultArg i2max (t.shape.[2] - 1)
-        let i3given = 1
-        let i3min   = i3
-        let i3max   = i3
-        let i4given = 1
-        let i4min   = i4
-        let i4max   = i4
-        let i5given = if i5min.IsSome || i5max.IsSome then 1 else 0
-        let i5min   = defaultArg i5min 0
-        let i5max   = defaultArg i5max (t.shape.[5] - 1)
-        let bounds = array2D [[i0min; i0max; i0given]; [i1min; i1max; i1given]; [i2min; i2max; i2given]; [i3min; i3max; i3given]; [i4min; i4max; i4given]; [i5min; i5max; i5given]]
-        t.GetSlice(bounds)
-    [<ExcludeFromCodeCoverage>]
-    /// <summary></summary> <exclude />
-    member t.GetSlice(i0min:int option, i0max:int option, i1:int, i2min:int option, i2max:int option, i3:int, i4:int, i5:int) =
-        // Dims: 6
-        let i0given = if i0min.IsSome || i0max.IsSome then 1 else 0
-        let i0min   = defaultArg i0min 0
-        let i0max   = defaultArg i0max (t.shape.[0] - 1)
-        let i1given = 1
-        let i1min   = i1
-        let i1max   = i1
-        let i2given = if i2min.IsSome || i2max.IsSome then 1 else 0
-        let i2min   = defaultArg i2min 0
-        let i2max   = defaultArg i2max (t.shape.[2] - 1)
-        let i3given = 1
-        let i3min   = i3
-        let i3max   = i3
-        let i4given = 1
-        let i4min   = i4
-        let i4max   = i4
-        let i5given = 1
-        let i5min   = i5
-        let i5max   = i5
-        let bounds = array2D [[i0min; i0max; i0given]; [i1min; i1max; i1given]; [i2min; i2max; i2given]; [i3min; i3max; i3given]; [i4min; i4max; i4given]; [i5min; i5max; i5given]]
-        t.GetSlice(bounds)
-    [<ExcludeFromCodeCoverage>]
-    /// <summary></summary> <exclude />
-    member t.GetSlice(i0min:int option, i0max:int option, i1:int, i2:int, i3min:int option, i3max:int option, i4min:int option, i4max:int option, i5min:int option, i5max:int option) =
-        // Dims: 6
-        let i0given = if i0min.IsSome || i0max.IsSome then 1 else 0
-        let i0min   = defaultArg i0min 0
-        let i0max   = defaultArg i0max (t.shape.[0] - 1)
-        let i1given = 1
-        let i1min   = i1
-        let i1max   = i1
-        let i2given = 1
-        let i2min   = i2
-        let i2max   = i2
-        let i3given = if i3min.IsSome || i3max.IsSome then 1 else 0
-        let i3min   = defaultArg i3min 0
-        let i3max   = defaultArg i3max (t.shape.[3] - 1)
-        let i4given = if i4min.IsSome || i4max.IsSome then 1 else 0
-        let i4min   = defaultArg i4min 0
-        let i4max   = defaultArg i4max (t.shape.[4] - 1)
-        let i5given = if i5min.IsSome || i5max.IsSome then 1 else 0
-        let i5min   = defaultArg i5min 0
-        let i5max   = defaultArg i5max (t.shape.[5] - 1)
-        let bounds = array2D [[i0min; i0max; i0given]; [i1min; i1max; i1given]; [i2min; i2max; i2given]; [i3min; i3max; i3given]; [i4min; i4max; i4given]; [i5min; i5max; i5given]]
-        t.GetSlice(bounds)
-    [<ExcludeFromCodeCoverage>]
-    /// <summary></summary> <exclude />
-    member t.GetSlice(i0min:int option, i0max:int option, i1:int, i2:int, i3min:int option, i3max:int option, i4min:int option, i4max:int option, i5:int) =
-        // Dims: 6
-        let i0given = if i0min.IsSome || i0max.IsSome then 1 else 0
-        let i0min   = defaultArg i0min 0
-        let i0max   = defaultArg i0max (t.shape.[0] - 1)
-        let i1given = 1
-        let i1min   = i1
-        let i1max   = i1
-        let i2given = 1
-        let i2min   = i2
-        let i2max   = i2
-        let i3given = if i3min.IsSome || i3max.IsSome then 1 else 0
-        let i3min   = defaultArg i3min 0
-        let i3max   = defaultArg i3max (t.shape.[3] - 1)
-        let i4given = if i4min.IsSome || i4max.IsSome then 1 else 0
-        let i4min   = defaultArg i4min 0
-        let i4max   = defaultArg i4max (t.shape.[4] - 1)
-        let i5given = 1
-        let i5min   = i5
-        let i5max   = i5
-        let bounds = array2D [[i0min; i0max; i0given]; [i1min; i1max; i1given]; [i2min; i2max; i2given]; [i3min; i3max; i3given]; [i4min; i4max; i4given]; [i5min; i5max; i5given]]
-        t.GetSlice(bounds)
-    [<ExcludeFromCodeCoverage>]
-    /// <summary></summary> <exclude />
-    member t.GetSlice(i0min:int option, i0max:int option, i1:int, i2:int, i3min:int option, i3max:int option, i4:int, i5min:int option, i5max:int option) =
-        // Dims: 6
-        let i0given = if i0min.IsSome || i0max.IsSome then 1 else 0
-        let i0min   = defaultArg i0min 0
-        let i0max   = defaultArg i0max (t.shape.[0] - 1)
-        let i1given = 1
-        let i1min   = i1
-        let i1max   = i1
-        let i2given = 1
-        let i2min   = i2
-        let i2max   = i2
-        let i3given = if i3min.IsSome || i3max.IsSome then 1 else 0
-        let i3min   = defaultArg i3min 0
-        let i3max   = defaultArg i3max (t.shape.[3] - 1)
-        let i4given = 1
-        let i4min   = i4
-        let i4max   = i4
-        let i5given = if i5min.IsSome || i5max.IsSome then 1 else 0
-        let i5min   = defaultArg i5min 0
-        let i5max   = defaultArg i5max (t.shape.[5] - 1)
-        let bounds = array2D [[i0min; i0max; i0given]; [i1min; i1max; i1given]; [i2min; i2max; i2given]; [i3min; i3max; i3given]; [i4min; i4max; i4given]; [i5min; i5max; i5given]]
-        t.GetSlice(bounds)
-    [<ExcludeFromCodeCoverage>]
-    /// <summary></summary> <exclude />
-    member t.GetSlice(i0min:int option, i0max:int option, i1:int, i2:int, i3min:int option, i3max:int option, i4:int, i5:int) =
-        // Dims: 6
-        let i0given = if i0min.IsSome || i0max.IsSome then 1 else 0
-        let i0min   = defaultArg i0min 0
-        let i0max   = defaultArg i0max (t.shape.[0] - 1)
-        let i1given = 1
-        let i1min   = i1
-        let i1max   = i1
-        let i2given = 1
-        let i2min   = i2
-        let i2max   = i2
-        let i3given = if i3min.IsSome || i3max.IsSome then 1 else 0
-        let i3min   = defaultArg i3min 0
-        let i3max   = defaultArg i3max (t.shape.[3] - 1)
-        let i4given = 1
-        let i4min   = i4
-        let i4max   = i4
-        let i5given = 1
-        let i5min   = i5
-        let i5max   = i5
-        let bounds = array2D [[i0min; i0max; i0given]; [i1min; i1max; i1given]; [i2min; i2max; i2given]; [i3min; i3max; i3given]; [i4min; i4max; i4given]; [i5min; i5max; i5given]]
-        t.GetSlice(bounds)
-    [<ExcludeFromCodeCoverage>]
-    /// <summary></summary> <exclude />
-    member t.GetSlice(i0min:int option, i0max:int option, i1:int, i2:int, i3:int, i4min:int option, i4max:int option, i5min:int option, i5max:int option) =
-        // Dims: 6
-        let i0given = if i0min.IsSome || i0max.IsSome then 1 else 0
-        let i0min   = defaultArg i0min 0
-        let i0max   = defaultArg i0max (t.shape.[0] - 1)
-        let i1given = 1
-        let i1min   = i1
-        let i1max   = i1
-        let i2given = 1
-        let i2min   = i2
-        let i2max   = i2
-        let i3given = 1
-        let i3min   = i3
-        let i3max   = i3
-        let i4given = if i4min.IsSome || i4max.IsSome then 1 else 0
-        let i4min   = defaultArg i4min 0
-        let i4max   = defaultArg i4max (t.shape.[4] - 1)
-        let i5given = if i5min.IsSome || i5max.IsSome then 1 else 0
-        let i5min   = defaultArg i5min 0
-        let i5max   = defaultArg i5max (t.shape.[5] - 1)
-        let bounds = array2D [[i0min; i0max; i0given]; [i1min; i1max; i1given]; [i2min; i2max; i2given]; [i3min; i3max; i3given]; [i4min; i4max; i4given]; [i5min; i5max; i5given]]
-        t.GetSlice(bounds)
-    [<ExcludeFromCodeCoverage>]
-    /// <summary></summary> <exclude />
-    member t.GetSlice(i0min:int option, i0max:int option, i1:int, i2:int, i3:int, i4min:int option, i4max:int option, i5:int) =
-        // Dims: 6
-        let i0given = if i0min.IsSome || i0max.IsSome then 1 else 0
-        let i0min   = defaultArg i0min 0
-        let i0max   = defaultArg i0max (t.shape.[0] - 1)
-        let i1given = 1
-        let i1min   = i1
-        let i1max   = i1
-        let i2given = 1
-        let i2min   = i2
-        let i2max   = i2
-        let i3given = 1
-        let i3min   = i3
-        let i3max   = i3
-        let i4given = if i4min.IsSome || i4max.IsSome then 1 else 0
-        let i4min   = defaultArg i4min 0
-        let i4max   = defaultArg i4max (t.shape.[4] - 1)
-        let i5given = 1
-        let i5min   = i5
-        let i5max   = i5
-        let bounds = array2D [[i0min; i0max; i0given]; [i1min; i1max; i1given]; [i2min; i2max; i2given]; [i3min; i3max; i3given]; [i4min; i4max; i4given]; [i5min; i5max; i5given]]
-        t.GetSlice(bounds)
-    [<ExcludeFromCodeCoverage>]
-    /// <summary></summary> <exclude />
-    member t.GetSlice(i0min:int option, i0max:int option, i1:int, i2:int, i3:int, i4:int, i5min:int option, i5max:int option) =
-        // Dims: 6
-        let i0given = if i0min.IsSome || i0max.IsSome then 1 else 0
-        let i0min   = defaultArg i0min 0
-        let i0max   = defaultArg i0max (t.shape.[0] - 1)
-        let i1given = 1
-        let i1min   = i1
-        let i1max   = i1
-        let i2given = 1
-        let i2min   = i2
-        let i2max   = i2
-        let i3given = 1
-        let i3min   = i3
-        let i3max   = i3
-        let i4given = 1
-        let i4min   = i4
-        let i4max   = i4
-        let i5given = if i5min.IsSome || i5max.IsSome then 1 else 0
-        let i5min   = defaultArg i5min 0
-        let i5max   = defaultArg i5max (t.shape.[5] - 1)
-        let bounds = array2D [[i0min; i0max; i0given]; [i1min; i1max; i1given]; [i2min; i2max; i2given]; [i3min; i3max; i3given]; [i4min; i4max; i4given]; [i5min; i5max; i5given]]
-        t.GetSlice(bounds)
-    [<ExcludeFromCodeCoverage>]
-    /// <summary></summary> <exclude />
-    member t.GetSlice(i0min:int option, i0max:int option, i1:int, i2:int, i3:int, i4:int, i5:int) =
-        // Dims: 6
-        let i0given = if i0min.IsSome || i0max.IsSome then 1 else 0
-        let i0min   = defaultArg i0min 0
-        let i0max   = defaultArg i0max (t.shape.[0] - 1)
-        let i1given = 1
-        let i1min   = i1
-        let i1max   = i1
-        let i2given = 1
-        let i2min   = i2
-        let i2max   = i2
-        let i3given = 1
-        let i3min   = i3
-        let i3max   = i3
-        let i4given = 1
-        let i4min   = i4
-        let i4max   = i4
-        let i5given = 1
-        let i5min   = i5
-        let i5max   = i5
-        let bounds = array2D [[i0min; i0max; i0given]; [i1min; i1max; i1given]; [i2min; i2max; i2given]; [i3min; i3max; i3given]; [i4min; i4max; i4given]; [i5min; i5max; i5given]]
-        t.GetSlice(bounds)
-    [<ExcludeFromCodeCoverage>]
-    /// <summary></summary> <exclude />
-    member t.GetSlice(i0:int, i1min:int option, i1max:int option, i2min:int option, i2max:int option, i3min:int option, i3max:int option, i4min:int option, i4max:int option, i5min:int option, i5max:int option) =
-        // Dims: 6
-        let i0given = 1
-        let i0min   = i0
-        let i0max   = i0
-        let i1given = if i1min.IsSome || i1max.IsSome then 1 else 0
-        let i1min   = defaultArg i1min 0
-        let i1max   = defaultArg i1max (t.shape.[1] - 1)
-        let i2given = if i2min.IsSome || i2max.IsSome then 1 else 0
-        let i2min   = defaultArg i2min 0
-        let i2max   = defaultArg i2max (t.shape.[2] - 1)
-        let i3given = if i3min.IsSome || i3max.IsSome then 1 else 0
-        let i3min   = defaultArg i3min 0
-        let i3max   = defaultArg i3max (t.shape.[3] - 1)
-        let i4given = if i4min.IsSome || i4max.IsSome then 1 else 0
-        let i4min   = defaultArg i4min 0
-        let i4max   = defaultArg i4max (t.shape.[4] - 1)
-        let i5given = if i5min.IsSome || i5max.IsSome then 1 else 0
-        let i5min   = defaultArg i5min 0
-        let i5max   = defaultArg i5max (t.shape.[5] - 1)
-        let bounds = array2D [[i0min; i0max; i0given]; [i1min; i1max; i1given]; [i2min; i2max; i2given]; [i3min; i3max; i3given]; [i4min; i4max; i4given]; [i5min; i5max; i5given]]
-        t.GetSlice(bounds)
-    [<ExcludeFromCodeCoverage>]
-    /// <summary></summary> <exclude />
-    member t.GetSlice(i0:int, i1min:int option, i1max:int option, i2min:int option, i2max:int option, i3min:int option, i3max:int option, i4min:int option, i4max:int option, i5:int) =
-        // Dims: 6
-        let i0given = 1
-        let i0min   = i0
-        let i0max   = i0
-        let i1given = if i1min.IsSome || i1max.IsSome then 1 else 0
-        let i1min   = defaultArg i1min 0
-        let i1max   = defaultArg i1max (t.shape.[1] - 1)
-        let i2given = if i2min.IsSome || i2max.IsSome then 1 else 0
-        let i2min   = defaultArg i2min 0
-        let i2max   = defaultArg i2max (t.shape.[2] - 1)
-        let i3given = if i3min.IsSome || i3max.IsSome then 1 else 0
-        let i3min   = defaultArg i3min 0
-        let i3max   = defaultArg i3max (t.shape.[3] - 1)
-        let i4given = if i4min.IsSome || i4max.IsSome then 1 else 0
-        let i4min   = defaultArg i4min 0
-        let i4max   = defaultArg i4max (t.shape.[4] - 1)
-        let i5given = 1
-        let i5min   = i5
-        let i5max   = i5
-        let bounds = array2D [[i0min; i0max; i0given]; [i1min; i1max; i1given]; [i2min; i2max; i2given]; [i3min; i3max; i3given]; [i4min; i4max; i4given]; [i5min; i5max; i5given]]
-        t.GetSlice(bounds)
-    [<ExcludeFromCodeCoverage>]
-    /// <summary></summary> <exclude />
-    member t.GetSlice(i0:int, i1min:int option, i1max:int option, i2min:int option, i2max:int option, i3min:int option, i3max:int option, i4:int, i5min:int option, i5max:int option) =
-        // Dims: 6
-        let i0given = 1
-        let i0min   = i0
-        let i0max   = i0
-        let i1given = if i1min.IsSome || i1max.IsSome then 1 else 0
-        let i1min   = defaultArg i1min 0
-        let i1max   = defaultArg i1max (t.shape.[1] - 1)
-        let i2given = if i2min.IsSome || i2max.IsSome then 1 else 0
-        let i2min   = defaultArg i2min 0
-        let i2max   = defaultArg i2max (t.shape.[2] - 1)
-        let i3given = if i3min.IsSome || i3max.IsSome then 1 else 0
-        let i3min   = defaultArg i3min 0
-        let i3max   = defaultArg i3max (t.shape.[3] - 1)
-        let i4given = 1
-        let i4min   = i4
-        let i4max   = i4
-        let i5given = if i5min.IsSome || i5max.IsSome then 1 else 0
-        let i5min   = defaultArg i5min 0
-        let i5max   = defaultArg i5max (t.shape.[5] - 1)
-        let bounds = array2D [[i0min; i0max; i0given]; [i1min; i1max; i1given]; [i2min; i2max; i2given]; [i3min; i3max; i3given]; [i4min; i4max; i4given]; [i5min; i5max; i5given]]
-        t.GetSlice(bounds)
-    [<ExcludeFromCodeCoverage>]
-    /// <summary></summary> <exclude />
-    member t.GetSlice(i0:int, i1min:int option, i1max:int option, i2min:int option, i2max:int option, i3min:int option, i3max:int option, i4:int, i5:int) =
-        // Dims: 6
-        let i0given = 1
-        let i0min   = i0
-        let i0max   = i0
-        let i1given = if i1min.IsSome || i1max.IsSome then 1 else 0
-        let i1min   = defaultArg i1min 0
-        let i1max   = defaultArg i1max (t.shape.[1] - 1)
-        let i2given = if i2min.IsSome || i2max.IsSome then 1 else 0
-        let i2min   = defaultArg i2min 0
-        let i2max   = defaultArg i2max (t.shape.[2] - 1)
-        let i3given = if i3min.IsSome || i3max.IsSome then 1 else 0
-        let i3min   = defaultArg i3min 0
-        let i3max   = defaultArg i3max (t.shape.[3] - 1)
-        let i4given = 1
-        let i4min   = i4
-        let i4max   = i4
-        let i5given = 1
-        let i5min   = i5
-        let i5max   = i5
-        let bounds = array2D [[i0min; i0max; i0given]; [i1min; i1max; i1given]; [i2min; i2max; i2given]; [i3min; i3max; i3given]; [i4min; i4max; i4given]; [i5min; i5max; i5given]]
-        t.GetSlice(bounds)
-    [<ExcludeFromCodeCoverage>]
-    /// <summary></summary> <exclude />
-    member t.GetSlice(i0:int, i1min:int option, i1max:int option, i2min:int option, i2max:int option, i3:int, i4min:int option, i4max:int option, i5min:int option, i5max:int option) =
-        // Dims: 6
-        let i0given = 1
-        let i0min   = i0
-        let i0max   = i0
-        let i1given = if i1min.IsSome || i1max.IsSome then 1 else 0
-        let i1min   = defaultArg i1min 0
-        let i1max   = defaultArg i1max (t.shape.[1] - 1)
-        let i2given = if i2min.IsSome || i2max.IsSome then 1 else 0
-        let i2min   = defaultArg i2min 0
-        let i2max   = defaultArg i2max (t.shape.[2] - 1)
-        let i3given = 1
-        let i3min   = i3
-        let i3max   = i3
-        let i4given = if i4min.IsSome || i4max.IsSome then 1 else 0
-        let i4min   = defaultArg i4min 0
-        let i4max   = defaultArg i4max (t.shape.[4] - 1)
-        let i5given = if i5min.IsSome || i5max.IsSome then 1 else 0
-        let i5min   = defaultArg i5min 0
-        let i5max   = defaultArg i5max (t.shape.[5] - 1)
-        let bounds = array2D [[i0min; i0max; i0given]; [i1min; i1max; i1given]; [i2min; i2max; i2given]; [i3min; i3max; i3given]; [i4min; i4max; i4given]; [i5min; i5max; i5given]]
-        t.GetSlice(bounds)
-    [<ExcludeFromCodeCoverage>]
-    /// <summary></summary> <exclude />
-    member t.GetSlice(i0:int, i1min:int option, i1max:int option, i2min:int option, i2max:int option, i3:int, i4min:int option, i4max:int option, i5:int) =
-        // Dims: 6
-        let i0given = 1
-        let i0min   = i0
-        let i0max   = i0
-        let i1given = if i1min.IsSome || i1max.IsSome then 1 else 0
-        let i1min   = defaultArg i1min 0
-        let i1max   = defaultArg i1max (t.shape.[1] - 1)
-        let i2given = if i2min.IsSome || i2max.IsSome then 1 else 0
-        let i2min   = defaultArg i2min 0
-        let i2max   = defaultArg i2max (t.shape.[2] - 1)
-        let i3given = 1
-        let i3min   = i3
-        let i3max   = i3
-        let i4given = if i4min.IsSome || i4max.IsSome then 1 else 0
-        let i4min   = defaultArg i4min 0
-        let i4max   = defaultArg i4max (t.shape.[4] - 1)
-        let i5given = 1
-        let i5min   = i5
-        let i5max   = i5
-        let bounds = array2D [[i0min; i0max; i0given]; [i1min; i1max; i1given]; [i2min; i2max; i2given]; [i3min; i3max; i3given]; [i4min; i4max; i4given]; [i5min; i5max; i5given]]
-        t.GetSlice(bounds)
-    [<ExcludeFromCodeCoverage>]
-    /// <summary></summary> <exclude />
-    member t.GetSlice(i0:int, i1min:int option, i1max:int option, i2min:int option, i2max:int option, i3:int, i4:int, i5min:int option, i5max:int option) =
-        // Dims: 6
-        let i0given = 1
-        let i0min   = i0
-        let i0max   = i0
-        let i1given = if i1min.IsSome || i1max.IsSome then 1 else 0
-        let i1min   = defaultArg i1min 0
-        let i1max   = defaultArg i1max (t.shape.[1] - 1)
-        let i2given = if i2min.IsSome || i2max.IsSome then 1 else 0
-        let i2min   = defaultArg i2min 0
-        let i2max   = defaultArg i2max (t.shape.[2] - 1)
-        let i3given = 1
-        let i3min   = i3
-        let i3max   = i3
-        let i4given = 1
-        let i4min   = i4
-        let i4max   = i4
-        let i5given = if i5min.IsSome || i5max.IsSome then 1 else 0
-        let i5min   = defaultArg i5min 0
-        let i5max   = defaultArg i5max (t.shape.[5] - 1)
-        let bounds = array2D [[i0min; i0max; i0given]; [i1min; i1max; i1given]; [i2min; i2max; i2given]; [i3min; i3max; i3given]; [i4min; i4max; i4given]; [i5min; i5max; i5given]]
-        t.GetSlice(bounds)
-    [<ExcludeFromCodeCoverage>]
-    /// <summary></summary> <exclude />
-    member t.GetSlice(i0:int, i1min:int option, i1max:int option, i2min:int option, i2max:int option, i3:int, i4:int, i5:int) =
-        // Dims: 6
-        let i0given = 1
-        let i0min   = i0
-        let i0max   = i0
-        let i1given = if i1min.IsSome || i1max.IsSome then 1 else 0
-        let i1min   = defaultArg i1min 0
-        let i1max   = defaultArg i1max (t.shape.[1] - 1)
-        let i2given = if i2min.IsSome || i2max.IsSome then 1 else 0
-        let i2min   = defaultArg i2min 0
-        let i2max   = defaultArg i2max (t.shape.[2] - 1)
-        let i3given = 1
-        let i3min   = i3
-        let i3max   = i3
-        let i4given = 1
-        let i4min   = i4
-        let i4max   = i4
-        let i5given = 1
-        let i5min   = i5
-        let i5max   = i5
-        let bounds = array2D [[i0min; i0max; i0given]; [i1min; i1max; i1given]; [i2min; i2max; i2given]; [i3min; i3max; i3given]; [i4min; i4max; i4given]; [i5min; i5max; i5given]]
-        t.GetSlice(bounds)
-    [<ExcludeFromCodeCoverage>]
-    /// <summary></summary> <exclude />
-    member t.GetSlice(i0:int, i1min:int option, i1max:int option, i2:int, i3min:int option, i3max:int option, i4min:int option, i4max:int option, i5min:int option, i5max:int option) =
-        // Dims: 6
-        let i0given = 1
-        let i0min   = i0
-        let i0max   = i0
-        let i1given = if i1min.IsSome || i1max.IsSome then 1 else 0
-        let i1min   = defaultArg i1min 0
-        let i1max   = defaultArg i1max (t.shape.[1] - 1)
-        let i2given = 1
-        let i2min   = i2
-        let i2max   = i2
-        let i3given = if i3min.IsSome || i3max.IsSome then 1 else 0
-        let i3min   = defaultArg i3min 0
-        let i3max   = defaultArg i3max (t.shape.[3] - 1)
-        let i4given = if i4min.IsSome || i4max.IsSome then 1 else 0
-        let i4min   = defaultArg i4min 0
-        let i4max   = defaultArg i4max (t.shape.[4] - 1)
-        let i5given = if i5min.IsSome || i5max.IsSome then 1 else 0
-        let i5min   = defaultArg i5min 0
-        let i5max   = defaultArg i5max (t.shape.[5] - 1)
-        let bounds = array2D [[i0min; i0max; i0given]; [i1min; i1max; i1given]; [i2min; i2max; i2given]; [i3min; i3max; i3given]; [i4min; i4max; i4given]; [i5min; i5max; i5given]]
-        t.GetSlice(bounds)
-    [<ExcludeFromCodeCoverage>]
-    /// <summary></summary> <exclude />
-    member t.GetSlice(i0:int, i1min:int option, i1max:int option, i2:int, i3min:int option, i3max:int option, i4min:int option, i4max:int option, i5:int) =
-        // Dims: 6
-        let i0given = 1
-        let i0min   = i0
-        let i0max   = i0
-        let i1given = if i1min.IsSome || i1max.IsSome then 1 else 0
-        let i1min   = defaultArg i1min 0
-        let i1max   = defaultArg i1max (t.shape.[1] - 1)
-        let i2given = 1
-        let i2min   = i2
-        let i2max   = i2
-        let i3given = if i3min.IsSome || i3max.IsSome then 1 else 0
-        let i3min   = defaultArg i3min 0
-        let i3max   = defaultArg i3max (t.shape.[3] - 1)
-        let i4given = if i4min.IsSome || i4max.IsSome then 1 else 0
-        let i4min   = defaultArg i4min 0
-        let i4max   = defaultArg i4max (t.shape.[4] - 1)
-        let i5given = 1
-        let i5min   = i5
-        let i5max   = i5
-        let bounds = array2D [[i0min; i0max; i0given]; [i1min; i1max; i1given]; [i2min; i2max; i2given]; [i3min; i3max; i3given]; [i4min; i4max; i4given]; [i5min; i5max; i5given]]
-        t.GetSlice(bounds)
-    [<ExcludeFromCodeCoverage>]
-    /// <summary></summary> <exclude />
-    member t.GetSlice(i0:int, i1min:int option, i1max:int option, i2:int, i3min:int option, i3max:int option, i4:int, i5min:int option, i5max:int option) =
-        // Dims: 6
-        let i0given = 1
-        let i0min   = i0
-        let i0max   = i0
-        let i1given = if i1min.IsSome || i1max.IsSome then 1 else 0
-        let i1min   = defaultArg i1min 0
-        let i1max   = defaultArg i1max (t.shape.[1] - 1)
-        let i2given = 1
-        let i2min   = i2
-        let i2max   = i2
-        let i3given = if i3min.IsSome || i3max.IsSome then 1 else 0
-        let i3min   = defaultArg i3min 0
-        let i3max   = defaultArg i3max (t.shape.[3] - 1)
-        let i4given = 1
-        let i4min   = i4
-        let i4max   = i4
-        let i5given = if i5min.IsSome || i5max.IsSome then 1 else 0
-        let i5min   = defaultArg i5min 0
-        let i5max   = defaultArg i5max (t.shape.[5] - 1)
-        let bounds = array2D [[i0min; i0max; i0given]; [i1min; i1max; i1given]; [i2min; i2max; i2given]; [i3min; i3max; i3given]; [i4min; i4max; i4given]; [i5min; i5max; i5given]]
-        t.GetSlice(bounds)
-    [<ExcludeFromCodeCoverage>]
-    /// <summary></summary> <exclude />
-    member t.GetSlice(i0:int, i1min:int option, i1max:int option, i2:int, i3min:int option, i3max:int option, i4:int, i5:int) =
-        // Dims: 6
-        let i0given = 1
-        let i0min   = i0
-        let i0max   = i0
-        let i1given = if i1min.IsSome || i1max.IsSome then 1 else 0
-        let i1min   = defaultArg i1min 0
-        let i1max   = defaultArg i1max (t.shape.[1] - 1)
-        let i2given = 1
-        let i2min   = i2
-        let i2max   = i2
-        let i3given = if i3min.IsSome || i3max.IsSome then 1 else 0
-        let i3min   = defaultArg i3min 0
-        let i3max   = defaultArg i3max (t.shape.[3] - 1)
-        let i4given = 1
-        let i4min   = i4
-        let i4max   = i4
-        let i5given = 1
-        let i5min   = i5
-        let i5max   = i5
-        let bounds = array2D [[i0min; i0max; i0given]; [i1min; i1max; i1given]; [i2min; i2max; i2given]; [i3min; i3max; i3given]; [i4min; i4max; i4given]; [i5min; i5max; i5given]]
-        t.GetSlice(bounds)
-    [<ExcludeFromCodeCoverage>]
-    /// <summary></summary> <exclude />
-    member t.GetSlice(i0:int, i1min:int option, i1max:int option, i2:int, i3:int, i4min:int option, i4max:int option, i5min:int option, i5max:int option) =
-        // Dims: 6
-        let i0given = 1
-        let i0min   = i0
-        let i0max   = i0
-        let i1given = if i1min.IsSome || i1max.IsSome then 1 else 0
-        let i1min   = defaultArg i1min 0
-        let i1max   = defaultArg i1max (t.shape.[1] - 1)
-        let i2given = 1
-        let i2min   = i2
-        let i2max   = i2
-        let i3given = 1
-        let i3min   = i3
-        let i3max   = i3
-        let i4given = if i4min.IsSome || i4max.IsSome then 1 else 0
-        let i4min   = defaultArg i4min 0
-        let i4max   = defaultArg i4max (t.shape.[4] - 1)
-        let i5given = if i5min.IsSome || i5max.IsSome then 1 else 0
-        let i5min   = defaultArg i5min 0
-        let i5max   = defaultArg i5max (t.shape.[5] - 1)
-        let bounds = array2D [[i0min; i0max; i0given]; [i1min; i1max; i1given]; [i2min; i2max; i2given]; [i3min; i3max; i3given]; [i4min; i4max; i4given]; [i5min; i5max; i5given]]
-        t.GetSlice(bounds)
-    [<ExcludeFromCodeCoverage>]
-    /// <summary></summary> <exclude />
-    member t.GetSlice(i0:int, i1min:int option, i1max:int option, i2:int, i3:int, i4min:int option, i4max:int option, i5:int) =
-        // Dims: 6
-        let i0given = 1
-        let i0min   = i0
-        let i0max   = i0
-        let i1given = if i1min.IsSome || i1max.IsSome then 1 else 0
-        let i1min   = defaultArg i1min 0
-        let i1max   = defaultArg i1max (t.shape.[1] - 1)
-        let i2given = 1
-        let i2min   = i2
-        let i2max   = i2
-        let i3given = 1
-        let i3min   = i3
-        let i3max   = i3
-        let i4given = if i4min.IsSome || i4max.IsSome then 1 else 0
-        let i4min   = defaultArg i4min 0
-        let i4max   = defaultArg i4max (t.shape.[4] - 1)
-        let i5given = 1
-        let i5min   = i5
-        let i5max   = i5
-        let bounds = array2D [[i0min; i0max; i0given]; [i1min; i1max; i1given]; [i2min; i2max; i2given]; [i3min; i3max; i3given]; [i4min; i4max; i4given]; [i5min; i5max; i5given]]
-        t.GetSlice(bounds)
-    [<ExcludeFromCodeCoverage>]
-    /// <summary></summary> <exclude />
-    member t.GetSlice(i0:int, i1min:int option, i1max:int option, i2:int, i3:int, i4:int, i5min:int option, i5max:int option) =
-        // Dims: 6
-        let i0given = 1
-        let i0min   = i0
-        let i0max   = i0
-        let i1given = if i1min.IsSome || i1max.IsSome then 1 else 0
-        let i1min   = defaultArg i1min 0
-        let i1max   = defaultArg i1max (t.shape.[1] - 1)
-        let i2given = 1
-        let i2min   = i2
-        let i2max   = i2
-        let i3given = 1
-        let i3min   = i3
-        let i3max   = i3
-        let i4given = 1
-        let i4min   = i4
-        let i4max   = i4
-        let i5given = if i5min.IsSome || i5max.IsSome then 1 else 0
-        let i5min   = defaultArg i5min 0
-        let i5max   = defaultArg i5max (t.shape.[5] - 1)
-        let bounds = array2D [[i0min; i0max; i0given]; [i1min; i1max; i1given]; [i2min; i2max; i2given]; [i3min; i3max; i3given]; [i4min; i4max; i4given]; [i5min; i5max; i5given]]
-        t.GetSlice(bounds)
-    [<ExcludeFromCodeCoverage>]
-    /// <summary></summary> <exclude />
-    member t.GetSlice(i0:int, i1min:int option, i1max:int option, i2:int, i3:int, i4:int, i5:int) =
-        // Dims: 6
-        let i0given = 1
-        let i0min   = i0
-        let i0max   = i0
-        let i1given = if i1min.IsSome || i1max.IsSome then 1 else 0
-        let i1min   = defaultArg i1min 0
-        let i1max   = defaultArg i1max (t.shape.[1] - 1)
-        let i2given = 1
-        let i2min   = i2
-        let i2max   = i2
-        let i3given = 1
-        let i3min   = i3
-        let i3max   = i3
-        let i4given = 1
-        let i4min   = i4
-        let i4max   = i4
-        let i5given = 1
-        let i5min   = i5
-        let i5max   = i5
-        let bounds = array2D [[i0min; i0max; i0given]; [i1min; i1max; i1given]; [i2min; i2max; i2given]; [i3min; i3max; i3given]; [i4min; i4max; i4given]; [i5min; i5max; i5given]]
-        t.GetSlice(bounds)
-    [<ExcludeFromCodeCoverage>]
-    /// <summary></summary> <exclude />
-    member t.GetSlice(i0:int, i1:int, i2min:int option, i2max:int option, i3min:int option, i3max:int option, i4min:int option, i4max:int option, i5min:int option, i5max:int option) =
-        // Dims: 6
-        let i0given = 1
-        let i0min   = i0
-        let i0max   = i0
-        let i1given = 1
-        let i1min   = i1
-        let i1max   = i1
-        let i2given = if i2min.IsSome || i2max.IsSome then 1 else 0
-        let i2min   = defaultArg i2min 0
-        let i2max   = defaultArg i2max (t.shape.[2] - 1)
-        let i3given = if i3min.IsSome || i3max.IsSome then 1 else 0
-        let i3min   = defaultArg i3min 0
-        let i3max   = defaultArg i3max (t.shape.[3] - 1)
-        let i4given = if i4min.IsSome || i4max.IsSome then 1 else 0
-        let i4min   = defaultArg i4min 0
-        let i4max   = defaultArg i4max (t.shape.[4] - 1)
-        let i5given = if i5min.IsSome || i5max.IsSome then 1 else 0
-        let i5min   = defaultArg i5min 0
-        let i5max   = defaultArg i5max (t.shape.[5] - 1)
-        let bounds = array2D [[i0min; i0max; i0given]; [i1min; i1max; i1given]; [i2min; i2max; i2given]; [i3min; i3max; i3given]; [i4min; i4max; i4given]; [i5min; i5max; i5given]]
-        t.GetSlice(bounds)
-    [<ExcludeFromCodeCoverage>]
-    /// <summary></summary> <exclude />
-    member t.GetSlice(i0:int, i1:int, i2min:int option, i2max:int option, i3min:int option, i3max:int option, i4min:int option, i4max:int option, i5:int) =
-        // Dims: 6
-        let i0given = 1
-        let i0min   = i0
-        let i0max   = i0
-        let i1given = 1
-        let i1min   = i1
-        let i1max   = i1
-        let i2given = if i2min.IsSome || i2max.IsSome then 1 else 0
-        let i2min   = defaultArg i2min 0
-        let i2max   = defaultArg i2max (t.shape.[2] - 1)
-        let i3given = if i3min.IsSome || i3max.IsSome then 1 else 0
-        let i3min   = defaultArg i3min 0
-        let i3max   = defaultArg i3max (t.shape.[3] - 1)
-        let i4given = if i4min.IsSome || i4max.IsSome then 1 else 0
-        let i4min   = defaultArg i4min 0
-        let i4max   = defaultArg i4max (t.shape.[4] - 1)
-        let i5given = 1
-        let i5min   = i5
-        let i5max   = i5
-        let bounds = array2D [[i0min; i0max; i0given]; [i1min; i1max; i1given]; [i2min; i2max; i2given]; [i3min; i3max; i3given]; [i4min; i4max; i4given]; [i5min; i5max; i5given]]
-        t.GetSlice(bounds)
-    [<ExcludeFromCodeCoverage>]
-    /// <summary></summary> <exclude />
-    member t.GetSlice(i0:int, i1:int, i2min:int option, i2max:int option, i3min:int option, i3max:int option, i4:int, i5min:int option, i5max:int option) =
-        // Dims: 6
-        let i0given = 1
-        let i0min   = i0
-        let i0max   = i0
-        let i1given = 1
-        let i1min   = i1
-        let i1max   = i1
-        let i2given = if i2min.IsSome || i2max.IsSome then 1 else 0
-        let i2min   = defaultArg i2min 0
-        let i2max   = defaultArg i2max (t.shape.[2] - 1)
-        let i3given = if i3min.IsSome || i3max.IsSome then 1 else 0
-        let i3min   = defaultArg i3min 0
-        let i3max   = defaultArg i3max (t.shape.[3] - 1)
-        let i4given = 1
-        let i4min   = i4
-        let i4max   = i4
-        let i5given = if i5min.IsSome || i5max.IsSome then 1 else 0
-        let i5min   = defaultArg i5min 0
-        let i5max   = defaultArg i5max (t.shape.[5] - 1)
-        let bounds = array2D [[i0min; i0max; i0given]; [i1min; i1max; i1given]; [i2min; i2max; i2given]; [i3min; i3max; i3given]; [i4min; i4max; i4given]; [i5min; i5max; i5given]]
-        t.GetSlice(bounds)
-    [<ExcludeFromCodeCoverage>]
-    /// <summary></summary> <exclude />
-    member t.GetSlice(i0:int, i1:int, i2min:int option, i2max:int option, i3min:int option, i3max:int option, i4:int, i5:int) =
-        // Dims: 6
-        let i0given = 1
-        let i0min   = i0
-        let i0max   = i0
-        let i1given = 1
-        let i1min   = i1
-        let i1max   = i1
-        let i2given = if i2min.IsSome || i2max.IsSome then 1 else 0
-        let i2min   = defaultArg i2min 0
-        let i2max   = defaultArg i2max (t.shape.[2] - 1)
-        let i3given = if i3min.IsSome || i3max.IsSome then 1 else 0
-        let i3min   = defaultArg i3min 0
-        let i3max   = defaultArg i3max (t.shape.[3] - 1)
-        let i4given = 1
-        let i4min   = i4
-        let i4max   = i4
-        let i5given = 1
-        let i5min   = i5
-        let i5max   = i5
-        let bounds = array2D [[i0min; i0max; i0given]; [i1min; i1max; i1given]; [i2min; i2max; i2given]; [i3min; i3max; i3given]; [i4min; i4max; i4given]; [i5min; i5max; i5given]]
-        t.GetSlice(bounds)
-    [<ExcludeFromCodeCoverage>]
-    /// <summary></summary> <exclude />
-    member t.GetSlice(i0:int, i1:int, i2min:int option, i2max:int option, i3:int, i4min:int option, i4max:int option, i5min:int option, i5max:int option) =
-        // Dims: 6
-        let i0given = 1
-        let i0min   = i0
-        let i0max   = i0
-        let i1given = 1
-        let i1min   = i1
-        let i1max   = i1
-        let i2given = if i2min.IsSome || i2max.IsSome then 1 else 0
-        let i2min   = defaultArg i2min 0
-        let i2max   = defaultArg i2max (t.shape.[2] - 1)
-        let i3given = 1
-        let i3min   = i3
-        let i3max   = i3
-        let i4given = if i4min.IsSome || i4max.IsSome then 1 else 0
-        let i4min   = defaultArg i4min 0
-        let i4max   = defaultArg i4max (t.shape.[4] - 1)
-        let i5given = if i5min.IsSome || i5max.IsSome then 1 else 0
-        let i5min   = defaultArg i5min 0
-        let i5max   = defaultArg i5max (t.shape.[5] - 1)
-        let bounds = array2D [[i0min; i0max; i0given]; [i1min; i1max; i1given]; [i2min; i2max; i2given]; [i3min; i3max; i3given]; [i4min; i4max; i4given]; [i5min; i5max; i5given]]
-        t.GetSlice(bounds)
-    [<ExcludeFromCodeCoverage>]
-    /// <summary></summary> <exclude />
-    member t.GetSlice(i0:int, i1:int, i2min:int option, i2max:int option, i3:int, i4min:int option, i4max:int option, i5:int) =
-        // Dims: 6
-        let i0given = 1
-        let i0min   = i0
-        let i0max   = i0
-        let i1given = 1
-        let i1min   = i1
-        let i1max   = i1
-        let i2given = if i2min.IsSome || i2max.IsSome then 1 else 0
-        let i2min   = defaultArg i2min 0
-        let i2max   = defaultArg i2max (t.shape.[2] - 1)
-        let i3given = 1
-        let i3min   = i3
-        let i3max   = i3
-        let i4given = if i4min.IsSome || i4max.IsSome then 1 else 0
-        let i4min   = defaultArg i4min 0
-        let i4max   = defaultArg i4max (t.shape.[4] - 1)
-        let i5given = 1
-        let i5min   = i5
-        let i5max   = i5
-        let bounds = array2D [[i0min; i0max; i0given]; [i1min; i1max; i1given]; [i2min; i2max; i2given]; [i3min; i3max; i3given]; [i4min; i4max; i4given]; [i5min; i5max; i5given]]
-        t.GetSlice(bounds)
-    [<ExcludeFromCodeCoverage>]
-    /// <summary></summary> <exclude />
-    member t.GetSlice(i0:int, i1:int, i2min:int option, i2max:int option, i3:int, i4:int, i5min:int option, i5max:int option) =
-        // Dims: 6
-        let i0given = 1
-        let i0min   = i0
-        let i0max   = i0
-        let i1given = 1
-        let i1min   = i1
-        let i1max   = i1
-        let i2given = if i2min.IsSome || i2max.IsSome then 1 else 0
-        let i2min   = defaultArg i2min 0
-        let i2max   = defaultArg i2max (t.shape.[2] - 1)
-        let i3given = 1
-        let i3min   = i3
-        let i3max   = i3
-        let i4given = 1
-        let i4min   = i4
-        let i4max   = i4
-        let i5given = if i5min.IsSome || i5max.IsSome then 1 else 0
-        let i5min   = defaultArg i5min 0
-        let i5max   = defaultArg i5max (t.shape.[5] - 1)
-        let bounds = array2D [[i0min; i0max; i0given]; [i1min; i1max; i1given]; [i2min; i2max; i2given]; [i3min; i3max; i3given]; [i4min; i4max; i4given]; [i5min; i5max; i5given]]
-        t.GetSlice(bounds)
-    [<ExcludeFromCodeCoverage>]
-    /// <summary></summary> <exclude />
-    member t.GetSlice(i0:int, i1:int, i2min:int option, i2max:int option, i3:int, i4:int, i5:int) =
-        // Dims: 6
-        let i0given = 1
-        let i0min   = i0
-        let i0max   = i0
-        let i1given = 1
-        let i1min   = i1
-        let i1max   = i1
-        let i2given = if i2min.IsSome || i2max.IsSome then 1 else 0
-        let i2min   = defaultArg i2min 0
-        let i2max   = defaultArg i2max (t.shape.[2] - 1)
-        let i3given = 1
-        let i3min   = i3
-        let i3max   = i3
-        let i4given = 1
-        let i4min   = i4
-        let i4max   = i4
-        let i5given = 1
-        let i5min   = i5
-        let i5max   = i5
-        let bounds = array2D [[i0min; i0max; i0given]; [i1min; i1max; i1given]; [i2min; i2max; i2given]; [i3min; i3max; i3given]; [i4min; i4max; i4given]; [i5min; i5max; i5given]]
-        t.GetSlice(bounds)
-    [<ExcludeFromCodeCoverage>]
-    /// <summary></summary> <exclude />
-    member t.GetSlice(i0:int, i1:int, i2:int, i3min:int option, i3max:int option, i4min:int option, i4max:int option, i5min:int option, i5max:int option) =
-        // Dims: 6
-        let i0given = 1
-        let i0min   = i0
-        let i0max   = i0
-        let i1given = 1
-        let i1min   = i1
-        let i1max   = i1
-        let i2given = 1
-        let i2min   = i2
-        let i2max   = i2
-        let i3given = if i3min.IsSome || i3max.IsSome then 1 else 0
-        let i3min   = defaultArg i3min 0
-        let i3max   = defaultArg i3max (t.shape.[3] - 1)
-        let i4given = if i4min.IsSome || i4max.IsSome then 1 else 0
-        let i4min   = defaultArg i4min 0
-        let i4max   = defaultArg i4max (t.shape.[4] - 1)
-        let i5given = if i5min.IsSome || i5max.IsSome then 1 else 0
-        let i5min   = defaultArg i5min 0
-        let i5max   = defaultArg i5max (t.shape.[5] - 1)
-        let bounds = array2D [[i0min; i0max; i0given]; [i1min; i1max; i1given]; [i2min; i2max; i2given]; [i3min; i3max; i3given]; [i4min; i4max; i4given]; [i5min; i5max; i5given]]
-        t.GetSlice(bounds)
-    [<ExcludeFromCodeCoverage>]
-    /// <summary></summary> <exclude />
-    member t.GetSlice(i0:int, i1:int, i2:int, i3min:int option, i3max:int option, i4min:int option, i4max:int option, i5:int) =
-        // Dims: 6
-        let i0given = 1
-        let i0min   = i0
-        let i0max   = i0
-        let i1given = 1
-        let i1min   = i1
-        let i1max   = i1
-        let i2given = 1
-        let i2min   = i2
-        let i2max   = i2
-        let i3given = if i3min.IsSome || i3max.IsSome then 1 else 0
-        let i3min   = defaultArg i3min 0
-        let i3max   = defaultArg i3max (t.shape.[3] - 1)
-        let i4given = if i4min.IsSome || i4max.IsSome then 1 else 0
-        let i4min   = defaultArg i4min 0
-        let i4max   = defaultArg i4max (t.shape.[4] - 1)
-        let i5given = 1
-        let i5min   = i5
-        let i5max   = i5
-        let bounds = array2D [[i0min; i0max; i0given]; [i1min; i1max; i1given]; [i2min; i2max; i2given]; [i3min; i3max; i3given]; [i4min; i4max; i4given]; [i5min; i5max; i5given]]
-        t.GetSlice(bounds)
-    [<ExcludeFromCodeCoverage>]
-    /// <summary></summary> <exclude />
-    member t.GetSlice(i0:int, i1:int, i2:int, i3min:int option, i3max:int option, i4:int, i5min:int option, i5max:int option) =
-        // Dims: 6
-        let i0given = 1
-        let i0min   = i0
-        let i0max   = i0
-        let i1given = 1
-        let i1min   = i1
-        let i1max   = i1
-        let i2given = 1
-        let i2min   = i2
-        let i2max   = i2
-        let i3given = if i3min.IsSome || i3max.IsSome then 1 else 0
-        let i3min   = defaultArg i3min 0
-        let i3max   = defaultArg i3max (t.shape.[3] - 1)
-        let i4given = 1
-        let i4min   = i4
-        let i4max   = i4
-        let i5given = if i5min.IsSome || i5max.IsSome then 1 else 0
-        let i5min   = defaultArg i5min 0
-        let i5max   = defaultArg i5max (t.shape.[5] - 1)
-        let bounds = array2D [[i0min; i0max; i0given]; [i1min; i1max; i1given]; [i2min; i2max; i2given]; [i3min; i3max; i3given]; [i4min; i4max; i4given]; [i5min; i5max; i5given]]
-        t.GetSlice(bounds)
-    [<ExcludeFromCodeCoverage>]
-    /// <summary></summary> <exclude />
-    member t.GetSlice(i0:int, i1:int, i2:int, i3min:int option, i3max:int option, i4:int, i5:int) =
-        // Dims: 6
-        let i0given = 1
-        let i0min   = i0
-        let i0max   = i0
-        let i1given = 1
-        let i1min   = i1
-        let i1max   = i1
-        let i2given = 1
-        let i2min   = i2
-        let i2max   = i2
-        let i3given = if i3min.IsSome || i3max.IsSome then 1 else 0
-        let i3min   = defaultArg i3min 0
-        let i3max   = defaultArg i3max (t.shape.[3] - 1)
-        let i4given = 1
-        let i4min   = i4
-        let i4max   = i4
-        let i5given = 1
-        let i5min   = i5
-        let i5max   = i5
-        let bounds = array2D [[i0min; i0max; i0given]; [i1min; i1max; i1given]; [i2min; i2max; i2given]; [i3min; i3max; i3given]; [i4min; i4max; i4given]; [i5min; i5max; i5given]]
-        t.GetSlice(bounds)
-    [<ExcludeFromCodeCoverage>]
-    /// <summary></summary> <exclude />
-    member t.GetSlice(i0:int, i1:int, i2:int, i3:int, i4min:int option, i4max:int option, i5min:int option, i5max:int option) =
-        // Dims: 6
-        let i0given = 1
-        let i0min   = i0
-        let i0max   = i0
-        let i1given = 1
-        let i1min   = i1
-        let i1max   = i1
-        let i2given = 1
-        let i2min   = i2
-        let i2max   = i2
-        let i3given = 1
-        let i3min   = i3
-        let i3max   = i3
-        let i4given = if i4min.IsSome || i4max.IsSome then 1 else 0
-        let i4min   = defaultArg i4min 0
-        let i4max   = defaultArg i4max (t.shape.[4] - 1)
-        let i5given = if i5min.IsSome || i5max.IsSome then 1 else 0
-        let i5min   = defaultArg i5min 0
-        let i5max   = defaultArg i5max (t.shape.[5] - 1)
-        let bounds = array2D [[i0min; i0max; i0given]; [i1min; i1max; i1given]; [i2min; i2max; i2given]; [i3min; i3max; i3given]; [i4min; i4max; i4given]; [i5min; i5max; i5given]]
-        t.GetSlice(bounds)
-    [<ExcludeFromCodeCoverage>]
-    /// <summary></summary> <exclude />
-    member t.GetSlice(i0:int, i1:int, i2:int, i3:int, i4min:int option, i4max:int option, i5:int) =
-        // Dims: 6
-        let i0given = 1
-        let i0min   = i0
-        let i0max   = i0
-        let i1given = 1
-        let i1min   = i1
-        let i1max   = i1
-        let i2given = 1
-        let i2min   = i2
-        let i2max   = i2
-        let i3given = 1
-        let i3min   = i3
-        let i3max   = i3
-        let i4given = if i4min.IsSome || i4max.IsSome then 1 else 0
-        let i4min   = defaultArg i4min 0
-        let i4max   = defaultArg i4max (t.shape.[4] - 1)
-        let i5given = 1
-        let i5min   = i5
-        let i5max   = i5
-        let bounds = array2D [[i0min; i0max; i0given]; [i1min; i1max; i1given]; [i2min; i2max; i2given]; [i3min; i3max; i3given]; [i4min; i4max; i4given]; [i5min; i5max; i5given]]
-        t.GetSlice(bounds)
-    [<ExcludeFromCodeCoverage>]
-    /// <summary></summary> <exclude />
-    member t.GetSlice(i0:int, i1:int, i2:int, i3:int, i4:int, i5min:int option, i5max:int option) =
-        // Dims: 6
-        let i0given = 1
-        let i0min   = i0
-        let i0max   = i0
-        let i1given = 1
-        let i1min   = i1
-        let i1max   = i1
-        let i2given = 1
-        let i2min   = i2
-        let i2max   = i2
-        let i3given = 1
-        let i3min   = i3
-        let i3max   = i3
-        let i4given = 1
-        let i4min   = i4
-        let i4max   = i4
-        let i5given = if i5min.IsSome || i5max.IsSome then 1 else 0
-        let i5min   = defaultArg i5min 0
-        let i5max   = defaultArg i5max (t.shape.[5] - 1)
-        let bounds = array2D [[i0min; i0max; i0given]; [i1min; i1max; i1given]; [i2min; i2max; i2given]; [i3min; i3max; i3given]; [i4min; i4max; i4given]; [i5min; i5max; i5given]]
-        t.GetSlice(bounds)
-    [<ExcludeFromCodeCoverage>]
-    /// <summary></summary> <exclude />
-    member t.GetSlice(i0:int, i1:int, i2:int, i3:int, i4:int, i5:int) =
-        // Dims: 6
-        let i0given = 1
-        let i0min   = i0
-        let i0max   = i0
-        let i1given = 1
-        let i1min   = i1
-        let i1max   = i1
-        let i2given = 1
-        let i2min   = i2
-        let i2max   = i2
-        let i3given = 1
-        let i3min   = i3
-        let i3max   = i3
-        let i4given = 1
-        let i4min   = i4
-        let i4max   = i4
-        let i5given = 1
-        let i5min   = i5
-        let i5max   = i5
-        let bounds = array2D [[i0min; i0max; i0given]; [i1min; i1max; i1given]; [i2min; i2max; i2given]; [i3min; i3max; i3given]; [i4min; i4max; i4given]; [i5min; i5max; i5given]]
-        t.GetSlice(bounds)
-
-[<assembly: System.Runtime.CompilerServices.InternalsVisibleTo("DiffSharp.Tests")>]
-do()
+﻿namespace DiffSharp
+
+open DiffSharp.Backends
+open DiffSharp.Util
+open System
+open System.Diagnostics.CodeAnalysis
+
+#nowarn "1182" // turn off compiler-generated unused variable warnings in this file only
+
+type scalar = IConvertible
+
+/// <summary>
+///   Represents a multi-dimensional matrix containing elements of a single data type.
+/// </summary>
+///
+/// <example>
+///   A tensor can be constructed from a list or sequence using <see cref="M:DiffSharp.dsharp.tensor(System.Object)" />
+///
+///  <code>
+///    let t = dsharp.tensor([[1.; -1.]; [1.; -1.]])
+///  </code>
+/// </example>
+[<CustomEquality; CustomComparison>]
+type Tensor = 
+    | Tensor of primalRaw:RawTensor
+    | TensorF of primal:Tensor * derivative:Tensor * nestingTag:uint32
+    | TensorR of primal:Tensor * derivative:(Tensor ref) * parentOp:TensorOp * fanout:(uint32 ref) * nestingTag:uint32
+
+    /// Gets the value of the tensor ignoring its first derivative
+    member t.primal =
+        match t with
+        | Tensor(_) -> t
+        | TensorF(tp,_,_) -> tp
+        | TensorR(tp,_,_,_,_) -> tp
+
+    /// Gets the value of the tensor ignoring all its derivatives
+    member t.primalDeep =
+        match t with
+        | Tensor(_) -> t
+        | TensorF(tp,_,_) -> tp.primalDeep
+        | TensorR(tp,_,_,_,_) -> tp.primalDeep
+
+    /// Gets the raw value of the tensor ignoring all its derivatives
+    member t.primalRaw =
+        match t with
+        | Tensor(tp) -> tp
+        | TensorF(tp,_,_) -> tp.primalRaw
+        | TensorR(tp,_,_,_,_) -> tp.primalRaw
+
+    /// Converts the tensor to a new tensor with the given element type
+    member t.cast(dtype) =
+        if t.dtype = dtype then t else
+        match t with
+        | Tensor(tp) -> Tensor(tp.Cast(dtype))
+        | TensorF(_) -> failwith "Cannot cast TensorF - do not cast during differentiation"
+        | TensorR(_) -> failwith "Cannot cast TensorR - do not cast during differentiation"
+
+    /// Returns a new tensor with the same contents moved to the given backend
+    member t.move(backend: Backend) =
+        // If a backend move is needed then first move to the CPU
+        let t = 
+            if t.backend = backend then t
+            elif t.device = Device.CPU then t
+            else t.move(Device.CPU)
+
+        if t.backend = backend then t else
+        match t with
+        | Tensor(tp) -> 
+            let tpflat = tp.ViewT([|tp.Nelement|]) //
+            let tpflatValues = tpflat.ToValues()
+            Tensor(tp.CreateLike(tpflatValues, backend=backend).ViewT(tp.Shape))
+        | TensorF(_) -> failwith "Cannot move TensorF - do not move during differentiation"
+        | TensorR(_) -> failwith "Cannot move TensorR - do not move during differentiation"
+
+    /// Returns a new tensor with the same contents moved to the given device
+    member t.move(device: Device) =
+        if t.device = device then t else
+        match t with
+        | Tensor(tp) -> Tensor(tp.MoveTo(device))
+        | TensorF(_) -> failwith "Cannot move TensorF - do not move during differentiation"
+        | TensorR(_) -> failwith "Cannot move TensorR - do not move during differentiation"
+
+    /// Returns a new tensor with the same contents moved to the given configuration
+    member t.move(?dtype:Dtype, ?device:Device, ?backend:Backend) =
+        let t = match backend with None -> t | Some backend -> t.move(backend)
+        let t = match dtype with None -> t | Some dtype -> t.cast(dtype)
+        let t = match device with None -> t | Some device -> t.move(device)
+        t
+
+    member internal t.castAfterSummation(?dtype:Dtype) =
+        match dtype with
+        | None -> t
+        | Some dt -> t.cast(dt)
+
+    /// Returns a new tensor with the same contents moved to the CPU
+    member t.cpu() = t.move(Device.CPU)
+
+    /// Returns a new tensor with the same contents moved to the primary GPU device
+    member t.gpu() = t.move(Device.GPU)
+
+    /// Returns a new tensor with each element converted to type bool
+    member t.bool() = t.cast(Dtype.Bool)
+
+    /// Returns a new tensor with each element converted to type int8
+    member t.int8() = t.cast(Dtype.Int8)
+
+    /// Returns a new tensor with each element converted to type int16
+    member t.int16() = t.cast(Dtype.Int16)
+
+    /// Returns a new tensor with each element converted to type int32
+    member t.int32() = t.cast(Dtype.Int32)
+
+    /// Returns a new tensor with each element converted to type int32
+    member t.int() = t.cast(Dtype.Int32)
+
+    /// Returns a new tensor with each element converted to type int64
+    member t.int64() = t.cast(Dtype.Int64)
+
+    /// Returns a new tensor with each element converted to type float32
+    member t.float32() = t.cast(Dtype.Float32)
+
+    /// Returns a new tensor with each element converted to type float64
+    member t.float64() = t.cast(Dtype.Float64)
+
+    /// Returns a new tensor with each element converted to type float64
+    member t.float() = t.cast(Dtype.Float64)
+
+    /// Returns a new tensor with each element converted to type float64
+    member t.double() = t.cast(Dtype.Float64)
+
+    /// Gets the element type of the tensor
+    member t.dtype = t.primalRaw.Dtype
+
+    /// Gets the device of the tensor
+    member t.device = t.primalRaw.Device
+
+    /// Gets the device type of the tensor
+    member t.deviceType = t.primalRaw.Device.DeviceType
+
+    /// Gets the backend of the tensor
+    member t.backend = t.primalRaw.Backend
+
+    /// Gets the differentiation depth of the tensor
+    member t.depth =
+        let rec depth x d =
+            match x with
+            | Tensor(_) -> d
+            | TensorF(tp,_,_) -> depth tp (d + 1)
+            | TensorR(tp,_,_,_,_) -> depth tp (d + 1)
+        depth t 0
+
+    /// Gets the parent operation of a tensor used in reverse-mode differentiation
+    member t.parentOp =
+        match t with
+        | Tensor(_) -> failwith "Cannot get parent operation of constant Tensor"
+        | TensorF(_)-> failwith "Cannot get parent operation of TensorF"
+        | TensorR(_,_,o,_,_) -> o
+
+    /// Gets or sets the derivative of a tensor used in differentiation
+    member t.derivative
+        with get() =
+            match t with
+            | Tensor(_) -> failwith "Cannot get derivative of constant Tensor"
+            | TensorF(_,td,_) -> td
+            | TensorR(_,td,_,_,_) -> !td
+        and set(value) =
+            match t with
+            | Tensor(_) -> failwith "Cannot set derivative of constant Tensor"
+            | TensorF(_) -> failwith "Cannot set derivative of TensorF"
+            | TensorR(_,td,_,_,_) -> td := value
+
+    member t.derivativeDeep =
+        match t with
+        | Tensor(_) -> failwith "Cannot get derivative of constant Tensor"
+        | TensorF(_,td,_) -> 
+            match td with
+            | Tensor(_) -> td
+            | _ -> td.derivativeDeep
+        | TensorR(_,td,_,_,_) -> 
+            match !td with
+            | Tensor(_) -> !td
+            | _ -> (!td).derivativeDeep
+
+    /// Gets the fanout of a tensor used in reverse-mode differentiation
+    member t.fanout
+        with get() =
+            match t with
+            | Tensor(_) -> failwith "Cannot get fanout of constant Tensor"
+            | TensorF(_) -> failwith "Cannot get fanout of TensorF"
+            | TensorR(_,_,_,f,_) -> !f
+        and set(value) =
+            match t with
+            | Tensor(_) -> failwith "Cannot set fanout of constant Tensor"
+            | TensorF(_) -> failwith "Cannot set fanout of TensorF"
+            | TensorR(_,_,_,f,_) -> f := value
+
+    /// <summary>
+    ///  Returns the input tensor with added support for forward-mode automatic differentiation.
+    /// </summary>
+    /// <remarks>
+    ///  Any tensors produced using this tensor will also have derivatives computed using forward propagation.
+    ///  The current global nesting level is used for nested differentiation.
+    /// </remarks>
+    member t.forwardDiff(derivative:Tensor, ?tag:uint32) = 
+        let tag = defaultArg tag GlobalNestingLevel.Current
+        if t.shape <> derivative.shape then
+            failwithf "Expecting derivative of same shape with primal. primal: %A, derivative: %A" t derivative
+        TensorF(t, derivative, tag)
+
+    /// <summary>
+    ///  Returns the input tensor with added support for reverse-mode automatic differentiation.
+    /// </summary>
+    /// <remarks>
+    ///  Any tensors produced using this tensor will also support reverse-mode propagation. After the completion
+    ///  of the corresponding <c>reverse</c> operation on the overall result tensor, the computed derivative
+    ///  will be available. The current global nesting level is used for nested differentiation.
+    /// </remarks>
+    member t.reverseDiff(?tag:uint32) = 
+        let tag = defaultArg tag GlobalNestingLevel.Current
+        TensorR(t, ref (t.zeroLike()), NewT, ref 0u, tag)
+
+    ///  Returns the input tensor but with any support for automatic differentiation removed.
+    member t.noDiff() = t.primalDeep
+
+    /// Indicates if a tensor includes support for forward-mode differentiation
+    member t.isForwardDiff() =
+        match t with
+        | TensorF(_) -> true
+        | _ -> false
+
+    /// Indicates if a tensor includes support for reverse-mode differentiation
+    member t.isReverseDiff() =
+        match t with
+        | TensorR(_) -> true
+        | _ -> false
+
+    /// Indicates if a tensor includes support for forward or reverse-mode differentiation
+    member t.isNoDiff() =
+        match t with
+        | Tensor(_) -> true
+        | _ -> false
+
+    /// Gets the shape of the tensor
+    member t.shape = t.primalRaw.Shape
+
+    /// Gets the number of dimensions of the tensor
+    member t.dim = t.primalRaw.Dim
+
+    /// Gets the number of elements in the tensor
+    member t.nelement = t.primalRaw.Nelement
+
+    /// Returns the value of a (non-scalar) tensor as an array
+    member t.toArray() = t.primalRaw.ToArray()
+
+    /// Returns the value of a scalar tensor as an object
+    member t.toScalar() = t.primalRaw.ToScalar()
+
+    /// Indicates if two tensors have the same differentiation type
+    member t1.isSameDiffType(t2:Tensor) =
+        match t1, t2 with
+        | Tensor(_),  Tensor(_)  -> true
+        | Tensor(_),  TensorF(_) -> false
+        | Tensor(_),  TensorR(_) -> false
+        | TensorF(_), Tensor(_)  -> false
+        | TensorF(_), TensorF(_) -> true
+        | TensorF(_), TensorR(_) -> false
+        | TensorR(_), Tensor(_)  -> false
+        | TensorR(_), TensorF(_) -> false
+        | TensorR(_), TensorR(_) -> true
+
+    /// <summary>Saves the tensor to the given file using a bespoke binary format.</summary>
+    /// <remarks>
+    ///   The binary format records the elements, backend, element type and shape. It does not record the device.
+    ///   The format used may change from version to version of DiffSharp.
+    /// </remarks>
+    member t.save(fileName:string) = saveBinary t fileName
+
+    /// <summary>Loads the tensor from the given file using the given element type and configuration.</summary>
+    ///
+    /// <param name="fileName">The file from which to load the tensor.</param>
+    /// <param name="dtype">The element type of the resulting tensor. Defaults to the element type of the saved tensor.</param>
+    /// <param name="device">The device of the resulting tensor. Defaults to the current default device.</param>
+    /// <param name="backend">The device of the resulting tensor. Defaults to the current default backend.</param>
+    ///
+    /// <remarks>
+    ///    The backend at the time of saving the tensor must be available when the tensor is reloaded.
+    ///    The tensor is first loaded into that backend and then moved. As a result, intermediate tensors may be created
+    ///    in the process of reloading.
+    /// </remarks>
+    static member load(fileName:string, ?dtype: Dtype, ?device: Device, ?backend: Backend):Tensor =
+        let t : Tensor = loadBinary fileName
+        let dtype = defaultArg dtype t.dtype
+        let device = defaultArg device Device.Default
+        let backend = defaultArg backend Backend.Default
+        t.move(dtype=dtype, device=device, backend=backend)
+
+    /// Returns a string summarising the tensor
+    member t.summary() =
+        match t with
+        | Tensor(_) -> sprintf "Tensor %A" t.shape
+        | TensorF(_) -> sprintf "TensorF %A" t.shape
+        | TensorR(_,_,o,_,_) -> 
+            let c, _ = Reflection.FSharpValue.GetUnionFields(o, typeof<TensorOp>)
+            let fields = c.GetFields()
+            sprintf "TensorR %A %s" t.shape c.Name
+
+    /// A debugging routine to compute the parents of a tensor involved in reverse-mode automatic differentiation
+
+    member t.parents() =
+        let mutable p = []
+        let rec parents (t:obj) d =
+            match t with
+            | :? Tensor as t ->
+                p <- p |> List.append [t]
+                match t with
+                | Tensor(_) -> sprintf "Tensor %A" t.shape
+                | TensorF(_) -> sprintf "TensorF %A" t.shape
+                | TensorR(_,_,o,_,_) -> 
+                    let c, _ = Reflection.FSharpValue.GetUnionFields(o, typeof<TensorOp>)
+                    let fields = c.GetFields()
+                    let mutable ret = sprintf "TensorR %A %s" t.shape c.Name
+                    for field in fields do
+                        let fv = field.GetValue(o)
+                        ret <- ret + sprintf "\n%s%s" (String.replicate d " ") (parents fv (d+1))
+                    ret
+            | :? (Tensor array) as ts ->
+                // p <- p |> List.append (ts |> Array.toList)
+                let mutable ret = ""
+                let mutable prefix = ""
+                for t in ts do
+                    ret <- ret + sprintf "%s%s%s" prefix (String.replicate d " ") (parents t (d+1))
+                    prefix <- "\n"
+                ret
+            | _ -> indentNewLines (sprintf "%A" t) d
+        let ps = parents t 1
+        p |> List.rev, ps
+
+    override t.Equals(other) =
+        match other with
+        | :? Tensor as tensor -> t.primalRaw.Equals(tensor.primalRaw)
+        | _ -> false
+
+    override t.GetHashCode() = hash t.primalRaw
+
+    interface System.IComparable with
+        override t.CompareTo(other) =
+            match other with
+            | :? Tensor as tensor -> 
+                if t.dim = tensor.dim && t.dim = 0 then
+                    (t.primalRaw :> System.IComparable).CompareTo(tensor.primalRaw)
+                else
+                    failwith "Cannot compare non-scalar Tensors"
+            | _ -> failwith "Cannot compare Tensor with another type"
+
+    /// Get the scalar zero tensor for the current configuration
+    static member Zero = Tensor(RawTensor.Zero())
+
+    /// Get the scalar one tensor for the current configuration
+    static member One = Tensor(RawTensor.One())
+
+    /// Convert a scalar tensor to a float32 value
+    static member op_Explicit(tensor:Tensor):single = tensor.toScalar() |> Convert.ToSingle
+
+    /// Convert a scalar tensor to a float64 value
+    static member op_Explicit(tensor:Tensor):double = tensor.toScalar() |> Convert.ToDouble
+
+    /// Convert a scalar tensor to a byte value
+    static member op_Explicit(tensor:Tensor):byte = tensor.toScalar() |> Convert.ToByte
+
+    /// Convert a scalar tensor to a signed byte value
+    static member op_Explicit(tensor:Tensor):int8 = tensor.toScalar() |> Convert.ToSByte
+
+    /// Convert a scalar tensor to an int16 value
+    static member op_Explicit(tensor:Tensor):int16 = tensor.toScalar() |> Convert.ToInt16
+
+    /// Convert a scalar tensor to an int32 value
+    static member op_Explicit(tensor:Tensor):int32 = tensor.toScalar() |> Convert.ToInt32
+
+    /// Convert a scalar tensor to an int64 value
+    static member op_Explicit(tensor:Tensor):int64 = tensor.toScalar() |> Convert.ToInt64
+
+    /// Convert a scalar tensor to a boolean value
+    static member op_Explicit(tensor:Tensor):bool = tensor.toScalar() |> Convert.ToBoolean
+
+    interface System.IConvertible with
+        override t.GetTypeCode() = TypeCode.Object
+        override t.ToSingle(_) = Tensor.op_Explicit(t)
+        override t.ToDouble(_) = Tensor.op_Explicit(t)
+        override t.ToByte(_) = Tensor.op_Explicit(t)
+        override t.ToSByte(_) = Tensor.op_Explicit(t)
+        override t.ToInt16(_) = Tensor.op_Explicit(t)
+        override t.ToInt32(_) = Tensor.op_Explicit(t)
+        override t.ToInt64(_) = Tensor.op_Explicit(t)
+        override t.ToBoolean(_) = Tensor.op_Explicit(t)
+        override t.ToChar(_) = failwithf "Cannot convert Tensor to Char"
+        override t.ToDateTime(_) = failwithf "Cannot convert Tensor to DateTime"
+        override t.ToDecimal(_) = failwithf "Cannot convert Tensor to Decimal"
+        override t.ToString(_) = failwithf "Cannot convert Tensor to String"
+        override t.ToType(_,_) = failwithf "Cannot convert Tensor to Type"
+        override t.ToUInt16(_) = failwithf "Cannot convert Tensor to UInt16"
+        override t.ToUInt32(_) = failwithf "Cannot convert Tensor to UInt32"
+        override t.ToUInt64(_) = failwithf "Cannot convert Tensor to UInt64"
+
+    /// Indicates if two tensors have the same shape and all corresponding elements are equal within the
+    /// given tolerances.
+    member t.allclose(tensor:Tensor, ?relativeTolerance, ?absoluteTolerance) =
+        let relativeTolerance = defaultArg relativeTolerance 1e-5
+        let absoluteTolerance = defaultArg absoluteTolerance 1e-8
+        t.primalRaw.AllClose(tensor.primalRaw, relativeTolerance, absoluteTolerance)
+
+    /// Returns a new tensor filled with '0' values for the given shape, element type and configuration, defaulting to the 
+    /// shape and configuration of the input tensor.
+    member a.zerosLike(?shape:seq<int>, ?dtype, ?device, ?backend) = 
+        let shape = defaultArg shape (a.shape |> Array.toSeq)
+        Tensor(a.primalRaw.ZerosLike(shape |> Array.ofSeq, ?dtype=dtype, ?device=device, ?backend=backend))
+
+    /// Returns a new tensor filled with '1' values for the given shape, element type and configuration, defaulting to the 
+    /// shape and configuration of the input tensor.
+    member a.onesLike(?shape:seq<int>, ?dtype, ?device, ?backend) = 
+        let shape = defaultArg shape (a.shape |> Array.toSeq)
+        Tensor(a.primalRaw.OnesLike(shape |> Array.ofSeq, ?dtype=dtype, ?device=device, ?backend=backend))
+
+    /// Returns a new tensor filled with the given scalar value for the given shape, element type and configuration, defaulting to the 
+    /// shape and configuration of the input tensor.
+    member a.fullLike(value:scalar, ?shape:seq<int>, ?dtype, ?device, ?backend) = 
+        let shape = defaultArg shape (a.shape |> Array.toSeq)
+        Tensor(a.primalRaw.FullLike(shape |> Array.ofSeq, value, ?dtype=dtype, ?device=device, ?backend=backend))
+
+    /// Returns a new scalar tensor for the given shape, element type and configuration, defaulting to the 
+    /// shape and configuration of the input tensor.
+    member a.scalarLike(scalar:IConvertible, ?dtype, ?device, ?backend) = 
+        a.fullLike(scalar, [], ?dtype=dtype, ?device=device, ?backend=backend)
+
+    /// Returns a new tensor with random values drawn from the uniform distribution [0,1) for the
+    /// given shape, element type and configuration, defaulting to the shape and configuration of the input tensor.
+    member a.randLike(?shape:seq<int>, ?dtype, ?device, ?backend) = 
+        let shape = defaultArg shape (a.shape |> Array.toSeq)
+        Tensor(a.primalRaw.RandomLike((shape |> Array.ofSeq), ?dtype=dtype, ?device=device, ?backend=backend))
+
+    /// Returns a new tensor with random values drawn from the standard normal distribution, for the
+
+    /// given shape, element type and configuration, defaulting to the shape and configuration of the input tensor.
+    member a.randnLike(?shape:seq<int>, ?dtype, ?device, ?backend) = 
+        let shape = defaultArg shape (a.shape |> Array.toSeq)
+        Tensor(a.primalRaw.RandomNormalLike(shape |> Array.ofSeq, ?dtype=dtype, ?device=device, ?backend=backend))
+
+    /// Returns a new tensor with random integer values drawn from the given range, for the
+    /// given shape, element type and configuration, defaulting to the shape and configuration of the input tensor.
+    member a.randintLike(low:int, high:int, ?shape:seq<int>, ?dtype, ?device, ?backend) = 
+        let shape = defaultArg shape (a.shape |> Array.toSeq)
+        Tensor(a.primalRaw.RandomIntLike(shape |> Array.ofSeq, low, high, ?dtype=dtype, ?device=device, ?backend=backend))
+
+    /// Returns a scalar '0' tensor for the given element type and configuration, defaulting to
+    /// the element type and configuration of the input tensor.
+    member a.zeroLike(?dtype, ?device, ?backend) = Tensor(a.primalRaw.ZeroLike(?dtype=dtype, ?device=device, ?backend=backend))
+
+    /// Returns a scalar '1' tensor for the given element type and configuration, defaulting to
+    /// the element type and configuration of the input tensor.
+    member a.oneLike(?dtype, ?device, ?backend) = Tensor(a.primalRaw.OneLike(?dtype=dtype, ?device=device, ?backend=backend))
+
+    /// Returns a tensor in the manner of <see cref="M:DiffSharp.dsharp.arange"/> for the given element type and configuration, defaulting to
+    /// the element type and configuration of the input tensor.
+    member a.arangeLike(endVal:float, ?startVal:float, ?step:float, ?dtype, ?device, ?backend) =
+        let startVal = defaultArg startVal 0.
+        let step = defaultArg step 1.
+        let length = (endVal - startVal) / step |> ceil |> int
+        let v = Array.init length (fun i -> startVal + float(i) * step)
+        a.like(box v, ?dtype=dtype, ?device=device, ?backend=backend)
+
+    /// Returns a tensor in the manner of <see cref="M:DiffSharp.dsharp.arange"/> for the given element type and configuration, defaulting to
+    /// the element type and configuration of the input tensor.
+    member a.arangeLike(endVal:int, ?startVal:int, ?step:int, ?dtype, ?device, ?backend) =
+        let endVal = endVal |> float
+        let startVal = defaultArg startVal 0 |> float
+        let step = defaultArg step 1 |> float
+        let dtype = defaultArg dtype Dtype.Int32
+        a.arangeLike(endVal=endVal, startVal=startVal, step=step, dtype=dtype, ?device=device, ?backend=backend)
+
+    /// <summary>
+    ///  Returns a tensor from the .NET data in <c>value</c> for the given element type and configuration, defaulting to
+    ///  the element type and configuration of the input tensor.
+    /// </summary>
+    member a.like(value, ?dtype, ?device, ?backend) = Tensor(a.primalRaw.CreateLike(value, ?dtype=dtype, ?device=device, ?backend=backend))
+
+    /// Returns a new tensor with underlying storage copied.
+    member a.clone() = Tensor(a.primalRaw.Clone())
+
+    /// Returns a tensor in the manner of <see cref="M:DiffSharp.dsharp.onehot"/> for the given element type and configuration, defaulting to
+    /// the element type and configuration of the input tensor.
+    member a.onehotLike(length:int, hot:int, ?dtype, ?device, ?backend) =
+        if hot < 0 || hot >= length then failwithf "Expecting 0 <= hot < length"
+        a.zerosLike([|length|], ?dtype=dtype, ?device=device, ?backend=backend).addSlice([|hot|], a.onesLike([|1|], ?dtype=dtype, ?device=device, ?backend=backend))
+
+    /// <summary>Computes element-wise (\a &lt; b\), returning a boolean tensor containing a <c>true</c> at each location where the comparison is true</summary>
+    member a.lt(b:Tensor) = Tensor(a.primalRaw.LtTT(b.primalRaw))
+
+    /// <summary>Computes element-wise (\a &gt; b\), returning a boolean tensor containing a <c>true</c> at each location where the comparison is true</summary>
+    member a.gt(b:Tensor) = Tensor(a.primalRaw.GtTT(b.primalRaw))
+
+    /// <summary>Computes element-wise (\a &lt;= b\), returning a boolean tensor containing a <c>true</c> at each location where the comparison is true</summary>
+    member a.le(b:Tensor) =Tensor(a.primalRaw.LeTT(b.primalRaw))
+
+    /// <summary>Computes element-wise (\a &gt;= b\), returning a boolean tensor containing a <c>true</c> at each location where the comparison is true</summary>
+    member a.ge(b:Tensor) = Tensor(a.primalRaw.GeTT(b.primalRaw))
+
+    /// <summary>Returns a new tensor with boolean elements representing if each element is +/-INF or not.</summary>
+    member a.isinf() = Tensor(a.primalRaw.IsInfT())
+
+    /// <summary>Returns a new tensor with boolean elements representing if each element is NaN or not. Complex values are considered NaN when either their real and/or imaginary part is NaN.</summary>
+    member a.isnan() = Tensor(a.primalRaw.IsNaNT())
+
+    /// Gets if any value in the tensor is +/- INF.
+    member a.hasinf() = a.isinf().sum() > a.zeroLike(dtype=Dtype.Int64)
+
+    /// Gets if any value in the tensor is NaN.
+    member a.hasnan() = a.isnan().sum() > a.zeroLike(dtype=Dtype.Int64)
+
+    /// Gets the index of a maximum value in the tensor.
+    member a.argmax() = a.primalRaw.MaxIndexT()
+
+    /// Gets the index of a minimum value in the tensor.
+    member a.argmin() = a.primalRaw.MinIndexT()
+
+    /// Returns the maximum value of all elements in the input tensor.
+    member a.max() = if a.dim = 0 then a else a.[a.argmax()]
+
+    /// Returns the minimum value of all elements in the input tensor.
+    member a.min() = if a.dim = 0 then a else a.[a.argmin()]
+
+    /// Returns the element-wise maximum of the elements in the two tensors.
+    member a.max(b:Tensor) = ((a + b) + Tensor.Abs(b - a)) / 2.
+
+    /// Returns the element-wise maximum of the tensor and the given data.
+    member a.max(b) = a.max(a.like(b))
+
+    /// Returns the element-wise minimum of the elements in the two tensors.
+    member a.min(b:Tensor) = ((a + b) - Tensor.Abs(a - b)) / 2.
+
+    /// Returns the element-wise minimum of the tensor and the given data.
+    member a.min(b) = a.min(a.like(b))
+
+    /// <summary>
+    ///  Returns a tensor with the diagonal elements with respect to <c>dim1</c> and <c>dim2</c>.
+    ///  The argument offset controls which diagonal to consider.
+    /// </summary>
+    member a.diagonal(?offset:int, ?dim1:int, ?dim2:int) =
+        if a.dim < 2 then failwithf "Tensor must be at least 2-dimensional"
+        let offset = defaultArg offset 0
+        let dim1 = defaultArg dim1 0
+        let dim2 = defaultArg dim2 1
+        let mutable finished = false
+        let mutable d = []
+        let mutable i = 0
+        let mutable j = offset
+        while not finished do
+            if i >= a.shape.[dim1] || j >= a.shape.[dim2] then 
+                finished <- true
+            elif j >= 0 then
+                // let bounds = array2D [[i0min; i0max; i0given]; [i1min; i1max; i1given]; [i2min; i2max; i2given]; [i3min; i3max; i3given]]
+                let bounds = Array2D.init (a.dim) 3 (fun ii jj -> 
+                                                        if ii = dim1 then
+                                                            if jj < 2 then i else 1
+                                                        elif ii = dim2 then
+                                                            if jj < 2 then j else 1
+                                                        else
+                                                            if jj = 0 then 0
+                                                            elif jj = 1 then a.shape.[ii]-1
+                                                            else 0
+                                                        )
+                d <- [a.GetSlice(bounds)] |> List.append d
+            i <- i + 1
+            j <- j + 1
+        if d |> List.isEmpty then failwithf "Empty diagonal"
+        Tensor.stack(d)
+
+    /// <summary>TBD</summary>
+    member a.trace() = let d:Tensor = a.diagonal() in d.sum()
+
+    /// <summary>TBD</summary>
+    member a.expand(newShape:seq<int>) =
+        let newShape = newShape|>Shape.create
+        if a.shape = newShape then a 
+        else
+            let newShape = Shape.completeExpand a.shape newShape  // Handles -1 semantics
+            Shape.checkCanExpand a.shape newShape
+            match a with
+            | Tensor(ap) -> Tensor(ap.Expand(newShape))
+            | TensorF(ap,ad,at) ->
+                let cp = ap.expand(newShape)
+                let cd = ad.expand(newShape)
+                TensorF(cp,cd,at)
+            | TensorR(ap,_,_,_,at) ->
+                let cp = ap.expand(newShape)
+                TensorR(cp, ref (a.zeroLike()), ExpandT(a), ref 0u, at)
+
+    /// <summary>TBD</summary>
+    member internal t.GetSlice(bounds:int[,]) =
+        // printfn "t.GetSlice bounds\n %A" bounds
+        if t.dim = 0 then failwith "Cannot slice a scalar Tensor"
+        let fullBounds = Array2D.init t.dim 3 (fun i j -> if j=0 then 0 elif j=1 then t.shape.[i]-1 else 0)
+        bounds |> Array2D.iteri (fun i j v -> 
+            if j=1 && v >= t.shape.[i] then failwithf "Index outside the bounds of Tensor shape %A" t.shape
+            fullBounds.[i, j] <- v)
+        // printfn "t.GetSlice fullBounds\n %A" fullBounds
+        match t with
+        | Tensor(ap) -> Tensor(ap.GetSlice(fullBounds))
+        | TensorF(ap,ad,at) -> TensorF(ap.GetSlice(fullBounds), ad.GetSlice(fullBounds), at)
+        | TensorR(ap,_,_,_,at) -> TensorR(ap.GetSlice(fullBounds), ref (ap.zeroLike()), SliceT(t, fullBounds), ref 0u, at)
+
+    /// <summary>TBD</summary>
+    member t.Item
+        with get([<System.ParamArray>] index:int[]) =
+            if t.dim = 0 then failwith "Cannot index a scalar Tensor"
+            if index.Length > t.dim then failwithf "Expecting an index with <=%i dimensions" t.dim
+            let bounds = Array2D.init index.Length 3 (fun i j -> if j=2 then 1 else index.[i])
+            t.GetSlice(bounds)
+
+    /// <summary>TBD</summary>
+    static member create(value:obj, ?dtype:Dtype, ?device:Device, ?backend:Backend) =
+        let res = value |> DataConverter.tryFlatArrayAndShape<Tensor> // support creation of new Tensor from a structure holding scalar Tensors
+        match res with
+        | Some (array, shape) -> 
+            let array = array |> Array.map float32
+            let value = arrayND shape (fun ii -> array.[indexToFlatIndex shape ii])
+            Tensor(RawTensor.Create(value, ?dtype=dtype, ?device=device, ?backend=backend))
+        | None ->
+            Tensor(RawTensor.Create(value, ?dtype=dtype, ?device=device, ?backend=backend))        
+
+    /// <summary>TBD</summary>
+    static member stack(tensors:seq<Tensor>, ?dim:int) = 
+        let dim = defaultArg dim 0 
+        let tensors = tensors |> Seq.toArray
+        // TODO: check if all Tensors are of the same type (Tensor, TensorF, or TensorR) and have the same nesting tag
+        let shapes = tensors |> Array.map (fun t -> t.shape)
+        Shape.checkCanStack shapes dim |> ignore
+        match Seq.head tensors with
+        | Tensor(ap) -> Tensor(ap.StackTs((tensors |> Array.map (fun t -> t.primalRaw)), dim))
+        | TensorF(_,_,at) ->
+            let ap = tensors |> Seq.map (fun t -> t.primal)
+            let ad = tensors |> Seq.map (fun t -> t.derivative)
+            TensorF(Tensor.stack(ap,dim=dim), Tensor.stack(ad,dim=dim), at)
+        | TensorR(_,_,_,_,at) ->
+            let ap = tensors |> Seq.map (fun t -> t.primal)
+            let cp = Tensor.stack(ap,dim=dim)
+            TensorR(cp, ref (cp.zeroLike()), StackTs(tensors, dim), ref 0u, at)
+
+    /// <summary>TBD</summary>
+    member a.unstack (?dim:int) =
+        let dim = defaultArg dim 0 
+        Shape.checkCanUnstack a.shape |> ignore
+        match a with
+        | Tensor(ap) -> ap.UnstackT(dim) |> Array.map Tensor
+        | TensorF(ap,ad,at) -> Array.map2 (fun p d -> TensorF(p,d,at)) (ap.unstack(dim)) (ad.unstack(dim))
+        | TensorR(ap,_,_,_,at) -> Array.mapi (fun i p -> TensorR(p, ref (p.zeroLike()), UnstackT(a, dim, i), ref 0u, at)) (ap.unstack(dim))
+
+    /// <summary>TBD</summary>
+    static member cat(tensors:seq<Tensor>, ?dim: int) = 
+        let dim = defaultArg dim 0 
+        let tensors = tensors |> Seq.toArray
+        // TODO: check if all Tensors are of the same nesting variety (Tensor, TensorF, or TensorR), have the same nesting tag, and have the same dtype, device, backend
+        match Seq.head tensors with
+        | Tensor(ap) -> Tensor(ap.CatTs((tensors |> Array.map (fun t -> t.primalRaw)), dim))
+        | TensorF(_,_,at) ->
+            let ap = tensors |> Seq.map (fun t -> t.primal)
+            let ad = tensors |> Seq.map (fun t -> t.derivative)
+            TensorF(Tensor.cat(ap, dim=dim), Tensor.cat(ad, dim=dim), at)
+        | TensorR(_,_,_,_,at) ->
+            let ap = tensors |> Seq.map (fun t -> t.primal)
+            let cp = Tensor.cat(ap, dim=dim)
+            TensorR(cp, ref (cp.zeroLike()), CatTs(tensors, dim), ref 0u, at)
+
+    /// <summary>TBD</summary>
+    member a.split (sizes: seq<int>, ?dim: int) =
+        let dim = defaultArg dim 0
+        let sizes = sizes |> Seq.toArray
+        match a with
+        | Tensor(ap) -> ap.SplitT(sizes, dim=dim) |> Array.map Tensor
+        | TensorF(ap,ad,at) -> Array.map2 (fun p d -> TensorF(p,d,at)) (ap.split(sizes)) (ad.split(sizes, dim=dim))
+        | TensorR(ap,_,_,_,at) -> Array.mapi (fun i p -> TensorR(p, ref (p.zeroLike()), SplitT(a, sizes, dim, i), ref 0u, at)) (ap.split(sizes, dim=dim))
+
+    /// <summary>TBD</summary>
+    static member inline (-->) (t:Tensor, f:Tensor -> ^a) = f t
+
+    /// <summary>TBD</summary>
+    static member inline OpUnary(a, fRaw, fTensor, dfTensorFwd, dfTensorRev) =
+        match a with
+        | Tensor(ap)           -> Tensor(fRaw(ap))
+        | TensorF(ap,ad,at)    -> let cp = fTensor(ap) in TensorF(cp, dfTensorFwd(cp,ap,ad), at)
+        | TensorR(ap,_,_,_,at) -> let cp = fTensor(ap) in TensorR(cp, ref (a.zeroLike()), dfTensorRev(a), ref 0u, at)
+
+    /// <summary>TBD</summary>
+    static member inline OpBinary(a, b, fRaw, fTensor, dfTensorFwdTT, dfTensorFwdTC, dfTensorFwdCT, dfTensorRevTT, dfTensorRevTC, dfTensorRevCT) =
+        match a, b with
+        | Tensor(ap),           Tensor(bp)                      -> Tensor(fRaw(ap, bp))
+        | Tensor(_),            TensorF(bp,bd,bt)               -> let cp = fTensor(a,bp)  in TensorF(cp, dfTensorFwdCT(cp,bp,bd), bt)
+        | Tensor(_),            TensorR(bp,_,_,_,bt)            -> let cp = fTensor(a,bp)  in TensorR(cp, ref (a.zeroLike()), dfTensorRevCT(a,b), ref 0u, bt)
+        | TensorF(ap,ad,at),    Tensor(_)                       -> let cp = fTensor(ap,b)  in TensorF(cp, dfTensorFwdTC(cp,ap,ad), at)
+        | TensorF(ap,ad,at),    TensorF(bp,bd,bt)    when at=bt -> let cp = fTensor(ap,bp) in TensorF(cp, dfTensorFwdTT(cp,ap,ad,bp,bd), at)
+        | TensorF(ap,ad,at),    TensorF(_,_,bt)      when at>bt -> let cp = fTensor(ap,b)  in TensorF(cp, dfTensorFwdTC(cp,ap,ad), at)
+        | TensorF(_,_,at),      TensorF(bp,bd,bt)    when at<bt -> let cp = fTensor(a,bp)  in TensorF(cp, dfTensorFwdCT(cp,bp,bd), bt)
+        | TensorF(_,_,at),      TensorR(_,_,_,_,bt)  when at=bt -> failwith "Cannot have TensorF and TensorR in the same nesting level"
+        | TensorF(ap,ad,at),    TensorR(_,_,_,_,bt)  when at>bt -> let cp = fTensor(ap,b)  in TensorF(cp, dfTensorFwdTC(cp,ap,ad), at)
+        | TensorF(_,_,at),      TensorR(bp,_,_,_,bt) when at<bt -> let cp = fTensor(a,bp)  in TensorR(cp, ref (a.zeroLike()), dfTensorRevCT(a,b), ref 0u, bt)
+        | TensorR(ap,_,_,_,at), Tensor(_)                       -> let cp = fTensor(ap,b)  in TensorR(cp, ref (a.zeroLike()), dfTensorRevTC(a,b), ref 0u, at)
+        | TensorR(_,_,_,_,at),  TensorF(_,_,bt)      when at=bt -> failwith "Cannot have TensorR and TensorF in the same nesting level"
+        | TensorR(ap,_,_,_,at), TensorF(_,_,bt)      when at>bt -> let cp = fTensor(ap, b) in TensorR(cp, ref (a.zeroLike()), dfTensorRevTC(a,b), ref 0u, at)
+        | TensorR(_,_,_,_,at),  TensorF(bp,bd,bt)    when at<bt -> let cp = fTensor(a,bp)  in TensorF(cp, dfTensorFwdCT(cp, bp, bd), bt)
+        | TensorR(ap,_,_,_,at), TensorR(bp,_,_,_,bt) when at=bt -> let cp = fTensor(ap,bp) in TensorR(cp, ref (a.zeroLike()), dfTensorRevTT(a,b), ref 0u, at)
+        | TensorR(ap,_,_,_,at), TensorR(_,_,_,_,bt)  when at>bt -> let cp = fTensor(ap,b)  in TensorR(cp, ref (a.zeroLike()), dfTensorRevTC(a,b), ref 0u, at)
+        | TensorR(_,_,_,_,at),  TensorR(bp,_,_,_,bt) when at<bt -> let cp = fTensor(a,bp)  in TensorR(cp, ref (a.zeroLike()), dfTensorRevCT(a,b), ref 0u, bt)
+        | _ -> failwith "Unexpected combination of Tensors" // Won't happen, added for suppressing "incomplete matches" warning
+
+    /// <summary>TBD</summary>
+    static member (+) (a:Tensor, b:Tensor) =
+        if a.dtype <> b.dtype then
+            match Dtype.widen a.dtype b.dtype with
+            | None -> opNotSupported "+" a.dtype b.dtype 
+            | Some tnew ->
+                let aCast = a.cast(tnew)
+                let bCast = b.cast(tnew)
+                aCast + bCast
+        elif a.shape = b.shape then
+            let fRaw(a:RawTensor,b) = a.AddTT(b)
+            let fTensor(a,b) = a + b
+            let dfTensorFwdTT(cp,ap,ad,bp:Tensor,bd:Tensor) = ad + bd
+            let dfTensorFwdTC(cp,ap,ad) = ad
+            let dfTensorFwdCT(cp,bp,bd) = bd
+            let dfTensorRevTT(a,b) = AddTT(a,b)
+            let dfTensorRevTC(a,b) = AddTTConst(a)
+            let dfTensorRevCT(a,b) = AddTTConst(b)
+            Tensor.OpBinary(a, b, fRaw, fTensor, dfTensorFwdTT, dfTensorFwdTC, dfTensorFwdCT, dfTensorRevTT, dfTensorRevTC, dfTensorRevCT)
+        elif a.dim = 0 then
+            let fRaw(a,b:RawTensor) = b.AddTT0(a)
+            let fTensor(a,b) = a + b
+            let dfTensorFwdTT(cp,ap,ad,bp:Tensor,bd:Tensor) = ad + bd
+            let dfTensorFwdTC(cp,ap,ad:Tensor) = ad.expand(b.shape)
+            let dfTensorFwdCT(cp,bp,bd) = bd
+            let dfTensorRevTT(a,b) = AddTT0(b,a)
+            let dfTensorRevTC(a,b) = AddTConstT0(a)
+            let dfTensorRevCT(a,b) = AddTT0Const(b)
+            Tensor.OpBinary(a, b, fRaw, fTensor, dfTensorFwdTT, dfTensorFwdTC, dfTensorFwdCT, dfTensorRevTT, dfTensorRevTC, dfTensorRevCT)
+        elif b.dim = 0 then
+            let fRaw(a:RawTensor,b) = a.AddTT0(b)
+            let fTensor(a,b) = a + b
+            let dfTensorFwdTT(cp,ap,ad,bp:Tensor,bd:Tensor) = ad + bd
+            let dfTensorFwdTC(cp,ap,ad) = ad
+            let dfTensorFwdCT(cp,bp,bd:Tensor) = bd.expand(a.shape)
+            let dfTensorRevTT(a,b) = AddTT0(a,b)
+            let dfTensorRevTC(a,b) = AddTT0Const(a)
+            let dfTensorRevCT(a,b) = AddTConstT0(b)
+            Tensor.OpBinary(a, b, fRaw, fTensor, dfTensorFwdTT, dfTensorFwdTC, dfTensorFwdCT, dfTensorRevTT, dfTensorRevTC, dfTensorRevCT)
+        elif a.dim = 2 && b.dim = 1 && a.shape.[1] = b.shape.[0] then
+            let fRaw(a:RawTensor,b) = a.AddT2T1(b)
+            let fTensor(a,b) = a + b
+            let dfTensorFwdTT(cp,ap,ad,bp:Tensor,bd:Tensor) = ad + bd
+            let dfTensorFwdTC(cp,ap,ad) = ad
+            let dfTensorFwdCT(cp:Tensor,bp:Tensor,bd:Tensor) = cp.zerosLike() + bd
+            let dfTensorRevTT(a,b) = AddT2T1(a,b)
+            let dfTensorRevTC(a,b) = AddT2T1Const(a)
+            let dfTensorRevCT(a,b) = AddT2ConstT1(b)
+            Tensor.OpBinary(a, b, fRaw, fTensor, dfTensorFwdTT, dfTensorFwdTC, dfTensorFwdCT, dfTensorRevTT, dfTensorRevTC, dfTensorRevCT)
+        elif a.dim = 1 && b.dim = 2 && a.shape.[0] = b.shape.[1] then
+            let fRaw(a,b:RawTensor) = b.AddT2T1(a)
+            let fTensor(a,b) = a + b
+            let dfTensorFwdTT(cp,ap,ad,bp:Tensor,bd:Tensor) = ad + bd
+            let dfTensorFwdTC(cp:Tensor,ap,ad) = ad + cp.zerosLike()
+            let dfTensorFwdCT(cp,bp,bd) = bd
+            let dfTensorRevTT(a,b) = AddT2T1(b,a)
+            let dfTensorRevTC(a,b) = AddT2ConstT1(a)
+            let dfTensorRevCT(a,b) = AddT2T1Const(b)
+            Tensor.OpBinary(a, b, fRaw, fTensor, dfTensorFwdTT, dfTensorFwdTC, dfTensorFwdCT, dfTensorRevTT, dfTensorRevTC, dfTensorRevCT)
+        else
+            let newShape = Shape.broadcast2 a.shape b.shape
+            let aExpanded = a.expand(newShape)
+            let bExpanded = b.expand(newShape)
+            aExpanded + bExpanded
+
+    /// <summary>TBD</summary>
+    static member (+) (a:Tensor, b) = a + a.scalarLike(b)
+
+    /// <summary>TBD</summary>
+    static member (+) (a, b:Tensor) = b.scalarLike(a) + b
+
+    /// <summary>TBD</summary>
+    member a.add(b:Tensor) = a + b
+
+    /// <summary>TBD</summary>
+    member a.add(b) = a + a.scalarLike(b)
+
+    /// <summary>TBD</summary>
+    static member (-) (a:Tensor, b:Tensor) =
+        if a.dtype <> b.dtype then
+            match Dtype.widen a.dtype b.dtype with
+            | None -> opNotSupported "-" a.dtype b.dtype 
+            | Some tnew ->
+                let aCast = a.cast(tnew)
+                let bCast = b.cast(tnew)
+                aCast - bCast
+        elif a.shape = b.shape then
+            let fRaw(a:RawTensor,b) = a.SubTT(b)
+            let fTensor(a,b) = a - b
+            let dfTensorFwdTT(cp,ap,ad,bp,bd) = ad - bd
+            let dfTensorFwdTC(cp,ap,ad) = ad
+            let dfTensorFwdCT(cp,bp,bd) = -bd
+            let dfTensorRevTT(a,b) = SubTT(a,b)
+            let dfTensorRevTC(a,b) = SubTTConst(a)
+            let dfTensorRevCT(a,b) = SubTConstT(b)
+            Tensor.OpBinary(a, b, fRaw, fTensor, dfTensorFwdTT, dfTensorFwdTC, dfTensorFwdCT, dfTensorRevTT, dfTensorRevTC, dfTensorRevCT)
+        elif a.dim = 0 then
+            let fRaw(a:RawTensor,b) = a.SubT0T(b)
+            let fTensor(a,b) = a - b
+            let dfTensorFwdTT(cp,ap,ad,bp,bd) = ad - bd
+            let dfTensorFwdTC(cp,ap,ad:Tensor) = ad.expand(b.shape)
+            let dfTensorFwdCT(cp,bp,bd) = -bd
+            let dfTensorRevTT(a,b) = SubT0T(a,b)
+            let dfTensorRevTC(a,b) = SubT0TConst(a)
+            let dfTensorRevCT(a,b) = SubT0ConstT(b)
+            Tensor.OpBinary(a, b, fRaw, fTensor, dfTensorFwdTT, dfTensorFwdTC, dfTensorFwdCT, dfTensorRevTT, dfTensorRevTC, dfTensorRevCT)
+        elif b.dim = 0 then
+            let fRaw(a:RawTensor,b) = a.SubTT0(b)
+            let fTensor(a,b) = a - b
+            let dfTensorFwdTT(cp,ap,ad,bp,bd) = ad - bd
+            let dfTensorFwdTC(cp,ap,ad) = ad
+            let dfTensorFwdCT(cp,bp,bd:Tensor) = (-bd).expand(a.shape)
+            let dfTensorRevTT(a,b) = SubTT0(a,b)
+            let dfTensorRevTC(a,b) = SubTT0Const(a)
+            let dfTensorRevCT(a,b) = SubTConstT0(b)
+            Tensor.OpBinary(a, b, fRaw, fTensor, dfTensorFwdTT, dfTensorFwdTC, dfTensorFwdCT, dfTensorRevTT, dfTensorRevTC, dfTensorRevCT)
+        else
+            let newShape = Shape.broadcast2 a.shape b.shape
+            let aExpanded = a.expand(newShape)
+            let bExpanded = b.expand(newShape)
+            aExpanded - bExpanded
+
+    /// <summary>TBD</summary>
+    static member (-) (a:Tensor, b) = a - a.scalarLike(b)
+
+    /// <summary>TBD</summary>
+    static member (-) (a, b:Tensor) = b.scalarLike(a) - b
+
+    /// <summary>TBD</summary>
+    member a.sub(b:Tensor) = a - b
+
+    /// <summary>TBD</summary>
+    member a.sub(b) = a - a.scalarLike(b)
+
+    /// <summary>TBD</summary>
+    static member (*) (a:Tensor, b:Tensor) =
+        if a.dtype <> b.dtype then
+            match Dtype.widen a.dtype b.dtype with
+            | None -> opNotSupported "*" a.dtype b.dtype 
+            | Some tnew ->
+                let aCast = a.cast(tnew)
+                let bCast = b.cast(tnew)
+                aCast * bCast
+        elif a.shape = b.shape then
+            let fRaw(a:RawTensor,b) = a.MulTT(b)
+            let fTensor(a,b) = a * b
+            let dfTensorFwdTT(cp:Tensor,ap:Tensor,ad:Tensor,bp:Tensor,bd:Tensor) = (ad * bp) + (ap * bd)
+            let dfTensorFwdTC(cp:Tensor,ap:Tensor,ad:Tensor) = ad * b
+            let dfTensorFwdCT(cp:Tensor,bp:Tensor,bd:Tensor) = a * bd
+            let dfTensorRevTT(a,b) = MulTT(a,b)
+            let dfTensorRevTC(a,b) = MulTTConst(a,b)
+            let dfTensorRevCT(a,b) = MulTTConst(b,a)
+            Tensor.OpBinary(a, b, fRaw, fTensor, dfTensorFwdTT, dfTensorFwdTC, dfTensorFwdCT, dfTensorRevTT, dfTensorRevTC, dfTensorRevCT)
+        elif a.dim = 0 then
+            let fRaw(a,b:RawTensor) = b.MulTT0(a)
+            let fTensor(a,b) = a * b
+            let dfTensorFwdTT(cp:Tensor,ap:Tensor,ad:Tensor,bp:Tensor,bd:Tensor) = (ad * bp) + (ap * bd)
+            let dfTensorFwdTC(cp:Tensor,ap:Tensor,ad:Tensor) = ad * b
+            let dfTensorFwdCT(cp:Tensor,bp:Tensor,bd:Tensor) = a * bd
+            let dfTensorRevTT(a,b) = MulTT0(b,a)
+            let dfTensorRevTC(a,b) = MulTConstT0(b,a)
+            let dfTensorRevCT(a,b) = MulTT0Const(b,a)
+            Tensor.OpBinary(a, b, fRaw, fTensor, dfTensorFwdTT, dfTensorFwdTC, dfTensorFwdCT, dfTensorRevTT, dfTensorRevTC, dfTensorRevCT)
+        elif b.dim = 0 then
+            let fRaw(a:RawTensor,b) = a.MulTT0(b)
+            let fTensor(a,b) = a * b
+            let dfTensorFwdTT(cp:Tensor,ap:Tensor,ad:Tensor,bp:Tensor,bd:Tensor) = (ad * bp) + (ap * bd)
+            let dfTensorFwdTC(cp:Tensor,ap:Tensor,ad:Tensor) = ad * b
+            let dfTensorFwdCT(cp:Tensor,bp:Tensor,bd:Tensor) = a * bd
+            let dfTensorRevTT(a,b) = MulTT0(a,b)
+            let dfTensorRevTC(a,b) = MulTT0Const(a,b)
+            let dfTensorRevCT(a,b) = MulTConstT0(a,b)
+            Tensor.OpBinary(a, b, fRaw, fTensor, dfTensorFwdTT, dfTensorFwdTC, dfTensorFwdCT, dfTensorRevTT, dfTensorRevTC, dfTensorRevCT)
+        else
+            let newShape = Shape.broadcast2 a.shape b.shape
+            let aExpanded = a.expand(newShape)
+            let bExpanded = b.expand(newShape)
+            aExpanded * bExpanded
+
+    /// <summary>TBD</summary>
+    static member (*) (a:Tensor, b) = a * a.scalarLike(b)
+
+    /// <summary>TBD</summary>
+    static member (*) (a, b:Tensor) = b.scalarLike(a) * b
+
+    /// <summary>TBD</summary>
+    member a.mul(b:Tensor) = a * b
+
+    /// <summary>TBD</summary>
+    member a.mul(b) = a * a.scalarLike(b)
+
+    /// <summary>TBD</summary>
+    static member (/) (a:Tensor, b:Tensor) =
+        if a.dtype <> b.dtype then
+            match Dtype.widen a.dtype b.dtype with
+            | None -> opNotSupported "/" a.dtype b.dtype 
+            | Some tnew ->
+                let aCast = a.cast(tnew)
+                let bCast = b.cast(tnew)
+                aCast / bCast
+        elif a.shape = b.shape then
+            let fRaw(a:RawTensor,b) = a.DivTT(b)
+            let fTensor(a,b) = a / b
+            let dfTensorFwdTT(cp:Tensor,ap:Tensor,ad:Tensor,bp:Tensor,bd:Tensor) = (ad - bd * cp) / bp
+            let dfTensorFwdTC(cp:Tensor,ap:Tensor,ad:Tensor) = ad / b
+            let dfTensorFwdCT(cp:Tensor,bp:Tensor,bd:Tensor) = -bd * cp / bp
+            let dfTensorRevTT(a,b) = DivTT(a,b)
+            let dfTensorRevTC(a,b) = DivTTConst(a,b)
+            let dfTensorRevCT(a,b) = DivTConstT(a,b)
+            Tensor.OpBinary(a, b, fRaw, fTensor, dfTensorFwdTT, dfTensorFwdTC, dfTensorFwdCT, dfTensorRevTT, dfTensorRevTC, dfTensorRevCT)
+        elif a.dim = 0 then
+            let fRaw(a:RawTensor,b) = a.DivT0T(b)
+            let fTensor(a,b) = a / b
+            let dfTensorFwdTT(cp:Tensor,ap:Tensor,ad:Tensor,bp:Tensor,bd:Tensor) = (ad - bd * cp) / bp
+            let dfTensorFwdTC(cp:Tensor,ap:Tensor,ad:Tensor) = ad / b
+            let dfTensorFwdCT(cp:Tensor,bp:Tensor,bd:Tensor) = -bd * cp / bp
+            let dfTensorRevTT(a,b) = DivT0T(a,b)
+            let dfTensorRevTC(a,b) = DivT0TConst(a,b)
+            let dfTensorRevCT(a,b) = DivT0ConstT(a,b)
+            Tensor.OpBinary(a, b, fRaw, fTensor, dfTensorFwdTT, dfTensorFwdTC, dfTensorFwdCT, dfTensorRevTT, dfTensorRevTC, dfTensorRevCT)
+        elif b.dim = 0 then
+            let fRaw(a:RawTensor,b) = a.DivTT0(b)
+            let fTensor(a:Tensor,b:Tensor) = a / b
+            let dfTensorFwdTT(cp:Tensor,ap:Tensor,ad:Tensor,bp:Tensor,bd:Tensor) = (ad - bd * cp) / bp
+            let dfTensorFwdTC(cp:Tensor,ap:Tensor,ad:Tensor) = ad / b
+            let dfTensorFwdCT(cp:Tensor,bp:Tensor,bd:Tensor) = -bd * cp / bp
+            let dfTensorRevTT(a,b) = DivTT0(a,b)
+            let dfTensorRevTC(a,b) = DivTT0Const(a,b)
+            let dfTensorRevCT(a,b) = DivTConstT0(a,b)
+            Tensor.OpBinary(a, b, fRaw, fTensor, dfTensorFwdTT, dfTensorFwdTC, dfTensorFwdCT, dfTensorRevTT, dfTensorRevTC, dfTensorRevCT)
+        else
+            let newShape = Shape.broadcast2 a.shape b.shape
+            let aExpanded = a.expand(newShape)
+            let bExpanded = b.expand(newShape)
+            aExpanded / bExpanded
+
+    /// <summary>TBD</summary>
+    static member (/) (a:Tensor, b) = a / a.scalarLike(b)
+
+    /// <summary>TBD</summary>
+    static member (/) (a, b:Tensor) = b.scalarLike(a) / b
+
+    /// <summary>TBD</summary>
+    member a.div(b:Tensor) = a / b
+
+    /// <summary>TBD</summary>
+    member a.div(b) = a / a.scalarLike(b)
+
+    /// <summary>TBD</summary>
+    static member Pow (a:Tensor, b:Tensor) =
+        if a.dtype <> b.dtype then
+            match Dtype.widen a.dtype b.dtype with
+            | None -> opNotSupported "Pow" a.dtype b.dtype 
+            | Some tnew ->
+                let aCast = a.cast(tnew)
+                let bCast = b.cast(tnew)
+                Tensor.Pow (aCast, bCast)
+        elif a.shape = b.shape then
+            let fRaw(a:RawTensor,b) = a.PowTT(b)
+            let fTensor(a:Tensor,b:Tensor) = a ** b
+            let dfTensorFwdTT(cp:Tensor,ap:Tensor,ad:Tensor,bp:Tensor,bd:Tensor) = (ap ** (bp - 1.)) * (ad * bp + ap * bd * log ap)
+            let dfTensorFwdTC(cp,ap,ad) = ad * (ap ** (b - 1.)) * b
+            let dfTensorFwdCT(cp,bp,bd) = bd * cp * log a
+            let dfTensorRevTT(a,b) = PowTT(a,b)
+            let dfTensorRevTC(a,b) = PowTTConst(a,b)
+            let dfTensorRevCT(a,b) = PowTConstT(a,b)
+            Tensor.OpBinary(a, b, fRaw, fTensor, dfTensorFwdTT, dfTensorFwdTC, dfTensorFwdCT, dfTensorRevTT, dfTensorRevTC, dfTensorRevCT)
+        elif a.dim = 0 then
+            let fRaw(a:RawTensor,b) = a.PowT0T(b)
+            let fTensor(a:Tensor,b:Tensor) = a ** b
+            let dfTensorFwdTT(cp:Tensor,ap:Tensor,ad:Tensor,bp:Tensor,bd:Tensor) = (ap ** (bp - 1.)) * (ad * bp + ap * bd * log ap)
+            let dfTensorFwdTC(cp,ap,ad) = ad * (ap ** (b - 1.)) * b
+            let dfTensorFwdCT(cp,bp,bd) = bd * cp * log a
+            let dfTensorRevTT(a,b) = PowT0T(a,b)
+            let dfTensorRevTC(a,b) = PowT0TConst(a,b)
+            let dfTensorRevCT(a,b) = PowT0ConstT(a,b)
+            Tensor.OpBinary(a, b, fRaw, fTensor, dfTensorFwdTT, dfTensorFwdTC, dfTensorFwdCT, dfTensorRevTT, dfTensorRevTC, dfTensorRevCT)
+        elif b.dim = 0 then
+            let fRaw(a:RawTensor,b) = a.PowTT0(b)
+            let fTensor(a:Tensor,b:Tensor) = a ** b
+            let dfTensorFwdTT(cp:Tensor,ap:Tensor,ad:Tensor,bp:Tensor,bd:Tensor) = (ap ** (bp - 1.)) * (ad * bp + ap * bd * log ap)
+            let dfTensorFwdTC(cp,ap,ad) = ad * (ap ** (b - 1.)) * b
+            let dfTensorFwdCT(cp,bp,bd) = bd * cp * log a
+            let dfTensorRevTT(a,b) = PowTT0(a,b)
+            let dfTensorRevTC(a,b) = PowTT0Const(a,b)
+            let dfTensorRevCT(a,b) = PowTConstT0(a,b)
+            Tensor.OpBinary(a, b, fRaw, fTensor, dfTensorFwdTT, dfTensorFwdTC, dfTensorFwdCT, dfTensorRevTT, dfTensorRevTC, dfTensorRevCT)
+        else
+            let newShape = Shape.broadcast2 a.shape b.shape
+            let aExpanded = a.expand(newShape)
+            let bExpanded = b.expand(newShape)
+            Tensor.Pow(aExpanded, bExpanded)
+
+    /// <summary>TBD</summary>
+    static member Pow (a:Tensor, b:float) = a ** a.scalarLike(b)
+
+    /// <summary>TBD</summary>
+    static member Pow (a:Tensor, b:int) = a ** a.scalarLike(b)
+
+    /// <summary>TBD</summary>
+    static member Pow (a:Tensor, b) = a ** a.scalarLike(b)
+
+    /// <summary>TBD</summary>
+    static member Pow (a:float, b:Tensor) = b.scalarLike(a) ** b
+
+    /// <summary>TBD</summary>
+    static member Pow (a:int, b:Tensor) = b.scalarLike(a) ** b
+
+    /// <summary>TBD</summary>
+    static member Pow (a, b:Tensor) = b.scalarLike(a) ** b
+
+    /// <summary>TBD</summary>
+    member a.pow(b:Tensor) = a ** b
+
+    /// <summary>TBD</summary>
+    member a.pow(b) = a ** a.scalarLike(b)
+
+    /// <summary>TBD</summary>
+    member a.matmul (b:Tensor) =
+        Shape.checkCanMatmul a.shape b.shape
+        let fRaw(a:RawTensor,b) = a.MatMulT2T2(b)
+        let fTensor(a:Tensor,b) = a.matmul(b)
+        let dfTensorFwdTT(cp,ap:Tensor,ad:Tensor,bp:Tensor,bd:Tensor) = ad.matmul(bp) + ap.matmul(bd)
+        let dfTensorFwdTC(cp,ap,ad:Tensor) = ad.matmul(b)
+        let dfTensorFwdCT(cp,bp,bd) = a.matmul(bd)
+        let dfTensorRevTT(a,b) = MatMulT2T2(a,b)
+        let dfTensorRevTC(a,b) = MatMulT2T2Const(a,b)
+        let dfTensorRevCT(a,b) = MatMulT2ConstT2(a,b)
+        Tensor.OpBinary(a, b, fRaw, fTensor, dfTensorFwdTT, dfTensorFwdTC, dfTensorFwdCT, dfTensorRevTT, dfTensorRevTC, dfTensorRevCT)
+
+    /// <summary>TBD</summary>
+    member a.dot(b:Tensor) =
+        Shape.checkCanDot a.shape b.shape
+        let a:Tensor = a.view([1;a.nelement])
+        let b:Tensor = b.view([b.nelement;1])
+        a.matmul(b).view([])
+
+    /// <summary>TBD</summary>
+    static member (~-) (a:Tensor) =
+        let fRaw(a:RawTensor) = a.NegT()
+        let fTensor(a) = -a
+        let dfTensorFwd(cp,ap,ad) = -ad
+        let dfTensorRev(a) = NegT(a)
+        Tensor.OpUnary(a, fRaw, fTensor, dfTensorFwd, dfTensorRev)
+
+    /// <summary>TBD</summary>
+    member a.neg() = -a
+
+    /// <summary>TBD</summary>
+    member a.sum(?dtype: Dtype) =
+        let fRaw(a:RawTensor) = a.SumT(?resultType=dtype)
+        let fTensor(a:Tensor) = a.sum(?dtype=dtype)
+        let dfTensorFwd(cp,ap,ad:Tensor) = ad.sum(?dtype=dtype)
+        let dfTensorRev(a) = SumT(a)
+        Tensor.OpUnary(a, fRaw, fTensor, dfTensorFwd, dfTensorRev)
+
+    // TODO: this can be implemented in a more memory efficient way by pushing the sum operation to the RawTensor level and implementing the derivatives using general broadcasting when it's available
+    /// <summary>TBD</summary>
+    member a.sum(dim:int, ?keepDim:bool, ?dtype: Dtype) =
+       let keepDim = defaultArg keepDim false
+       let dim = Shape.completeDim a.dim dim  // Handles -1 semantics
+       let res =
+        if dim = 0 && a.dim = 0 then a
+        else
+            if dim >= a.dim || dim < 0 then failwithf "Expecting dim to be between 0 and %A" a.dim
+            let sBounds = Array2D.init a.dim 3 (fun i j -> if j=0 then 0 elif j=1 then a.shape.[i]-1 else 0)
+            sBounds.[dim, 1] <- 0
+            sBounds.[dim, 2] <- 1
+            let mutable s = a.zerosLike(dtype=a.dtype.SummationType).GetSlice(sBounds)
+            for i=0 to a.shape.[dim]-1 do
+                sBounds.[dim,0] <- i
+                sBounds.[dim,1] <- i
+                sBounds.[dim,2] <- 1
+                s <- s + a.GetSlice(sBounds).cast(a.dtype.SummationType)
+            s
+       let res2 = if keepDim then res.unsqueeze(dim) else res
+       res2.castAfterSummation(?dtype=dtype)
+
+    /// Reduce the dimensionality via summation until we reach `newShape`. An expansion
+    /// from newShape to shape must be possible.
+    member a.sumToSize(newShape:int[], ?dtype: Dtype) =
+        let oldShape = a.shape
+        if oldShape = newShape then
+            a.cast(defaultArg dtype a.dtype.SummationType)
+        elif newShape.Length = 0 then
+            a.sum(?dtype=dtype)
+        else
+            Shape.checkCanExpand newShape oldShape
+            let trim = oldShape.Length - newShape.Length
+            let mutable result = a.cast(a.dtype.SummationType)
+            // collapse the eliminated dimensions
+            for _dim in 0 .. trim-1 do 
+                result <- result.sum(0, keepDim=false)
+            // reduce the squeezed dimensions
+            for dim in 0 .. newShape.Length-1 do 
+                if oldShape.[trim+dim] <> newShape.[dim] then 
+                    result <- result.sum(dim, keepDim=true)
+            result.castAfterSummation(?dtype=dtype)
+
+    /// <summary>TBD</summary>
+    member a.mean() = a.sum() / a.nelement
+
+    /// <summary>TBD</summary>
+    member a.mean(dim:int, ?keepDim:bool) = 
+        let dim = Shape.completeDim a.dim dim  // Handles -1 semantics
+        if dim = 0 && a.dim = 0 then a
+        else 
+           let sm = a.sum(dim, ?keepDim=keepDim)
+           let dv = sm / a.shape.[dim]
+           dv
+
+    /// <summary>TBD</summary>
+    // This is the two-pass algorithm better than the naive algorithm
+    member a.variance(?unbiased:bool) = 
+        let unbiased = defaultArg unbiased true  // Use Bessel's correction if unbiased=true
+        let n = if unbiased then a.nelement - 1 else a.nelement
+        let a' = a - a.mean() in (a' * a').sum() / n
+
+    /// <summary>TBD</summary>
+    // TODO: this is the naive algorithm, can be improved for better numerical stability
+    member a.variance(dim:int, ?keepDim:bool, ?unbiased:bool) =
+        let keepDim = defaultArg keepDim false
+        let unbiased = defaultArg unbiased true  // Use Bessel's correction if unbiased=true
+        let dim = Shape.completeDim a.dim dim  // Handles -1 semantics
+        let sBounds = Array2D.init a.dim 3 (fun i j -> if j=0 then 0 elif j=1 then a.shape.[i]-1 else 0)
+        sBounds.[dim, 1] <- 0
+        sBounds.[dim, 2] <- 1
+        let mutable s = a.zerosLike().GetSlice(sBounds)
+        let mutable sSquare = a.zerosLike().GetSlice(sBounds)
+        let n = a.shape.[dim]
+        for i=0 to n-1 do
+            sBounds.[dim,0] <- i
+            sBounds.[dim,1] <- i
+            sBounds.[dim,2] <- 1
+            let slice = a.GetSlice(sBounds)
+            s <- s + slice
+            sSquare <- sSquare + slice * slice
+        let nn = if unbiased then n - 1 else n
+        let res = (sSquare - (s * s) / n) / nn
+        if keepDim then res.unsqueeze(dim) else res
+
+    /// <summary>TBD</summary>
+    member a.stddev(dim, ?keepDim, ?unbiased) = a.variance(dim, ?keepDim=keepDim, ?unbiased=unbiased) |> Tensor.Sqrt
+
+    /// <summary>TBD</summary>
+    member a.stddev(?unbiased) = a.variance(?unbiased=unbiased) |> Tensor.Sqrt
+
+    /// <summary>TBD</summary>
+    member probs.multinomial(numSamples:int, ?dtype:Dtype, ?device:Device, ?backend:Backend, ?normalize:bool) =
+        // TODO: the following may be implemented by RawTensor at a later point
+        if probs.dim < 1 || probs.dim > 2 then failwithf "Expecting 1d or 2d probs, received shape %A" probs.shape
+        let dtype = defaultArg dtype Dtype.Int32
+        let device = defaultArg device probs.device
+        let backend = defaultArg backend probs.backend
+        let normalize = defaultArg normalize false
+        let mutable probs = probs
+        if normalize then probs <- probs / probs.sum(-1, keepDim=true)
+        if probs.dim = 1 then
+            let p = 
+                match probs.dtype with
+                | Dtype.Float32 -> probs.toArray() :?> float32[] |> Array.map Convert.ToDouble
+                | Dtype.Float64 -> probs.toArray() :?> float[]
+                | _ -> failwithf "Expecting probs to have dtype Float32 or Float64, received %A" probs.dtype
+            Tensor.create(Random.Multinomial(p, numSamples), dtype=dtype, device=device, backend=backend)
+        else
+            let p = 
+                match probs.dtype with
+                | Dtype.Float32 -> probs.toArray() :?> float32[,] |> Array2D.map Convert.ToDouble
+                | Dtype.Float64 -> probs.toArray() :?> float[,]
+                | _ -> failwithf "Expecting probs to have dtype Float32 or Float64, received %A" probs.dtype
+            Tensor.create(Random.Multinomial(p, numSamples), dtype=dtype, device=device, backend=backend)
+
+    /// <summary>TBD</summary>
+    member probs.bernoulli(?dtype:Dtype, ?device:Device, ?backend:Backend) =
+        // TODO: the following may be implemented by RawTensor at a later point
+        if not (probs.dtype = Dtype.Float32 || probs.dtype = Dtype.Float64) then failwithf "Expecting probs to have dtype Float32 or Float64, received %A" probs.dtype
+        let dtype = defaultArg dtype probs.dtype
+        let device = defaultArg device probs.device
+        let backend = defaultArg backend probs.backend
+        if probs.dim = 0 then
+            let b = Random.Bernoulli (float probs)
+            Tensor.create(b, dtype=dtype, device=device, backend=backend).view(probs.shape)
+        else
+            let p:Tensor = probs.float().flatten()
+            let b = p.toArray() :?> float[] |> Array.map Random.Bernoulli
+            Tensor.create(b, dtype=dtype, device=device, backend=backend).view(probs.shape)
+
+    /// <summary>TBD</summary>
+    member a.dropout(?p:double) =
+        let p = defaultArg p 0.5
+        Shape.checkCanDropout p
+        if p = 0. then
+            a
+        elif p = 1. then
+            a * a.zerosLike()
+        else
+            let mask = a.fullLike(1.-p).bernoulli()
+            a * mask
+
+    /// <summary>TBD</summary>
+    member a.dropout2d(?p:double) =
+        let p = defaultArg p 0.5
+        Shape.checkCanDropout2d a.shape p
+        if p = 0. then
+            a
+        elif p = 1. then
+            a * a.zerosLike()
+        else
+            let mask = a.fullLike(1.-p, Array.append a.shape.[0..1] [|1;1|]).bernoulli()
+            a * mask
+
+    /// <summary>TBD</summary>
+    member a.dropout3d(?p:double) =
+        let p = defaultArg p 0.5
+        Shape.checkCanDropout3d a.shape p
+        if p = 0. then
+            a
+        elif p = 1. then
+            a * a.zerosLike()
+        else
+            let mask = a.fullLike(1.-p, Array.append a.shape.[0..1] [|1;1;1|]).bernoulli()
+            a * mask
+
+    /// <summary>TBD</summary>
+    // This is useful to keep as a special case of sum for performance reasons because it's involved in reverse mode of broadcasting addition of bias in NN linear layers
+    member internal a.sumT2Dim0() =
+        let fRaw(a:RawTensor) = a.SumT2Dim0()
+        let fTensor(a:Tensor) = a.sumT2Dim0()
+        let dfTensorFwd(cp,ap,ad:Tensor):Tensor = ad.sumT2Dim0()
+        let dfTensorRev(a) = SumT2Dim0(a)
+        Tensor.OpUnary(a, fRaw, fTensor, dfTensorFwd, dfTensorRev)
+    
+    /// <summary>TBD</summary>
+    member a.transpose(dim0:int, dim1:int) =
+        let dim0 = Shape.completeDim a.dim dim0  // Handles -1 semantics
+        let dim1 = Shape.completeDim a.dim dim1  // Handles -1 semantics
+        Shape.checkCanTranspose a.shape dim0 dim1
+        if dim0 = dim1 then
+            a
+        else
+            let fRaw(a:RawTensor) = a.TransposeT(dim0, dim1)
+            let fTensor(a:Tensor) = a.transpose(dim0, dim1)
+            let dfTensorFwd(cp,ap,ad:Tensor) = ad.transpose(dim0, dim1)
+            let dfTensorRev(a) = TransposeT(a, dim0, dim1)
+            Tensor.OpUnary(a, fRaw, fTensor, dfTensorFwd, dfTensorRev)
+
+    /// <summary>TBD</summary>
+    member a.transpose() =
+        Shape.checkCanTranspose2d a.dim
+        let fRaw(a:RawTensor) = a.TransposeT2()
+        let fTensor(a:Tensor) = a.transpose()
+        let dfTensorFwd(cp,ap,ad:Tensor) = ad.transpose()
+        let dfTensorRev(a) = TransposeT2(a)
+        Tensor.OpUnary(a, fRaw, fTensor, dfTensorFwd, dfTensorRev)
+
+    /// <summary>TBD</summary>
+    member a.squeeze(?dim:int) =
+        let dim = defaultArg dim -1
+        let fRaw(a:RawTensor) = a.SqueezeT(dim)
+        let fTensor(a:Tensor) = a.squeeze(dim)
+        let dfTensorFwd(cp,ap,ad:Tensor) = ad.squeeze(dim)
+        let dfTensorRev(a) = SqueezeT(a)
+        Tensor.OpUnary(a, fRaw, fTensor, dfTensorFwd, dfTensorRev)
+
+    /// <summary>TBD</summary>
+    member a.unsqueeze(dim:int) =
+        let fRaw(a:RawTensor) = a.UnsqueezeT(dim)
+        let fTensor(a:Tensor) = a.unsqueeze(dim)
+        let dfTensorFwd(cp,ap,ad:Tensor) = ad.unsqueeze(dim)
+        let dfTensorRev(a) = UnsqueezeT(a)
+        Tensor.OpUnary(a, fRaw, fTensor, dfTensorFwd, dfTensorRev)
+
+    /// <summary>TBD</summary>
+    member a.flip(dims:seq<int>) =
+        let dims = dims |> Array.ofSeq
+        Shape.checkCanFlip a.dim dims
+        let fRaw(a:RawTensor) = a.FlipT(dims)
+        let fTensor(a:Tensor) = a.flip(dims)
+        let dfTensorFwd(cp,ap,ad:Tensor) = ad.flip(dims)
+        let dfTensorRev(a) = FlipT(a, dims)
+        Tensor.OpUnary(a, fRaw, fTensor, dfTensorFwd, dfTensorRev)
+
+    /// <summary>TBD</summary>
+    member a.dilate(dilations:seq<int>) =
+        let dilations = dilations |> Array.ofSeq
+        Shape.checkCanDilate a.dim dilations
+        let fRaw(a:RawTensor) = a.DilateT(dilations)
+        let fTensor(a:Tensor) = a.dilate(dilations)
+        let dfTensorFwd(cp,ap,ad:Tensor) = ad.dilate(dilations)
+        let dfTensorRev(a) = DilateT(a, dilations)
+        Tensor.OpUnary(a, fRaw, fTensor, dfTensorFwd, dfTensorRev)
+
+    /// <summary>TBD</summary>
+    member a.undilate(dilations:seq<int>) =
+        let dilations = dilations |> Array.ofSeq
+        let fRaw(a:RawTensor) = a.UndilateT(dilations)
+        let fTensor(a:Tensor) = a.undilate(dilations)
+        let dfTensorFwd(cp,ap,ad:Tensor) = ad.undilate(dilations)
+        let dfTensorRev(a) = UndilateT(a, dilations)
+        Tensor.OpUnary(a, fRaw, fTensor, dfTensorFwd, dfTensorRev)
+
+    /// <summary>TBD</summary>
+    member a.repeat(dim:int, times:int) =
+        Shape.checkCanRepeat a.shape dim
+        let newShape = a.shape |> Array.copy
+        newShape.[dim] <- times
+        let mutable ret = a.zerosLike(newShape)
+        let location = Array.create a.dim 0
+        for i=0 to times-1 do
+            location.[dim] <- i
+            ret <- ret.addSlice(location, a)
+        ret
+
+    /// <summary>TBD</summary>
+    member a.gather(dim:int, indices:Tensor) =
+        Shape.checkCanGather a.shape dim indices.shape indices.dtype
+        let fRaw(a:RawTensor) = a.GatherT(dim, indices.primalRaw)
+        let fTensor(a:Tensor) = a.gather(dim, indices)
+        let dfTensorFwd(cp,ap,ad:Tensor) = ad.gather(dim, indices)
+        let dfTensorRev(a) = GatherT(a, dim, indices)
+        Tensor.OpUnary(a, fRaw, fTensor, dfTensorFwd, dfTensorRev)
+
+    /// <summary>TBD</summary>
+    member a.view(shape:seq<int>) =
+        let shape = shape |> Shape.create |> Shape.complete a.nelement  // Handles -1 semantics
+        Shape.checkCanView a.shape shape
+        let fRaw(a:RawTensor) = a.ViewT(shape)
+        let fTensor(a:Tensor) = a.view(shape)
+        let dfTensorFwd(cp,ap,ad:Tensor) = ad.view(shape)
+        let dfTensorRev(a) = ViewT(a, a.shape)
+        Tensor.OpUnary(a, fRaw, fTensor, dfTensorFwd, dfTensorRev)
+
+    /// <summary>TBD</summary>
+    member t.view(shape:int) = t.view([|shape|])
+
+    /// <summary>TBD</summary>
+    member a.viewAs(b:Tensor) = a.view(b.shape)
+
+    /// <summary>TBD</summary>
+    member a.flatten(?startDim:int, ?endDim:int) =
+        if a.dim < 2 then 
+            a
+        else
+            let startDim = defaultArg startDim 0
+            let endDim = defaultArg endDim (a.dim - 1)
+            Shape.checkCanFlatten a.shape startDim endDim
+            a.view(a.shape |> Shape.flatten startDim endDim)
+
+    member internal a.clampWithMask(?low:scalar, ?high:scalar) =
+        let lowTensor, highTensor = 
+            match low, high with
+            | Some l, Some h -> a.like(l), a.like(h)
+            | Some l, None   -> a.like(l), a.max()
+            | None,   Some h -> a.min(), a.like(h)
+            | None, None     -> failwithf "Expecting at least one of low, high"
+        let mask() = // one-zero mask where the clamped values are zero and the rest are one
+            let ll = lowTensor.expand(a.shape)
+            let hh = highTensor.expand(a.shape)
+            1 - (a.lt(ll) + a.gt(hh)).cast(a.dtype)
+        match a with
+        | Tensor(ap)           -> let result, mask = ap.ClampT(lowTensor.primalRaw, highTensor.primalRaw), mask() in Tensor(result), mask
+        | TensorF(ap,ad,at)    -> let result, mask = ap.clampWithMask(?low=low, ?high=high) in TensorF(result, ad * mask, at), mask
+        | TensorR(ap,_,_,_,at) -> let result, mask = ap.clampWithMask(?low=low, ?high=high) in TensorR(result, ref (a.zeroLike()), ClampT(a, mask), ref 0u, at), mask
+
+    /// <summary>TBD</summary>
+    member a.clamp(?low:scalar, ?high:scalar) = a.clampWithMask(?low=low, ?high=high) |> fst
+
+    /// <summary>TBD</summary>
+    member a.sign() =
+        let fRaw(a:RawTensor) = a.SignT()
+        let fTensor(a:Tensor) = a.sign()
+        let dfTensorFwd(cp:Tensor,ap,ad) = cp.zerosLike()
+        let dfTensorRev(a) = SignT(a)
+        Tensor.OpUnary(a, fRaw, fTensor, dfTensorFwd, dfTensorRev)
+    // static member Sign(a:Tensor) = a.sign() // not supported becaose FSharp.Core sign operator returns int
+
+    /// <summary>TBD</summary>
+    member a.floor() =
+        let fRaw(a:RawTensor) = a.FloorT()
+        let fTensor(a:Tensor) = a.floor()
+        let dfTensorFwd(cp:Tensor,ap,ad) = cp.zerosLike()
+        let dfTensorRev(a) = FloorT(a)
+        Tensor.OpUnary(a, fRaw, fTensor, dfTensorFwd, dfTensorRev)
+
+    /// <summary>TBD</summary>
+    static member Floor(a:Tensor) = a.floor() // needed for FSharp.Core floor operator overload
+
+    /// <summary>TBD</summary>
+    member a.ceil() =
+        let fRaw(a:RawTensor) = a.CeilT()
+        let fTensor(a:Tensor) = a.ceil()
+        let dfTensorFwd(cp:Tensor,ap,ad) = cp.zerosLike()
+        let dfTensorRev(a) = CeilT(a)
+        Tensor.OpUnary(a, fRaw, fTensor, dfTensorFwd, dfTensorRev)
+
+    /// <summary>TBD</summary>
+    static member Ceiling(a:Tensor) = a.ceil() // needed for FSharp.Core ceil operator overload
+
+    /// <summary>TBD</summary>
+    member a.round() =
+        let fRaw(a:RawTensor) = a.RoundT()
+        let fTensor(a:Tensor) = a.round()
+        let dfTensorFwd(cp:Tensor,ap,ad) = cp.zerosLike()
+        let dfTensorRev(a) = RoundT(a)
+        Tensor.OpUnary(a, fRaw, fTensor, dfTensorFwd, dfTensorRev)
+
+    /// <summary>TBD</summary>
+    static member Round(a:Tensor) = a.round() // needed for FSharp.Core round operator overload
+
+    /// <summary>TBD</summary>
+    member a.abs() =
+        let fRaw(a:RawTensor) = a.AbsT()
+        let fTensor(a:Tensor) = a.abs()
+        let dfTensorFwd(cp,ap:Tensor,ad) = ad * ap.sign()
+        let dfTensorRev(a) = AbsT(a)
+        Tensor.OpUnary(a, fRaw, fTensor, dfTensorFwd, dfTensorRev)
+
+    /// <summary>TBD</summary>
+    static member Abs(a:Tensor) = a.abs() // needed for FSharp.Core abs operator overload
+
+    /// <summary>TBD</summary>
+    member a.relu() =
+        let fRaw(a:RawTensor) = a.ReluT()
+        let fTensor(a:Tensor) = a.relu()
+        let dfTensorFwd(cp,ap:Tensor,ad:Tensor) = let sap = ap.sign() in ad * sap.abs() * (sap + 1.) / 2.
+        let dfTensorRev(a) = ReluT(a)
+        Tensor.OpUnary(a, fRaw, fTensor, dfTensorFwd, dfTensorRev)
+
+    /// <summary>TBD</summary>
+    member a.leakyRelu(?negativeSlope:float) =
+        let negativeSlope = defaultArg negativeSlope 0.01
+        let zeros = a.zerosLike() in zeros.max(a) + negativeSlope * zeros.min(a)
+
+    /// <summary>TBD</summary>
+    member a.sigmoid() =
+        let fRaw(a:RawTensor) = a.SigmoidT()
+        let fTensor(a:Tensor) = a.sigmoid()
+        let dfTensorFwd(cp:Tensor,ap,ad) = ad * cp * (1. - cp)
+        let dfTensorRev(a) = SigmoidT(a)
+        Tensor.OpUnary(a, fRaw, fTensor, dfTensorFwd, dfTensorRev)
+
+    /// <summary>TBD</summary>
+    member a.exp() =
+        let fRaw(a:RawTensor) = a.ExpT()
+        let fTensor(a:Tensor) = a.exp()
+        let dfTensorFwd(cp,ap,ad) = ad * cp
+        let dfTensorRev(a) = ExpT(a)
+        Tensor.OpUnary(a, fRaw, fTensor, dfTensorFwd, dfTensorRev)
+
+    /// <summary>TBD</summary>
+    static member Exp(a:Tensor) = a.exp() // needed for FSharp.Core exp operator overload
+
+    /// <summary>TBD</summary>
+    member a.log() =
+        let fRaw(a:RawTensor) = a.LogT()
+        let fTensor(a:Tensor) = a.log()
+        let dfTensorFwd(cp,ap,ad) = ad / ap
+        let dfTensorRev(a) = LogT(a)
+        Tensor.OpUnary(a, fRaw, fTensor, dfTensorFwd, dfTensorRev)
+
+    /// <summary>TBD</summary>
+    static member Log(a:Tensor) = a.log() // needed for FSharp.Core log operator overload
+
+    /// <summary>TBD</summary>
+    member a.softplus() =
+        let fRaw(a:RawTensor) = a.SoftplusT()
+        let fTensor(a:Tensor) = a.softplus()
+        let dfTensorFwd(cp,ap:Tensor,ad) = ad / (1. + ap.neg().exp())
+        let dfTensorRev(a) = SoftplusT(a)
+        Tensor.OpUnary(a, fRaw, fTensor, dfTensorFwd, dfTensorRev)
+
+    /// <summary>TBD</summary>
+    member a.log10() =
+        let fRaw(a:RawTensor) = a.Log10T()
+        let fTensor(a:Tensor) = a.log10()
+        let dfTensorFwd(cp,ap:Tensor,ad) = ad / (ap * log10Val)
+        let dfTensorRev(a) = Log10T(a)
+        Tensor.OpUnary(a, fRaw, fTensor, dfTensorFwd, dfTensorRev)
+
+    /// <summary>TBD</summary>
+    static member Log10(a:Tensor) = a.log10() // needed for FSharp.Core log10 operator overload
+
+    /// <summary>TBD</summary>
+    member a.sqrt() =
+        let fRaw(a:RawTensor) = a.SqrtT()
+        let fTensor(a:Tensor) = a.sqrt()
+        let dfTensorFwd(cp:Tensor,ap,ad) = ad / (2. * cp)
+        let dfTensorRev(a) = SqrtT(a)
+        Tensor.OpUnary(a, fRaw, fTensor, dfTensorFwd, dfTensorRev)
+
+    /// <summary>TBD</summary>
+    static member Sqrt(a:Tensor) = a.sqrt() // needed for FSharp.Core sqrt operator overload
+
+    /// <summary>TBD</summary>
+    member a.sin() =
+        let fRaw(a:RawTensor) = a.SinT()
+        let fTensor(a:Tensor) = a.sin()
+        let dfTensorFwd(cp:Tensor,ap:Tensor,ad) = ad * ap.cos()
+        let dfTensorRev(a) = SinT(a)
+        Tensor.OpUnary(a, fRaw, fTensor, dfTensorFwd, dfTensorRev)
+
+    /// <summary>TBD</summary>
+    static member Sin(a:Tensor) = a.sin() // needed for FSharp.Core sin operator overload
+
+    /// <summary>TBD</summary>
+    member a.cos() =
+        let fRaw(a:RawTensor) = a.CosT()
+        let fTensor(a:Tensor) = a.cos()
+        let dfTensorFwd(cp:Tensor,ap:Tensor,ad) = -ad * ap.sin()
+        let dfTensorRev(a) = CosT(a)
+        Tensor.OpUnary(a, fRaw, fTensor, dfTensorFwd, dfTensorRev)
+
+    /// <summary>TBD</summary>
+    static member Cos(a:Tensor) = a.cos() // needed for FSharp.Core cos operator overload
+
+    /// <summary>TBD</summary>
+    member a.tan() =
+        let fRaw(a:RawTensor) = a.TanT()
+        let fTensor(a:Tensor) = a.tan()
+        let dfTensorFwd(cp:Tensor,ap:Tensor,ad) = let cosap = ap.cos() in ad / (cosap * cosap)
+        let dfTensorRev(a) = TanT(a)
+        Tensor.OpUnary(a, fRaw, fTensor, dfTensorFwd, dfTensorRev)
+
+    /// <summary>TBD</summary>
+    static member Tan(a:Tensor) = a.tan() // needed for FSharp.Core tan operator overload
+
+    /// <summary>TBD</summary>
+    member a.sinh() =
+        let fRaw(a:RawTensor) = a.SinhT()
+        let fTensor(a:Tensor) = a.sinh()
+        let dfTensorFwd(cp:Tensor,ap:Tensor,ad) = ad * ap.cosh()
+        let dfTensorRev(a) = SinhT(a)
+        Tensor.OpUnary(a, fRaw, fTensor, dfTensorFwd, dfTensorRev)
+
+    /// <summary>TBD</summary>
+    static member Sinh(a:Tensor) = a.sinh() // needed for FSharp.Core sinh operator overload
+
+    /// <summary>TBD</summary>
+    member a.cosh() =
+        let fRaw(a:RawTensor) = a.CoshT()
+        let fTensor(a:Tensor) = a.cosh()
+        let dfTensorFwd(cp:Tensor,ap:Tensor,ad) = ad * ap.sinh()
+        let dfTensorRev(a) = CoshT(a)
+        Tensor.OpUnary(a, fRaw, fTensor, dfTensorFwd, dfTensorRev)
+
+    /// <summary>TBD</summary>
+    static member Cosh(a:Tensor) = a.cosh() // needed for FSharp.Core cosh operator overload
+
+    /// <summary>TBD</summary>
+    member a.tanh() =
+        let fRaw(a:RawTensor) = a.TanhT()
+        let fTensor(a:Tensor) = a.tanh()
+        let dfTensorFwd(cp:Tensor,ap:Tensor,ad) = let coshap = ap.cosh() in ad / (coshap * coshap)
+        let dfTensorRev(a) = TanhT(a)
+        Tensor.OpUnary(a, fRaw, fTensor, dfTensorFwd, dfTensorRev)
+
+    /// <summary>TBD</summary>
+    static member Tanh(a:Tensor) = a.tanh() // needed for FSharp.Core tanh operator overload
+
+    /// <summary>TBD</summary>
+    member a.asin() =
+        let fRaw(a:RawTensor) = a.AsinT()
+        let fTensor(a:Tensor) = a.asin()
+        let dfTensorFwd(cp:Tensor,ap:Tensor,ad) = ad / (1. - ap*ap).sqrt()
+        let dfTensorRev(a) = AsinT(a)
+        Tensor.OpUnary(a, fRaw, fTensor, dfTensorFwd, dfTensorRev)
+
+    /// <summary>TBD</summary>
+    static member Asin(a:Tensor) = a.asin() // needed for FSharp.Core asin operator overload
+
+    /// <summary>TBD</summary>
+    member a.acos() =
+        let fRaw(a:RawTensor) = a.AcosT()
+        let fTensor(a:Tensor) = a.acos()
+        let dfTensorFwd(cp:Tensor,ap:Tensor,ad) = -ad / (1. - ap*ap).sqrt()
+        let dfTensorRev(a) = AcosT(a)
+        Tensor.OpUnary(a, fRaw, fTensor, dfTensorFwd, dfTensorRev)
+
+    /// <summary>TBD</summary>
+    static member Acos(a:Tensor) = a.acos() // needed for FSharp.Core acos operator overload
+
+    /// <summary>TBD</summary>
+    member a.atan() =
+        let fRaw(a:RawTensor) = a.AtanT()
+        let fTensor(a:Tensor) = a.atan()
+        let dfTensorFwd(cp:Tensor,ap:Tensor,ad) = ad / (1. + ap*ap)
+        let dfTensorRev(a) = AtanT(a)
+        Tensor.OpUnary(a, fRaw, fTensor, dfTensorFwd, dfTensorRev)
+
+    /// <summary>TBD</summary>
+    static member Atan(a:Tensor) = a.atan() // needed for FSharp.Core atan operator overload
+
+    /// <summary>TBD</summary>
+    member a.addSlice(location:seq<int>, b:Tensor) =
+        let location = location |> Seq.toArray
+        Shape.checkCanAddSlice a.shape location b.shape
+        let fRaw(a:RawTensor,b) = a.AddTTSlice(location, b)
+        let fTensor(a:Tensor,b) = a.addSlice(location, b)
+        let dfTensorFwdTT(cp,ap,ad:Tensor,bp:Tensor,bd:Tensor) = ad.addSlice(location, bd)
+        let dfTensorFwdTC(cp,ap,ad) = ad
+        let dfTensorFwdCT(cp:Tensor,bp,bd) = cp.zerosLike().addSlice(location, bd)
+        let dfTensorRevTT(a,b) = AddTTSlice(a,location,b)
+        let dfTensorRevTC(a,b) = AddTTConstSlice(a)
+        let dfTensorRevCT(a,b) = AddTConstTSlice(location,b)
+        Tensor.OpBinary(a, b, fRaw, fTensor, dfTensorFwdTT, dfTensorFwdTC, dfTensorFwdCT, dfTensorRevTT, dfTensorRevTC, dfTensorRevCT)
+
+    /// <summary>TBD</summary>
+    member a.softmax(dim:int) =
+        let dim = Shape.completeDim a.dim dim  // Handles -1 semantics
+        let e = (a - a.max().noDiff()).exp()
+        let esum = e.sum(dim, keepDim=true).repeat(dim, a.shape.[dim])
+        e / esum
+
+    /// <summary>TBD</summary>
+    member a.logsoftmax(dim:int) =
+        let dim = Shape.completeDim a.dim dim  // Handles -1 semantics
+        a - a.logsumexp(dim, keepDim=true)
+
+    /// <summary>TBD</summary>
+    member a.logsumexp(dim:int, ?keepDim:bool) =
+        let dim = Shape.completeDim a.dim dim  // Handles -1 semantics
+        let keepDim = defaultArg keepDim false
+        let amax = a.max().noDiff()
+        let e = (a - amax).exp()
+        let res = amax + e.sum(dim).add(System.Single.Epsilon).log()
+        if keepDim then res.unsqueeze(dim) else res
+
+    /// <summary>TBD</summary>
+    member input.mseLoss(target:Tensor, ?reduction:string) = 
+        if input.shape <> target.shape then failwithf "Expecting input.shape (%A) and target.shape (%A) to be the same" input.shape target.shape
+        let reduction = defaultArg reduction "mean"
+        if not (reduction = "none" || reduction = "mean" || reduction = "sum") then failwithf "Expecting reduction (%A) to be one of (none, mean, sum)" reduction
+        let z = input - target
+        let l = z * z
+        if reduction = "none" then
+            l
+        elif reduction = "mean" then
+            l.mean()
+        else // reduction = "sum"
+            l.sum()
+
+    /// <summary>TBD</summary>
+    member input.bceLoss(target:Tensor, ?weight:Tensor, ?reduction:string) =
+        if input.shape <> target.shape then failwithf "Expecting input shape (%A) and target shape (%A) to be the same" input.shape target.shape
+        if target.max() > target.oneLike() || target.min() < target.zeroLike() then failwith "Expecting target values to be between 0 and 1."
+        if input.dim < 1 then let ret:Tensor = input.view(-1).bceLoss(target.view(-1), ?weight=weight, ?reduction=reduction) in if ret.dim = 0 then ret else ret.[0]
+        else
+        let n = input.shape.[0]
+        let weight = defaultArg weight (input.onesLike(shape=[|n|]))
+        if weight.shape.[0] <> n then failwithf "Expecting weight to be a vector of size %A, but received %A" n weight.shape.[0]
+        let reduction = defaultArg reduction "mean"
+        if not (reduction = "none" || reduction = "mean" || reduction = "sum") then failwithf "Expecting reduction (%A) to be one of (none, mean, sum)" reduction
+        let clampLog = -100
+        let l = -weight.unsqueeze(1)*(target * input.log().clamp(low=clampLog) + (1.-target) * (1.-input).log().clamp(low=clampLog))
+        if reduction = "none" then
+            l
+        elif reduction = "mean" then
+            l.mean()
+        else // reduction = "sum"
+            l.sum()
+
+    /// <summary>TBD</summary>
+    member input.crossEntropyLoss(target:Tensor, ?weight:Tensor, ?reduction:string) =
+        input.logsoftmax(dim=1).nllLoss(target, ?weight=weight, ?reduction=reduction)
+
+    /// <summary>TBD</summary>
+    member input.nllLoss(target:Tensor, ?weight:Tensor, ?reduction:string) =
+        let n, classes, d = 
+            if input.dim < 2 
+                then failwithf "Expecting either: input with shape (N,C) and target with shape (N); or input with shape (N,C,d1,d2,...,dk) and target with shape (N,d1,d2,...,dk). Received input.shape %A and target.shape %A" input.shape target.shape
+            elif input.dim = 2 then
+                let n, c = input.shape.[0], input.shape.[1]
+                if target.shape <> [|n|] then failwithf "Expecting either: input with shape (N,C) and target with shape (N); or input with shape (N,C,d1,d2,...,dk) and target with shape (N,d1,d2,...,dk). Received input.shape %A and target.shape %A" input.shape target.shape
+                n, c, [||]
+            else
+                let n, c, d = input.shape.[0], input.shape.[1], input.shape.[2..]
+                if target.shape.[0] <> n then failwithf "Expecting either: input with shape (N,C) and target with shape (N); or input with shape (N,C,d1,d2,...,dk) and target with shape (N,d1,d2,...,dk). Received input.shape %A and target.shape %A" input.shape target.shape
+                if d <> target.shape.[1..] then failwithf "Expecting either: input with shape (N,C) and target with shape (N); or input with shape (N,C,d1,d2,...,dk) and target with shape (N,d1,d2,...,dk). Received input.shape %A and target.shape %A" input.shape target.shape
+                n, c, d
+        let mutable weightSpecified = false
+        let mutable ww = input.zeroLike()
+        match weight with
+        | Some w -> ww <- w; weightSpecified <- true
+        | None -> ww <- input.onesLike([classes]); weightSpecified <- false
+        let weight = ww
+        let reduction = defaultArg reduction "mean"
+        if not (reduction = "none" || reduction = "mean" || reduction = "sum") then failwithf "Expecting reduction (%A) to be one of (none, mean, sum)" reduction
+        if input.dim = 2 then
+            let mutable wacc = input.zeroLike()
+            let l = Array.init n (fun i -> 
+                                    let target = int target.[i]
+                                    let w = weight.[target]
+                                    wacc <- wacc + w
+                                    -w*input.[i, target]) |> Tensor.stack
+            if reduction = "none" then
+                l
+            elif reduction = "mean" then
+                if weightSpecified then l.sum()/wacc else l.mean()
+            else // reduction = "sum"
+                l.sum()
+        else
+            let mutable wacc = input.zeroLike()
+            let l = Array.init n (fun i ->
+                                    let aa = input.[i].view([classes; -1])
+                                    let bb = target.[i].view(-1)
+                                    let l = Array.init bb.nelement (fun j ->
+                                                                    let target = int bb.[j]
+                                                                    let w = weight.[target]
+                                                                    wacc <- wacc + w
+                                                                    -w*aa.[target, j]) |> Tensor.stack
+                                    l.view(d)) |> Tensor.stack
+            if reduction = "none" then
+                l
+            elif reduction = "mean" then
+                if weightSpecified then l.sum()/wacc else l.mean()
+            else // reduction = "sum"
+                l.sum()
+
+    /// <summary>TBD</summary>
+    member a.pad(paddings:seq<int>) =
+        let paddings = paddings |> Array.ofSeq
+        Shape.checkCanPad a.shape paddings
+        if paddings |> Array.sum = 0 then
+            a
+        else
+            let shape = Array.copy a.shape
+            for i in 0..shape.Length-1 do
+                shape.[i] <- shape.[i] + paddings.[i] * 2
+            let ret = a.zerosLike(shape)
+            ret.addSlice(paddings, a)
+
+    /// <summary>TBD</summary>
+    member a.maxpool1di(kernelSize:int, ?stride:int, ?padding:int) =
+        let stride = defaultArg stride kernelSize
+        let padding = defaultArg padding 0
+        Shape.checkCanMaxpool1d a.dtype a.shape kernelSize stride padding  |> ignore
+        match a with
+        | Tensor(ap)           -> let result, indices = ap.MaxPool1D(kernelSize, stride, padding) in Tensor(result), Tensor(indices)
+        | TensorF(ap,ad,at)    -> let result, indices = ap.maxpool1di(kernelSize, stride, padding) in TensorF(result, ad.gather(dim=2, indices=indices), at), indices
+        | TensorR(ap,_,_,_,at) -> let result, indices = ap.maxpool1di(kernelSize, stride, padding) in TensorR(result, ref (a.zeroLike()), MaxPool1DT(a, indices, kernelSize), ref 0u, at), indices
+
+    /// <summary>TBD</summary>
+    member a.maxpool1d(kernelSize:int, ?stride:int, ?padding:int) = a.maxpool1di(kernelSize, ?stride=stride, ?padding=padding) |> fst
+
+    /// <summary>TBD</summary>
+    member a.maxunpool1d(indices:Tensor, kernelSize:int, ?stride:int, ?padding:int, ?outputSize:seq<int>) =
+        let stride = defaultArg stride kernelSize
+        let padding = defaultArg padding 0
+        let outputSize = 
+            match outputSize with
+            | Some o -> let o = o |> Array.ofSeq in if o.Length <> 3 then failwithf "Expecting outputSize to be 3-dimensional" else o
+            | None -> 
+                let inputSize = a.shape.[2]
+                [|indices.shape.[0]; indices.shape.[1]; ((inputSize-1) * stride - 2*padding + kernelSize)|]
+        Shape.checkCanMaxunpool1d a.dtype a.shape indices.dtype indices.shape outputSize |> ignore
+        let fRaw(a:RawTensor) = a.MaxUnpool1D(indices.primalRaw, outputSize)
+        let fTensor(a:Tensor) = a.maxunpool1d(indices, kernelSize, stride=stride, padding=padding, outputSize=outputSize)
+        let dfTensorFwd(cp:Tensor,ap:Tensor,ad:Tensor) = ad.maxunpool1d(indices, kernelSize, stride=stride, padding=padding, outputSize=outputSize)
+        let dfTensorRev(a) = MaxUnpool1DT(a, indices)
+        Tensor.OpUnary(a, fRaw, fTensor, dfTensorFwd, dfTensorRev)
+
+    /// <summary>TBD</summary>
+    member a.maxpool2di(?kernelSize:int, ?stride:int, ?padding:int, ?kernelSizes:seq<int>, ?strides:seq<int>, ?paddings:seq<int>) =
+        let kernelSizes =
+            match kernelSize, kernelSizes with
+            | Some _, Some _ -> failwithf "Expecting only one of kernelSize, kernelSizes"
+            | Some k, None -> [|k; k|]
+            | None, Some k -> let k = k |> Array.ofSeq in if k.Length <> 2 then failwithf "Expecting kernelSizes to be 2-dimensional" else k
+            | _ -> failwithf "Expecting either kernelSize or kernelSizes"
+        let strides =
+            match stride, strides with
+            | Some _, Some _ -> failwithf "Expecting only one of stride, strides"
+            | Some s, None -> [|s; s|]
+            | None, Some s -> let s = s |> Array.ofSeq in if s.Length <> 2 then failwithf "Expecting strides to be 2-dimensional" else s
+            | _ -> kernelSizes
+        let paddings =
+            match padding, paddings with
+            | Some _, Some _ -> failwithf "Expecting only one of padding, paddings"
+            | Some p, None -> [|p; p|]
+            | None, Some p -> let p = p |> Array.ofSeq in if p.Length <> 2 then failwithf "Expecting paddings to be 2-dimensional" else p
+            | _ -> [|0; 0|]
+        Shape.checkCanMaxpool2d a.dtype a.shape kernelSizes strides paddings  |> ignore
+        match a with
+        | Tensor(ap)           -> let result, indices = ap.MaxPool2D(kernelSizes, strides, paddings) in Tensor(result), Tensor(indices)
+        | TensorF(ap,ad,at)    -> let result, indices = ap.maxpool2di(kernelSizes=kernelSizes, strides=strides, paddings=paddings) in TensorF(result, ad.flatten(startDim=2).gather(dim=2, indices=indices.flatten(startDim=2)).viewAs(indices), at), indices
+        | TensorR(ap,_,_,_,at) -> let result, indices = ap.maxpool2di(kernelSizes=kernelSizes, strides=strides, paddings=paddings) in TensorR(result, ref (a.zeroLike()), MaxPool2DT(a, indices, kernelSizes), ref 0u, at), indices
+
+    /// <summary>TBD</summary>
+    member a.maxpool2d(?kernelSize:int, ?stride:int, ?padding:int, ?kernelSizes:seq<int>, ?strides:seq<int>, ?paddings:seq<int>) = a.maxpool2di(?kernelSize=kernelSize, ?stride=stride, ?padding=padding, ?kernelSizes=kernelSizes, ?strides=strides, ?paddings=paddings) |> fst
+
+    /// <summary>TBD</summary>
+    member a.maxunpool2d(indices:Tensor, ?kernelSize:int, ?stride:int, ?padding:int, ?kernelSizes:seq<int>, ?strides:seq<int>, ?paddings:seq<int>, ?outputSize:seq<int>) =
+        let kernelSizes =
+            match kernelSize, kernelSizes with
+            | Some _, Some _ -> failwithf "Expecting only one of kernelSize, kernelSizes"
+            | Some k, None -> [|k; k|]
+            | None, Some k -> let k = k |> Array.ofSeq in if k.Length <> 2 then failwithf "Expecting kernelSizes to be 2-dimensional" else k
+            | _ -> failwithf "Expecting either kernelSize or kernelSizes"
+        let strides =
+            match stride, strides with
+            | Some _, Some _ -> failwithf "Expecting only one of stride, strides"
+            | Some s, None -> [|s; s|]
+            | None, Some s -> let s = s |> Array.ofSeq in if s.Length <> 2 then failwithf "Expecting strides to be 2-dimensional" else s
+            | _ -> kernelSizes
+        let paddings =
+            match padding, paddings with
+            | Some _, Some _ -> failwithf "Expecting only one of padding, paddings"
+            | Some p, None -> [|p; p|]
+            | None, Some p -> let p = p |> Array.ofSeq in if p.Length <> 2 then failwithf "Expecting paddings to be 2-dimensional" else p
+            | _ -> [|0; 0|]
+        let outputSize = 
+            match outputSize with
+            | Some o -> let o = o |> Array.ofSeq in if o.Length <> 4 then failwithf "Expecting outputSize to be 4-dimensional" else o
+            | None -> 
+                let inputHeight = a.shape.[2]
+                let inputWidth = a.shape.[3]
+                [|indices.shape.[0]; indices.shape.[1]; ((inputHeight-1) * strides.[0] - 2*paddings.[0] + kernelSizes.[0]); ((inputWidth-1) * strides.[1] - 2*paddings.[1] + kernelSizes.[1])|]
+        Shape.checkCanMaxunpool2d a.dtype a.shape indices.dtype indices.shape outputSize |> ignore
+        let fRaw(a:RawTensor) = a.MaxUnpool2D(indices.primalRaw, outputSize)
+        let fTensor(a:Tensor) = a.maxunpool2d(indices, kernelSizes=kernelSizes, strides=strides, paddings=paddings, outputSize=outputSize)
+        let dfTensorFwd(cp:Tensor,ap:Tensor,ad:Tensor) = ad.maxunpool2d(indices, kernelSizes=kernelSizes, strides=strides, paddings=paddings, outputSize=outputSize)
+        let dfTensorRev(a) = MaxUnpool2DT(a, indices)
+        Tensor.OpUnary(a, fRaw, fTensor, dfTensorFwd, dfTensorRev)
+
+    /// <summary>TBD</summary>
+    member a.maxpool3di(?kernelSize:int, ?stride:int, ?padding:int, ?kernelSizes:seq<int>, ?strides:seq<int>, ?paddings:seq<int>) =
+        let kernelSizes =
+            match kernelSize, kernelSizes with
+            | Some _, Some _ -> failwithf "Expecting only one of kernelSize, kernelSizes"
+            | Some k, None -> [|k; k; k|]
+            | None, Some k -> let k = k |> Array.ofSeq in if k.Length <> 3 then failwithf "Expecting kernelSizes to be 3-dimensional" else k
+            | _ -> failwithf "Expecting either kernelSize or kernelSizes"
+        let strides =
+            match stride, strides with
+            | Some _, Some _ -> failwithf "Expecting only one of stride, strides"
+            | Some s, None -> [|s; s; s|]
+            | None, Some s -> let s = s |> Array.ofSeq in if s.Length <> 3 then failwithf "Expecting strides to be 3-dimensional" else s
+            | _ -> kernelSizes
+        let paddings =
+            match padding, paddings with
+            | Some _, Some _ -> failwithf "Expecting only one of padding, paddings"
+            | Some p, None -> [|p; p; p|]
+            | None, Some p -> let p = p |> Array.ofSeq in if p.Length <> 3 then failwithf "Expecting paddings to be 3-dimensional" else p
+            | _ -> [|0; 0; 0|]
+        Shape.checkCanMaxpool3d a.dtype a.shape kernelSizes strides paddings |> ignore
+        match a with
+        | Tensor(ap)           -> let result, indices = ap.MaxPool3D(kernelSizes, strides, paddings) in Tensor(result), Tensor(indices)
+        | TensorF(ap,ad,at)    -> let result, indices = ap.maxpool3di(kernelSizes=kernelSizes, strides=strides, paddings=paddings) in TensorF(result, ad.flatten(startDim=2).gather(dim=2, indices=indices.flatten(startDim=2)).viewAs(indices), at), indices
+        | TensorR(ap,_,_,_,at) -> let result, indices = ap.maxpool3di(kernelSizes=kernelSizes, strides=strides, paddings=paddings) in TensorR(result, ref (a.zeroLike()), MaxPool3DT(a, indices, kernelSizes), ref 0u, at), indices
+
+    /// <summary>TBD</summary>
+    member a.maxpool3d(?kernelSize:int, ?stride:int, ?padding:int, ?kernelSizes:seq<int>, ?strides:seq<int>, ?paddings:seq<int>) = a.maxpool3di(?kernelSize=kernelSize, ?stride=stride, ?padding=padding, ?kernelSizes=kernelSizes, ?strides=strides, ?paddings=paddings) |> fst
+
+    /// <summary>TBD</summary>
+    member a.maxunpool3d(indices:Tensor, ?kernelSize:int, ?stride:int, ?padding:int, ?kernelSizes:seq<int>, ?strides:seq<int>, ?paddings:seq<int>, ?outputSize:seq<int>) =
+        let kernelSizes =
+            match kernelSize, kernelSizes with
+            | Some _, Some _ -> failwithf "Expecting only one of kernelSize, kernelSizes"
+            | Some k, None -> [|k; k; k|]
+            | None, Some k -> let k = k |> Array.ofSeq in if k.Length <> 3 then failwithf "Expecting kernelSizes to be 3-dimensional" else k
+            | _ -> failwithf "Expecting either kernelSize or kernelSizes"
+        let strides =
+            match stride, strides with
+            | Some _, Some _ -> failwithf "Expecting only one of stride, strides"
+            | Some s, None -> [|s; s; s|]
+            | None, Some s -> let s = s |> Array.ofSeq in if s.Length <> 3 then failwithf "Expecting strides to be 3-dimensional" else s
+            | _ -> kernelSizes
+        let paddings =
+            match padding, paddings with
+            | Some _, Some _ -> failwithf "Expecting only one of padding, paddings"
+            | Some p, None -> [|p; p; p|]
+            | None, Some p -> let p = p |> Array.ofSeq in if p.Length <> 3 then failwithf "Expecting paddings to be 3-dimensional" else p
+            | _ -> [|0; 0; 0|]
+        let outputSize = 
+            match outputSize with
+            | Some o -> let o = o |> Array.ofSeq in if o.Length <> 5 then failwithf "Expecting outputSize to be 5-dimensional" else o
+            | None -> 
+                let inputDepth = a.shape.[2]
+                let inputHeight = a.shape.[3]
+                let inputWidth = a.shape.[4]
+                [|indices.shape.[0]; indices.shape.[1]; ((inputDepth-1) * strides.[0] - 2*paddings.[0] + kernelSizes.[0]); ((inputHeight-1) * strides.[1] - 2*paddings.[1] + kernelSizes.[1]); ((inputWidth-1) * strides.[2] - 2*paddings.[2] + kernelSizes.[2])|]
+        Shape.checkCanMaxunpool3d a.dtype a.shape indices.dtype indices.shape outputSize |> ignore
+        let fRaw(a:RawTensor) = a.MaxUnpool3D(indices.primalRaw, outputSize)
+        let fTensor(a:Tensor) = a.maxunpool3d(indices, kernelSizes=kernelSizes, strides=strides, paddings=paddings, outputSize=outputSize)
+        let dfTensorFwd(cp:Tensor,ap:Tensor,ad:Tensor) = ad.maxunpool3d(indices, kernelSizes=kernelSizes, strides=strides, paddings=paddings, outputSize=outputSize)
+        let dfTensorRev(a) = MaxUnpool3DT(a, indices)
+        Tensor.OpUnary(a, fRaw, fTensor, dfTensorFwd, dfTensorRev)
+
+    /// <summary>TBD</summary>
+    member a.conv1d(b:Tensor, ?stride:int, ?padding:int, ?dilation:int) =
+        // a: input, b: filter
+        let stride = defaultArg stride 1
+        let padding = defaultArg padding 0
+        let dilation = defaultArg dilation 1
+        Shape.checkCanConv1d a.deviceType b.deviceType a.dtype b.dtype a.shape b.shape stride padding dilation |> ignore
+        let mutable b = b
+        if dilation > 1 then
+            b <- b.dilate([|1;1;dilation|])
+        let fRaw(a:RawTensor,b) = a.Conv1D(b, stride, padding)
+        let fTensor(a:Tensor,b) = a.conv1d(b, stride, padding)
+        let dfTensorFwdTT(cp,ap:Tensor,ad:Tensor,bp:Tensor,bd:Tensor) = ad.conv1d(bp, stride, padding) + ap.conv1d(bd, stride, padding)
+        let dfTensorFwdTC(cp,ap,ad:Tensor) = ad.conv1d(b, stride, padding)
+        let dfTensorFwdCT(cp,bp,bd) = a.conv1d(bd, stride, padding)
+        let dfTensorRevTT(a,b) = Conv1DTT(a,b, stride, padding)
+        let dfTensorRevTC(a,b) = Conv1DTTConst(a,b, stride, padding)
+        let dfTensorRevCT(a,b) = Conv1DTConstT(a,b, stride, padding)
+        Tensor.OpBinary(a, b, fRaw, fTensor, dfTensorFwdTT, dfTensorFwdTC, dfTensorFwdCT, dfTensorRevTT, dfTensorRevTC, dfTensorRevCT)
+
+    // a: input, NxCxI (batchSize x inputChannels x inputLength)
+    // b: filters, KxCxF (outputChannels x inputChannels x kernelLength)
+    // t: output, NxKxL (batchSize x outputChannels x outputLength)
+    member internal t.conv1dReverseDiff(a: Tensor, b:Tensor, aConst:bool, bConst:bool, stride:int, padding:int) =
+        let a = if aConst then a else a.primal
+        let b = if bConst then b else b.primal
+        let batchSize = t.shape.[0]
+        let outputChannels = t.shape.[1]
+        // let outputLength = t.shape.[2]
+        let inputChannels = a.shape.[1]
+        let inputLength = a.shape.[2]
+        let kernelLength = b.shape.[2]
+        let mutable tderivative = t.derivative
+        if stride > 1 then
+            tderivative <- tderivative.dilate([|1;1;stride|])
+        let mutable aderivative = a.zeroLike()
+        let mutable bderivative = b.zeroLike()
+        if not aConst then
+            // propagate to a
+            aderivative <- a.zerosLike()
+            let bFlipped = b.flip([|2|])
+            for k=0 to outputChannels-1 do
+                let b = bFlipped.[k].view([|inputChannels; 1; kernelLength|])
+                let dBounds = array2D [[0; batchSize-1; 1]; [k; k; 1]; [0; tderivative.shape.[2]-1; 1]]
+                let d = tderivative.GetSlice(dBounds).view([|batchSize; 1; -1|])
+                let mutable c = d.conv1d(b, padding=kernelLength-1)
+                if padding > 0 then
+                    let cBounds = array2D [[0; batchSize-1; 1]; [0; inputChannels-1; 1]; [padding; padding + inputLength - 1; 1]]
+                    c <- c.GetSlice(cBounds)
+                    c <- c.view([|batchSize; inputChannels; inputLength|])
+                aderivative <- aderivative + c
+        if not bConst then
+            // propagate to b
+            bderivative <- b.zerosLike()
+            for n=0 to batchSize-1 do
+                let aa = a.[n].view([|inputChannels; 1; inputLength|]) // treat size-one batch of a c-channel image as a size-c batch of one-channel images
+                let d = tderivative.[n]
+                for k=0 to outputChannels-1 do
+                    let dd = d.[k].view([|1; 1; tderivative.shape.[2]|])
+                    let mutable c = aa.conv1d(dd, padding=padding)
+                    c <- c.view([|1; inputChannels; c.shape.[2]|])
+                    let cBounds = array2D [[0;0;1]; [0;inputChannels-1;1]; [0;kernelLength-1;1]]
+                    c <- c.GetSlice(cBounds)                 
+                    c <- c.view([|1; inputChannels; kernelLength|])
+                    bderivative <- bderivative.addSlice([|k; 0; 0|], c)
+        aderivative, bderivative
+
+    /// <summary>TBD</summary>
+    member a.conv2d(b:Tensor, ?stride:int, ?padding:int, ?dilation:int, ?strides:seq<int>, ?paddings:seq<int>, ?dilations:seq<int>) =
+        let strides = 
+            match stride, strides with
+            | Some _, Some _ -> failwithf "Expecting only one of stride, strides"
+            | Some s, None -> [|s; s|]
+            | None, Some s -> let s = s |> Array.ofSeq in if s.Length <> 2 then failwithf "Expecting strides to be 2-dimensional" else s
+            | _ -> [|1; 1|]
+        let paddings = 
+            match padding, paddings with
+            | Some _ , Some _ -> failwithf "Expecting only one of padding, paddings"
+            | Some p, None -> [|p; p|]
+            | None, Some p -> let p = p |> Array.ofSeq in if p.Length <> 2 then failwithf "Expecting paddings to be 2-dimensional" else p
+            | _ -> [|0; 0|]
+        let dilations = 
+            match dilation, dilations with
+            | Some _ , Some _ -> failwithf "Expecting only one of dilation, dilations"
+            | Some d, None -> [|d; d|]
+            | None, Some d -> let d = d |> Array.ofSeq in if d.Length <> 2 then failwithf "Expecting dilations to be 2-dimensional" else d
+            | _ -> [|1; 1|]
+        Shape.checkCanConv2d a.deviceType b.deviceType a.dtype b.dtype a.shape b.shape strides paddings dilations |> ignore
+        let mutable b = b
+        if dilations.[0] > 1 || dilations.[1] > 1 then
+            b <- b.dilate([|1; 1; dilations.[0]; dilations.[1]|])
+        let fRaw(a:RawTensor,b) = a.Conv2D(b, strides, paddings)
+        let fTensor(a:Tensor,b) = a.conv2d(b, strides=strides, paddings=paddings)
+        let dfTensorFwdTT(cp,ap:Tensor,ad:Tensor,bp,bd) = ad.conv2d(bp, strides=strides, paddings=paddings) + ap.conv2d(bd, strides=strides, paddings=paddings)
+        let dfTensorFwdTC(cp,ap,ad:Tensor) = ad.conv2d(b, strides=strides, paddings=paddings)
+        let dfTensorFwdCT(cp,bp,bd) = a.conv2d(bd, strides=strides, paddings=paddings)
+        let dfTensorRevTT(a,b) = Conv2DTT(a,b, strides, paddings)
+        let dfTensorRevTC(a,b) = Conv2DTTConst(a,b, strides, paddings)
+        let dfTensorRevCT(a,b) = Conv2DTConstT(a,b, strides, paddings)
+        Tensor.OpBinary(a, b, fRaw, fTensor, dfTensorFwdTT, dfTensorFwdTC, dfTensorFwdCT, dfTensorRevTT, dfTensorRevTC, dfTensorRevCT)
+
+    /// <summary>TBD</summary>
+    // a: input, NxCxHxW (batchSize x inputChannels x inputHeight x inputWidth)
+    // b: filters, KxCxFxG (outputChannels x inputChannels x kernelHeight x kernelWidth)
+    // t: output, NxKxLxM (batchSize x outputChannels x outputHeight x outputWidth)
+    member internal t.conv2dReverseDiff(a: Tensor, b:Tensor, aConst:bool, bConst:bool, strides:int[], paddings:int[]) =
+        let a = if aConst then a else a.primal
+        let b = if bConst then b else b.primal
+        let batchSize = t.shape.[0]
+        let outputChannels = t.shape.[1]
+        // let outputHeight = t.shape.[2]
+        // let outputWidth = t.shape.[3]
+        let inputChannels = a.shape.[1]
+        let inputHeight = a.shape.[2]
+        let inputWidth = a.shape.[3]
+        let kernelHeight = b.shape.[2]
+        let kernelWidth = b.shape.[3]
+        let mutable tderivative = t.derivative
+        if strides.[0] > 1 || strides.[1] > 1 then
+            tderivative <- tderivative.dilate([|1;1;strides.[0];strides.[1]|])
+        let mutable aderivative = a.zeroLike()
+        let mutable bderivative = b.zeroLike()
+        if not aConst then
+            // propagate to a
+            aderivative <- a.zerosLike()
+            let bFlipped = b.flip([|2;3|])
+            for k=0 to outputChannels-1 do
+                let b = bFlipped.[k].view([|inputChannels; 1; kernelHeight; kernelWidth|])
+                let dBounds = array2D [[0; batchSize-1; 1]; [k; k; 1]; [0; tderivative.shape.[2]-1; 1]; [0; tderivative.shape.[3]-1; 1]]
+                let d = tderivative.GetSlice(dBounds).view([|batchSize; 1; tderivative.shape.[2]; tderivative.shape.[3]|])
+                let mutable c : Tensor = d.conv2d(b, paddings=[|kernelHeight-1; kernelWidth-1|])
+                if paddings.[0] > 0 || paddings.[1] > 0 then
+                    let cBounds = array2D [[0; batchSize-1; 1]; 
+                                           [0; inputChannels-1; 1]; 
+                                           [paddings.[0]; paddings.[0] + inputHeight - 1; 1]; 
+                                           [paddings.[1]; paddings.[1] + inputWidth - 1; 1]]
+                    c <- c.GetSlice(cBounds)
+                    c <- c.view([|batchSize; inputChannels; inputHeight; inputWidth|])
+                aderivative <- aderivative  + c
+        if not bConst then
+            // propagate to b
+            bderivative <- b.zerosLike()
+            for n=0 to batchSize-1 do
+                let aa = a.[n].view([|inputChannels; 1; inputHeight; inputWidth|]) // treat size-one batch of a c-channel image as a size-c batch of one-channel images
+                let d = tderivative.[n]
+                for k=0 to outputChannels-1 do
+                    let dd = d.[k].view([|1; 1; tderivative.shape.[2]; tderivative.shape.[3]|])
+                    let mutable c = aa.conv2d(dd, paddings=paddings)
+                    // c <- c.view([|1; inputChannels; kernelHeight; kernelWidth|])
+                    c <- c.view([|1; inputChannels; c.shape.[2]; c.shape.[3]|])
+                    let cBounds = array2D [[0;0;1]; [0;inputChannels-1;1]; [0;kernelHeight-1;1]; [0;kernelWidth-1;1]]
+                    c <- c.GetSlice(cBounds)                 
+                    c <- c.view([|1; inputChannels; kernelHeight; kernelWidth|])
+                    bderivative <- bderivative.addSlice([|k; 0; 0; 0|], c)
+        aderivative, bderivative
+
+    /// <summary>TBD</summary>
+    member a.conv3d(b:Tensor, ?stride:int, ?padding:int, ?dilation:int, ?strides:seq<int>, ?paddings:seq<int>, ?dilations:seq<int>) =
+        let strides = 
+            match stride, strides with
+            | Some _ , Some _ -> failwithf "Expecting only one of stride, strides"
+            | Some s, None -> [|s; s; s|]
+            | None, Some s -> let s = s |> Array.ofSeq in if s.Length <> 3 then failwithf "Expecting strides to be 3-dimensional" else s
+            | _ -> [|1; 1; 1|]
+        let paddings = 
+            match padding, paddings with
+            | Some _ , Some _ -> failwithf "Expecting only one of padding, paddings"
+            | Some p, None -> [|p; p; p|]
+            | None, Some p -> let p = p |> Array.ofSeq in if p.Length <> 3 then failwithf "Expecting paddings to be 3-dimensional" else p
+            | _ -> [|0; 0; 0|]
+        let dilations = 
+            match dilation, dilations with
+            | Some _ , Some _ -> failwithf "Expecting only one of dilation, dilations"
+            | Some d, None -> [|d; d; d|]
+            | None, Some d -> let d = d |> Array.ofSeq in if d.Length <> 3 then failwithf "Expecting dilations to be 3-dimensional" else d
+            | _ -> [|1; 1; 1|]
+        Shape.checkCanConv3d a.deviceType b.deviceType a.dtype b.dtype a.shape b.shape strides paddings dilations |> ignore
+        let mutable b = b
+        if dilations.[0] > 1 || dilations.[1] > 1 || dilations.[2] > 1 then
+            b <- b.dilate([|1; 1; dilations.[0]; dilations.[1]; dilations.[2]|])
+        let fRaw(a:RawTensor,b) = a.Conv3D(b, strides, paddings)
+        let fTensor(a:Tensor,b) = a.conv3d(b, strides=strides, paddings=paddings)
+        let dfTensorFwdTT(cp,ap:Tensor,ad:Tensor,bp,bd) = ad.conv3d(bp, strides=strides, paddings=paddings) + ap.conv3d(bd, strides=strides, paddings=paddings)
+        let dfTensorFwdTC(cp,ap,ad:Tensor) = ad.conv3d(b, strides=strides, paddings=paddings)
+        let dfTensorFwdCT(cp,bp,bd) = a.conv3d(bd, strides=strides, paddings=paddings)
+        let dfTensorRevTT(a,b) = Conv3DTT(a,b, strides, paddings)
+        let dfTensorRevTC(a,b) = Conv3DTTConst(a,b, strides, paddings)
+        let dfTensorRevCT(a,b) = Conv3DTConstT(a,b, strides, paddings)
+        Tensor.OpBinary(a, b, fRaw, fTensor, dfTensorFwdTT, dfTensorFwdTC, dfTensorFwdCT, dfTensorRevTT, dfTensorRevTC, dfTensorRevCT)
+
+    /// <summary>TBD</summary>
+    // a: input, NxCxDxHxW (batchSize x inputChannels x inputDepth x inputHeight x inputWidth)
+    // b: filters, KxCxExFxG (outputChannels x inputChannels x kernelDepth x kernelHeight x kernelWidth)
+    // t: output, NxKxLxMxN (batchSize x outputChannels x outputDepth x outputHeight x outputWidth)
+    member internal t.conv3dReverseDiff(a: Tensor, b:Tensor, aConst:bool, bConst:bool, strides:int[], paddings:int[]) =
+        let a = if aConst then a else a.primal
+        let b = if bConst then b else b.primal
+        let batchSize = t.shape.[0]
+        let outputChannels = t.shape.[1]
+        // let outputDepth = t.shape.[2]
+        // let outputHeight = t.shape.[3]
+        // let outputWidth = t.shape.[4]
+        let inputChannels = a.shape.[1]
+        let inputDepth = a.shape.[2]
+        let inputHeight = a.shape.[3]
+        let inputWidth = a.shape.[4]
+        let kernelDepth = b.shape.[2]
+        let kernelHeight = b.shape.[3]
+        let kernelWidth = b.shape.[4]
+        let mutable tderivative = t.derivative
+        if strides.[0] > 1 || strides.[1] > 1 || strides.[2] > 1 then
+            tderivative <- tderivative.dilate([|1;1;strides.[0];strides.[1];strides.[2]|])
+        let mutable aderivative = a.zeroLike()
+        let mutable bderivative = b.zeroLike()
+        if not aConst then
+            // propagate to a
+            aderivative <- a.zerosLike()
+            let bFlipped = b.flip([|2;3;4|])
+            for k=0 to outputChannels-1 do
+                let b = bFlipped.[k].view([|inputChannels; 1; kernelDepth; kernelHeight; kernelWidth|])
+                let dBounds = array2D [[0; batchSize-1; 1]; [k; k; 1]; [0; tderivative.shape.[2]-1; 1]; [0; tderivative.shape.[3]-1; 1]; [0; tderivative.shape.[4]-1; 1]]
+                let d = tderivative.GetSlice(dBounds).view([|batchSize; 1; tderivative.shape.[2]; tderivative.shape.[3]; tderivative.shape.[4]|])
+                let mutable c : Tensor = d.conv3d(b, paddings=[|kernelDepth-1; kernelHeight-1; kernelWidth-1|])
+                if paddings.[0] > 0 || paddings.[1] > 0 || paddings.[2] > 0 then
+                    let cBounds = array2D [[0; batchSize-1; 1]; 
+                                           [0; inputChannels-1; 1]; 
+                                           [paddings.[0]; paddings.[0] + inputDepth - 1; 1]; 
+                                           [paddings.[1]; paddings.[1] + inputHeight - 1; 1];
+                                           [paddings.[2]; paddings.[2] + inputWidth - 1; 1]]
+                    c <- c.GetSlice(cBounds)
+                    c <- c.view([|batchSize; inputChannels; inputDepth; inputHeight; inputWidth|])
+                aderivative <- aderivative  + c
+        if not bConst then
+            // propagate to b
+            bderivative <- b.zerosLike()
+            for n=0 to batchSize-1 do
+                let aa = a.[n].view([|inputChannels; 1; inputDepth; inputHeight; inputWidth|]) // treat size-one batch of a c-channel image as a size-c batch of one-channel images
+                let d = tderivative.[n]
+                for k=0 to outputChannels-1 do
+                    let dd = d.[k].view([|1; 1; tderivative.shape.[2]; tderivative.shape.[3]; tderivative.shape.[4]|])
+                    let mutable c = aa.conv3d(dd, paddings=paddings)
+                    // c <- c.view([|1; inputChannels; kernelHeight; kernelWidth|])
+                    c <- c.view([|1; inputChannels; c.shape.[2]; c.shape.[3]; c.shape.[4]|])
+                    let cBounds = array2D [[0;0;1]; [0;inputChannels-1;1]; [0;kernelDepth-1;1]; [0;kernelHeight-1;1]; [0;kernelWidth-1;1]]
+                    c <- c.GetSlice(cBounds)
+                    c <- c.view([|1; inputChannels; kernelDepth; kernelHeight; kernelWidth|])
+                    bderivative <- bderivative.addSlice([|k; 0; 0; 0; 0|], c)
+        aderivative, bderivative
+
+    /// <summary>TBD</summary>
+    member t.reverse(?value:Tensor, ?zeroDerivatives:bool) =
+        let value = defaultArg value (t.onesLike())
+        let zeroDerivatives = defaultArg zeroDerivatives true
+        if value.shape <> t.shape then failwithf "Expecting value.shape (%A) and t.shape (%A) to be the same" value.shape t.shape
+        t.reverseReset(zeroDerivatives)
+        t.reversePush(value)
+
+    /// <summary>TBD</summary>
+    member inline t.backward(value) = t.reverse(value)
+
+    /// <summary>TBD</summary>
+    member t.reverseReset(zeroDerivatives:bool) =
+        let rec reset (ts: Tensor list) =
+            match ts with
+            | [] -> ()
+            | t :: tt ->
+                match t with
+                | TensorR(_,_,o,_,_) ->
+                    if zeroDerivatives then t.derivative <- t.zeroLike()
+                    t.fanout <- t.fanout + 1u
+                    if t.fanout = 1u then
+                        match o with
+                        | AddTT(a,b) -> reset (a::b::tt)
+                        | AddTTConst(a) -> reset (a::tt)
+                        | AddTT0(a,b) -> reset (a::b::tt)
+                        | AddTT0Const(a) -> reset (a::tt)
+                        | AddTConstT0(b) -> reset (b::tt)
+                        | AddT2T1(a,b) -> reset (a::b::tt)
+                        | AddT2T1Const(a) -> reset (a::tt)
+                        | AddT2ConstT1(b) -> reset (b::tt)
+                        | SubTT(a,b) -> reset (a::b::tt)
+                        | SubTTConst(a) -> reset (a::tt)
+                        | SubTConstT(b) -> reset (b::tt)
+                        | SubT0T(a,b) -> reset (a::b::tt)
+                        | SubT0TConst(a) -> reset (a::tt)
+                        | SubT0ConstT(b) -> reset (b::tt)
+                        | SubTT0(a,b) -> reset (a::b::tt)
+                        | SubTT0Const(a) -> reset (a::tt)
+                        | SubTConstT0(b) -> reset (b::tt)
+                        | MulTT(a,b) -> reset (a::b::tt)
+                        | MulTTConst(a,_) -> reset (a::tt)
+                        | MulTT0(a,b) -> reset (a::b::tt)
+                        | MulTConstT0(_,b) -> reset (b::tt)
+                        | MulTT0Const(a,_) -> reset (a::tt)
+                        | DivTT(a,b) -> reset (a::b::tt)
+                        | DivTTConst(a,_) -> reset (a::tt)
+                        | DivTConstT(_,b) -> reset (b::tt)
+                        | DivT0T(a,b) -> reset (a::b::tt)
+                        | DivT0TConst(a,_) -> reset (a::tt)
+                        | DivT0ConstT(_,b) -> reset (b::tt)
+                        | DivTT0(a,b) -> reset (a::b::tt)
+                        | DivTT0Const(a,_) -> reset (a::tt)
+                        | DivTConstT0(_,b) -> reset (b::tt)
+                        | PowTT(a,b) -> reset (a::b::tt)
+                        | PowTTConst(a,_) -> reset (a::tt)
+                        | PowTConstT(_,b) -> reset (b::tt)
+                        | PowT0T(a,b) -> reset (a::b::tt)
+                        | PowT0TConst(a,_) -> reset (a::tt)
+                        | PowT0ConstT(_,b) -> reset (b::tt)
+                        | PowTT0(a,b) -> reset (a::b::tt)
+                        | PowTT0Const(a,_) -> reset (a::tt)
+                        | PowTConstT0(_,b) -> reset (b::tt)
+                        | MatMulT2T2(a,b) -> reset (a::b::tt)
+                        | MatMulT2T2Const(a,_) -> reset (a::tt)
+                        | MatMulT2ConstT2(_,b) -> reset (b::tt)
+                        | MaxPool1DT(a,_,_) -> reset (a::tt)
+                        | MaxPool2DT(a,_,_) -> reset (a::tt)
+                        | MaxPool3DT(a,_,_) -> reset (a::tt)
+                        | MaxUnpool1DT(a,_) -> reset (a::tt)
+                        | MaxUnpool2DT(a,_) -> reset (a::tt)
+                        | MaxUnpool3DT(a,_) -> reset (a::tt)
+                        | Conv1DTT(a,b,_,_) -> reset (a::b::tt)
+                        | Conv1DTTConst(a,_,_,_) -> reset (a::tt)
+                        | Conv1DTConstT(_,b,_,_) -> reset (b::tt)
+                        | Conv2DTT(a,b,_,_) -> reset (a::b::tt)
+                        | Conv2DTTConst(a,_,_,_) -> reset (a::tt)
+                        | Conv2DTConstT(_,b,_,_) -> reset (b::tt)
+                        | Conv3DTT(a,b,_,_) -> reset (a::b::tt)
+                        | Conv3DTTConst(a,_,_,_) -> reset (a::tt)
+                        | Conv3DTConstT(_,b,_,_) -> reset (b::tt)
+                        | NegT(a) -> reset (a::tt)
+                        | SumT(a) -> reset (a::tt)
+                        | SumT2Dim0(a) -> reset (a::tt)
+                        | ExpandT(a) -> reset (a::tt)
+                        | StackTs(a,_) -> reset (List.append (a |> List.ofSeq) tt)
+                        | UnstackT(a,_,_) -> reset (a::tt)
+                        | CatTs(a,_) -> reset (List.append (a |> List.ofSeq) tt)
+                        | SplitT(a,_,_,_) -> reset (a::tt)
+                        | GatherT(a,_,_) -> reset (a::tt)
+                        | TransposeT(a,_,_) -> reset (a::tt)
+                        | TransposeT2(a) -> reset (a::tt)
+                        | SqueezeT(a) -> reset (a::tt)
+                        | UnsqueezeT(a) -> reset (a::tt)
+                        | FlipT(a,_) -> reset (a::tt)
+                        | DilateT(a,_) -> reset (a::tt)
+                        | UndilateT(a,_) -> reset (a::tt)
+                        | ViewT(a,_) -> reset (a::tt)
+                        | ClampT(a,_) -> reset (a::tt)
+                        | SliceT(a,_) -> reset (a::tt)
+                        | AddTTSlice(a,_,b) -> reset (a::b::tt)
+                        | AddTTConstSlice(a) -> reset (a::tt)
+                        | AddTConstTSlice(_, b) -> reset (b::tt)
+                        | SignT(a) -> reset (a::tt)
+                        | FloorT(a) -> reset (a::tt)
+                        | CeilT(a) -> reset (a::tt)
+                        | RoundT(a) -> reset (a::tt)
+                        | AbsT(a) -> reset (a::tt)
+                        | ReluT(a) -> reset (a::tt)
+                        | SoftplusT(a) -> reset (a::tt)
+                        | SigmoidT(a) -> reset (a::tt)
+                        | ExpT(a) -> reset (a::tt)
+                        | LogT(a) -> reset (a::tt)
+                        | Log10T(a) -> reset (a::tt)
+                        | SqrtT(a) -> reset (a::tt)
+                        | SinT(a) -> reset (a::tt)
+                        | CosT(a) -> reset (a::tt)
+                        | TanT(a) -> reset (a::tt)
+                        | SinhT(a) -> reset (a::tt)
+                        | CoshT(a) -> reset (a::tt)
+                        | TanhT(a) -> reset (a::tt)
+                        | AsinT(a) -> reset (a::tt)
+                        | AcosT(a) -> reset (a::tt)
+                        | AtanT(a) -> reset (a::tt)
+                        | NewT -> reset tt
+                    else reset tt
+                | _ -> reset tt
+        reset [t]
+
+    /// <summary>TBD</summary>
+    member t.reversePush(value:Tensor) =
+        let rec push (ts:(Tensor*Tensor) list) =
+            match ts with
+            | [] -> ()
+            | (v, t) :: tt ->
+                match t with
+                | TensorR(_,_,o,_,_) ->
+                    // if t.derivative.hasnan() || t.derivative.hasinf() then failwithf "t.derivative has nan, inf, or -inf\n%A\n%A" t.derivative t.derivative.shape
+                    // if v.hasnan() || v.hasinf() then failwithf "v has nan, inf, or -inf\n%A\n%A\n%s" v v.shape (snd (t.parents()))
+                    t.derivative <- t.derivative + v
+                    t.fanout <- t.fanout - 1u
+                    if t.fanout = 0u then
+                        match o with
+                        | AddTT(a,b) -> push ((t.derivative, a) :: (t.derivative, b) :: tt)
+                        | AddTTConst(a) -> push ((t.derivative, a) :: tt)
+                        | AddTT0(a,b) -> push ((t.derivative, a) :: (t.derivative.sum(), b) :: tt)
+                        | AddTT0Const(a) -> push ((t.derivative, a) :: tt)
+                        | AddTConstT0(b) -> push ((t.derivative.sum(), b) :: tt)
+                        | AddT2T1(a,b) -> push ((t.derivative, a) :: (t.derivative.sumT2Dim0(), b) :: tt)
+                        | AddT2T1Const(a) -> push ((t.derivative, a) :: tt)
+                        | AddT2ConstT1(b) -> push ((t.derivative.sumT2Dim0(), b) :: tt)
+                        | SubTT(a,b) -> push ((t.derivative, a) :: (-t.derivative, b) :: tt)
+                        | SubTTConst(a) -> push ((t.derivative, a) :: tt)
+                        | SubTConstT(b) -> push ((-t.derivative, b) :: tt)
+                        | SubT0T(a,b) -> push ((t.derivative.sum(), a) :: (-t.derivative, b) :: tt)
+                        | SubT0TConst(a) -> push ((t.derivative.sum(), a) :: tt)
+                        | SubT0ConstT(b) -> push ((-t.derivative, b) :: tt)
+                        | SubTT0(a,b) -> push ((t.derivative, a) :: (-t.derivative.sum(), b) :: tt)
+                        | SubTT0Const(a) -> push ((t.derivative, a) :: tt)
+                        | SubTConstT0(b) -> push ((-t.derivative.sum(), b) :: tt)      
+                        | MulTT(a,b) -> push ((t.derivative * b.primal, a) :: (t.derivative * a.primal, b) :: tt)
+                        | MulTTConst(a,b) -> push ((t.derivative * b, a) :: tt)
+                        | MulTT0(a,b) -> push ((t.derivative * b.primal, a) :: ((t.derivative * a.primal).sum(), b) :: tt)
+                        | MulTConstT0(a,b) -> push (((t.derivative * a).sum(), b) :: tt)
+                        | MulTT0Const(a,b) -> push ((t.derivative * b, a) :: tt)
+                        | DivTT(a,b) -> push ((t.derivative / b.primal, a) :: ((t.derivative * (-a.primal / (b.primal * b.primal))), b) :: tt)
+                        | DivTTConst(a,b) -> push ((t.derivative / b, a) :: tt)
+                        | DivTConstT(a,b) -> push (((t.derivative * (-a / (b.primal * b.primal))), b) :: tt)
+                        | DivT0T(a,b) -> push (((t.derivative / b.primal).sum(), a) :: ((t.derivative * (-a.primal / (b.primal * b.primal))), b) :: tt)
+                        | DivT0TConst(a,b) -> push (((t.derivative / b).sum(), a) :: tt)
+                        | DivT0ConstT(a,b) -> push (((t.derivative * (-a / (b.primal * b.primal))), b) :: tt)
+                        | DivTT0(a,b) -> push ((t.derivative / b.primal, a) :: ((t.derivative * (-a.primal / (b.primal * b.primal))).sum(), b) :: tt)
+                        | DivTT0Const(a,b) -> push ((t.derivative / b, a) :: tt)
+                        | DivTConstT0(a,b) -> push (((t.derivative * (-a / (b.primal * b.primal))).sum(), b) :: tt)
+                        | PowTT(a,b) -> push ((t.derivative * (a.primal ** (b.primal - 1.)) * b.primal, a) :: (t.derivative * (a.primal ** b.primal) * log a.primal, b) :: tt)
+                        | PowTTConst(a,b) -> push ((t.derivative * (a.primal ** (b - 1.)) * b, a) :: tt)
+                        | PowTConstT(a,b) -> push ((t.derivative * (a ** b.primal) * log a, b) :: tt)
+                        | PowT0T(a,b) -> push (((t.derivative * (a.primal ** (b.primal - 1.)) * b.primal).sum(), a) :: (t.derivative * (a.primal ** b.primal) * log a.primal, b) :: tt)
+                        | PowT0TConst(a,b) -> push (((t.derivative * (a.primal ** (b - 1.)) * b).sum(), a) :: tt)
+                        | PowT0ConstT(a,b) -> push ((t.derivative * (a ** b.primal) * log a, b) :: tt)
+                        | PowTT0(a,b) -> push ((t.derivative * (a.primal ** (b.primal - 1.)) * b.primal, a) :: ((t.derivative * (a.primal ** b.primal) * log a.primal).sum(), b) :: tt)
+                        | PowTT0Const(a,b) -> push ((t.derivative * (a.primal ** (b - 1.)) * b, a) :: tt)
+                        | PowTConstT0(a,b) -> push (((t.derivative * (a ** b.primal) * log a).sum(), b) :: tt)
+                        | MatMulT2T2(a,b) -> push ((t.derivative.matmul(b.primal.transpose()), a) :: (a.primal.transpose().matmul(t.derivative), b) :: tt)
+                        | MatMulT2T2Const(a,b) -> push ((t.derivative.matmul(b.transpose()), a) :: tt)
+                        | MatMulT2ConstT2(a,b) -> push ((a.transpose().matmul(t.derivative), b) :: tt)
+                        | MaxPool1DT(a, indices, kernelSize) -> push ((t.derivative.maxunpool1d(indices, kernelSize=kernelSize, outputSize=a.shape), a) :: tt)
+                        | MaxPool2DT(a, indices, kernelSizes) -> push ((t.derivative.maxunpool2d(indices, kernelSizes=kernelSizes, outputSize=a.shape), a) :: tt)
+                        | MaxPool3DT(a, indices, kernelSizes) -> push ((t.derivative.maxunpool3d(indices, kernelSizes=kernelSizes, outputSize=a.shape), a) :: tt)
+                        | MaxUnpool1DT(a, indices) -> push ((t.derivative.gather(dim=2, indices=indices), a) :: tt)
+                        | MaxUnpool2DT(a, indices) -> push ((t.derivative.flatten(startDim=2).gather(dim=2, indices=indices.flatten(startDim=2)).viewAs(a), a) :: tt)
+                        | MaxUnpool3DT(a, indices) -> push ((t.derivative.flatten(startDim=2).gather(dim=2, indices=indices.flatten(startDim=2)).viewAs(a), a) :: tt)
+                        | Conv1DTT(a,b,stride,padding) -> 
+                            let aderivative, bderivative = t.conv1dReverseDiff(a, b, false, false, stride, padding)
+                            push ((aderivative, a) :: (bderivative, b) :: tt)
+                        | Conv1DTTConst(a,b,stride,padding) ->
+                            let aderivative, _ = t.conv1dReverseDiff(a, b, false, true, stride, padding)
+                            push ((aderivative, a) :: tt)                        
+                        | Conv1DTConstT(a,b,stride,padding) ->
+                            let _, bderivative = t.conv1dReverseDiff(a, b, true, false, stride, padding)
+                            push ((bderivative, b) :: tt)                        
+                        | Conv2DTT(a,b,stride,padding) -> 
+                            let aderivative, bderivative = t.conv2dReverseDiff(a, b, false, false, stride, padding)
+                            push ((aderivative, a) :: (bderivative, b) :: tt)
+                        | Conv2DTTConst(a,b,stride,padding) ->
+                            let aderivative, _ = t.conv2dReverseDiff(a, b, false, true, stride, padding)
+                            push ((aderivative, a) :: tt)
+                        | Conv2DTConstT(a,b,stride,padding) ->
+                            let _, bderivative = t.conv2dReverseDiff(a, b, true, false, stride, padding)
+                            push ((bderivative, b) :: tt)
+                        | Conv3DTT(a,b,stride,padding) -> 
+                            let aderivative, bderivative = t.conv3dReverseDiff(a, b, false, false, stride, padding)
+                            push ((aderivative, a) :: (bderivative, b) :: tt)
+                        | Conv3DTTConst(a,b,stride,padding) ->
+                            let aderivative, _ = t.conv3dReverseDiff(a, b, false, true, stride, padding)
+                            push ((aderivative, a) :: tt)
+                        | Conv3DTConstT(a,b,stride,padding) ->
+                            let _, bderivative = t.conv3dReverseDiff(a, b, true, false, stride, padding)
+                            push ((bderivative, b) :: tt)
+                        | NegT(a) -> push ((-t.derivative, a) :: tt)
+                        | SumT(a) -> push ((t.derivative.expand(a.shape), a) :: tt)
+                        | SumT2Dim0(a) -> push ((a.zerosLike() + t.derivative, a) :: tt)
+                        | ExpandT(a) -> push ((t.derivative.sumToSize(a.shape), a) :: tt)
+                        | StackTs(a,dim) ->
+                            push (List.append (Array.zip (t.derivative.unstack(dim)) a |> Array.toList) tt)
+                        | UnstackT(a,dim,i) -> 
+                            if a.derivative.dim = 0 then a.derivative <- a.zerosLike() + a.derivative
+                            a.derivative <- a.derivative.addSlice(Array.init a.dim (fun j -> if j=dim then i else 0), t.derivative.unsqueeze(dim))
+                            push ((a.zeroLike(), a) :: tt)
+                        | CatTs(a, dim) ->
+                            let sizes = a |> Array.map (fun x -> x.shape.[dim])
+                            push (List.append (Array.zip (t.derivative.split(sizes, dim=dim)) a |> Array.toList) tt)
+                        | SplitT(a,sizes,dim,i) -> 
+                            if a.derivative.dim = 0 then a.derivative <- a.zerosLike() + a.derivative
+                            let locs = (0,sizes) ||> Array.scan (+)
+                            a.derivative <- a.derivative.addSlice(Array.init a.dim (fun j -> if j=dim then locs.[i] else 0), t.derivative)
+                            push ((a.zeroLike(), a) :: tt)
+                        | GatherT(a,dim,indices) -> 
+                            // TODO: The following is a minimal correct implementation. Faster and more memory efficient implementations should be possible.
+                            let tflat = t.derivative.flatten()
+                            let iflat = indices.flatten()
+                            if a.derivative.dim = 0 then a.derivative <- a.zerosLike() + a.derivative
+                            for i=0 to tflat.nelement-1 do
+                                let mutable t = tflat.[i]
+                                for k=0 to a.dim-1 do
+                                    t <- t.unsqueeze(0)
+                                let j = iflat.[i].toScalar() :?> int
+                                let loc = flatIndexToIndex a.shape i
+                                loc.[dim] <- j
+                                a.derivative <- a.derivative.addSlice(loc, t)
+                            push ((a.zeroLike(), a) :: tt)
+                        | TransposeT(a, dim0, dim1) -> push ((t.derivative.transpose(dim0, dim1), a) :: tt)
+                        | TransposeT2(a) -> push ((t.derivative.transpose(), a) :: tt)
+                        | SqueezeT(a) -> push ((t.derivative.viewAs(a), a) :: tt)
+                        | UnsqueezeT(a) -> push ((t.derivative.viewAs(a), a) :: tt)
+                        | FlipT(a, dims) -> push ((t.derivative.flip(dims), a) :: tt)
+                        | DilateT(a, dilations) -> push ((t.derivative.undilate(dilations), a) :: tt)
+                        | UndilateT(a, dilations) -> push ((t.derivative.dilate(dilations), a) :: tt)
+                        | ViewT(a,aShape) -> push (((t.derivative.view(aShape)), a) :: tt)
+                        | ClampT(a, mask) -> push ((t.derivative * mask, a) :: tt)
+                        | SliceT(a,bounds) -> 
+                            // TODO: a.zerosLike() below is to handle non-scalar TensorRs with a scalar derivative Tensor(0.) (representing the initialization before accumulation). This is correct but can be changed to eliminate the extra op.
+                            if a.derivative.dim = 0 then a.derivative <- a.zerosLike() + a.derivative
+                            a.derivative <- a.derivative.addSlice(boundsToLocation bounds, t.derivative.view(boundsToShape bounds))
+                            push ((a.zeroLike(), a) :: tt)
+                        | AddTTSlice(a,location,b) -> push ((t.derivative, a) :: (t.derivative.GetSlice(Shape.locationToBounds b.shape location), b):: tt)
+                        | AddTTConstSlice(a) -> push ((t.derivative, a) :: tt)
+                        | AddTConstTSlice(location, b) -> push ((t.derivative.GetSlice(Shape.locationToBounds b.shape location), b):: tt)
+                        | SignT(a) -> push ((a.zerosLike(), a) :: tt)
+                        | FloorT(a) -> push ((a.zerosLike(), a) :: tt)
+                        | CeilT(a) -> push ((a.zerosLike(), a) :: tt)
+                        | RoundT(a) -> push ((a.zerosLike(), a) :: tt)
+                        | AbsT(a) -> push ((t.derivative * a.primal.sign(), a) :: tt)
+                        | ReluT(a) -> let sap = a.primal.sign() in push ((t.derivative * (sap.abs()) * (sap + 1.) / 2., a) :: tt)
+                        | SoftplusT(a) -> push ((t.derivative / (1. + a.primal.neg().exp()), a) :: tt)
+                        | SigmoidT(a) -> push ((t.derivative * t.primal * (1. - t.primal), a) :: tt)
+                        | ExpT(a) -> push ((t.derivative * t.primal, a) :: tt)
+                        | LogT(a) -> push ((t.derivative / a.primal, a) :: tt)
+                        | Log10T(a) -> push ((t.derivative / (a.primal * log10Val), a) :: tt)
+                        | SqrtT(a) -> push ((t.derivative / (2. * t.primal), a) :: tt)
+                        | SinT(a) -> push ((t.derivative * (a.primal.cos()), a) :: tt)
+                        | CosT(a) -> push ((-t.derivative * (a.primal.sin()), a) :: tt)
+                        | TanT(a) -> let cosap = a.primal.cos() in push ((t.derivative / (cosap * cosap), a) :: tt)
+                        | SinhT(a) -> push ((t.derivative * (a.primal.cosh()), a) :: tt)
+                        | CoshT(a) -> push ((t.derivative * (a.primal.sinh()), a) :: tt)
+                        | TanhT(a) -> let coshap = a.primal.cosh() in push ((t.derivative / (coshap * coshap), a) :: tt)
+                        | AsinT(a) -> push ((t.derivative / Tensor.Sqrt(1. - a.primal*a.primal), a) :: tt)
+                        | AcosT(a) -> push ((-t.derivative / Tensor.Sqrt(1. - a.primal*a.primal), a) :: tt)
+                        | AtanT(a) -> push ((t.derivative / (1. + a.primal*a.primal), a) :: tt)
+                        | NewT -> push tt
+                    else push tt
+                | _ -> push tt
+        push [(value, t)]
+
+and TensorOp =
+    | AddTT of Tensor * Tensor
+    | AddTTConst of Tensor
+    | AddTT0 of Tensor * Tensor
+    | AddTT0Const of Tensor
+    | AddTConstT0 of Tensor
+    | AddT2T1 of Tensor * Tensor
+    | AddT2T1Const of Tensor
+    | AddT2ConstT1 of Tensor
+    
+    | SubTT of Tensor * Tensor
+    | SubTTConst of Tensor
+    | SubTConstT of Tensor
+    | SubT0T of Tensor * Tensor
+    | SubT0TConst of Tensor
+    | SubT0ConstT of Tensor
+    | SubTT0 of Tensor * Tensor
+    | SubTT0Const of Tensor
+    | SubTConstT0 of Tensor
+
+    | MulTT of Tensor * Tensor
+    | MulTTConst of Tensor * Tensor
+    | MulTT0 of Tensor * Tensor
+    | MulTT0Const of Tensor * Tensor
+    | MulTConstT0 of Tensor * Tensor
+
+    | DivTT of Tensor * Tensor
+    | DivTTConst of Tensor * Tensor
+    | DivTConstT of Tensor * Tensor
+    | DivT0T of Tensor * Tensor
+    | DivT0TConst of Tensor * Tensor
+    | DivT0ConstT of Tensor * Tensor
+    | DivTT0 of Tensor * Tensor
+    | DivTT0Const of Tensor * Tensor
+    | DivTConstT0 of Tensor * Tensor
+
+    | PowTT of Tensor * Tensor
+    | PowTTConst of Tensor * Tensor
+    | PowTConstT of Tensor * Tensor
+    | PowT0T of Tensor * Tensor
+    | PowT0TConst of Tensor * Tensor
+    | PowT0ConstT of Tensor * Tensor
+    | PowTT0 of Tensor * Tensor
+    | PowTT0Const of Tensor * Tensor
+    | PowTConstT0 of Tensor * Tensor
+
+    | MatMulT2T2 of Tensor * Tensor
+    | MatMulT2T2Const of Tensor * Tensor
+    | MatMulT2ConstT2 of Tensor * Tensor
+
+    | MaxPool1DT of Tensor * Tensor * int
+    | MaxUnpool1DT of Tensor * Tensor
+
+    | MaxPool2DT of Tensor * Tensor * int[]
+    | MaxUnpool2DT of Tensor * Tensor
+
+    | MaxPool3DT of Tensor * Tensor * int[]
+    | MaxUnpool3DT of Tensor * Tensor
+
+    | Conv1DTT of Tensor * Tensor * int * int
+    | Conv1DTTConst of Tensor * Tensor * int * int
+    | Conv1DTConstT of Tensor * Tensor * int * int
+
+    | Conv2DTT of Tensor * Tensor * int[] * int[]
+    | Conv2DTTConst of Tensor * Tensor * int[] * int[]
+    | Conv2DTConstT of Tensor * Tensor * int[] * int[]
+
+    | Conv3DTT of Tensor * Tensor * int[] * int[]
+    | Conv3DTTConst of Tensor * Tensor * int[] * int[]
+    | Conv3DTConstT of Tensor * Tensor * int[] * int[]
+
+    | AddTTSlice of Tensor * int[] * Tensor
+    | AddTTConstSlice of Tensor
+    | AddTConstTSlice of int[] * Tensor
+
+    | NegT of Tensor
+    | SumT of Tensor
+    | SumT2Dim0 of Tensor
+    | ExpandT of Tensor
+    | StackTs of Tensor[] * dim:int
+    | UnstackT of Tensor * dim:int * i:int
+    | CatTs of Tensor[] * dim:int
+    | SplitT of Tensor * int[] * dim:int * i:int
+    | SliceT of Tensor * int[,]
+    | GatherT of Tensor * int * Tensor
+    | TransposeT of Tensor * int * int
+    | TransposeT2 of Tensor
+    | SqueezeT of Tensor
+    | UnsqueezeT of Tensor
+    | FlipT of Tensor * int[]
+    | DilateT of Tensor * int[]
+    | UndilateT of Tensor * int[]
+    | ViewT of Tensor * int[]
+    | ClampT of Tensor * Tensor
+    | SignT of Tensor
+    | FloorT of Tensor
+    | CeilT of Tensor
+    | RoundT of Tensor
+    | AbsT of Tensor
+    | ReluT of Tensor
+    | SoftplusT of Tensor
+    | SigmoidT of Tensor
+    | ExpT of Tensor
+    | LogT of Tensor
+    | Log10T of Tensor
+    | SqrtT of Tensor
+    | SinT of Tensor
+    | CosT of Tensor
+    | TanT of Tensor
+    | SinhT of Tensor
+    | CoshT of Tensor
+    | TanhT of Tensor
+    | AsinT of Tensor
+    | AcosT of Tensor
+    | AtanT of Tensor
+    | NewT
+
+
+type Tensor with
+    [<ExcludeFromCodeCoverage>]
+    /// <summary></summary> <exclude />
+    member t.GetSlice(i0min:int option, i0max:int option) =
+        // Dims: 1
+        let i0given = if i0min.IsSome || i0max.IsSome then 1 else 0
+        let i0min   = defaultArg i0min 0
+        let i0max   = defaultArg i0max (t.shape.[0] - 1)
+        let bounds = array2D [[i0min; i0max; i0given]]
+        t.GetSlice(bounds)
+    [<ExcludeFromCodeCoverage>]
+    /// <summary></summary> <exclude />
+    member t.GetSlice(i0:int) =
+        // Dims: 1
+        let i0given = 1
+        let i0min   = i0
+        let i0max   = i0
+        let bounds = array2D [[i0min; i0max; i0given]]
+        t.GetSlice(bounds)
+    [<ExcludeFromCodeCoverage>]
+    /// <summary></summary> <exclude />
+    member t.GetSlice(i0min:int option, i0max:int option, i1min:int option, i1max:int option) =
+        // Dims: 2
+        let i0given = if i0min.IsSome || i0max.IsSome then 1 else 0
+        let i0min   = defaultArg i0min 0
+        let i0max   = defaultArg i0max (t.shape.[0] - 1)
+        let i1given = if i1min.IsSome || i1max.IsSome then 1 else 0
+        let i1min   = defaultArg i1min 0
+        let i1max   = defaultArg i1max (t.shape.[1] - 1)
+        let bounds = array2D [[i0min; i0max; i0given]; [i1min; i1max; i1given]]
+        t.GetSlice(bounds)
+    [<ExcludeFromCodeCoverage>]
+    /// <summary></summary> <exclude />
+    member t.GetSlice(i0min:int option, i0max:int option, i1:int) =
+        // Dims: 2
+        let i0given = if i0min.IsSome || i0max.IsSome then 1 else 0
+        let i0min   = defaultArg i0min 0
+        let i0max   = defaultArg i0max (t.shape.[0] - 1)
+        let i1given = 1
+        let i1min   = i1
+        let i1max   = i1
+        let bounds = array2D [[i0min; i0max; i0given]; [i1min; i1max; i1given]]
+        t.GetSlice(bounds)
+    [<ExcludeFromCodeCoverage>]
+    /// <summary></summary> <exclude />
+    member t.GetSlice(i0:int, i1min:int option, i1max:int option) =
+        // Dims: 2
+        let i0given = 1
+        let i0min   = i0
+        let i0max   = i0
+        let i1given = if i1min.IsSome || i1max.IsSome then 1 else 0
+        let i1min   = defaultArg i1min 0
+        let i1max   = defaultArg i1max (t.shape.[1] - 1)
+        let bounds = array2D [[i0min; i0max; i0given]; [i1min; i1max; i1given]]
+        t.GetSlice(bounds)
+    [<ExcludeFromCodeCoverage>]
+    /// <summary></summary> <exclude />
+    member t.GetSlice(i0:int, i1:int) =
+        // Dims: 2
+        let i0given = 1
+        let i0min   = i0
+        let i0max   = i0
+        let i1given = 1
+        let i1min   = i1
+        let i1max   = i1
+        let bounds = array2D [[i0min; i0max; i0given]; [i1min; i1max; i1given]]
+        t.GetSlice(bounds)
+    [<ExcludeFromCodeCoverage>]
+    /// <summary></summary> <exclude />
+    member t.GetSlice(i0min:int option, i0max:int option, i1min:int option, i1max:int option, i2min:int option, i2max:int option) =
+        // Dims: 3
+        let i0given = if i0min.IsSome || i0max.IsSome then 1 else 0
+        let i0min   = defaultArg i0min 0
+        let i0max   = defaultArg i0max (t.shape.[0] - 1)
+        let i1given = if i1min.IsSome || i1max.IsSome then 1 else 0
+        let i1min   = defaultArg i1min 0
+        let i1max   = defaultArg i1max (t.shape.[1] - 1)
+        let i2given = if i2min.IsSome || i2max.IsSome then 1 else 0
+        let i2min   = defaultArg i2min 0
+        let i2max   = defaultArg i2max (t.shape.[2] - 1)
+        let bounds = array2D [[i0min; i0max; i0given]; [i1min; i1max; i1given]; [i2min; i2max; i2given]]
+        t.GetSlice(bounds)
+    [<ExcludeFromCodeCoverage>]
+    /// <summary></summary> <exclude />
+    member t.GetSlice(i0min:int option, i0max:int option, i1min:int option, i1max:int option, i2:int) =
+        // Dims: 3
+        let i0given = if i0min.IsSome || i0max.IsSome then 1 else 0
+        let i0min   = defaultArg i0min 0
+        let i0max   = defaultArg i0max (t.shape.[0] - 1)
+        let i1given = if i1min.IsSome || i1max.IsSome then 1 else 0
+        let i1min   = defaultArg i1min 0
+        let i1max   = defaultArg i1max (t.shape.[1] - 1)
+        let i2given = 1
+        let i2min   = i2
+        let i2max   = i2
+        let bounds = array2D [[i0min; i0max; i0given]; [i1min; i1max; i1given]; [i2min; i2max; i2given]]
+        t.GetSlice(bounds)
+    [<ExcludeFromCodeCoverage>]
+    /// <summary></summary> <exclude />
+    member t.GetSlice(i0min:int option, i0max:int option, i1:int, i2min:int option, i2max:int option) =
+        // Dims: 3
+        let i0given = if i0min.IsSome || i0max.IsSome then 1 else 0
+        let i0min   = defaultArg i0min 0
+        let i0max   = defaultArg i0max (t.shape.[0] - 1)
+        let i1given = 1
+        let i1min   = i1
+        let i1max   = i1
+        let i2given = if i2min.IsSome || i2max.IsSome then 1 else 0
+        let i2min   = defaultArg i2min 0
+        let i2max   = defaultArg i2max (t.shape.[2] - 1)
+        let bounds = array2D [[i0min; i0max; i0given]; [i1min; i1max; i1given]; [i2min; i2max; i2given]]
+        t.GetSlice(bounds)
+    [<ExcludeFromCodeCoverage>]
+    /// <summary></summary> <exclude />
+    member t.GetSlice(i0min:int option, i0max:int option, i1:int, i2:int) =
+        // Dims: 3
+        let i0given = if i0min.IsSome || i0max.IsSome then 1 else 0
+        let i0min   = defaultArg i0min 0
+        let i0max   = defaultArg i0max (t.shape.[0] - 1)
+        let i1given = 1
+        let i1min   = i1
+        let i1max   = i1
+        let i2given = 1
+        let i2min   = i2
+        let i2max   = i2
+        let bounds = array2D [[i0min; i0max; i0given]; [i1min; i1max; i1given]; [i2min; i2max; i2given]]
+        t.GetSlice(bounds)
+    [<ExcludeFromCodeCoverage>]
+    /// <summary></summary> <exclude />
+    member t.GetSlice(i0:int, i1min:int option, i1max:int option, i2min:int option, i2max:int option) =
+        // Dims: 3
+        let i0given = 1
+        let i0min   = i0
+        let i0max   = i0
+        let i1given = if i1min.IsSome || i1max.IsSome then 1 else 0
+        let i1min   = defaultArg i1min 0
+        let i1max   = defaultArg i1max (t.shape.[1] - 1)
+        let i2given = if i2min.IsSome || i2max.IsSome then 1 else 0
+        let i2min   = defaultArg i2min 0
+        let i2max   = defaultArg i2max (t.shape.[2] - 1)
+        let bounds = array2D [[i0min; i0max; i0given]; [i1min; i1max; i1given]; [i2min; i2max; i2given]]
+        t.GetSlice(bounds)
+    [<ExcludeFromCodeCoverage>]
+    /// <summary></summary> <exclude />
+    member t.GetSlice(i0:int, i1min:int option, i1max:int option, i2:int) =
+        // Dims: 3
+        let i0given = 1
+        let i0min   = i0
+        let i0max   = i0
+        let i1given = if i1min.IsSome || i1max.IsSome then 1 else 0
+        let i1min   = defaultArg i1min 0
+        let i1max   = defaultArg i1max (t.shape.[1] - 1)
+        let i2given = 1
+        let i2min   = i2
+        let i2max   = i2
+        let bounds = array2D [[i0min; i0max; i0given]; [i1min; i1max; i1given]; [i2min; i2max; i2given]]
+        t.GetSlice(bounds)
+    [<ExcludeFromCodeCoverage>]
+    /// <summary></summary> <exclude />
+    member t.GetSlice(i0:int, i1:int, i2min:int option, i2max:int option) =
+        // Dims: 3
+        let i0given = 1
+        let i0min   = i0
+        let i0max   = i0
+        let i1given = 1
+        let i1min   = i1
+        let i1max   = i1
+        let i2given = if i2min.IsSome || i2max.IsSome then 1 else 0
+        let i2min   = defaultArg i2min 0
+        let i2max   = defaultArg i2max (t.shape.[2] - 1)
+        let bounds = array2D [[i0min; i0max; i0given]; [i1min; i1max; i1given]; [i2min; i2max; i2given]]
+        t.GetSlice(bounds)
+    [<ExcludeFromCodeCoverage>]
+    /// <summary></summary> <exclude />
+    member t.GetSlice(i0:int, i1:int, i2:int) =
+        // Dims: 3
+        let i0given = 1
+        let i0min   = i0
+        let i0max   = i0
+        let i1given = 1
+        let i1min   = i1
+        let i1max   = i1
+        let i2given = 1
+        let i2min   = i2
+        let i2max   = i2
+        let bounds = array2D [[i0min; i0max; i0given]; [i1min; i1max; i1given]; [i2min; i2max; i2given]]
+        t.GetSlice(bounds)
+    [<ExcludeFromCodeCoverage>]
+    /// <summary></summary> <exclude />
+    member t.GetSlice(i0min:int option, i0max:int option, i1min:int option, i1max:int option, i2min:int option, i2max:int option, i3min:int option, i3max:int option) =
+        // Dims: 4
+        let i0given = if i0min.IsSome || i0max.IsSome then 1 else 0
+        let i0min   = defaultArg i0min 0
+        let i0max   = defaultArg i0max (t.shape.[0] - 1)
+        let i1given = if i1min.IsSome || i1max.IsSome then 1 else 0
+        let i1min   = defaultArg i1min 0
+        let i1max   = defaultArg i1max (t.shape.[1] - 1)
+        let i2given = if i2min.IsSome || i2max.IsSome then 1 else 0
+        let i2min   = defaultArg i2min 0
+        let i2max   = defaultArg i2max (t.shape.[2] - 1)
+        let i3given = if i3min.IsSome || i3max.IsSome then 1 else 0
+        let i3min   = defaultArg i3min 0
+        let i3max   = defaultArg i3max (t.shape.[3] - 1)
+        let bounds = array2D [[i0min; i0max; i0given]; [i1min; i1max; i1given]; [i2min; i2max; i2given]; [i3min; i3max; i3given]]
+        t.GetSlice(bounds)
+    [<ExcludeFromCodeCoverage>]
+    /// <summary></summary> <exclude />
+    member t.GetSlice(i0min:int option, i0max:int option, i1min:int option, i1max:int option, i2min:int option, i2max:int option, i3:int) =
+        // Dims: 4
+        let i0given = if i0min.IsSome || i0max.IsSome then 1 else 0
+        let i0min   = defaultArg i0min 0
+        let i0max   = defaultArg i0max (t.shape.[0] - 1)
+        let i1given = if i1min.IsSome || i1max.IsSome then 1 else 0
+        let i1min   = defaultArg i1min 0
+        let i1max   = defaultArg i1max (t.shape.[1] - 1)
+        let i2given = if i2min.IsSome || i2max.IsSome then 1 else 0
+        let i2min   = defaultArg i2min 0
+        let i2max   = defaultArg i2max (t.shape.[2] - 1)
+        let i3given = 1
+        let i3min   = i3
+        let i3max   = i3
+        let bounds = array2D [[i0min; i0max; i0given]; [i1min; i1max; i1given]; [i2min; i2max; i2given]; [i3min; i3max; i3given]]
+        t.GetSlice(bounds)
+    [<ExcludeFromCodeCoverage>]
+    /// <summary></summary> <exclude />
+    member t.GetSlice(i0min:int option, i0max:int option, i1min:int option, i1max:int option, i2:int, i3min:int option, i3max:int option) =
+        // Dims: 4
+        let i0given = if i0min.IsSome || i0max.IsSome then 1 else 0
+        let i0min   = defaultArg i0min 0
+        let i0max   = defaultArg i0max (t.shape.[0] - 1)
+        let i1given = if i1min.IsSome || i1max.IsSome then 1 else 0
+        let i1min   = defaultArg i1min 0
+        let i1max   = defaultArg i1max (t.shape.[1] - 1)
+        let i2given = 1
+        let i2min   = i2
+        let i2max   = i2
+        let i3given = if i3min.IsSome || i3max.IsSome then 1 else 0
+        let i3min   = defaultArg i3min 0
+        let i3max   = defaultArg i3max (t.shape.[3] - 1)
+        let bounds = array2D [[i0min; i0max; i0given]; [i1min; i1max; i1given]; [i2min; i2max; i2given]; [i3min; i3max; i3given]]
+        t.GetSlice(bounds)
+    [<ExcludeFromCodeCoverage>]
+    /// <summary></summary> <exclude />
+    member t.GetSlice(i0min:int option, i0max:int option, i1min:int option, i1max:int option, i2:int, i3:int) =
+        // Dims: 4
+        let i0given = if i0min.IsSome || i0max.IsSome then 1 else 0
+        let i0min   = defaultArg i0min 0
+        let i0max   = defaultArg i0max (t.shape.[0] - 1)
+        let i1given = if i1min.IsSome || i1max.IsSome then 1 else 0
+        let i1min   = defaultArg i1min 0
+        let i1max   = defaultArg i1max (t.shape.[1] - 1)
+        let i2given = 1
+        let i2min   = i2
+        let i2max   = i2
+        let i3given = 1
+        let i3min   = i3
+        let i3max   = i3
+        let bounds = array2D [[i0min; i0max; i0given]; [i1min; i1max; i1given]; [i2min; i2max; i2given]; [i3min; i3max; i3given]]
+        t.GetSlice(bounds)
+    [<ExcludeFromCodeCoverage>]
+    /// <summary></summary> <exclude />
+    member t.GetSlice(i0min:int option, i0max:int option, i1:int, i2min:int option, i2max:int option, i3min:int option, i3max:int option) =
+        // Dims: 4
+        let i0given = if i0min.IsSome || i0max.IsSome then 1 else 0
+        let i0min   = defaultArg i0min 0
+        let i0max   = defaultArg i0max (t.shape.[0] - 1)
+        let i1given = 1
+        let i1min   = i1
+        let i1max   = i1
+        let i2given = if i2min.IsSome || i2max.IsSome then 1 else 0
+        let i2min   = defaultArg i2min 0
+        let i2max   = defaultArg i2max (t.shape.[2] - 1)
+        let i3given = if i3min.IsSome || i3max.IsSome then 1 else 0
+        let i3min   = defaultArg i3min 0
+        let i3max   = defaultArg i3max (t.shape.[3] - 1)
+        let bounds = array2D [[i0min; i0max; i0given]; [i1min; i1max; i1given]; [i2min; i2max; i2given]; [i3min; i3max; i3given]]
+        t.GetSlice(bounds)
+    [<ExcludeFromCodeCoverage>]
+    /// <summary></summary> <exclude />
+    member t.GetSlice(i0min:int option, i0max:int option, i1:int, i2min:int option, i2max:int option, i3:int) =
+        // Dims: 4
+        let i0given = if i0min.IsSome || i0max.IsSome then 1 else 0
+        let i0min   = defaultArg i0min 0
+        let i0max   = defaultArg i0max (t.shape.[0] - 1)
+        let i1given = 1
+        let i1min   = i1
+        let i1max   = i1
+        let i2given = if i2min.IsSome || i2max.IsSome then 1 else 0
+        let i2min   = defaultArg i2min 0
+        let i2max   = defaultArg i2max (t.shape.[2] - 1)
+        let i3given = 1
+        let i3min   = i3
+        let i3max   = i3
+        let bounds = array2D [[i0min; i0max; i0given]; [i1min; i1max; i1given]; [i2min; i2max; i2given]; [i3min; i3max; i3given]]
+        t.GetSlice(bounds)
+    [<ExcludeFromCodeCoverage>]
+    /// <summary></summary> <exclude />
+    member t.GetSlice(i0min:int option, i0max:int option, i1:int, i2:int, i3min:int option, i3max:int option) =
+        // Dims: 4
+        let i0given = if i0min.IsSome || i0max.IsSome then 1 else 0
+        let i0min   = defaultArg i0min 0
+        let i0max   = defaultArg i0max (t.shape.[0] - 1)
+        let i1given = 1
+        let i1min   = i1
+        let i1max   = i1
+        let i2given = 1
+        let i2min   = i2
+        let i2max   = i2
+        let i3given = if i3min.IsSome || i3max.IsSome then 1 else 0
+        let i3min   = defaultArg i3min 0
+        let i3max   = defaultArg i3max (t.shape.[3] - 1)
+        let bounds = array2D [[i0min; i0max; i0given]; [i1min; i1max; i1given]; [i2min; i2max; i2given]; [i3min; i3max; i3given]]
+        t.GetSlice(bounds)
+    [<ExcludeFromCodeCoverage>]
+    /// <summary></summary> <exclude />
+    member t.GetSlice(i0min:int option, i0max:int option, i1:int, i2:int, i3:int) =
+        // Dims: 4
+        let i0given = if i0min.IsSome || i0max.IsSome then 1 else 0
+        let i0min   = defaultArg i0min 0
+        let i0max   = defaultArg i0max (t.shape.[0] - 1)
+        let i1given = 1
+        let i1min   = i1
+        let i1max   = i1
+        let i2given = 1
+        let i2min   = i2
+        let i2max   = i2
+        let i3given = 1
+        let i3min   = i3
+        let i3max   = i3
+        let bounds = array2D [[i0min; i0max; i0given]; [i1min; i1max; i1given]; [i2min; i2max; i2given]; [i3min; i3max; i3given]]
+        t.GetSlice(bounds)
+    [<ExcludeFromCodeCoverage>]
+    /// <summary></summary> <exclude />
+    member t.GetSlice(i0:int, i1min:int option, i1max:int option, i2min:int option, i2max:int option, i3min:int option, i3max:int option) =
+        // Dims: 4
+        let i0given = 1
+        let i0min   = i0
+        let i0max   = i0
+        let i1given = if i1min.IsSome || i1max.IsSome then 1 else 0
+        let i1min   = defaultArg i1min 0
+        let i1max   = defaultArg i1max (t.shape.[1] - 1)
+        let i2given = if i2min.IsSome || i2max.IsSome then 1 else 0
+        let i2min   = defaultArg i2min 0
+        let i2max   = defaultArg i2max (t.shape.[2] - 1)
+        let i3given = if i3min.IsSome || i3max.IsSome then 1 else 0
+        let i3min   = defaultArg i3min 0
+        let i3max   = defaultArg i3max (t.shape.[3] - 1)
+        let bounds = array2D [[i0min; i0max; i0given]; [i1min; i1max; i1given]; [i2min; i2max; i2given]; [i3min; i3max; i3given]]
+        t.GetSlice(bounds)
+    [<ExcludeFromCodeCoverage>]
+    /// <summary></summary> <exclude />
+    member t.GetSlice(i0:int, i1min:int option, i1max:int option, i2min:int option, i2max:int option, i3:int) =
+        // Dims: 4
+        let i0given = 1
+        let i0min   = i0
+        let i0max   = i0
+        let i1given = if i1min.IsSome || i1max.IsSome then 1 else 0
+        let i1min   = defaultArg i1min 0
+        let i1max   = defaultArg i1max (t.shape.[1] - 1)
+        let i2given = if i2min.IsSome || i2max.IsSome then 1 else 0
+        let i2min   = defaultArg i2min 0
+        let i2max   = defaultArg i2max (t.shape.[2] - 1)
+        let i3given = 1
+        let i3min   = i3
+        let i3max   = i3
+        let bounds = array2D [[i0min; i0max; i0given]; [i1min; i1max; i1given]; [i2min; i2max; i2given]; [i3min; i3max; i3given]]
+        t.GetSlice(bounds)
+    [<ExcludeFromCodeCoverage>]
+    /// <summary></summary> <exclude />
+    member t.GetSlice(i0:int, i1min:int option, i1max:int option, i2:int, i3min:int option, i3max:int option) =
+        // Dims: 4
+        let i0given = 1
+        let i0min   = i0
+        let i0max   = i0
+        let i1given = if i1min.IsSome || i1max.IsSome then 1 else 0
+        let i1min   = defaultArg i1min 0
+        let i1max   = defaultArg i1max (t.shape.[1] - 1)
+        let i2given = 1
+        let i2min   = i2
+        let i2max   = i2
+        let i3given = if i3min.IsSome || i3max.IsSome then 1 else 0
+        let i3min   = defaultArg i3min 0
+        let i3max   = defaultArg i3max (t.shape.[3] - 1)
+        let bounds = array2D [[i0min; i0max; i0given]; [i1min; i1max; i1given]; [i2min; i2max; i2given]; [i3min; i3max; i3given]]
+        t.GetSlice(bounds)
+    [<ExcludeFromCodeCoverage>]
+    /// <summary></summary> <exclude />
+    member t.GetSlice(i0:int, i1min:int option, i1max:int option, i2:int, i3:int) =
+        // Dims: 4
+        let i0given = 1
+        let i0min   = i0
+        let i0max   = i0
+        let i1given = if i1min.IsSome || i1max.IsSome then 1 else 0
+        let i1min   = defaultArg i1min 0
+        let i1max   = defaultArg i1max (t.shape.[1] - 1)
+        let i2given = 1
+        let i2min   = i2
+        let i2max   = i2
+        let i3given = 1
+        let i3min   = i3
+        let i3max   = i3
+        let bounds = array2D [[i0min; i0max; i0given]; [i1min; i1max; i1given]; [i2min; i2max; i2given]; [i3min; i3max; i3given]]
+        t.GetSlice(bounds)
+    [<ExcludeFromCodeCoverage>]
+    /// <summary></summary> <exclude />
+    member t.GetSlice(i0:int, i1:int, i2min:int option, i2max:int option, i3min:int option, i3max:int option) =
+        // Dims: 4
+        let i0given = 1
+        let i0min   = i0
+        let i0max   = i0
+        let i1given = 1
+        let i1min   = i1
+        let i1max   = i1
+        let i2given = if i2min.IsSome || i2max.IsSome then 1 else 0
+        let i2min   = defaultArg i2min 0
+        let i2max   = defaultArg i2max (t.shape.[2] - 1)
+        let i3given = if i3min.IsSome || i3max.IsSome then 1 else 0
+        let i3min   = defaultArg i3min 0
+        let i3max   = defaultArg i3max (t.shape.[3] - 1)
+        let bounds = array2D [[i0min; i0max; i0given]; [i1min; i1max; i1given]; [i2min; i2max; i2given]; [i3min; i3max; i3given]]
+        t.GetSlice(bounds)
+    [<ExcludeFromCodeCoverage>]
+    /// <summary></summary> <exclude />
+    member t.GetSlice(i0:int, i1:int, i2min:int option, i2max:int option, i3:int) =
+        // Dims: 4
+        let i0given = 1
+        let i0min   = i0
+        let i0max   = i0
+        let i1given = 1
+        let i1min   = i1
+        let i1max   = i1
+        let i2given = if i2min.IsSome || i2max.IsSome then 1 else 0
+        let i2min   = defaultArg i2min 0
+        let i2max   = defaultArg i2max (t.shape.[2] - 1)
+        let i3given = 1
+        let i3min   = i3
+        let i3max   = i3
+        let bounds = array2D [[i0min; i0max; i0given]; [i1min; i1max; i1given]; [i2min; i2max; i2given]; [i3min; i3max; i3given]]
+        t.GetSlice(bounds)
+    [<ExcludeFromCodeCoverage>]
+    /// <summary></summary> <exclude />
+    member t.GetSlice(i0:int, i1:int, i2:int, i3min:int option, i3max:int option) =
+        // Dims: 4
+        let i0given = 1
+        let i0min   = i0
+        let i0max   = i0
+        let i1given = 1
+        let i1min   = i1
+        let i1max   = i1
+        let i2given = 1
+        let i2min   = i2
+        let i2max   = i2
+        let i3given = if i3min.IsSome || i3max.IsSome then 1 else 0
+        let i3min   = defaultArg i3min 0
+        let i3max   = defaultArg i3max (t.shape.[3] - 1)
+        let bounds = array2D [[i0min; i0max; i0given]; [i1min; i1max; i1given]; [i2min; i2max; i2given]; [i3min; i3max; i3given]]
+        t.GetSlice(bounds)
+    [<ExcludeFromCodeCoverage>]
+    /// <summary></summary> <exclude />
+    member t.GetSlice(i0:int, i1:int, i2:int, i3:int) =
+        // Dims: 4
+        let i0given = 1
+        let i0min   = i0
+        let i0max   = i0
+        let i1given = 1
+        let i1min   = i1
+        let i1max   = i1
+        let i2given = 1
+        let i2min   = i2
+        let i2max   = i2
+        let i3given = 1
+        let i3min   = i3
+        let i3max   = i3
+        let bounds = array2D [[i0min; i0max; i0given]; [i1min; i1max; i1given]; [i2min; i2max; i2given]; [i3min; i3max; i3given]]
+        t.GetSlice(bounds)
+    [<ExcludeFromCodeCoverage>]
+    /// <summary></summary> <exclude />
+    member t.GetSlice(i0min:int option, i0max:int option, i1min:int option, i1max:int option, i2min:int option, i2max:int option, i3min:int option, i3max:int option, i4min:int option, i4max:int option) =
+        // Dims: 5
+        let i0given = if i0min.IsSome || i0max.IsSome then 1 else 0
+        let i0min   = defaultArg i0min 0
+        let i0max   = defaultArg i0max (t.shape.[0] - 1)
+        let i1given = if i1min.IsSome || i1max.IsSome then 1 else 0
+        let i1min   = defaultArg i1min 0
+        let i1max   = defaultArg i1max (t.shape.[1] - 1)
+        let i2given = if i2min.IsSome || i2max.IsSome then 1 else 0
+        let i2min   = defaultArg i2min 0
+        let i2max   = defaultArg i2max (t.shape.[2] - 1)
+        let i3given = if i3min.IsSome || i3max.IsSome then 1 else 0
+        let i3min   = defaultArg i3min 0
+        let i3max   = defaultArg i3max (t.shape.[3] - 1)
+        let i4given = if i4min.IsSome || i4max.IsSome then 1 else 0
+        let i4min   = defaultArg i4min 0
+        let i4max   = defaultArg i4max (t.shape.[4] - 1)
+        let bounds = array2D [[i0min; i0max; i0given]; [i1min; i1max; i1given]; [i2min; i2max; i2given]; [i3min; i3max; i3given]; [i4min; i4max; i4given]]
+        t.GetSlice(bounds)
+    [<ExcludeFromCodeCoverage>]
+    /// <summary></summary> <exclude />
+    member t.GetSlice(i0min:int option, i0max:int option, i1min:int option, i1max:int option, i2min:int option, i2max:int option, i3min:int option, i3max:int option, i4:int) =
+        // Dims: 5
+        let i0given = if i0min.IsSome || i0max.IsSome then 1 else 0
+        let i0min   = defaultArg i0min 0
+        let i0max   = defaultArg i0max (t.shape.[0] - 1)
+        let i1given = if i1min.IsSome || i1max.IsSome then 1 else 0
+        let i1min   = defaultArg i1min 0
+        let i1max   = defaultArg i1max (t.shape.[1] - 1)
+        let i2given = if i2min.IsSome || i2max.IsSome then 1 else 0
+        let i2min   = defaultArg i2min 0
+        let i2max   = defaultArg i2max (t.shape.[2] - 1)
+        let i3given = if i3min.IsSome || i3max.IsSome then 1 else 0
+        let i3min   = defaultArg i3min 0
+        let i3max   = defaultArg i3max (t.shape.[3] - 1)
+        let i4given = 1
+        let i4min   = i4
+        let i4max   = i4
+        let bounds = array2D [[i0min; i0max; i0given]; [i1min; i1max; i1given]; [i2min; i2max; i2given]; [i3min; i3max; i3given]; [i4min; i4max; i4given]]
+        t.GetSlice(bounds)
+    [<ExcludeFromCodeCoverage>]
+    /// <summary></summary> <exclude />
+    member t.GetSlice(i0min:int option, i0max:int option, i1min:int option, i1max:int option, i2min:int option, i2max:int option, i3:int, i4min:int option, i4max:int option) =
+        // Dims: 5
+        let i0given = if i0min.IsSome || i0max.IsSome then 1 else 0
+        let i0min   = defaultArg i0min 0
+        let i0max   = defaultArg i0max (t.shape.[0] - 1)
+        let i1given = if i1min.IsSome || i1max.IsSome then 1 else 0
+        let i1min   = defaultArg i1min 0
+        let i1max   = defaultArg i1max (t.shape.[1] - 1)
+        let i2given = if i2min.IsSome || i2max.IsSome then 1 else 0
+        let i2min   = defaultArg i2min 0
+        let i2max   = defaultArg i2max (t.shape.[2] - 1)
+        let i3given = 1
+        let i3min   = i3
+        let i3max   = i3
+        let i4given = if i4min.IsSome || i4max.IsSome then 1 else 0
+        let i4min   = defaultArg i4min 0
+        let i4max   = defaultArg i4max (t.shape.[4] - 1)
+        let bounds = array2D [[i0min; i0max; i0given]; [i1min; i1max; i1given]; [i2min; i2max; i2given]; [i3min; i3max; i3given]; [i4min; i4max; i4given]]
+        t.GetSlice(bounds)
+    [<ExcludeFromCodeCoverage>]
+    /// <summary></summary> <exclude />
+    member t.GetSlice(i0min:int option, i0max:int option, i1min:int option, i1max:int option, i2min:int option, i2max:int option, i3:int, i4:int) =
+        // Dims: 5
+        let i0given = if i0min.IsSome || i0max.IsSome then 1 else 0
+        let i0min   = defaultArg i0min 0
+        let i0max   = defaultArg i0max (t.shape.[0] - 1)
+        let i1given = if i1min.IsSome || i1max.IsSome then 1 else 0
+        let i1min   = defaultArg i1min 0
+        let i1max   = defaultArg i1max (t.shape.[1] - 1)
+        let i2given = if i2min.IsSome || i2max.IsSome then 1 else 0
+        let i2min   = defaultArg i2min 0
+        let i2max   = defaultArg i2max (t.shape.[2] - 1)
+        let i3given = 1
+        let i3min   = i3
+        let i3max   = i3
+        let i4given = 1
+        let i4min   = i4
+        let i4max   = i4
+        let bounds = array2D [[i0min; i0max; i0given]; [i1min; i1max; i1given]; [i2min; i2max; i2given]; [i3min; i3max; i3given]; [i4min; i4max; i4given]]
+        t.GetSlice(bounds)
+    [<ExcludeFromCodeCoverage>]
+    /// <summary></summary> <exclude />
+    member t.GetSlice(i0min:int option, i0max:int option, i1min:int option, i1max:int option, i2:int, i3min:int option, i3max:int option, i4min:int option, i4max:int option) =
+        // Dims: 5
+        let i0given = if i0min.IsSome || i0max.IsSome then 1 else 0
+        let i0min   = defaultArg i0min 0
+        let i0max   = defaultArg i0max (t.shape.[0] - 1)
+        let i1given = if i1min.IsSome || i1max.IsSome then 1 else 0
+        let i1min   = defaultArg i1min 0
+        let i1max   = defaultArg i1max (t.shape.[1] - 1)
+        let i2given = 1
+        let i2min   = i2
+        let i2max   = i2
+        let i3given = if i3min.IsSome || i3max.IsSome then 1 else 0
+        let i3min   = defaultArg i3min 0
+        let i3max   = defaultArg i3max (t.shape.[3] - 1)
+        let i4given = if i4min.IsSome || i4max.IsSome then 1 else 0
+        let i4min   = defaultArg i4min 0
+        let i4max   = defaultArg i4max (t.shape.[4] - 1)
+        let bounds = array2D [[i0min; i0max; i0given]; [i1min; i1max; i1given]; [i2min; i2max; i2given]; [i3min; i3max; i3given]; [i4min; i4max; i4given]]
+        t.GetSlice(bounds)
+    [<ExcludeFromCodeCoverage>]
+    /// <summary></summary> <exclude />
+    member t.GetSlice(i0min:int option, i0max:int option, i1min:int option, i1max:int option, i2:int, i3min:int option, i3max:int option, i4:int) =
+        // Dims: 5
+        let i0given = if i0min.IsSome || i0max.IsSome then 1 else 0
+        let i0min   = defaultArg i0min 0
+        let i0max   = defaultArg i0max (t.shape.[0] - 1)
+        let i1given = if i1min.IsSome || i1max.IsSome then 1 else 0
+        let i1min   = defaultArg i1min 0
+        let i1max   = defaultArg i1max (t.shape.[1] - 1)
+        let i2given = 1
+        let i2min   = i2
+        let i2max   = i2
+        let i3given = if i3min.IsSome || i3max.IsSome then 1 else 0
+        let i3min   = defaultArg i3min 0
+        let i3max   = defaultArg i3max (t.shape.[3] - 1)
+        let i4given = 1
+        let i4min   = i4
+        let i4max   = i4
+        let bounds = array2D [[i0min; i0max; i0given]; [i1min; i1max; i1given]; [i2min; i2max; i2given]; [i3min; i3max; i3given]; [i4min; i4max; i4given]]
+        t.GetSlice(bounds)
+    [<ExcludeFromCodeCoverage>]
+    /// <summary></summary> <exclude />
+    member t.GetSlice(i0min:int option, i0max:int option, i1min:int option, i1max:int option, i2:int, i3:int, i4min:int option, i4max:int option) =
+        // Dims: 5
+        let i0given = if i0min.IsSome || i0max.IsSome then 1 else 0
+        let i0min   = defaultArg i0min 0
+        let i0max   = defaultArg i0max (t.shape.[0] - 1)
+        let i1given = if i1min.IsSome || i1max.IsSome then 1 else 0
+        let i1min   = defaultArg i1min 0
+        let i1max   = defaultArg i1max (t.shape.[1] - 1)
+        let i2given = 1
+        let i2min   = i2
+        let i2max   = i2
+        let i3given = 1
+        let i3min   = i3
+        let i3max   = i3
+        let i4given = if i4min.IsSome || i4max.IsSome then 1 else 0
+        let i4min   = defaultArg i4min 0
+        let i4max   = defaultArg i4max (t.shape.[4] - 1)
+        let bounds = array2D [[i0min; i0max; i0given]; [i1min; i1max; i1given]; [i2min; i2max; i2given]; [i3min; i3max; i3given]; [i4min; i4max; i4given]]
+        t.GetSlice(bounds)
+    [<ExcludeFromCodeCoverage>]
+    /// <summary></summary> <exclude />
+    member t.GetSlice(i0min:int option, i0max:int option, i1min:int option, i1max:int option, i2:int, i3:int, i4:int) =
+        // Dims: 5
+        let i0given = if i0min.IsSome || i0max.IsSome then 1 else 0
+        let i0min   = defaultArg i0min 0
+        let i0max   = defaultArg i0max (t.shape.[0] - 1)
+        let i1given = if i1min.IsSome || i1max.IsSome then 1 else 0
+        let i1min   = defaultArg i1min 0
+        let i1max   = defaultArg i1max (t.shape.[1] - 1)
+        let i2given = 1
+        let i2min   = i2
+        let i2max   = i2
+        let i3given = 1
+        let i3min   = i3
+        let i3max   = i3
+        let i4given = 1
+        let i4min   = i4
+        let i4max   = i4
+        let bounds = array2D [[i0min; i0max; i0given]; [i1min; i1max; i1given]; [i2min; i2max; i2given]; [i3min; i3max; i3given]; [i4min; i4max; i4given]]
+        t.GetSlice(bounds)
+    [<ExcludeFromCodeCoverage>]
+    /// <summary></summary> <exclude />
+    member t.GetSlice(i0min:int option, i0max:int option, i1:int, i2min:int option, i2max:int option, i3min:int option, i3max:int option, i4min:int option, i4max:int option) =
+        // Dims: 5
+        let i0given = if i0min.IsSome || i0max.IsSome then 1 else 0
+        let i0min   = defaultArg i0min 0
+        let i0max   = defaultArg i0max (t.shape.[0] - 1)
+        let i1given = 1
+        let i1min   = i1
+        let i1max   = i1
+        let i2given = if i2min.IsSome || i2max.IsSome then 1 else 0
+        let i2min   = defaultArg i2min 0
+        let i2max   = defaultArg i2max (t.shape.[2] - 1)
+        let i3given = if i3min.IsSome || i3max.IsSome then 1 else 0
+        let i3min   = defaultArg i3min 0
+        let i3max   = defaultArg i3max (t.shape.[3] - 1)
+        let i4given = if i4min.IsSome || i4max.IsSome then 1 else 0
+        let i4min   = defaultArg i4min 0
+        let i4max   = defaultArg i4max (t.shape.[4] - 1)
+        let bounds = array2D [[i0min; i0max; i0given]; [i1min; i1max; i1given]; [i2min; i2max; i2given]; [i3min; i3max; i3given]; [i4min; i4max; i4given]]
+        t.GetSlice(bounds)
+    [<ExcludeFromCodeCoverage>]
+    /// <summary></summary> <exclude />
+    member t.GetSlice(i0min:int option, i0max:int option, i1:int, i2min:int option, i2max:int option, i3min:int option, i3max:int option, i4:int) =
+        // Dims: 5
+        let i0given = if i0min.IsSome || i0max.IsSome then 1 else 0
+        let i0min   = defaultArg i0min 0
+        let i0max   = defaultArg i0max (t.shape.[0] - 1)
+        let i1given = 1
+        let i1min   = i1
+        let i1max   = i1
+        let i2given = if i2min.IsSome || i2max.IsSome then 1 else 0
+        let i2min   = defaultArg i2min 0
+        let i2max   = defaultArg i2max (t.shape.[2] - 1)
+        let i3given = if i3min.IsSome || i3max.IsSome then 1 else 0
+        let i3min   = defaultArg i3min 0
+        let i3max   = defaultArg i3max (t.shape.[3] - 1)
+        let i4given = 1
+        let i4min   = i4
+        let i4max   = i4
+        let bounds = array2D [[i0min; i0max; i0given]; [i1min; i1max; i1given]; [i2min; i2max; i2given]; [i3min; i3max; i3given]; [i4min; i4max; i4given]]
+        t.GetSlice(bounds)
+    [<ExcludeFromCodeCoverage>]
+    /// <summary></summary> <exclude />
+    member t.GetSlice(i0min:int option, i0max:int option, i1:int, i2min:int option, i2max:int option, i3:int, i4min:int option, i4max:int option) =
+        // Dims: 5
+        let i0given = if i0min.IsSome || i0max.IsSome then 1 else 0
+        let i0min   = defaultArg i0min 0
+        let i0max   = defaultArg i0max (t.shape.[0] - 1)
+        let i1given = 1
+        let i1min   = i1
+        let i1max   = i1
+        let i2given = if i2min.IsSome || i2max.IsSome then 1 else 0
+        let i2min   = defaultArg i2min 0
+        let i2max   = defaultArg i2max (t.shape.[2] - 1)
+        let i3given = 1
+        let i3min   = i3
+        let i3max   = i3
+        let i4given = if i4min.IsSome || i4max.IsSome then 1 else 0
+        let i4min   = defaultArg i4min 0
+        let i4max   = defaultArg i4max (t.shape.[4] - 1)
+        let bounds = array2D [[i0min; i0max; i0given]; [i1min; i1max; i1given]; [i2min; i2max; i2given]; [i3min; i3max; i3given]; [i4min; i4max; i4given]]
+        t.GetSlice(bounds)
+    [<ExcludeFromCodeCoverage>]
+    /// <summary></summary> <exclude />
+    member t.GetSlice(i0min:int option, i0max:int option, i1:int, i2min:int option, i2max:int option, i3:int, i4:int) =
+        // Dims: 5
+        let i0given = if i0min.IsSome || i0max.IsSome then 1 else 0
+        let i0min   = defaultArg i0min 0
+        let i0max   = defaultArg i0max (t.shape.[0] - 1)
+        let i1given = 1
+        let i1min   = i1
+        let i1max   = i1
+        let i2given = if i2min.IsSome || i2max.IsSome then 1 else 0
+        let i2min   = defaultArg i2min 0
+        let i2max   = defaultArg i2max (t.shape.[2] - 1)
+        let i3given = 1
+        let i3min   = i3
+        let i3max   = i3
+        let i4given = 1
+        let i4min   = i4
+        let i4max   = i4
+        let bounds = array2D [[i0min; i0max; i0given]; [i1min; i1max; i1given]; [i2min; i2max; i2given]; [i3min; i3max; i3given]; [i4min; i4max; i4given]]
+        t.GetSlice(bounds)
+    [<ExcludeFromCodeCoverage>]
+    /// <summary></summary> <exclude />
+    member t.GetSlice(i0min:int option, i0max:int option, i1:int, i2:int, i3min:int option, i3max:int option, i4min:int option, i4max:int option) =
+        // Dims: 5
+        let i0given = if i0min.IsSome || i0max.IsSome then 1 else 0
+        let i0min   = defaultArg i0min 0
+        let i0max   = defaultArg i0max (t.shape.[0] - 1)
+        let i1given = 1
+        let i1min   = i1
+        let i1max   = i1
+        let i2given = 1
+        let i2min   = i2
+        let i2max   = i2
+        let i3given = if i3min.IsSome || i3max.IsSome then 1 else 0
+        let i3min   = defaultArg i3min 0
+        let i3max   = defaultArg i3max (t.shape.[3] - 1)
+        let i4given = if i4min.IsSome || i4max.IsSome then 1 else 0
+        let i4min   = defaultArg i4min 0
+        let i4max   = defaultArg i4max (t.shape.[4] - 1)
+        let bounds = array2D [[i0min; i0max; i0given]; [i1min; i1max; i1given]; [i2min; i2max; i2given]; [i3min; i3max; i3given]; [i4min; i4max; i4given]]
+        t.GetSlice(bounds)
+    [<ExcludeFromCodeCoverage>]
+    /// <summary></summary> <exclude />
+    member t.GetSlice(i0min:int option, i0max:int option, i1:int, i2:int, i3min:int option, i3max:int option, i4:int) =
+        // Dims: 5
+        let i0given = if i0min.IsSome || i0max.IsSome then 1 else 0
+        let i0min   = defaultArg i0min 0
+        let i0max   = defaultArg i0max (t.shape.[0] - 1)
+        let i1given = 1
+        let i1min   = i1
+        let i1max   = i1
+        let i2given = 1
+        let i2min   = i2
+        let i2max   = i2
+        let i3given = if i3min.IsSome || i3max.IsSome then 1 else 0
+        let i3min   = defaultArg i3min 0
+        let i3max   = defaultArg i3max (t.shape.[3] - 1)
+        let i4given = 1
+        let i4min   = i4
+        let i4max   = i4
+        let bounds = array2D [[i0min; i0max; i0given]; [i1min; i1max; i1given]; [i2min; i2max; i2given]; [i3min; i3max; i3given]; [i4min; i4max; i4given]]
+        t.GetSlice(bounds)
+    [<ExcludeFromCodeCoverage>]
+    /// <summary></summary> <exclude />
+    member t.GetSlice(i0min:int option, i0max:int option, i1:int, i2:int, i3:int, i4min:int option, i4max:int option) =
+        // Dims: 5
+        let i0given = if i0min.IsSome || i0max.IsSome then 1 else 0
+        let i0min   = defaultArg i0min 0
+        let i0max   = defaultArg i0max (t.shape.[0] - 1)
+        let i1given = 1
+        let i1min   = i1
+        let i1max   = i1
+        let i2given = 1
+        let i2min   = i2
+        let i2max   = i2
+        let i3given = 1
+        let i3min   = i3
+        let i3max   = i3
+        let i4given = if i4min.IsSome || i4max.IsSome then 1 else 0
+        let i4min   = defaultArg i4min 0
+        let i4max   = defaultArg i4max (t.shape.[4] - 1)
+        let bounds = array2D [[i0min; i0max; i0given]; [i1min; i1max; i1given]; [i2min; i2max; i2given]; [i3min; i3max; i3given]; [i4min; i4max; i4given]]
+        t.GetSlice(bounds)
+    [<ExcludeFromCodeCoverage>]
+    /// <summary></summary> <exclude />
+    member t.GetSlice(i0min:int option, i0max:int option, i1:int, i2:int, i3:int, i4:int) =
+        // Dims: 5
+        let i0given = if i0min.IsSome || i0max.IsSome then 1 else 0
+        let i0min   = defaultArg i0min 0
+        let i0max   = defaultArg i0max (t.shape.[0] - 1)
+        let i1given = 1
+        let i1min   = i1
+        let i1max   = i1
+        let i2given = 1
+        let i2min   = i2
+        let i2max   = i2
+        let i3given = 1
+        let i3min   = i3
+        let i3max   = i3
+        let i4given = 1
+        let i4min   = i4
+        let i4max   = i4
+        let bounds = array2D [[i0min; i0max; i0given]; [i1min; i1max; i1given]; [i2min; i2max; i2given]; [i3min; i3max; i3given]; [i4min; i4max; i4given]]
+        t.GetSlice(bounds)
+    [<ExcludeFromCodeCoverage>]
+    /// <summary></summary> <exclude />
+    member t.GetSlice(i0:int, i1min:int option, i1max:int option, i2min:int option, i2max:int option, i3min:int option, i3max:int option, i4min:int option, i4max:int option) =
+        // Dims: 5
+        let i0given = 1
+        let i0min   = i0
+        let i0max   = i0
+        let i1given = if i1min.IsSome || i1max.IsSome then 1 else 0
+        let i1min   = defaultArg i1min 0
+        let i1max   = defaultArg i1max (t.shape.[1] - 1)
+        let i2given = if i2min.IsSome || i2max.IsSome then 1 else 0
+        let i2min   = defaultArg i2min 0
+        let i2max   = defaultArg i2max (t.shape.[2] - 1)
+        let i3given = if i3min.IsSome || i3max.IsSome then 1 else 0
+        let i3min   = defaultArg i3min 0
+        let i3max   = defaultArg i3max (t.shape.[3] - 1)
+        let i4given = if i4min.IsSome || i4max.IsSome then 1 else 0
+        let i4min   = defaultArg i4min 0
+        let i4max   = defaultArg i4max (t.shape.[4] - 1)
+        let bounds = array2D [[i0min; i0max; i0given]; [i1min; i1max; i1given]; [i2min; i2max; i2given]; [i3min; i3max; i3given]; [i4min; i4max; i4given]]
+        t.GetSlice(bounds)
+    [<ExcludeFromCodeCoverage>]
+    /// <summary></summary> <exclude />
+    member t.GetSlice(i0:int, i1min:int option, i1max:int option, i2min:int option, i2max:int option, i3min:int option, i3max:int option, i4:int) =
+        // Dims: 5
+        let i0given = 1
+        let i0min   = i0
+        let i0max   = i0
+        let i1given = if i1min.IsSome || i1max.IsSome then 1 else 0
+        let i1min   = defaultArg i1min 0
+        let i1max   = defaultArg i1max (t.shape.[1] - 1)
+        let i2given = if i2min.IsSome || i2max.IsSome then 1 else 0
+        let i2min   = defaultArg i2min 0
+        let i2max   = defaultArg i2max (t.shape.[2] - 1)
+        let i3given = if i3min.IsSome || i3max.IsSome then 1 else 0
+        let i3min   = defaultArg i3min 0
+        let i3max   = defaultArg i3max (t.shape.[3] - 1)
+        let i4given = 1
+        let i4min   = i4
+        let i4max   = i4
+        let bounds = array2D [[i0min; i0max; i0given]; [i1min; i1max; i1given]; [i2min; i2max; i2given]; [i3min; i3max; i3given]; [i4min; i4max; i4given]]
+        t.GetSlice(bounds)
+    [<ExcludeFromCodeCoverage>]
+    /// <summary></summary> <exclude />
+    member t.GetSlice(i0:int, i1min:int option, i1max:int option, i2min:int option, i2max:int option, i3:int, i4min:int option, i4max:int option) =
+        // Dims: 5
+        let i0given = 1
+        let i0min   = i0
+        let i0max   = i0
+        let i1given = if i1min.IsSome || i1max.IsSome then 1 else 0
+        let i1min   = defaultArg i1min 0
+        let i1max   = defaultArg i1max (t.shape.[1] - 1)
+        let i2given = if i2min.IsSome || i2max.IsSome then 1 else 0
+        let i2min   = defaultArg i2min 0
+        let i2max   = defaultArg i2max (t.shape.[2] - 1)
+        let i3given = 1
+        let i3min   = i3
+        let i3max   = i3
+        let i4given = if i4min.IsSome || i4max.IsSome then 1 else 0
+        let i4min   = defaultArg i4min 0
+        let i4max   = defaultArg i4max (t.shape.[4] - 1)
+        let bounds = array2D [[i0min; i0max; i0given]; [i1min; i1max; i1given]; [i2min; i2max; i2given]; [i3min; i3max; i3given]; [i4min; i4max; i4given]]
+        t.GetSlice(bounds)
+    [<ExcludeFromCodeCoverage>]
+    /// <summary></summary> <exclude />
+    member t.GetSlice(i0:int, i1min:int option, i1max:int option, i2min:int option, i2max:int option, i3:int, i4:int) =
+        // Dims: 5
+        let i0given = 1
+        let i0min   = i0
+        let i0max   = i0
+        let i1given = if i1min.IsSome || i1max.IsSome then 1 else 0
+        let i1min   = defaultArg i1min 0
+        let i1max   = defaultArg i1max (t.shape.[1] - 1)
+        let i2given = if i2min.IsSome || i2max.IsSome then 1 else 0
+        let i2min   = defaultArg i2min 0
+        let i2max   = defaultArg i2max (t.shape.[2] - 1)
+        let i3given = 1
+        let i3min   = i3
+        let i3max   = i3
+        let i4given = 1
+        let i4min   = i4
+        let i4max   = i4
+        let bounds = array2D [[i0min; i0max; i0given]; [i1min; i1max; i1given]; [i2min; i2max; i2given]; [i3min; i3max; i3given]; [i4min; i4max; i4given]]
+        t.GetSlice(bounds)
+    [<ExcludeFromCodeCoverage>]
+    /// <summary></summary> <exclude />
+    member t.GetSlice(i0:int, i1min:int option, i1max:int option, i2:int, i3min:int option, i3max:int option, i4min:int option, i4max:int option) =
+        // Dims: 5
+        let i0given = 1
+        let i0min   = i0
+        let i0max   = i0
+        let i1given = if i1min.IsSome || i1max.IsSome then 1 else 0
+        let i1min   = defaultArg i1min 0
+        let i1max   = defaultArg i1max (t.shape.[1] - 1)
+        let i2given = 1
+        let i2min   = i2
+        let i2max   = i2
+        let i3given = if i3min.IsSome || i3max.IsSome then 1 else 0
+        let i3min   = defaultArg i3min 0
+        let i3max   = defaultArg i3max (t.shape.[3] - 1)
+        let i4given = if i4min.IsSome || i4max.IsSome then 1 else 0
+        let i4min   = defaultArg i4min 0
+        let i4max   = defaultArg i4max (t.shape.[4] - 1)
+        let bounds = array2D [[i0min; i0max; i0given]; [i1min; i1max; i1given]; [i2min; i2max; i2given]; [i3min; i3max; i3given]; [i4min; i4max; i4given]]
+        t.GetSlice(bounds)
+    [<ExcludeFromCodeCoverage>]
+    /// <summary></summary> <exclude />
+    member t.GetSlice(i0:int, i1min:int option, i1max:int option, i2:int, i3min:int option, i3max:int option, i4:int) =
+        // Dims: 5
+        let i0given = 1
+        let i0min   = i0
+        let i0max   = i0
+        let i1given = if i1min.IsSome || i1max.IsSome then 1 else 0
+        let i1min   = defaultArg i1min 0
+        let i1max   = defaultArg i1max (t.shape.[1] - 1)
+        let i2given = 1
+        let i2min   = i2
+        let i2max   = i2
+        let i3given = if i3min.IsSome || i3max.IsSome then 1 else 0
+        let i3min   = defaultArg i3min 0
+        let i3max   = defaultArg i3max (t.shape.[3] - 1)
+        let i4given = 1
+        let i4min   = i4
+        let i4max   = i4
+        let bounds = array2D [[i0min; i0max; i0given]; [i1min; i1max; i1given]; [i2min; i2max; i2given]; [i3min; i3max; i3given]; [i4min; i4max; i4given]]
+        t.GetSlice(bounds)
+    [<ExcludeFromCodeCoverage>]
+    /// <summary></summary> <exclude />
+    member t.GetSlice(i0:int, i1min:int option, i1max:int option, i2:int, i3:int, i4min:int option, i4max:int option) =
+        // Dims: 5
+        let i0given = 1
+        let i0min   = i0
+        let i0max   = i0
+        let i1given = if i1min.IsSome || i1max.IsSome then 1 else 0
+        let i1min   = defaultArg i1min 0
+        let i1max   = defaultArg i1max (t.shape.[1] - 1)
+        let i2given = 1
+        let i2min   = i2
+        let i2max   = i2
+        let i3given = 1
+        let i3min   = i3
+        let i3max   = i3
+        let i4given = if i4min.IsSome || i4max.IsSome then 1 else 0
+        let i4min   = defaultArg i4min 0
+        let i4max   = defaultArg i4max (t.shape.[4] - 1)
+        let bounds = array2D [[i0min; i0max; i0given]; [i1min; i1max; i1given]; [i2min; i2max; i2given]; [i3min; i3max; i3given]; [i4min; i4max; i4given]]
+        t.GetSlice(bounds)
+    [<ExcludeFromCodeCoverage>]
+    /// <summary></summary> <exclude />
+    member t.GetSlice(i0:int, i1min:int option, i1max:int option, i2:int, i3:int, i4:int) =
+        // Dims: 5
+        let i0given = 1
+        let i0min   = i0
+        let i0max   = i0
+        let i1given = if i1min.IsSome || i1max.IsSome then 1 else 0
+        let i1min   = defaultArg i1min 0
+        let i1max   = defaultArg i1max (t.shape.[1] - 1)
+        let i2given = 1
+        let i2min   = i2
+        let i2max   = i2
+        let i3given = 1
+        let i3min   = i3
+        let i3max   = i3
+        let i4given = 1
+        let i4min   = i4
+        let i4max   = i4
+        let bounds = array2D [[i0min; i0max; i0given]; [i1min; i1max; i1given]; [i2min; i2max; i2given]; [i3min; i3max; i3given]; [i4min; i4max; i4given]]
+        t.GetSlice(bounds)
+    [<ExcludeFromCodeCoverage>]
+    /// <summary></summary> <exclude />
+    member t.GetSlice(i0:int, i1:int, i2min:int option, i2max:int option, i3min:int option, i3max:int option, i4min:int option, i4max:int option) =
+        // Dims: 5
+        let i0given = 1
+        let i0min   = i0
+        let i0max   = i0
+        let i1given = 1
+        let i1min   = i1
+        let i1max   = i1
+        let i2given = if i2min.IsSome || i2max.IsSome then 1 else 0
+        let i2min   = defaultArg i2min 0
+        let i2max   = defaultArg i2max (t.shape.[2] - 1)
+        let i3given = if i3min.IsSome || i3max.IsSome then 1 else 0
+        let i3min   = defaultArg i3min 0
+        let i3max   = defaultArg i3max (t.shape.[3] - 1)
+        let i4given = if i4min.IsSome || i4max.IsSome then 1 else 0
+        let i4min   = defaultArg i4min 0
+        let i4max   = defaultArg i4max (t.shape.[4] - 1)
+        let bounds = array2D [[i0min; i0max; i0given]; [i1min; i1max; i1given]; [i2min; i2max; i2given]; [i3min; i3max; i3given]; [i4min; i4max; i4given]]
+        t.GetSlice(bounds)
+    [<ExcludeFromCodeCoverage>]
+    /// <summary></summary> <exclude />
+    member t.GetSlice(i0:int, i1:int, i2min:int option, i2max:int option, i3min:int option, i3max:int option, i4:int) =
+        // Dims: 5
+        let i0given = 1
+        let i0min   = i0
+        let i0max   = i0
+        let i1given = 1
+        let i1min   = i1
+        let i1max   = i1
+        let i2given = if i2min.IsSome || i2max.IsSome then 1 else 0
+        let i2min   = defaultArg i2min 0
+        let i2max   = defaultArg i2max (t.shape.[2] - 1)
+        let i3given = if i3min.IsSome || i3max.IsSome then 1 else 0
+        let i3min   = defaultArg i3min 0
+        let i3max   = defaultArg i3max (t.shape.[3] - 1)
+        let i4given = 1
+        let i4min   = i4
+        let i4max   = i4
+        let bounds = array2D [[i0min; i0max; i0given]; [i1min; i1max; i1given]; [i2min; i2max; i2given]; [i3min; i3max; i3given]; [i4min; i4max; i4given]]
+        t.GetSlice(bounds)
+    [<ExcludeFromCodeCoverage>]
+    /// <summary></summary> <exclude />
+    member t.GetSlice(i0:int, i1:int, i2min:int option, i2max:int option, i3:int, i4min:int option, i4max:int option) =
+        // Dims: 5
+        let i0given = 1
+        let i0min   = i0
+        let i0max   = i0
+        let i1given = 1
+        let i1min   = i1
+        let i1max   = i1
+        let i2given = if i2min.IsSome || i2max.IsSome then 1 else 0
+        let i2min   = defaultArg i2min 0
+        let i2max   = defaultArg i2max (t.shape.[2] - 1)
+        let i3given = 1
+        let i3min   = i3
+        let i3max   = i3
+        let i4given = if i4min.IsSome || i4max.IsSome then 1 else 0
+        let i4min   = defaultArg i4min 0
+        let i4max   = defaultArg i4max (t.shape.[4] - 1)
+        let bounds = array2D [[i0min; i0max; i0given]; [i1min; i1max; i1given]; [i2min; i2max; i2given]; [i3min; i3max; i3given]; [i4min; i4max; i4given]]
+        t.GetSlice(bounds)
+    [<ExcludeFromCodeCoverage>]
+    /// <summary></summary> <exclude />
+    member t.GetSlice(i0:int, i1:int, i2min:int option, i2max:int option, i3:int, i4:int) =
+        // Dims: 5
+        let i0given = 1
+        let i0min   = i0
+        let i0max   = i0
+        let i1given = 1
+        let i1min   = i1
+        let i1max   = i1
+        let i2given = if i2min.IsSome || i2max.IsSome then 1 else 0
+        let i2min   = defaultArg i2min 0
+        let i2max   = defaultArg i2max (t.shape.[2] - 1)
+        let i3given = 1
+        let i3min   = i3
+        let i3max   = i3
+        let i4given = 1
+        let i4min   = i4
+        let i4max   = i4
+        let bounds = array2D [[i0min; i0max; i0given]; [i1min; i1max; i1given]; [i2min; i2max; i2given]; [i3min; i3max; i3given]; [i4min; i4max; i4given]]
+        t.GetSlice(bounds)
+    [<ExcludeFromCodeCoverage>]
+    /// <summary></summary> <exclude />
+    member t.GetSlice(i0:int, i1:int, i2:int, i3min:int option, i3max:int option, i4min:int option, i4max:int option) =
+        // Dims: 5
+        let i0given = 1
+        let i0min   = i0
+        let i0max   = i0
+        let i1given = 1
+        let i1min   = i1
+        let i1max   = i1
+        let i2given = 1
+        let i2min   = i2
+        let i2max   = i2
+        let i3given = if i3min.IsSome || i3max.IsSome then 1 else 0
+        let i3min   = defaultArg i3min 0
+        let i3max   = defaultArg i3max (t.shape.[3] - 1)
+        let i4given = if i4min.IsSome || i4max.IsSome then 1 else 0
+        let i4min   = defaultArg i4min 0
+        let i4max   = defaultArg i4max (t.shape.[4] - 1)
+        let bounds = array2D [[i0min; i0max; i0given]; [i1min; i1max; i1given]; [i2min; i2max; i2given]; [i3min; i3max; i3given]; [i4min; i4max; i4given]]
+        t.GetSlice(bounds)
+    [<ExcludeFromCodeCoverage>]
+    /// <summary></summary> <exclude />
+    member t.GetSlice(i0:int, i1:int, i2:int, i3min:int option, i3max:int option, i4:int) =
+        // Dims: 5
+        let i0given = 1
+        let i0min   = i0
+        let i0max   = i0
+        let i1given = 1
+        let i1min   = i1
+        let i1max   = i1
+        let i2given = 1
+        let i2min   = i2
+        let i2max   = i2
+        let i3given = if i3min.IsSome || i3max.IsSome then 1 else 0
+        let i3min   = defaultArg i3min 0
+        let i3max   = defaultArg i3max (t.shape.[3] - 1)
+        let i4given = 1
+        let i4min   = i4
+        let i4max   = i4
+        let bounds = array2D [[i0min; i0max; i0given]; [i1min; i1max; i1given]; [i2min; i2max; i2given]; [i3min; i3max; i3given]; [i4min; i4max; i4given]]
+        t.GetSlice(bounds)
+    [<ExcludeFromCodeCoverage>]
+    /// <summary></summary> <exclude />
+    member t.GetSlice(i0:int, i1:int, i2:int, i3:int, i4min:int option, i4max:int option) =
+        // Dims: 5
+        let i0given = 1
+        let i0min   = i0
+        let i0max   = i0
+        let i1given = 1
+        let i1min   = i1
+        let i1max   = i1
+        let i2given = 1
+        let i2min   = i2
+        let i2max   = i2
+        let i3given = 1
+        let i3min   = i3
+        let i3max   = i3
+        let i4given = if i4min.IsSome || i4max.IsSome then 1 else 0
+        let i4min   = defaultArg i4min 0
+        let i4max   = defaultArg i4max (t.shape.[4] - 1)
+        let bounds = array2D [[i0min; i0max; i0given]; [i1min; i1max; i1given]; [i2min; i2max; i2given]; [i3min; i3max; i3given]; [i4min; i4max; i4given]]
+        t.GetSlice(bounds)
+    [<ExcludeFromCodeCoverage>]
+    /// <summary></summary> <exclude />
+    member t.GetSlice(i0:int, i1:int, i2:int, i3:int, i4:int) =
+        // Dims: 5
+        let i0given = 1
+        let i0min   = i0
+        let i0max   = i0
+        let i1given = 1
+        let i1min   = i1
+        let i1max   = i1
+        let i2given = 1
+        let i2min   = i2
+        let i2max   = i2
+        let i3given = 1
+        let i3min   = i3
+        let i3max   = i3
+        let i4given = 1
+        let i4min   = i4
+        let i4max   = i4
+        let bounds = array2D [[i0min; i0max; i0given]; [i1min; i1max; i1given]; [i2min; i2max; i2given]; [i3min; i3max; i3given]; [i4min; i4max; i4given]]
+        t.GetSlice(bounds)
+    [<ExcludeFromCodeCoverage>]
+    /// <summary></summary> <exclude />
+    member t.GetSlice(i0min:int option, i0max:int option, i1min:int option, i1max:int option, i2min:int option, i2max:int option, i3min:int option, i3max:int option, i4min:int option, i4max:int option, i5min:int option, i5max:int option) =
+        // Dims: 6
+        let i0given = if i0min.IsSome || i0max.IsSome then 1 else 0
+        let i0min   = defaultArg i0min 0
+        let i0max   = defaultArg i0max (t.shape.[0] - 1)
+        let i1given = if i1min.IsSome || i1max.IsSome then 1 else 0
+        let i1min   = defaultArg i1min 0
+        let i1max   = defaultArg i1max (t.shape.[1] - 1)
+        let i2given = if i2min.IsSome || i2max.IsSome then 1 else 0
+        let i2min   = defaultArg i2min 0
+        let i2max   = defaultArg i2max (t.shape.[2] - 1)
+        let i3given = if i3min.IsSome || i3max.IsSome then 1 else 0
+        let i3min   = defaultArg i3min 0
+        let i3max   = defaultArg i3max (t.shape.[3] - 1)
+        let i4given = if i4min.IsSome || i4max.IsSome then 1 else 0
+        let i4min   = defaultArg i4min 0
+        let i4max   = defaultArg i4max (t.shape.[4] - 1)
+        let i5given = if i5min.IsSome || i5max.IsSome then 1 else 0
+        let i5min   = defaultArg i5min 0
+        let i5max   = defaultArg i5max (t.shape.[5] - 1)
+        let bounds = array2D [[i0min; i0max; i0given]; [i1min; i1max; i1given]; [i2min; i2max; i2given]; [i3min; i3max; i3given]; [i4min; i4max; i4given]; [i5min; i5max; i5given]]
+        t.GetSlice(bounds)
+    [<ExcludeFromCodeCoverage>]
+    /// <summary></summary> <exclude />
+    member t.GetSlice(i0min:int option, i0max:int option, i1min:int option, i1max:int option, i2min:int option, i2max:int option, i3min:int option, i3max:int option, i4min:int option, i4max:int option, i5:int) =
+        // Dims: 6
+        let i0given = if i0min.IsSome || i0max.IsSome then 1 else 0
+        let i0min   = defaultArg i0min 0
+        let i0max   = defaultArg i0max (t.shape.[0] - 1)
+        let i1given = if i1min.IsSome || i1max.IsSome then 1 else 0
+        let i1min   = defaultArg i1min 0
+        let i1max   = defaultArg i1max (t.shape.[1] - 1)
+        let i2given = if i2min.IsSome || i2max.IsSome then 1 else 0
+        let i2min   = defaultArg i2min 0
+        let i2max   = defaultArg i2max (t.shape.[2] - 1)
+        let i3given = if i3min.IsSome || i3max.IsSome then 1 else 0
+        let i3min   = defaultArg i3min 0
+        let i3max   = defaultArg i3max (t.shape.[3] - 1)
+        let i4given = if i4min.IsSome || i4max.IsSome then 1 else 0
+        let i4min   = defaultArg i4min 0
+        let i4max   = defaultArg i4max (t.shape.[4] - 1)
+        let i5given = 1
+        let i5min   = i5
+        let i5max   = i5
+        let bounds = array2D [[i0min; i0max; i0given]; [i1min; i1max; i1given]; [i2min; i2max; i2given]; [i3min; i3max; i3given]; [i4min; i4max; i4given]; [i5min; i5max; i5given]]
+        t.GetSlice(bounds)
+    [<ExcludeFromCodeCoverage>]
+    /// <summary></summary> <exclude />
+    member t.GetSlice(i0min:int option, i0max:int option, i1min:int option, i1max:int option, i2min:int option, i2max:int option, i3min:int option, i3max:int option, i4:int, i5min:int option, i5max:int option) =
+        // Dims: 6
+        let i0given = if i0min.IsSome || i0max.IsSome then 1 else 0
+        let i0min   = defaultArg i0min 0
+        let i0max   = defaultArg i0max (t.shape.[0] - 1)
+        let i1given = if i1min.IsSome || i1max.IsSome then 1 else 0
+        let i1min   = defaultArg i1min 0
+        let i1max   = defaultArg i1max (t.shape.[1] - 1)
+        let i2given = if i2min.IsSome || i2max.IsSome then 1 else 0
+        let i2min   = defaultArg i2min 0
+        let i2max   = defaultArg i2max (t.shape.[2] - 1)
+        let i3given = if i3min.IsSome || i3max.IsSome then 1 else 0
+        let i3min   = defaultArg i3min 0
+        let i3max   = defaultArg i3max (t.shape.[3] - 1)
+        let i4given = 1
+        let i4min   = i4
+        let i4max   = i4
+        let i5given = if i5min.IsSome || i5max.IsSome then 1 else 0
+        let i5min   = defaultArg i5min 0
+        let i5max   = defaultArg i5max (t.shape.[5] - 1)
+        let bounds = array2D [[i0min; i0max; i0given]; [i1min; i1max; i1given]; [i2min; i2max; i2given]; [i3min; i3max; i3given]; [i4min; i4max; i4given]; [i5min; i5max; i5given]]
+        t.GetSlice(bounds)
+    [<ExcludeFromCodeCoverage>]
+    /// <summary></summary> <exclude />
+    member t.GetSlice(i0min:int option, i0max:int option, i1min:int option, i1max:int option, i2min:int option, i2max:int option, i3min:int option, i3max:int option, i4:int, i5:int) =
+        // Dims: 6
+        let i0given = if i0min.IsSome || i0max.IsSome then 1 else 0
+        let i0min   = defaultArg i0min 0
+        let i0max   = defaultArg i0max (t.shape.[0] - 1)
+        let i1given = if i1min.IsSome || i1max.IsSome then 1 else 0
+        let i1min   = defaultArg i1min 0
+        let i1max   = defaultArg i1max (t.shape.[1] - 1)
+        let i2given = if i2min.IsSome || i2max.IsSome then 1 else 0
+        let i2min   = defaultArg i2min 0
+        let i2max   = defaultArg i2max (t.shape.[2] - 1)
+        let i3given = if i3min.IsSome || i3max.IsSome then 1 else 0
+        let i3min   = defaultArg i3min 0
+        let i3max   = defaultArg i3max (t.shape.[3] - 1)
+        let i4given = 1
+        let i4min   = i4
+        let i4max   = i4
+        let i5given = 1
+        let i5min   = i5
+        let i5max   = i5
+        let bounds = array2D [[i0min; i0max; i0given]; [i1min; i1max; i1given]; [i2min; i2max; i2given]; [i3min; i3max; i3given]; [i4min; i4max; i4given]; [i5min; i5max; i5given]]
+        t.GetSlice(bounds)
+    [<ExcludeFromCodeCoverage>]
+    /// <summary></summary> <exclude />
+    member t.GetSlice(i0min:int option, i0max:int option, i1min:int option, i1max:int option, i2min:int option, i2max:int option, i3:int, i4min:int option, i4max:int option, i5min:int option, i5max:int option) =
+        // Dims: 6
+        let i0given = if i0min.IsSome || i0max.IsSome then 1 else 0
+        let i0min   = defaultArg i0min 0
+        let i0max   = defaultArg i0max (t.shape.[0] - 1)
+        let i1given = if i1min.IsSome || i1max.IsSome then 1 else 0
+        let i1min   = defaultArg i1min 0
+        let i1max   = defaultArg i1max (t.shape.[1] - 1)
+        let i2given = if i2min.IsSome || i2max.IsSome then 1 else 0
+        let i2min   = defaultArg i2min 0
+        let i2max   = defaultArg i2max (t.shape.[2] - 1)
+        let i3given = 1
+        let i3min   = i3
+        let i3max   = i3
+        let i4given = if i4min.IsSome || i4max.IsSome then 1 else 0
+        let i4min   = defaultArg i4min 0
+        let i4max   = defaultArg i4max (t.shape.[4] - 1)
+        let i5given = if i5min.IsSome || i5max.IsSome then 1 else 0
+        let i5min   = defaultArg i5min 0
+        let i5max   = defaultArg i5max (t.shape.[5] - 1)
+        let bounds = array2D [[i0min; i0max; i0given]; [i1min; i1max; i1given]; [i2min; i2max; i2given]; [i3min; i3max; i3given]; [i4min; i4max; i4given]; [i5min; i5max; i5given]]
+        t.GetSlice(bounds)
+    [<ExcludeFromCodeCoverage>]
+    /// <summary></summary> <exclude />
+    member t.GetSlice(i0min:int option, i0max:int option, i1min:int option, i1max:int option, i2min:int option, i2max:int option, i3:int, i4min:int option, i4max:int option, i5:int) =
+        // Dims: 6
+        let i0given = if i0min.IsSome || i0max.IsSome then 1 else 0
+        let i0min   = defaultArg i0min 0
+        let i0max   = defaultArg i0max (t.shape.[0] - 1)
+        let i1given = if i1min.IsSome || i1max.IsSome then 1 else 0
+        let i1min   = defaultArg i1min 0
+        let i1max   = defaultArg i1max (t.shape.[1] - 1)
+        let i2given = if i2min.IsSome || i2max.IsSome then 1 else 0
+        let i2min   = defaultArg i2min 0
+        let i2max   = defaultArg i2max (t.shape.[2] - 1)
+        let i3given = 1
+        let i3min   = i3
+        let i3max   = i3
+        let i4given = if i4min.IsSome || i4max.IsSome then 1 else 0
+        let i4min   = defaultArg i4min 0
+        let i4max   = defaultArg i4max (t.shape.[4] - 1)
+        let i5given = 1
+        let i5min   = i5
+        let i5max   = i5
+        let bounds = array2D [[i0min; i0max; i0given]; [i1min; i1max; i1given]; [i2min; i2max; i2given]; [i3min; i3max; i3given]; [i4min; i4max; i4given]; [i5min; i5max; i5given]]
+        t.GetSlice(bounds)
+    [<ExcludeFromCodeCoverage>]
+    /// <summary></summary> <exclude />
+    member t.GetSlice(i0min:int option, i0max:int option, i1min:int option, i1max:int option, i2min:int option, i2max:int option, i3:int, i4:int, i5min:int option, i5max:int option) =
+        // Dims: 6
+        let i0given = if i0min.IsSome || i0max.IsSome then 1 else 0
+        let i0min   = defaultArg i0min 0
+        let i0max   = defaultArg i0max (t.shape.[0] - 1)
+        let i1given = if i1min.IsSome || i1max.IsSome then 1 else 0
+        let i1min   = defaultArg i1min 0
+        let i1max   = defaultArg i1max (t.shape.[1] - 1)
+        let i2given = if i2min.IsSome || i2max.IsSome then 1 else 0
+        let i2min   = defaultArg i2min 0
+        let i2max   = defaultArg i2max (t.shape.[2] - 1)
+        let i3given = 1
+        let i3min   = i3
+        let i3max   = i3
+        let i4given = 1
+        let i4min   = i4
+        let i4max   = i4
+        let i5given = if i5min.IsSome || i5max.IsSome then 1 else 0
+        let i5min   = defaultArg i5min 0
+        let i5max   = defaultArg i5max (t.shape.[5] - 1)
+        let bounds = array2D [[i0min; i0max; i0given]; [i1min; i1max; i1given]; [i2min; i2max; i2given]; [i3min; i3max; i3given]; [i4min; i4max; i4given]; [i5min; i5max; i5given]]
+        t.GetSlice(bounds)
+    [<ExcludeFromCodeCoverage>]
+    /// <summary></summary> <exclude />
+    member t.GetSlice(i0min:int option, i0max:int option, i1min:int option, i1max:int option, i2min:int option, i2max:int option, i3:int, i4:int, i5:int) =
+        // Dims: 6
+        let i0given = if i0min.IsSome || i0max.IsSome then 1 else 0
+        let i0min   = defaultArg i0min 0
+        let i0max   = defaultArg i0max (t.shape.[0] - 1)
+        let i1given = if i1min.IsSome || i1max.IsSome then 1 else 0
+        let i1min   = defaultArg i1min 0
+        let i1max   = defaultArg i1max (t.shape.[1] - 1)
+        let i2given = if i2min.IsSome || i2max.IsSome then 1 else 0
+        let i2min   = defaultArg i2min 0
+        let i2max   = defaultArg i2max (t.shape.[2] - 1)
+        let i3given = 1
+        let i3min   = i3
+        let i3max   = i3
+        let i4given = 1
+        let i4min   = i4
+        let i4max   = i4
+        let i5given = 1
+        let i5min   = i5
+        let i5max   = i5
+        let bounds = array2D [[i0min; i0max; i0given]; [i1min; i1max; i1given]; [i2min; i2max; i2given]; [i3min; i3max; i3given]; [i4min; i4max; i4given]; [i5min; i5max; i5given]]
+        t.GetSlice(bounds)
+    [<ExcludeFromCodeCoverage>]
+    /// <summary></summary> <exclude />
+    member t.GetSlice(i0min:int option, i0max:int option, i1min:int option, i1max:int option, i2:int, i3min:int option, i3max:int option, i4min:int option, i4max:int option, i5min:int option, i5max:int option) =
+        // Dims: 6
+        let i0given = if i0min.IsSome || i0max.IsSome then 1 else 0
+        let i0min   = defaultArg i0min 0
+        let i0max   = defaultArg i0max (t.shape.[0] - 1)
+        let i1given = if i1min.IsSome || i1max.IsSome then 1 else 0
+        let i1min   = defaultArg i1min 0
+        let i1max   = defaultArg i1max (t.shape.[1] - 1)
+        let i2given = 1
+        let i2min   = i2
+        let i2max   = i2
+        let i3given = if i3min.IsSome || i3max.IsSome then 1 else 0
+        let i3min   = defaultArg i3min 0
+        let i3max   = defaultArg i3max (t.shape.[3] - 1)
+        let i4given = if i4min.IsSome || i4max.IsSome then 1 else 0
+        let i4min   = defaultArg i4min 0
+        let i4max   = defaultArg i4max (t.shape.[4] - 1)
+        let i5given = if i5min.IsSome || i5max.IsSome then 1 else 0
+        let i5min   = defaultArg i5min 0
+        let i5max   = defaultArg i5max (t.shape.[5] - 1)
+        let bounds = array2D [[i0min; i0max; i0given]; [i1min; i1max; i1given]; [i2min; i2max; i2given]; [i3min; i3max; i3given]; [i4min; i4max; i4given]; [i5min; i5max; i5given]]
+        t.GetSlice(bounds)
+    [<ExcludeFromCodeCoverage>]
+    /// <summary></summary> <exclude />
+    member t.GetSlice(i0min:int option, i0max:int option, i1min:int option, i1max:int option, i2:int, i3min:int option, i3max:int option, i4min:int option, i4max:int option, i5:int) =
+        // Dims: 6
+        let i0given = if i0min.IsSome || i0max.IsSome then 1 else 0
+        let i0min   = defaultArg i0min 0
+        let i0max   = defaultArg i0max (t.shape.[0] - 1)
+        let i1given = if i1min.IsSome || i1max.IsSome then 1 else 0
+        let i1min   = defaultArg i1min 0
+        let i1max   = defaultArg i1max (t.shape.[1] - 1)
+        let i2given = 1
+        let i2min   = i2
+        let i2max   = i2
+        let i3given = if i3min.IsSome || i3max.IsSome then 1 else 0
+        let i3min   = defaultArg i3min 0
+        let i3max   = defaultArg i3max (t.shape.[3] - 1)
+        let i4given = if i4min.IsSome || i4max.IsSome then 1 else 0
+        let i4min   = defaultArg i4min 0
+        let i4max   = defaultArg i4max (t.shape.[4] - 1)
+        let i5given = 1
+        let i5min   = i5
+        let i5max   = i5
+        let bounds = array2D [[i0min; i0max; i0given]; [i1min; i1max; i1given]; [i2min; i2max; i2given]; [i3min; i3max; i3given]; [i4min; i4max; i4given]; [i5min; i5max; i5given]]
+        t.GetSlice(bounds)
+    [<ExcludeFromCodeCoverage>]
+    /// <summary></summary> <exclude />
+    member t.GetSlice(i0min:int option, i0max:int option, i1min:int option, i1max:int option, i2:int, i3min:int option, i3max:int option, i4:int, i5min:int option, i5max:int option) =
+        // Dims: 6
+        let i0given = if i0min.IsSome || i0max.IsSome then 1 else 0
+        let i0min   = defaultArg i0min 0
+        let i0max   = defaultArg i0max (t.shape.[0] - 1)
+        let i1given = if i1min.IsSome || i1max.IsSome then 1 else 0
+        let i1min   = defaultArg i1min 0
+        let i1max   = defaultArg i1max (t.shape.[1] - 1)
+        let i2given = 1
+        let i2min   = i2
+        let i2max   = i2
+        let i3given = if i3min.IsSome || i3max.IsSome then 1 else 0
+        let i3min   = defaultArg i3min 0
+        let i3max   = defaultArg i3max (t.shape.[3] - 1)
+        let i4given = 1
+        let i4min   = i4
+        let i4max   = i4
+        let i5given = if i5min.IsSome || i5max.IsSome then 1 else 0
+        let i5min   = defaultArg i5min 0
+        let i5max   = defaultArg i5max (t.shape.[5] - 1)
+        let bounds = array2D [[i0min; i0max; i0given]; [i1min; i1max; i1given]; [i2min; i2max; i2given]; [i3min; i3max; i3given]; [i4min; i4max; i4given]; [i5min; i5max; i5given]]
+        t.GetSlice(bounds)
+    [<ExcludeFromCodeCoverage>]
+    /// <summary></summary> <exclude />
+    member t.GetSlice(i0min:int option, i0max:int option, i1min:int option, i1max:int option, i2:int, i3min:int option, i3max:int option, i4:int, i5:int) =
+        // Dims: 6
+        let i0given = if i0min.IsSome || i0max.IsSome then 1 else 0
+        let i0min   = defaultArg i0min 0
+        let i0max   = defaultArg i0max (t.shape.[0] - 1)
+        let i1given = if i1min.IsSome || i1max.IsSome then 1 else 0
+        let i1min   = defaultArg i1min 0
+        let i1max   = defaultArg i1max (t.shape.[1] - 1)
+        let i2given = 1
+        let i2min   = i2
+        let i2max   = i2
+        let i3given = if i3min.IsSome || i3max.IsSome then 1 else 0
+        let i3min   = defaultArg i3min 0
+        let i3max   = defaultArg i3max (t.shape.[3] - 1)
+        let i4given = 1
+        let i4min   = i4
+        let i4max   = i4
+        let i5given = 1
+        let i5min   = i5
+        let i5max   = i5
+        let bounds = array2D [[i0min; i0max; i0given]; [i1min; i1max; i1given]; [i2min; i2max; i2given]; [i3min; i3max; i3given]; [i4min; i4max; i4given]; [i5min; i5max; i5given]]
+        t.GetSlice(bounds)
+    [<ExcludeFromCodeCoverage>]
+    /// <summary></summary> <exclude />
+    member t.GetSlice(i0min:int option, i0max:int option, i1min:int option, i1max:int option, i2:int, i3:int, i4min:int option, i4max:int option, i5min:int option, i5max:int option) =
+        // Dims: 6
+        let i0given = if i0min.IsSome || i0max.IsSome then 1 else 0
+        let i0min   = defaultArg i0min 0
+        let i0max   = defaultArg i0max (t.shape.[0] - 1)
+        let i1given = if i1min.IsSome || i1max.IsSome then 1 else 0
+        let i1min   = defaultArg i1min 0
+        let i1max   = defaultArg i1max (t.shape.[1] - 1)
+        let i2given = 1
+        let i2min   = i2
+        let i2max   = i2
+        let i3given = 1
+        let i3min   = i3
+        let i3max   = i3
+        let i4given = if i4min.IsSome || i4max.IsSome then 1 else 0
+        let i4min   = defaultArg i4min 0
+        let i4max   = defaultArg i4max (t.shape.[4] - 1)
+        let i5given = if i5min.IsSome || i5max.IsSome then 1 else 0
+        let i5min   = defaultArg i5min 0
+        let i5max   = defaultArg i5max (t.shape.[5] - 1)
+        let bounds = array2D [[i0min; i0max; i0given]; [i1min; i1max; i1given]; [i2min; i2max; i2given]; [i3min; i3max; i3given]; [i4min; i4max; i4given]; [i5min; i5max; i5given]]
+        t.GetSlice(bounds)
+    [<ExcludeFromCodeCoverage>]
+    /// <summary></summary> <exclude />
+    member t.GetSlice(i0min:int option, i0max:int option, i1min:int option, i1max:int option, i2:int, i3:int, i4min:int option, i4max:int option, i5:int) =
+        // Dims: 6
+        let i0given = if i0min.IsSome || i0max.IsSome then 1 else 0
+        let i0min   = defaultArg i0min 0
+        let i0max   = defaultArg i0max (t.shape.[0] - 1)
+        let i1given = if i1min.IsSome || i1max.IsSome then 1 else 0
+        let i1min   = defaultArg i1min 0
+        let i1max   = defaultArg i1max (t.shape.[1] - 1)
+        let i2given = 1
+        let i2min   = i2
+        let i2max   = i2
+        let i3given = 1
+        let i3min   = i3
+        let i3max   = i3
+        let i4given = if i4min.IsSome || i4max.IsSome then 1 else 0
+        let i4min   = defaultArg i4min 0
+        let i4max   = defaultArg i4max (t.shape.[4] - 1)
+        let i5given = 1
+        let i5min   = i5
+        let i5max   = i5
+        let bounds = array2D [[i0min; i0max; i0given]; [i1min; i1max; i1given]; [i2min; i2max; i2given]; [i3min; i3max; i3given]; [i4min; i4max; i4given]; [i5min; i5max; i5given]]
+        t.GetSlice(bounds)
+    [<ExcludeFromCodeCoverage>]
+    /// <summary></summary> <exclude />
+    member t.GetSlice(i0min:int option, i0max:int option, i1min:int option, i1max:int option, i2:int, i3:int, i4:int, i5min:int option, i5max:int option) =
+        // Dims: 6
+        let i0given = if i0min.IsSome || i0max.IsSome then 1 else 0
+        let i0min   = defaultArg i0min 0
+        let i0max   = defaultArg i0max (t.shape.[0] - 1)
+        let i1given = if i1min.IsSome || i1max.IsSome then 1 else 0
+        let i1min   = defaultArg i1min 0
+        let i1max   = defaultArg i1max (t.shape.[1] - 1)
+        let i2given = 1
+        let i2min   = i2
+        let i2max   = i2
+        let i3given = 1
+        let i3min   = i3
+        let i3max   = i3
+        let i4given = 1
+        let i4min   = i4
+        let i4max   = i4
+        let i5given = if i5min.IsSome || i5max.IsSome then 1 else 0
+        let i5min   = defaultArg i5min 0
+        let i5max   = defaultArg i5max (t.shape.[5] - 1)
+        let bounds = array2D [[i0min; i0max; i0given]; [i1min; i1max; i1given]; [i2min; i2max; i2given]; [i3min; i3max; i3given]; [i4min; i4max; i4given]; [i5min; i5max; i5given]]
+        t.GetSlice(bounds)
+    [<ExcludeFromCodeCoverage>]
+    /// <summary></summary> <exclude />
+    member t.GetSlice(i0min:int option, i0max:int option, i1min:int option, i1max:int option, i2:int, i3:int, i4:int, i5:int) =
+        // Dims: 6
+        let i0given = if i0min.IsSome || i0max.IsSome then 1 else 0
+        let i0min   = defaultArg i0min 0
+        let i0max   = defaultArg i0max (t.shape.[0] - 1)
+        let i1given = if i1min.IsSome || i1max.IsSome then 1 else 0
+        let i1min   = defaultArg i1min 0
+        let i1max   = defaultArg i1max (t.shape.[1] - 1)
+        let i2given = 1
+        let i2min   = i2
+        let i2max   = i2
+        let i3given = 1
+        let i3min   = i3
+        let i3max   = i3
+        let i4given = 1
+        let i4min   = i4
+        let i4max   = i4
+        let i5given = 1
+        let i5min   = i5
+        let i5max   = i5
+        let bounds = array2D [[i0min; i0max; i0given]; [i1min; i1max; i1given]; [i2min; i2max; i2given]; [i3min; i3max; i3given]; [i4min; i4max; i4given]; [i5min; i5max; i5given]]
+        t.GetSlice(bounds)
+    [<ExcludeFromCodeCoverage>]
+    /// <summary></summary> <exclude />
+    member t.GetSlice(i0min:int option, i0max:int option, i1:int, i2min:int option, i2max:int option, i3min:int option, i3max:int option, i4min:int option, i4max:int option, i5min:int option, i5max:int option) =
+        // Dims: 6
+        let i0given = if i0min.IsSome || i0max.IsSome then 1 else 0
+        let i0min   = defaultArg i0min 0
+        let i0max   = defaultArg i0max (t.shape.[0] - 1)
+        let i1given = 1
+        let i1min   = i1
+        let i1max   = i1
+        let i2given = if i2min.IsSome || i2max.IsSome then 1 else 0
+        let i2min   = defaultArg i2min 0
+        let i2max   = defaultArg i2max (t.shape.[2] - 1)
+        let i3given = if i3min.IsSome || i3max.IsSome then 1 else 0
+        let i3min   = defaultArg i3min 0
+        let i3max   = defaultArg i3max (t.shape.[3] - 1)
+        let i4given = if i4min.IsSome || i4max.IsSome then 1 else 0
+        let i4min   = defaultArg i4min 0
+        let i4max   = defaultArg i4max (t.shape.[4] - 1)
+        let i5given = if i5min.IsSome || i5max.IsSome then 1 else 0
+        let i5min   = defaultArg i5min 0
+        let i5max   = defaultArg i5max (t.shape.[5] - 1)
+        let bounds = array2D [[i0min; i0max; i0given]; [i1min; i1max; i1given]; [i2min; i2max; i2given]; [i3min; i3max; i3given]; [i4min; i4max; i4given]; [i5min; i5max; i5given]]
+        t.GetSlice(bounds)
+    [<ExcludeFromCodeCoverage>]
+    /// <summary></summary> <exclude />
+    member t.GetSlice(i0min:int option, i0max:int option, i1:int, i2min:int option, i2max:int option, i3min:int option, i3max:int option, i4min:int option, i4max:int option, i5:int) =
+        // Dims: 6
+        let i0given = if i0min.IsSome || i0max.IsSome then 1 else 0
+        let i0min   = defaultArg i0min 0
+        let i0max   = defaultArg i0max (t.shape.[0] - 1)
+        let i1given = 1
+        let i1min   = i1
+        let i1max   = i1
+        let i2given = if i2min.IsSome || i2max.IsSome then 1 else 0
+        let i2min   = defaultArg i2min 0
+        let i2max   = defaultArg i2max (t.shape.[2] - 1)
+        let i3given = if i3min.IsSome || i3max.IsSome then 1 else 0
+        let i3min   = defaultArg i3min 0
+        let i3max   = defaultArg i3max (t.shape.[3] - 1)
+        let i4given = if i4min.IsSome || i4max.IsSome then 1 else 0
+        let i4min   = defaultArg i4min 0
+        let i4max   = defaultArg i4max (t.shape.[4] - 1)
+        let i5given = 1
+        let i5min   = i5
+        let i5max   = i5
+        let bounds = array2D [[i0min; i0max; i0given]; [i1min; i1max; i1given]; [i2min; i2max; i2given]; [i3min; i3max; i3given]; [i4min; i4max; i4given]; [i5min; i5max; i5given]]
+        t.GetSlice(bounds)
+    [<ExcludeFromCodeCoverage>]
+    /// <summary></summary> <exclude />
+    member t.GetSlice(i0min:int option, i0max:int option, i1:int, i2min:int option, i2max:int option, i3min:int option, i3max:int option, i4:int, i5min:int option, i5max:int option) =
+        // Dims: 6
+        let i0given = if i0min.IsSome || i0max.IsSome then 1 else 0
+        let i0min   = defaultArg i0min 0
+        let i0max   = defaultArg i0max (t.shape.[0] - 1)
+        let i1given = 1
+        let i1min   = i1
+        let i1max   = i1
+        let i2given = if i2min.IsSome || i2max.IsSome then 1 else 0
+        let i2min   = defaultArg i2min 0
+        let i2max   = defaultArg i2max (t.shape.[2] - 1)
+        let i3given = if i3min.IsSome || i3max.IsSome then 1 else 0
+        let i3min   = defaultArg i3min 0
+        let i3max   = defaultArg i3max (t.shape.[3] - 1)
+        let i4given = 1
+        let i4min   = i4
+        let i4max   = i4
+        let i5given = if i5min.IsSome || i5max.IsSome then 1 else 0
+        let i5min   = defaultArg i5min 0
+        let i5max   = defaultArg i5max (t.shape.[5] - 1)
+        let bounds = array2D [[i0min; i0max; i0given]; [i1min; i1max; i1given]; [i2min; i2max; i2given]; [i3min; i3max; i3given]; [i4min; i4max; i4given]; [i5min; i5max; i5given]]
+        t.GetSlice(bounds)
+    [<ExcludeFromCodeCoverage>]
+    /// <summary></summary> <exclude />
+    member t.GetSlice(i0min:int option, i0max:int option, i1:int, i2min:int option, i2max:int option, i3min:int option, i3max:int option, i4:int, i5:int) =
+        // Dims: 6
+        let i0given = if i0min.IsSome || i0max.IsSome then 1 else 0
+        let i0min   = defaultArg i0min 0
+        let i0max   = defaultArg i0max (t.shape.[0] - 1)
+        let i1given = 1
+        let i1min   = i1
+        let i1max   = i1
+        let i2given = if i2min.IsSome || i2max.IsSome then 1 else 0
+        let i2min   = defaultArg i2min 0
+        let i2max   = defaultArg i2max (t.shape.[2] - 1)
+        let i3given = if i3min.IsSome || i3max.IsSome then 1 else 0
+        let i3min   = defaultArg i3min 0
+        let i3max   = defaultArg i3max (t.shape.[3] - 1)
+        let i4given = 1
+        let i4min   = i4
+        let i4max   = i4
+        let i5given = 1
+        let i5min   = i5
+        let i5max   = i5
+        let bounds = array2D [[i0min; i0max; i0given]; [i1min; i1max; i1given]; [i2min; i2max; i2given]; [i3min; i3max; i3given]; [i4min; i4max; i4given]; [i5min; i5max; i5given]]
+        t.GetSlice(bounds)
+    [<ExcludeFromCodeCoverage>]
+    /// <summary></summary> <exclude />
+    member t.GetSlice(i0min:int option, i0max:int option, i1:int, i2min:int option, i2max:int option, i3:int, i4min:int option, i4max:int option, i5min:int option, i5max:int option) =
+        // Dims: 6
+        let i0given = if i0min.IsSome || i0max.IsSome then 1 else 0
+        let i0min   = defaultArg i0min 0
+        let i0max   = defaultArg i0max (t.shape.[0] - 1)
+        let i1given = 1
+        let i1min   = i1
+        let i1max   = i1
+        let i2given = if i2min.IsSome || i2max.IsSome then 1 else 0
+        let i2min   = defaultArg i2min 0
+        let i2max   = defaultArg i2max (t.shape.[2] - 1)
+        let i3given = 1
+        let i3min   = i3
+        let i3max   = i3
+        let i4given = if i4min.IsSome || i4max.IsSome then 1 else 0
+        let i4min   = defaultArg i4min 0
+        let i4max   = defaultArg i4max (t.shape.[4] - 1)
+        let i5given = if i5min.IsSome || i5max.IsSome then 1 else 0
+        let i5min   = defaultArg i5min 0
+        let i5max   = defaultArg i5max (t.shape.[5] - 1)
+        let bounds = array2D [[i0min; i0max; i0given]; [i1min; i1max; i1given]; [i2min; i2max; i2given]; [i3min; i3max; i3given]; [i4min; i4max; i4given]; [i5min; i5max; i5given]]
+        t.GetSlice(bounds)
+    [<ExcludeFromCodeCoverage>]
+    /// <summary></summary> <exclude />
+    member t.GetSlice(i0min:int option, i0max:int option, i1:int, i2min:int option, i2max:int option, i3:int, i4min:int option, i4max:int option, i5:int) =
+        // Dims: 6
+        let i0given = if i0min.IsSome || i0max.IsSome then 1 else 0
+        let i0min   = defaultArg i0min 0
+        let i0max   = defaultArg i0max (t.shape.[0] - 1)
+        let i1given = 1
+        let i1min   = i1
+        let i1max   = i1
+        let i2given = if i2min.IsSome || i2max.IsSome then 1 else 0
+        let i2min   = defaultArg i2min 0
+        let i2max   = defaultArg i2max (t.shape.[2] - 1)
+        let i3given = 1
+        let i3min   = i3
+        let i3max   = i3
+        let i4given = if i4min.IsSome || i4max.IsSome then 1 else 0
+        let i4min   = defaultArg i4min 0
+        let i4max   = defaultArg i4max (t.shape.[4] - 1)
+        let i5given = 1
+        let i5min   = i5
+        let i5max   = i5
+        let bounds = array2D [[i0min; i0max; i0given]; [i1min; i1max; i1given]; [i2min; i2max; i2given]; [i3min; i3max; i3given]; [i4min; i4max; i4given]; [i5min; i5max; i5given]]
+        t.GetSlice(bounds)
+    [<ExcludeFromCodeCoverage>]
+    /// <summary></summary> <exclude />
+    member t.GetSlice(i0min:int option, i0max:int option, i1:int, i2min:int option, i2max:int option, i3:int, i4:int, i5min:int option, i5max:int option) =
+        // Dims: 6
+        let i0given = if i0min.IsSome || i0max.IsSome then 1 else 0
+        let i0min   = defaultArg i0min 0
+        let i0max   = defaultArg i0max (t.shape.[0] - 1)
+        let i1given = 1
+        let i1min   = i1
+        let i1max   = i1
+        let i2given = if i2min.IsSome || i2max.IsSome then 1 else 0
+        let i2min   = defaultArg i2min 0
+        let i2max   = defaultArg i2max (t.shape.[2] - 1)
+        let i3given = 1
+        let i3min   = i3
+        let i3max   = i3
+        let i4given = 1
+        let i4min   = i4
+        let i4max   = i4
+        let i5given = if i5min.IsSome || i5max.IsSome then 1 else 0
+        let i5min   = defaultArg i5min 0
+        let i5max   = defaultArg i5max (t.shape.[5] - 1)
+        let bounds = array2D [[i0min; i0max; i0given]; [i1min; i1max; i1given]; [i2min; i2max; i2given]; [i3min; i3max; i3given]; [i4min; i4max; i4given]; [i5min; i5max; i5given]]
+        t.GetSlice(bounds)
+    [<ExcludeFromCodeCoverage>]
+    /// <summary></summary> <exclude />
+    member t.GetSlice(i0min:int option, i0max:int option, i1:int, i2min:int option, i2max:int option, i3:int, i4:int, i5:int) =
+        // Dims: 6
+        let i0given = if i0min.IsSome || i0max.IsSome then 1 else 0
+        let i0min   = defaultArg i0min 0
+        let i0max   = defaultArg i0max (t.shape.[0] - 1)
+        let i1given = 1
+        let i1min   = i1
+        let i1max   = i1
+        let i2given = if i2min.IsSome || i2max.IsSome then 1 else 0
+        let i2min   = defaultArg i2min 0
+        let i2max   = defaultArg i2max (t.shape.[2] - 1)
+        let i3given = 1
+        let i3min   = i3
+        let i3max   = i3
+        let i4given = 1
+        let i4min   = i4
+        let i4max   = i4
+        let i5given = 1
+        let i5min   = i5
+        let i5max   = i5
+        let bounds = array2D [[i0min; i0max; i0given]; [i1min; i1max; i1given]; [i2min; i2max; i2given]; [i3min; i3max; i3given]; [i4min; i4max; i4given]; [i5min; i5max; i5given]]
+        t.GetSlice(bounds)
+    [<ExcludeFromCodeCoverage>]
+    /// <summary></summary> <exclude />
+    member t.GetSlice(i0min:int option, i0max:int option, i1:int, i2:int, i3min:int option, i3max:int option, i4min:int option, i4max:int option, i5min:int option, i5max:int option) =
+        // Dims: 6
+        let i0given = if i0min.IsSome || i0max.IsSome then 1 else 0
+        let i0min   = defaultArg i0min 0
+        let i0max   = defaultArg i0max (t.shape.[0] - 1)
+        let i1given = 1
+        let i1min   = i1
+        let i1max   = i1
+        let i2given = 1
+        let i2min   = i2
+        let i2max   = i2
+        let i3given = if i3min.IsSome || i3max.IsSome then 1 else 0
+        let i3min   = defaultArg i3min 0
+        let i3max   = defaultArg i3max (t.shape.[3] - 1)
+        let i4given = if i4min.IsSome || i4max.IsSome then 1 else 0
+        let i4min   = defaultArg i4min 0
+        let i4max   = defaultArg i4max (t.shape.[4] - 1)
+        let i5given = if i5min.IsSome || i5max.IsSome then 1 else 0
+        let i5min   = defaultArg i5min 0
+        let i5max   = defaultArg i5max (t.shape.[5] - 1)
+        let bounds = array2D [[i0min; i0max; i0given]; [i1min; i1max; i1given]; [i2min; i2max; i2given]; [i3min; i3max; i3given]; [i4min; i4max; i4given]; [i5min; i5max; i5given]]
+        t.GetSlice(bounds)
+    [<ExcludeFromCodeCoverage>]
+    /// <summary></summary> <exclude />
+    member t.GetSlice(i0min:int option, i0max:int option, i1:int, i2:int, i3min:int option, i3max:int option, i4min:int option, i4max:int option, i5:int) =
+        // Dims: 6
+        let i0given = if i0min.IsSome || i0max.IsSome then 1 else 0
+        let i0min   = defaultArg i0min 0
+        let i0max   = defaultArg i0max (t.shape.[0] - 1)
+        let i1given = 1
+        let i1min   = i1
+        let i1max   = i1
+        let i2given = 1
+        let i2min   = i2
+        let i2max   = i2
+        let i3given = if i3min.IsSome || i3max.IsSome then 1 else 0
+        let i3min   = defaultArg i3min 0
+        let i3max   = defaultArg i3max (t.shape.[3] - 1)
+        let i4given = if i4min.IsSome || i4max.IsSome then 1 else 0
+        let i4min   = defaultArg i4min 0
+        let i4max   = defaultArg i4max (t.shape.[4] - 1)
+        let i5given = 1
+        let i5min   = i5
+        let i5max   = i5
+        let bounds = array2D [[i0min; i0max; i0given]; [i1min; i1max; i1given]; [i2min; i2max; i2given]; [i3min; i3max; i3given]; [i4min; i4max; i4given]; [i5min; i5max; i5given]]
+        t.GetSlice(bounds)
+    [<ExcludeFromCodeCoverage>]
+    /// <summary></summary> <exclude />
+    member t.GetSlice(i0min:int option, i0max:int option, i1:int, i2:int, i3min:int option, i3max:int option, i4:int, i5min:int option, i5max:int option) =
+        // Dims: 6
+        let i0given = if i0min.IsSome || i0max.IsSome then 1 else 0
+        let i0min   = defaultArg i0min 0
+        let i0max   = defaultArg i0max (t.shape.[0] - 1)
+        let i1given = 1
+        let i1min   = i1
+        let i1max   = i1
+        let i2given = 1
+        let i2min   = i2
+        let i2max   = i2
+        let i3given = if i3min.IsSome || i3max.IsSome then 1 else 0
+        let i3min   = defaultArg i3min 0
+        let i3max   = defaultArg i3max (t.shape.[3] - 1)
+        let i4given = 1
+        let i4min   = i4
+        let i4max   = i4
+        let i5given = if i5min.IsSome || i5max.IsSome then 1 else 0
+        let i5min   = defaultArg i5min 0
+        let i5max   = defaultArg i5max (t.shape.[5] - 1)
+        let bounds = array2D [[i0min; i0max; i0given]; [i1min; i1max; i1given]; [i2min; i2max; i2given]; [i3min; i3max; i3given]; [i4min; i4max; i4given]; [i5min; i5max; i5given]]
+        t.GetSlice(bounds)
+    [<ExcludeFromCodeCoverage>]
+    /// <summary></summary> <exclude />
+    member t.GetSlice(i0min:int option, i0max:int option, i1:int, i2:int, i3min:int option, i3max:int option, i4:int, i5:int) =
+        // Dims: 6
+        let i0given = if i0min.IsSome || i0max.IsSome then 1 else 0
+        let i0min   = defaultArg i0min 0
+        let i0max   = defaultArg i0max (t.shape.[0] - 1)
+        let i1given = 1
+        let i1min   = i1
+        let i1max   = i1
+        let i2given = 1
+        let i2min   = i2
+        let i2max   = i2
+        let i3given = if i3min.IsSome || i3max.IsSome then 1 else 0
+        let i3min   = defaultArg i3min 0
+        let i3max   = defaultArg i3max (t.shape.[3] - 1)
+        let i4given = 1
+        let i4min   = i4
+        let i4max   = i4
+        let i5given = 1
+        let i5min   = i5
+        let i5max   = i5
+        let bounds = array2D [[i0min; i0max; i0given]; [i1min; i1max; i1given]; [i2min; i2max; i2given]; [i3min; i3max; i3given]; [i4min; i4max; i4given]; [i5min; i5max; i5given]]
+        t.GetSlice(bounds)
+    [<ExcludeFromCodeCoverage>]
+    /// <summary></summary> <exclude />
+    member t.GetSlice(i0min:int option, i0max:int option, i1:int, i2:int, i3:int, i4min:int option, i4max:int option, i5min:int option, i5max:int option) =
+        // Dims: 6
+        let i0given = if i0min.IsSome || i0max.IsSome then 1 else 0
+        let i0min   = defaultArg i0min 0
+        let i0max   = defaultArg i0max (t.shape.[0] - 1)
+        let i1given = 1
+        let i1min   = i1
+        let i1max   = i1
+        let i2given = 1
+        let i2min   = i2
+        let i2max   = i2
+        let i3given = 1
+        let i3min   = i3
+        let i3max   = i3
+        let i4given = if i4min.IsSome || i4max.IsSome then 1 else 0
+        let i4min   = defaultArg i4min 0
+        let i4max   = defaultArg i4max (t.shape.[4] - 1)
+        let i5given = if i5min.IsSome || i5max.IsSome then 1 else 0
+        let i5min   = defaultArg i5min 0
+        let i5max   = defaultArg i5max (t.shape.[5] - 1)
+        let bounds = array2D [[i0min; i0max; i0given]; [i1min; i1max; i1given]; [i2min; i2max; i2given]; [i3min; i3max; i3given]; [i4min; i4max; i4given]; [i5min; i5max; i5given]]
+        t.GetSlice(bounds)
+    [<ExcludeFromCodeCoverage>]
+    /// <summary></summary> <exclude />
+    member t.GetSlice(i0min:int option, i0max:int option, i1:int, i2:int, i3:int, i4min:int option, i4max:int option, i5:int) =
+        // Dims: 6
+        let i0given = if i0min.IsSome || i0max.IsSome then 1 else 0
+        let i0min   = defaultArg i0min 0
+        let i0max   = defaultArg i0max (t.shape.[0] - 1)
+        let i1given = 1
+        let i1min   = i1
+        let i1max   = i1
+        let i2given = 1
+        let i2min   = i2
+        let i2max   = i2
+        let i3given = 1
+        let i3min   = i3
+        let i3max   = i3
+        let i4given = if i4min.IsSome || i4max.IsSome then 1 else 0
+        let i4min   = defaultArg i4min 0
+        let i4max   = defaultArg i4max (t.shape.[4] - 1)
+        let i5given = 1
+        let i5min   = i5
+        let i5max   = i5
+        let bounds = array2D [[i0min; i0max; i0given]; [i1min; i1max; i1given]; [i2min; i2max; i2given]; [i3min; i3max; i3given]; [i4min; i4max; i4given]; [i5min; i5max; i5given]]
+        t.GetSlice(bounds)
+    [<ExcludeFromCodeCoverage>]
+    /// <summary></summary> <exclude />
+    member t.GetSlice(i0min:int option, i0max:int option, i1:int, i2:int, i3:int, i4:int, i5min:int option, i5max:int option) =
+        // Dims: 6
+        let i0given = if i0min.IsSome || i0max.IsSome then 1 else 0
+        let i0min   = defaultArg i0min 0
+        let i0max   = defaultArg i0max (t.shape.[0] - 1)
+        let i1given = 1
+        let i1min   = i1
+        let i1max   = i1
+        let i2given = 1
+        let i2min   = i2
+        let i2max   = i2
+        let i3given = 1
+        let i3min   = i3
+        let i3max   = i3
+        let i4given = 1
+        let i4min   = i4
+        let i4max   = i4
+        let i5given = if i5min.IsSome || i5max.IsSome then 1 else 0
+        let i5min   = defaultArg i5min 0
+        let i5max   = defaultArg i5max (t.shape.[5] - 1)
+        let bounds = array2D [[i0min; i0max; i0given]; [i1min; i1max; i1given]; [i2min; i2max; i2given]; [i3min; i3max; i3given]; [i4min; i4max; i4given]; [i5min; i5max; i5given]]
+        t.GetSlice(bounds)
+    [<ExcludeFromCodeCoverage>]
+    /// <summary></summary> <exclude />
+    member t.GetSlice(i0min:int option, i0max:int option, i1:int, i2:int, i3:int, i4:int, i5:int) =
+        // Dims: 6
+        let i0given = if i0min.IsSome || i0max.IsSome then 1 else 0
+        let i0min   = defaultArg i0min 0
+        let i0max   = defaultArg i0max (t.shape.[0] - 1)
+        let i1given = 1
+        let i1min   = i1
+        let i1max   = i1
+        let i2given = 1
+        let i2min   = i2
+        let i2max   = i2
+        let i3given = 1
+        let i3min   = i3
+        let i3max   = i3
+        let i4given = 1
+        let i4min   = i4
+        let i4max   = i4
+        let i5given = 1
+        let i5min   = i5
+        let i5max   = i5
+        let bounds = array2D [[i0min; i0max; i0given]; [i1min; i1max; i1given]; [i2min; i2max; i2given]; [i3min; i3max; i3given]; [i4min; i4max; i4given]; [i5min; i5max; i5given]]
+        t.GetSlice(bounds)
+    [<ExcludeFromCodeCoverage>]
+    /// <summary></summary> <exclude />
+    member t.GetSlice(i0:int, i1min:int option, i1max:int option, i2min:int option, i2max:int option, i3min:int option, i3max:int option, i4min:int option, i4max:int option, i5min:int option, i5max:int option) =
+        // Dims: 6
+        let i0given = 1
+        let i0min   = i0
+        let i0max   = i0
+        let i1given = if i1min.IsSome || i1max.IsSome then 1 else 0
+        let i1min   = defaultArg i1min 0
+        let i1max   = defaultArg i1max (t.shape.[1] - 1)
+        let i2given = if i2min.IsSome || i2max.IsSome then 1 else 0
+        let i2min   = defaultArg i2min 0
+        let i2max   = defaultArg i2max (t.shape.[2] - 1)
+        let i3given = if i3min.IsSome || i3max.IsSome then 1 else 0
+        let i3min   = defaultArg i3min 0
+        let i3max   = defaultArg i3max (t.shape.[3] - 1)
+        let i4given = if i4min.IsSome || i4max.IsSome then 1 else 0
+        let i4min   = defaultArg i4min 0
+        let i4max   = defaultArg i4max (t.shape.[4] - 1)
+        let i5given = if i5min.IsSome || i5max.IsSome then 1 else 0
+        let i5min   = defaultArg i5min 0
+        let i5max   = defaultArg i5max (t.shape.[5] - 1)
+        let bounds = array2D [[i0min; i0max; i0given]; [i1min; i1max; i1given]; [i2min; i2max; i2given]; [i3min; i3max; i3given]; [i4min; i4max; i4given]; [i5min; i5max; i5given]]
+        t.GetSlice(bounds)
+    [<ExcludeFromCodeCoverage>]
+    /// <summary></summary> <exclude />
+    member t.GetSlice(i0:int, i1min:int option, i1max:int option, i2min:int option, i2max:int option, i3min:int option, i3max:int option, i4min:int option, i4max:int option, i5:int) =
+        // Dims: 6
+        let i0given = 1
+        let i0min   = i0
+        let i0max   = i0
+        let i1given = if i1min.IsSome || i1max.IsSome then 1 else 0
+        let i1min   = defaultArg i1min 0
+        let i1max   = defaultArg i1max (t.shape.[1] - 1)
+        let i2given = if i2min.IsSome || i2max.IsSome then 1 else 0
+        let i2min   = defaultArg i2min 0
+        let i2max   = defaultArg i2max (t.shape.[2] - 1)
+        let i3given = if i3min.IsSome || i3max.IsSome then 1 else 0
+        let i3min   = defaultArg i3min 0
+        let i3max   = defaultArg i3max (t.shape.[3] - 1)
+        let i4given = if i4min.IsSome || i4max.IsSome then 1 else 0
+        let i4min   = defaultArg i4min 0
+        let i4max   = defaultArg i4max (t.shape.[4] - 1)
+        let i5given = 1
+        let i5min   = i5
+        let i5max   = i5
+        let bounds = array2D [[i0min; i0max; i0given]; [i1min; i1max; i1given]; [i2min; i2max; i2given]; [i3min; i3max; i3given]; [i4min; i4max; i4given]; [i5min; i5max; i5given]]
+        t.GetSlice(bounds)
+    [<ExcludeFromCodeCoverage>]
+    /// <summary></summary> <exclude />
+    member t.GetSlice(i0:int, i1min:int option, i1max:int option, i2min:int option, i2max:int option, i3min:int option, i3max:int option, i4:int, i5min:int option, i5max:int option) =
+        // Dims: 6
+        let i0given = 1
+        let i0min   = i0
+        let i0max   = i0
+        let i1given = if i1min.IsSome || i1max.IsSome then 1 else 0
+        let i1min   = defaultArg i1min 0
+        let i1max   = defaultArg i1max (t.shape.[1] - 1)
+        let i2given = if i2min.IsSome || i2max.IsSome then 1 else 0
+        let i2min   = defaultArg i2min 0
+        let i2max   = defaultArg i2max (t.shape.[2] - 1)
+        let i3given = if i3min.IsSome || i3max.IsSome then 1 else 0
+        let i3min   = defaultArg i3min 0
+        let i3max   = defaultArg i3max (t.shape.[3] - 1)
+        let i4given = 1
+        let i4min   = i4
+        let i4max   = i4
+        let i5given = if i5min.IsSome || i5max.IsSome then 1 else 0
+        let i5min   = defaultArg i5min 0
+        let i5max   = defaultArg i5max (t.shape.[5] - 1)
+        let bounds = array2D [[i0min; i0max; i0given]; [i1min; i1max; i1given]; [i2min; i2max; i2given]; [i3min; i3max; i3given]; [i4min; i4max; i4given]; [i5min; i5max; i5given]]
+        t.GetSlice(bounds)
+    [<ExcludeFromCodeCoverage>]
+    /// <summary></summary> <exclude />
+    member t.GetSlice(i0:int, i1min:int option, i1max:int option, i2min:int option, i2max:int option, i3min:int option, i3max:int option, i4:int, i5:int) =
+        // Dims: 6
+        let i0given = 1
+        let i0min   = i0
+        let i0max   = i0
+        let i1given = if i1min.IsSome || i1max.IsSome then 1 else 0
+        let i1min   = defaultArg i1min 0
+        let i1max   = defaultArg i1max (t.shape.[1] - 1)
+        let i2given = if i2min.IsSome || i2max.IsSome then 1 else 0
+        let i2min   = defaultArg i2min 0
+        let i2max   = defaultArg i2max (t.shape.[2] - 1)
+        let i3given = if i3min.IsSome || i3max.IsSome then 1 else 0
+        let i3min   = defaultArg i3min 0
+        let i3max   = defaultArg i3max (t.shape.[3] - 1)
+        let i4given = 1
+        let i4min   = i4
+        let i4max   = i4
+        let i5given = 1
+        let i5min   = i5
+        let i5max   = i5
+        let bounds = array2D [[i0min; i0max; i0given]; [i1min; i1max; i1given]; [i2min; i2max; i2given]; [i3min; i3max; i3given]; [i4min; i4max; i4given]; [i5min; i5max; i5given]]
+        t.GetSlice(bounds)
+    [<ExcludeFromCodeCoverage>]
+    /// <summary></summary> <exclude />
+    member t.GetSlice(i0:int, i1min:int option, i1max:int option, i2min:int option, i2max:int option, i3:int, i4min:int option, i4max:int option, i5min:int option, i5max:int option) =
+        // Dims: 6
+        let i0given = 1
+        let i0min   = i0
+        let i0max   = i0
+        let i1given = if i1min.IsSome || i1max.IsSome then 1 else 0
+        let i1min   = defaultArg i1min 0
+        let i1max   = defaultArg i1max (t.shape.[1] - 1)
+        let i2given = if i2min.IsSome || i2max.IsSome then 1 else 0
+        let i2min   = defaultArg i2min 0
+        let i2max   = defaultArg i2max (t.shape.[2] - 1)
+        let i3given = 1
+        let i3min   = i3
+        let i3max   = i3
+        let i4given = if i4min.IsSome || i4max.IsSome then 1 else 0
+        let i4min   = defaultArg i4min 0
+        let i4max   = defaultArg i4max (t.shape.[4] - 1)
+        let i5given = if i5min.IsSome || i5max.IsSome then 1 else 0
+        let i5min   = defaultArg i5min 0
+        let i5max   = defaultArg i5max (t.shape.[5] - 1)
+        let bounds = array2D [[i0min; i0max; i0given]; [i1min; i1max; i1given]; [i2min; i2max; i2given]; [i3min; i3max; i3given]; [i4min; i4max; i4given]; [i5min; i5max; i5given]]
+        t.GetSlice(bounds)
+    [<ExcludeFromCodeCoverage>]
+    /// <summary></summary> <exclude />
+    member t.GetSlice(i0:int, i1min:int option, i1max:int option, i2min:int option, i2max:int option, i3:int, i4min:int option, i4max:int option, i5:int) =
+        // Dims: 6
+        let i0given = 1
+        let i0min   = i0
+        let i0max   = i0
+        let i1given = if i1min.IsSome || i1max.IsSome then 1 else 0
+        let i1min   = defaultArg i1min 0
+        let i1max   = defaultArg i1max (t.shape.[1] - 1)
+        let i2given = if i2min.IsSome || i2max.IsSome then 1 else 0
+        let i2min   = defaultArg i2min 0
+        let i2max   = defaultArg i2max (t.shape.[2] - 1)
+        let i3given = 1
+        let i3min   = i3
+        let i3max   = i3
+        let i4given = if i4min.IsSome || i4max.IsSome then 1 else 0
+        let i4min   = defaultArg i4min 0
+        let i4max   = defaultArg i4max (t.shape.[4] - 1)
+        let i5given = 1
+        let i5min   = i5
+        let i5max   = i5
+        let bounds = array2D [[i0min; i0max; i0given]; [i1min; i1max; i1given]; [i2min; i2max; i2given]; [i3min; i3max; i3given]; [i4min; i4max; i4given]; [i5min; i5max; i5given]]
+        t.GetSlice(bounds)
+    [<ExcludeFromCodeCoverage>]
+    /// <summary></summary> <exclude />
+    member t.GetSlice(i0:int, i1min:int option, i1max:int option, i2min:int option, i2max:int option, i3:int, i4:int, i5min:int option, i5max:int option) =
+        // Dims: 6
+        let i0given = 1
+        let i0min   = i0
+        let i0max   = i0
+        let i1given = if i1min.IsSome || i1max.IsSome then 1 else 0
+        let i1min   = defaultArg i1min 0
+        let i1max   = defaultArg i1max (t.shape.[1] - 1)
+        let i2given = if i2min.IsSome || i2max.IsSome then 1 else 0
+        let i2min   = defaultArg i2min 0
+        let i2max   = defaultArg i2max (t.shape.[2] - 1)
+        let i3given = 1
+        let i3min   = i3
+        let i3max   = i3
+        let i4given = 1
+        let i4min   = i4
+        let i4max   = i4
+        let i5given = if i5min.IsSome || i5max.IsSome then 1 else 0
+        let i5min   = defaultArg i5min 0
+        let i5max   = defaultArg i5max (t.shape.[5] - 1)
+        let bounds = array2D [[i0min; i0max; i0given]; [i1min; i1max; i1given]; [i2min; i2max; i2given]; [i3min; i3max; i3given]; [i4min; i4max; i4given]; [i5min; i5max; i5given]]
+        t.GetSlice(bounds)
+    [<ExcludeFromCodeCoverage>]
+    /// <summary></summary> <exclude />
+    member t.GetSlice(i0:int, i1min:int option, i1max:int option, i2min:int option, i2max:int option, i3:int, i4:int, i5:int) =
+        // Dims: 6
+        let i0given = 1
+        let i0min   = i0
+        let i0max   = i0
+        let i1given = if i1min.IsSome || i1max.IsSome then 1 else 0
+        let i1min   = defaultArg i1min 0
+        let i1max   = defaultArg i1max (t.shape.[1] - 1)
+        let i2given = if i2min.IsSome || i2max.IsSome then 1 else 0
+        let i2min   = defaultArg i2min 0
+        let i2max   = defaultArg i2max (t.shape.[2] - 1)
+        let i3given = 1
+        let i3min   = i3
+        let i3max   = i3
+        let i4given = 1
+        let i4min   = i4
+        let i4max   = i4
+        let i5given = 1
+        let i5min   = i5
+        let i5max   = i5
+        let bounds = array2D [[i0min; i0max; i0given]; [i1min; i1max; i1given]; [i2min; i2max; i2given]; [i3min; i3max; i3given]; [i4min; i4max; i4given]; [i5min; i5max; i5given]]
+        t.GetSlice(bounds)
+    [<ExcludeFromCodeCoverage>]
+    /// <summary></summary> <exclude />
+    member t.GetSlice(i0:int, i1min:int option, i1max:int option, i2:int, i3min:int option, i3max:int option, i4min:int option, i4max:int option, i5min:int option, i5max:int option) =
+        // Dims: 6
+        let i0given = 1
+        let i0min   = i0
+        let i0max   = i0
+        let i1given = if i1min.IsSome || i1max.IsSome then 1 else 0
+        let i1min   = defaultArg i1min 0
+        let i1max   = defaultArg i1max (t.shape.[1] - 1)
+        let i2given = 1
+        let i2min   = i2
+        let i2max   = i2
+        let i3given = if i3min.IsSome || i3max.IsSome then 1 else 0
+        let i3min   = defaultArg i3min 0
+        let i3max   = defaultArg i3max (t.shape.[3] - 1)
+        let i4given = if i4min.IsSome || i4max.IsSome then 1 else 0
+        let i4min   = defaultArg i4min 0
+        let i4max   = defaultArg i4max (t.shape.[4] - 1)
+        let i5given = if i5min.IsSome || i5max.IsSome then 1 else 0
+        let i5min   = defaultArg i5min 0
+        let i5max   = defaultArg i5max (t.shape.[5] - 1)
+        let bounds = array2D [[i0min; i0max; i0given]; [i1min; i1max; i1given]; [i2min; i2max; i2given]; [i3min; i3max; i3given]; [i4min; i4max; i4given]; [i5min; i5max; i5given]]
+        t.GetSlice(bounds)
+    [<ExcludeFromCodeCoverage>]
+    /// <summary></summary> <exclude />
+    member t.GetSlice(i0:int, i1min:int option, i1max:int option, i2:int, i3min:int option, i3max:int option, i4min:int option, i4max:int option, i5:int) =
+        // Dims: 6
+        let i0given = 1
+        let i0min   = i0
+        let i0max   = i0
+        let i1given = if i1min.IsSome || i1max.IsSome then 1 else 0
+        let i1min   = defaultArg i1min 0
+        let i1max   = defaultArg i1max (t.shape.[1] - 1)
+        let i2given = 1
+        let i2min   = i2
+        let i2max   = i2
+        let i3given = if i3min.IsSome || i3max.IsSome then 1 else 0
+        let i3min   = defaultArg i3min 0
+        let i3max   = defaultArg i3max (t.shape.[3] - 1)
+        let i4given = if i4min.IsSome || i4max.IsSome then 1 else 0
+        let i4min   = defaultArg i4min 0
+        let i4max   = defaultArg i4max (t.shape.[4] - 1)
+        let i5given = 1
+        let i5min   = i5
+        let i5max   = i5
+        let bounds = array2D [[i0min; i0max; i0given]; [i1min; i1max; i1given]; [i2min; i2max; i2given]; [i3min; i3max; i3given]; [i4min; i4max; i4given]; [i5min; i5max; i5given]]
+        t.GetSlice(bounds)
+    [<ExcludeFromCodeCoverage>]
+    /// <summary></summary> <exclude />
+    member t.GetSlice(i0:int, i1min:int option, i1max:int option, i2:int, i3min:int option, i3max:int option, i4:int, i5min:int option, i5max:int option) =
+        // Dims: 6
+        let i0given = 1
+        let i0min   = i0
+        let i0max   = i0
+        let i1given = if i1min.IsSome || i1max.IsSome then 1 else 0
+        let i1min   = defaultArg i1min 0
+        let i1max   = defaultArg i1max (t.shape.[1] - 1)
+        let i2given = 1
+        let i2min   = i2
+        let i2max   = i2
+        let i3given = if i3min.IsSome || i3max.IsSome then 1 else 0
+        let i3min   = defaultArg i3min 0
+        let i3max   = defaultArg i3max (t.shape.[3] - 1)
+        let i4given = 1
+        let i4min   = i4
+        let i4max   = i4
+        let i5given = if i5min.IsSome || i5max.IsSome then 1 else 0
+        let i5min   = defaultArg i5min 0
+        let i5max   = defaultArg i5max (t.shape.[5] - 1)
+        let bounds = array2D [[i0min; i0max; i0given]; [i1min; i1max; i1given]; [i2min; i2max; i2given]; [i3min; i3max; i3given]; [i4min; i4max; i4given]; [i5min; i5max; i5given]]
+        t.GetSlice(bounds)
+    [<ExcludeFromCodeCoverage>]
+    /// <summary></summary> <exclude />
+    member t.GetSlice(i0:int, i1min:int option, i1max:int option, i2:int, i3min:int option, i3max:int option, i4:int, i5:int) =
+        // Dims: 6
+        let i0given = 1
+        let i0min   = i0
+        let i0max   = i0
+        let i1given = if i1min.IsSome || i1max.IsSome then 1 else 0
+        let i1min   = defaultArg i1min 0
+        let i1max   = defaultArg i1max (t.shape.[1] - 1)
+        let i2given = 1
+        let i2min   = i2
+        let i2max   = i2
+        let i3given = if i3min.IsSome || i3max.IsSome then 1 else 0
+        let i3min   = defaultArg i3min 0
+        let i3max   = defaultArg i3max (t.shape.[3] - 1)
+        let i4given = 1
+        let i4min   = i4
+        let i4max   = i4
+        let i5given = 1
+        let i5min   = i5
+        let i5max   = i5
+        let bounds = array2D [[i0min; i0max; i0given]; [i1min; i1max; i1given]; [i2min; i2max; i2given]; [i3min; i3max; i3given]; [i4min; i4max; i4given]; [i5min; i5max; i5given]]
+        t.GetSlice(bounds)
+    [<ExcludeFromCodeCoverage>]
+    /// <summary></summary> <exclude />
+    member t.GetSlice(i0:int, i1min:int option, i1max:int option, i2:int, i3:int, i4min:int option, i4max:int option, i5min:int option, i5max:int option) =
+        // Dims: 6
+        let i0given = 1
+        let i0min   = i0
+        let i0max   = i0
+        let i1given = if i1min.IsSome || i1max.IsSome then 1 else 0
+        let i1min   = defaultArg i1min 0
+        let i1max   = defaultArg i1max (t.shape.[1] - 1)
+        let i2given = 1
+        let i2min   = i2
+        let i2max   = i2
+        let i3given = 1
+        let i3min   = i3
+        let i3max   = i3
+        let i4given = if i4min.IsSome || i4max.IsSome then 1 else 0
+        let i4min   = defaultArg i4min 0
+        let i4max   = defaultArg i4max (t.shape.[4] - 1)
+        let i5given = if i5min.IsSome || i5max.IsSome then 1 else 0
+        let i5min   = defaultArg i5min 0
+        let i5max   = defaultArg i5max (t.shape.[5] - 1)
+        let bounds = array2D [[i0min; i0max; i0given]; [i1min; i1max; i1given]; [i2min; i2max; i2given]; [i3min; i3max; i3given]; [i4min; i4max; i4given]; [i5min; i5max; i5given]]
+        t.GetSlice(bounds)
+    [<ExcludeFromCodeCoverage>]
+    /// <summary></summary> <exclude />
+    member t.GetSlice(i0:int, i1min:int option, i1max:int option, i2:int, i3:int, i4min:int option, i4max:int option, i5:int) =
+        // Dims: 6
+        let i0given = 1
+        let i0min   = i0
+        let i0max   = i0
+        let i1given = if i1min.IsSome || i1max.IsSome then 1 else 0
+        let i1min   = defaultArg i1min 0
+        let i1max   = defaultArg i1max (t.shape.[1] - 1)
+        let i2given = 1
+        let i2min   = i2
+        let i2max   = i2
+        let i3given = 1
+        let i3min   = i3
+        let i3max   = i3
+        let i4given = if i4min.IsSome || i4max.IsSome then 1 else 0
+        let i4min   = defaultArg i4min 0
+        let i4max   = defaultArg i4max (t.shape.[4] - 1)
+        let i5given = 1
+        let i5min   = i5
+        let i5max   = i5
+        let bounds = array2D [[i0min; i0max; i0given]; [i1min; i1max; i1given]; [i2min; i2max; i2given]; [i3min; i3max; i3given]; [i4min; i4max; i4given]; [i5min; i5max; i5given]]
+        t.GetSlice(bounds)
+    [<ExcludeFromCodeCoverage>]
+    /// <summary></summary> <exclude />
+    member t.GetSlice(i0:int, i1min:int option, i1max:int option, i2:int, i3:int, i4:int, i5min:int option, i5max:int option) =
+        // Dims: 6
+        let i0given = 1
+        let i0min   = i0
+        let i0max   = i0
+        let i1given = if i1min.IsSome || i1max.IsSome then 1 else 0
+        let i1min   = defaultArg i1min 0
+        let i1max   = defaultArg i1max (t.shape.[1] - 1)
+        let i2given = 1
+        let i2min   = i2
+        let i2max   = i2
+        let i3given = 1
+        let i3min   = i3
+        let i3max   = i3
+        let i4given = 1
+        let i4min   = i4
+        let i4max   = i4
+        let i5given = if i5min.IsSome || i5max.IsSome then 1 else 0
+        let i5min   = defaultArg i5min 0
+        let i5max   = defaultArg i5max (t.shape.[5] - 1)
+        let bounds = array2D [[i0min; i0max; i0given]; [i1min; i1max; i1given]; [i2min; i2max; i2given]; [i3min; i3max; i3given]; [i4min; i4max; i4given]; [i5min; i5max; i5given]]
+        t.GetSlice(bounds)
+    [<ExcludeFromCodeCoverage>]
+    /// <summary></summary> <exclude />
+    member t.GetSlice(i0:int, i1min:int option, i1max:int option, i2:int, i3:int, i4:int, i5:int) =
+        // Dims: 6
+        let i0given = 1
+        let i0min   = i0
+        let i0max   = i0
+        let i1given = if i1min.IsSome || i1max.IsSome then 1 else 0
+        let i1min   = defaultArg i1min 0
+        let i1max   = defaultArg i1max (t.shape.[1] - 1)
+        let i2given = 1
+        let i2min   = i2
+        let i2max   = i2
+        let i3given = 1
+        let i3min   = i3
+        let i3max   = i3
+        let i4given = 1
+        let i4min   = i4
+        let i4max   = i4
+        let i5given = 1
+        let i5min   = i5
+        let i5max   = i5
+        let bounds = array2D [[i0min; i0max; i0given]; [i1min; i1max; i1given]; [i2min; i2max; i2given]; [i3min; i3max; i3given]; [i4min; i4max; i4given]; [i5min; i5max; i5given]]
+        t.GetSlice(bounds)
+    [<ExcludeFromCodeCoverage>]
+    /// <summary></summary> <exclude />
+    member t.GetSlice(i0:int, i1:int, i2min:int option, i2max:int option, i3min:int option, i3max:int option, i4min:int option, i4max:int option, i5min:int option, i5max:int option) =
+        // Dims: 6
+        let i0given = 1
+        let i0min   = i0
+        let i0max   = i0
+        let i1given = 1
+        let i1min   = i1
+        let i1max   = i1
+        let i2given = if i2min.IsSome || i2max.IsSome then 1 else 0
+        let i2min   = defaultArg i2min 0
+        let i2max   = defaultArg i2max (t.shape.[2] - 1)
+        let i3given = if i3min.IsSome || i3max.IsSome then 1 else 0
+        let i3min   = defaultArg i3min 0
+        let i3max   = defaultArg i3max (t.shape.[3] - 1)
+        let i4given = if i4min.IsSome || i4max.IsSome then 1 else 0
+        let i4min   = defaultArg i4min 0
+        let i4max   = defaultArg i4max (t.shape.[4] - 1)
+        let i5given = if i5min.IsSome || i5max.IsSome then 1 else 0
+        let i5min   = defaultArg i5min 0
+        let i5max   = defaultArg i5max (t.shape.[5] - 1)
+        let bounds = array2D [[i0min; i0max; i0given]; [i1min; i1max; i1given]; [i2min; i2max; i2given]; [i3min; i3max; i3given]; [i4min; i4max; i4given]; [i5min; i5max; i5given]]
+        t.GetSlice(bounds)
+    [<ExcludeFromCodeCoverage>]
+    /// <summary></summary> <exclude />
+    member t.GetSlice(i0:int, i1:int, i2min:int option, i2max:int option, i3min:int option, i3max:int option, i4min:int option, i4max:int option, i5:int) =
+        // Dims: 6
+        let i0given = 1
+        let i0min   = i0
+        let i0max   = i0
+        let i1given = 1
+        let i1min   = i1
+        let i1max   = i1
+        let i2given = if i2min.IsSome || i2max.IsSome then 1 else 0
+        let i2min   = defaultArg i2min 0
+        let i2max   = defaultArg i2max (t.shape.[2] - 1)
+        let i3given = if i3min.IsSome || i3max.IsSome then 1 else 0
+        let i3min   = defaultArg i3min 0
+        let i3max   = defaultArg i3max (t.shape.[3] - 1)
+        let i4given = if i4min.IsSome || i4max.IsSome then 1 else 0
+        let i4min   = defaultArg i4min 0
+        let i4max   = defaultArg i4max (t.shape.[4] - 1)
+        let i5given = 1
+        let i5min   = i5
+        let i5max   = i5
+        let bounds = array2D [[i0min; i0max; i0given]; [i1min; i1max; i1given]; [i2min; i2max; i2given]; [i3min; i3max; i3given]; [i4min; i4max; i4given]; [i5min; i5max; i5given]]
+        t.GetSlice(bounds)
+    [<ExcludeFromCodeCoverage>]
+    /// <summary></summary> <exclude />
+    member t.GetSlice(i0:int, i1:int, i2min:int option, i2max:int option, i3min:int option, i3max:int option, i4:int, i5min:int option, i5max:int option) =
+        // Dims: 6
+        let i0given = 1
+        let i0min   = i0
+        let i0max   = i0
+        let i1given = 1
+        let i1min   = i1
+        let i1max   = i1
+        let i2given = if i2min.IsSome || i2max.IsSome then 1 else 0
+        let i2min   = defaultArg i2min 0
+        let i2max   = defaultArg i2max (t.shape.[2] - 1)
+        let i3given = if i3min.IsSome || i3max.IsSome then 1 else 0
+        let i3min   = defaultArg i3min 0
+        let i3max   = defaultArg i3max (t.shape.[3] - 1)
+        let i4given = 1
+        let i4min   = i4
+        let i4max   = i4
+        let i5given = if i5min.IsSome || i5max.IsSome then 1 else 0
+        let i5min   = defaultArg i5min 0
+        let i5max   = defaultArg i5max (t.shape.[5] - 1)
+        let bounds = array2D [[i0min; i0max; i0given]; [i1min; i1max; i1given]; [i2min; i2max; i2given]; [i3min; i3max; i3given]; [i4min; i4max; i4given]; [i5min; i5max; i5given]]
+        t.GetSlice(bounds)
+    [<ExcludeFromCodeCoverage>]
+    /// <summary></summary> <exclude />
+    member t.GetSlice(i0:int, i1:int, i2min:int option, i2max:int option, i3min:int option, i3max:int option, i4:int, i5:int) =
+        // Dims: 6
+        let i0given = 1
+        let i0min   = i0
+        let i0max   = i0
+        let i1given = 1
+        let i1min   = i1
+        let i1max   = i1
+        let i2given = if i2min.IsSome || i2max.IsSome then 1 else 0
+        let i2min   = defaultArg i2min 0
+        let i2max   = defaultArg i2max (t.shape.[2] - 1)
+        let i3given = if i3min.IsSome || i3max.IsSome then 1 else 0
+        let i3min   = defaultArg i3min 0
+        let i3max   = defaultArg i3max (t.shape.[3] - 1)
+        let i4given = 1
+        let i4min   = i4
+        let i4max   = i4
+        let i5given = 1
+        let i5min   = i5
+        let i5max   = i5
+        let bounds = array2D [[i0min; i0max; i0given]; [i1min; i1max; i1given]; [i2min; i2max; i2given]; [i3min; i3max; i3given]; [i4min; i4max; i4given]; [i5min; i5max; i5given]]
+        t.GetSlice(bounds)
+    [<ExcludeFromCodeCoverage>]
+    /// <summary></summary> <exclude />
+    member t.GetSlice(i0:int, i1:int, i2min:int option, i2max:int option, i3:int, i4min:int option, i4max:int option, i5min:int option, i5max:int option) =
+        // Dims: 6
+        let i0given = 1
+        let i0min   = i0
+        let i0max   = i0
+        let i1given = 1
+        let i1min   = i1
+        let i1max   = i1
+        let i2given = if i2min.IsSome || i2max.IsSome then 1 else 0
+        let i2min   = defaultArg i2min 0
+        let i2max   = defaultArg i2max (t.shape.[2] - 1)
+        let i3given = 1
+        let i3min   = i3
+        let i3max   = i3
+        let i4given = if i4min.IsSome || i4max.IsSome then 1 else 0
+        let i4min   = defaultArg i4min 0
+        let i4max   = defaultArg i4max (t.shape.[4] - 1)
+        let i5given = if i5min.IsSome || i5max.IsSome then 1 else 0
+        let i5min   = defaultArg i5min 0
+        let i5max   = defaultArg i5max (t.shape.[5] - 1)
+        let bounds = array2D [[i0min; i0max; i0given]; [i1min; i1max; i1given]; [i2min; i2max; i2given]; [i3min; i3max; i3given]; [i4min; i4max; i4given]; [i5min; i5max; i5given]]
+        t.GetSlice(bounds)
+    [<ExcludeFromCodeCoverage>]
+    /// <summary></summary> <exclude />
+    member t.GetSlice(i0:int, i1:int, i2min:int option, i2max:int option, i3:int, i4min:int option, i4max:int option, i5:int) =
+        // Dims: 6
+        let i0given = 1
+        let i0min   = i0
+        let i0max   = i0
+        let i1given = 1
+        let i1min   = i1
+        let i1max   = i1
+        let i2given = if i2min.IsSome || i2max.IsSome then 1 else 0
+        let i2min   = defaultArg i2min 0
+        let i2max   = defaultArg i2max (t.shape.[2] - 1)
+        let i3given = 1
+        let i3min   = i3
+        let i3max   = i3
+        let i4given = if i4min.IsSome || i4max.IsSome then 1 else 0
+        let i4min   = defaultArg i4min 0
+        let i4max   = defaultArg i4max (t.shape.[4] - 1)
+        let i5given = 1
+        let i5min   = i5
+        let i5max   = i5
+        let bounds = array2D [[i0min; i0max; i0given]; [i1min; i1max; i1given]; [i2min; i2max; i2given]; [i3min; i3max; i3given]; [i4min; i4max; i4given]; [i5min; i5max; i5given]]
+        t.GetSlice(bounds)
+    [<ExcludeFromCodeCoverage>]
+    /// <summary></summary> <exclude />
+    member t.GetSlice(i0:int, i1:int, i2min:int option, i2max:int option, i3:int, i4:int, i5min:int option, i5max:int option) =
+        // Dims: 6
+        let i0given = 1
+        let i0min   = i0
+        let i0max   = i0
+        let i1given = 1
+        let i1min   = i1
+        let i1max   = i1
+        let i2given = if i2min.IsSome || i2max.IsSome then 1 else 0
+        let i2min   = defaultArg i2min 0
+        let i2max   = defaultArg i2max (t.shape.[2] - 1)
+        let i3given = 1
+        let i3min   = i3
+        let i3max   = i3
+        let i4given = 1
+        let i4min   = i4
+        let i4max   = i4
+        let i5given = if i5min.IsSome || i5max.IsSome then 1 else 0
+        let i5min   = defaultArg i5min 0
+        let i5max   = defaultArg i5max (t.shape.[5] - 1)
+        let bounds = array2D [[i0min; i0max; i0given]; [i1min; i1max; i1given]; [i2min; i2max; i2given]; [i3min; i3max; i3given]; [i4min; i4max; i4given]; [i5min; i5max; i5given]]
+        t.GetSlice(bounds)
+    [<ExcludeFromCodeCoverage>]
+    /// <summary></summary> <exclude />
+    member t.GetSlice(i0:int, i1:int, i2min:int option, i2max:int option, i3:int, i4:int, i5:int) =
+        // Dims: 6
+        let i0given = 1
+        let i0min   = i0
+        let i0max   = i0
+        let i1given = 1
+        let i1min   = i1
+        let i1max   = i1
+        let i2given = if i2min.IsSome || i2max.IsSome then 1 else 0
+        let i2min   = defaultArg i2min 0
+        let i2max   = defaultArg i2max (t.shape.[2] - 1)
+        let i3given = 1
+        let i3min   = i3
+        let i3max   = i3
+        let i4given = 1
+        let i4min   = i4
+        let i4max   = i4
+        let i5given = 1
+        let i5min   = i5
+        let i5max   = i5
+        let bounds = array2D [[i0min; i0max; i0given]; [i1min; i1max; i1given]; [i2min; i2max; i2given]; [i3min; i3max; i3given]; [i4min; i4max; i4given]; [i5min; i5max; i5given]]
+        t.GetSlice(bounds)
+    [<ExcludeFromCodeCoverage>]
+    /// <summary></summary> <exclude />
+    member t.GetSlice(i0:int, i1:int, i2:int, i3min:int option, i3max:int option, i4min:int option, i4max:int option, i5min:int option, i5max:int option) =
+        // Dims: 6
+        let i0given = 1
+        let i0min   = i0
+        let i0max   = i0
+        let i1given = 1
+        let i1min   = i1
+        let i1max   = i1
+        let i2given = 1
+        let i2min   = i2
+        let i2max   = i2
+        let i3given = if i3min.IsSome || i3max.IsSome then 1 else 0
+        let i3min   = defaultArg i3min 0
+        let i3max   = defaultArg i3max (t.shape.[3] - 1)
+        let i4given = if i4min.IsSome || i4max.IsSome then 1 else 0
+        let i4min   = defaultArg i4min 0
+        let i4max   = defaultArg i4max (t.shape.[4] - 1)
+        let i5given = if i5min.IsSome || i5max.IsSome then 1 else 0
+        let i5min   = defaultArg i5min 0
+        let i5max   = defaultArg i5max (t.shape.[5] - 1)
+        let bounds = array2D [[i0min; i0max; i0given]; [i1min; i1max; i1given]; [i2min; i2max; i2given]; [i3min; i3max; i3given]; [i4min; i4max; i4given]; [i5min; i5max; i5given]]
+        t.GetSlice(bounds)
+    [<ExcludeFromCodeCoverage>]
+    /// <summary></summary> <exclude />
+    member t.GetSlice(i0:int, i1:int, i2:int, i3min:int option, i3max:int option, i4min:int option, i4max:int option, i5:int) =
+        // Dims: 6
+        let i0given = 1
+        let i0min   = i0
+        let i0max   = i0
+        let i1given = 1
+        let i1min   = i1
+        let i1max   = i1
+        let i2given = 1
+        let i2min   = i2
+        let i2max   = i2
+        let i3given = if i3min.IsSome || i3max.IsSome then 1 else 0
+        let i3min   = defaultArg i3min 0
+        let i3max   = defaultArg i3max (t.shape.[3] - 1)
+        let i4given = if i4min.IsSome || i4max.IsSome then 1 else 0
+        let i4min   = defaultArg i4min 0
+        let i4max   = defaultArg i4max (t.shape.[4] - 1)
+        let i5given = 1
+        let i5min   = i5
+        let i5max   = i5
+        let bounds = array2D [[i0min; i0max; i0given]; [i1min; i1max; i1given]; [i2min; i2max; i2given]; [i3min; i3max; i3given]; [i4min; i4max; i4given]; [i5min; i5max; i5given]]
+        t.GetSlice(bounds)
+    [<ExcludeFromCodeCoverage>]
+    /// <summary></summary> <exclude />
+    member t.GetSlice(i0:int, i1:int, i2:int, i3min:int option, i3max:int option, i4:int, i5min:int option, i5max:int option) =
+        // Dims: 6
+        let i0given = 1
+        let i0min   = i0
+        let i0max   = i0
+        let i1given = 1
+        let i1min   = i1
+        let i1max   = i1
+        let i2given = 1
+        let i2min   = i2
+        let i2max   = i2
+        let i3given = if i3min.IsSome || i3max.IsSome then 1 else 0
+        let i3min   = defaultArg i3min 0
+        let i3max   = defaultArg i3max (t.shape.[3] - 1)
+        let i4given = 1
+        let i4min   = i4
+        let i4max   = i4
+        let i5given = if i5min.IsSome || i5max.IsSome then 1 else 0
+        let i5min   = defaultArg i5min 0
+        let i5max   = defaultArg i5max (t.shape.[5] - 1)
+        let bounds = array2D [[i0min; i0max; i0given]; [i1min; i1max; i1given]; [i2min; i2max; i2given]; [i3min; i3max; i3given]; [i4min; i4max; i4given]; [i5min; i5max; i5given]]
+        t.GetSlice(bounds)
+    [<ExcludeFromCodeCoverage>]
+    /// <summary></summary> <exclude />
+    member t.GetSlice(i0:int, i1:int, i2:int, i3min:int option, i3max:int option, i4:int, i5:int) =
+        // Dims: 6
+        let i0given = 1
+        let i0min   = i0
+        let i0max   = i0
+        let i1given = 1
+        let i1min   = i1
+        let i1max   = i1
+        let i2given = 1
+        let i2min   = i2
+        let i2max   = i2
+        let i3given = if i3min.IsSome || i3max.IsSome then 1 else 0
+        let i3min   = defaultArg i3min 0
+        let i3max   = defaultArg i3max (t.shape.[3] - 1)
+        let i4given = 1
+        let i4min   = i4
+        let i4max   = i4
+        let i5given = 1
+        let i5min   = i5
+        let i5max   = i5
+        let bounds = array2D [[i0min; i0max; i0given]; [i1min; i1max; i1given]; [i2min; i2max; i2given]; [i3min; i3max; i3given]; [i4min; i4max; i4given]; [i5min; i5max; i5given]]
+        t.GetSlice(bounds)
+    [<ExcludeFromCodeCoverage>]
+    /// <summary></summary> <exclude />
+    member t.GetSlice(i0:int, i1:int, i2:int, i3:int, i4min:int option, i4max:int option, i5min:int option, i5max:int option) =
+        // Dims: 6
+        let i0given = 1
+        let i0min   = i0
+        let i0max   = i0
+        let i1given = 1
+        let i1min   = i1
+        let i1max   = i1
+        let i2given = 1
+        let i2min   = i2
+        let i2max   = i2
+        let i3given = 1
+        let i3min   = i3
+        let i3max   = i3
+        let i4given = if i4min.IsSome || i4max.IsSome then 1 else 0
+        let i4min   = defaultArg i4min 0
+        let i4max   = defaultArg i4max (t.shape.[4] - 1)
+        let i5given = if i5min.IsSome || i5max.IsSome then 1 else 0
+        let i5min   = defaultArg i5min 0
+        let i5max   = defaultArg i5max (t.shape.[5] - 1)
+        let bounds = array2D [[i0min; i0max; i0given]; [i1min; i1max; i1given]; [i2min; i2max; i2given]; [i3min; i3max; i3given]; [i4min; i4max; i4given]; [i5min; i5max; i5given]]
+        t.GetSlice(bounds)
+    [<ExcludeFromCodeCoverage>]
+    /// <summary></summary> <exclude />
+    member t.GetSlice(i0:int, i1:int, i2:int, i3:int, i4min:int option, i4max:int option, i5:int) =
+        // Dims: 6
+        let i0given = 1
+        let i0min   = i0
+        let i0max   = i0
+        let i1given = 1
+        let i1min   = i1
+        let i1max   = i1
+        let i2given = 1
+        let i2min   = i2
+        let i2max   = i2
+        let i3given = 1
+        let i3min   = i3
+        let i3max   = i3
+        let i4given = if i4min.IsSome || i4max.IsSome then 1 else 0
+        let i4min   = defaultArg i4min 0
+        let i4max   = defaultArg i4max (t.shape.[4] - 1)
+        let i5given = 1
+        let i5min   = i5
+        let i5max   = i5
+        let bounds = array2D [[i0min; i0max; i0given]; [i1min; i1max; i1given]; [i2min; i2max; i2given]; [i3min; i3max; i3given]; [i4min; i4max; i4given]; [i5min; i5max; i5given]]
+        t.GetSlice(bounds)
+    [<ExcludeFromCodeCoverage>]
+    /// <summary></summary> <exclude />
+    member t.GetSlice(i0:int, i1:int, i2:int, i3:int, i4:int, i5min:int option, i5max:int option) =
+        // Dims: 6
+        let i0given = 1
+        let i0min   = i0
+        let i0max   = i0
+        let i1given = 1
+        let i1min   = i1
+        let i1max   = i1
+        let i2given = 1
+        let i2min   = i2
+        let i2max   = i2
+        let i3given = 1
+        let i3min   = i3
+        let i3max   = i3
+        let i4given = 1
+        let i4min   = i4
+        let i4max   = i4
+        let i5given = if i5min.IsSome || i5max.IsSome then 1 else 0
+        let i5min   = defaultArg i5min 0
+        let i5max   = defaultArg i5max (t.shape.[5] - 1)
+        let bounds = array2D [[i0min; i0max; i0given]; [i1min; i1max; i1given]; [i2min; i2max; i2given]; [i3min; i3max; i3given]; [i4min; i4max; i4given]; [i5min; i5max; i5given]]
+        t.GetSlice(bounds)
+    [<ExcludeFromCodeCoverage>]
+    /// <summary></summary> <exclude />
+    member t.GetSlice(i0:int, i1:int, i2:int, i3:int, i4:int, i5:int) =
+        // Dims: 6
+        let i0given = 1
+        let i0min   = i0
+        let i0max   = i0
+        let i1given = 1
+        let i1min   = i1
+        let i1max   = i1
+        let i2given = 1
+        let i2min   = i2
+        let i2max   = i2
+        let i3given = 1
+        let i3min   = i3
+        let i3max   = i3
+        let i4given = 1
+        let i4min   = i4
+        let i4max   = i4
+        let i5given = 1
+        let i5min   = i5
+        let i5max   = i5
+        let bounds = array2D [[i0min; i0max; i0given]; [i1min; i1max; i1given]; [i2min; i2max; i2given]; [i3min; i3max; i3given]; [i4min; i4max; i4given]; [i5min; i5max; i5given]]
+        t.GetSlice(bounds)
+
+[<assembly: System.Runtime.CompilerServices.InternalsVisibleTo("DiffSharp.Tests")>]
+do()