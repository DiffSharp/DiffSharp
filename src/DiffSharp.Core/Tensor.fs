﻿namespace DiffSharp
open DiffSharp.Backends
open DiffSharp.Util
open System
open System.IO
open System.Runtime.Serialization
open System.Runtime.Serialization.Formatters.Binary
open System.Diagnostics.CodeAnalysis

#nowarn "1182" // turn off compiler-generated unused variable warnings in this file only

type scalar = IConvertible

[<CustomEquality; CustomComparison>]
type Tensor = 
    | Tensor of primalRaw:RawTensor
    | TensorF of primal:Tensor * derivative:Tensor * nestingTag:uint32
    | TensorR of primal:Tensor * derivative:(Tensor ref) * parentOp:TensorOp * fanout:(uint32 ref) * nestingTag:uint32

    member t.primal =
        match t with
        | Tensor(_) -> t
        | TensorF(tp,_,_) -> tp
        | TensorR(tp,_,_,_,_) -> tp

    member t.primalDeep =
        match t with
        | Tensor(_) -> t
        | TensorF(tp,_,_) -> tp.primalDeep
        | TensorR(tp,_,_,_,_) -> tp.primalDeep

    member t.primalRaw =
        match t with
        | Tensor(tp) -> tp
        | TensorF(tp,_,_) -> tp.primalRaw
        | TensorR(tp,_,_,_,_) -> tp.primalRaw

    member t.cast(dtype) =
        match t with
        | Tensor(tp) -> Tensor(tp.Cast(dtype))
        | TensorF(_,_,_) -> failwith "cannot cast TensorF"
        | TensorR(tp,_,_,_,_) -> failwith "cannot cast TensorR"

    member t.toBool() = t.cast(DType.Bool)
    member t.toInt8() = t.cast(DType.Int8)
    member t.toInt16() = t.cast(DType.Int16)
    member t.toInt32() = t.cast(DType.Int32)
    member t.toInt64() = t.cast(DType.Int64)
    member t.toFloat32() = t.cast(DType.Float32)
    member t.toFloat64() = t.cast(DType.Float64)

    member t.dtype = t.primalRaw.DType

    member t.depth =
        let rec depth x d =
            match x with
            | Tensor(_) -> d
            | TensorF(tp,_,_) -> depth tp (d + 1)
            | TensorR(tp,_,_,_,_) -> depth tp (d + 1)
        depth t 0

    member t.parentOp =
        match t with
        | Tensor(_) -> failwith "Cannot get derivative of constant Tensor"
        | TensorF(_)-> failwith "Cannot get parent operation of TensorF"
        | TensorR(_,_,o,_,_) -> o

    member t.derivative
        with get() =
            match t with
            | Tensor(_) -> failwith "Cannot get derivative of constant Tensor"
            | TensorF(_,td,_) -> td
            | TensorR(_,td,_,_,_) -> !td
        and set(value) =
            match t with
            | Tensor(_) -> failwith "Cannot set derivative of constant Tensor"
            | TensorF(_) -> failwith "Cannot set derivative of TensorF"
            | TensorR(_,td,_,_,_) -> td := value

    member t.derivativeDeep =
        match t with
        | Tensor(_) -> failwith "Cannot get derivative of constant Tensor"
        | TensorF(_,td,_) -> 
            match td with
            | Tensor(_) -> td
            | _ -> td.derivativeDeep
        | TensorR(_,td,_,_,_) -> 
            match !td with
            | Tensor(_) -> !td
            | _ -> (!td).derivativeDeep

    member t.fanout
        with get() =
            match t with
            | Tensor(_) -> failwith "Cannot get fanout of constant Tensor"
            | TensorF(_) -> failwith "Cannot get fanout of TensorF"
            | TensorR(_,_,_,f,_) -> !f
        and set(value) =
            match t with
            | Tensor(_) -> failwith "Cannot set fanout of constant Tensor"
            | TensorF(_) -> failwith "Cannot set fanout of TensorF"
            | TensorR(_,_,_,f,_) -> f := value

    member t.forwardDiff(derivative:Tensor, ?tag:uint32) = 
        let tag = defaultArg tag GlobalNestingLevel.Current
        if t.shape = derivative.shape then TensorF(t, derivative, tag) else failwithf "Expecting derivative of same shape with primal. primal: %A, derivative: %A" t derivative
    member t.reverseDiff(?tag:uint32) = 
        let tag = defaultArg tag GlobalNestingLevel.Current
        TensorR(t, ref (t.zeroLike()), NewT, ref 0u, tag)
    member t.noDiff() = Tensor(t.primalRaw)
    member t.isForwardDiff() =
        match t with
        | TensorF(_) -> true
        | _ -> false
    member t.isReverseDiff() =
        match t with
        | TensorR(_) -> true
        | _ -> false
    member t.isNoDiff() =
        match t with
        | Tensor(_) -> true
        | _ -> false
    member t.shape = t.primalRaw.Shape
    member t.dim = t.primalRaw.Dim
    member t.nelement = t.primalRaw.Nelement
    member t.toArray() = t.primalRaw.ToArray()
    member t.toScalar() = t.primalRaw.ToScalar()
    member t1.isSameDiffType(t2:Tensor) =
        match t1, t2 with
        | Tensor(_),  Tensor(_)  -> true
        | Tensor(_),  TensorF(_) -> false
        | Tensor(_),  TensorR(_) -> false
        | TensorF(_), Tensor(_)  -> false
        | TensorF(_), TensorF(_) -> true
        | TensorF(_), TensorR(_) -> false
        | TensorR(_), Tensor(_)  -> false
        | TensorR(_), TensorF(_) -> false
        | TensorR(_), TensorR(_) -> true
    member t.save(fileName:string) =
        let formatter = BinaryFormatter()
        let fs = new FileStream(fileName, FileMode.Create)
        try
            formatter.Serialize(fs, t)
        with
        | :? SerializationException as e -> failwithf "Cannot save Tensor. %A" e.Message
        fs.Close()
    static member load(fileName:string) =
        let formatter = BinaryFormatter()
        let fs = new FileStream(fileName, FileMode.Open)
        try
            let t = formatter.Deserialize(fs) :?> Tensor
            fs.Close()
            t
        with
        | :? SerializationException as e -> failwithf "Cannot load Tensor. %A" e.Message

    member t.parents() =
        let mutable p = []
        let rec parents (t:obj) d =
            p <- p |> List.append [t]
            match t with
            | :? Tensor as t ->
                match t with
                | Tensor(_) -> sprintf "Tensor %A" t.shape
                | TensorF(_) -> sprintf "TensorF %A" t.shape
                | TensorR(_,_,o,_,_) -> 
                    let c, _ = Reflection.FSharpValue.GetUnionFields(o, typeof<TensorOp>)
                    let fields = c.GetFields()
                    let mutable ret = sprintf "TensorR %A %s" t.shape c.Name
                    for field in fields do
                        let fv = field.GetValue(o)
                        ret <- ret + sprintf "\n%s%s" (String.replicate d " ") (parents fv (d+1))
                    ret
            | :? (Tensor array) as ts ->
                let mutable ret = ""
                let mutable prefix = ""
                for t in ts do
                    ret <- ret + sprintf "%s%s%s" prefix (String.replicate d " ") (parents t (d+1))
                    prefix <- "\n"
                ret
            | _ -> indentNewLines (sprintf "%A" t) (d-1)
        let ps = parents t 1
        p |> List.rev, ps

    override t.Equals(other) =
        match other with
        | :? Tensor as tensor -> t.primalRaw.Equals(tensor.primalRaw)
        | _ -> false
    override t.GetHashCode() = hash t.primalRaw
    interface System.IComparable with
        override t.CompareTo(other) =
            match other with
            | :? Tensor as tensor -> 
                if t.dim = tensor.dim && t.dim = 0 then
                    t.primalRaw.CompareTo(tensor.primalRaw)
                else
                    failwith "Cannot compare non-scalar Tensors"
            | _ -> failwith "Cannot compare Tensor with another type"
    static member op_Explicit(tensor:Tensor):'a = downcast tensor.toScalar()
    
    member t.allclose(tensor:Tensor, ?relativeTolerance, ?absoluteTolerance) =
        let relativeTolerance = defaultArg relativeTolerance 1e-5
        let absoluteTolerance = defaultArg absoluteTolerance 1e-8
        t.primalRaw.AllClose(tensor.primalRaw, relativeTolerance, absoluteTolerance)

    member a.zerosLike(?shape:seq<int>, ?dtype, ?device, ?backend) = 
        let shape = defaultArg shape (a.shape |> Array.toSeq)
        Tensor(a.primalRaw.ZerosLike(shape |> Array.ofSeq, ?dtype=dtype, ?device=device, ?backend=backend))
    member a.onesLike(?shape:seq<int>, ?dtype, ?device, ?backend) = 
        let shape = defaultArg shape (a.shape |> Array.toSeq)
        Tensor(a.primalRaw.OnesLike(shape |> Array.ofSeq, ?dtype=dtype, ?device=device, ?backend=backend))
    member a.fullLike(shape:seq<int>, value:scalar, ?dtype, ?device, ?backend) = 
        Tensor(a.primalRaw.FullLike(shape |> Array.ofSeq, value, ?dtype=dtype, ?device=device, ?backend=backend))
    member a.scalarLike(scalar:IConvertible, ?dtype, ?device, ?backend) = 
        a.fullLike([], scalar, ?dtype=dtype, ?device=device, ?backend=backend)
    member a.randLike(?shape:seq<int>, ?dtype, ?device, ?backend) = 
        let shape = defaultArg shape (a.shape |> Array.toSeq)
        Tensor(a.primalRaw.RandomLike((shape |> Array.ofSeq), ?dtype=dtype, ?device=device, ?backend=backend))
    member a.randnLike(?shape:seq<int>, ?dtype, ?device, ?backend) = 
        let shape = defaultArg shape (a.shape |> Array.toSeq)
        Tensor(a.primalRaw.RandomNormalLike(shape |> Array.ofSeq, ?dtype=dtype, ?device=device, ?backend=backend))
    member a.zeroLike(?dtype, ?device, ?backend) = Tensor(a.primalRaw.ZeroLike(?dtype=dtype, ?device=device, ?backend=backend))
    member a.oneLike(?dtype, ?device, ?backend) = Tensor(a.primalRaw.OneLike(?dtype=dtype, ?device=device, ?backend=backend))
    member a.arangeLike(endVal:float, ?startVal:float, ?step:float, ?dtype, ?device, ?backend) =
        let startVal = defaultArg startVal 0.
        let step = defaultArg step 1.
        let length = (endVal - startVal) / step |> ceil |> int
        let v = Array.init length (fun i -> startVal + float(i) * step)
        a.like(box v, ?dtype=dtype, ?device=device, ?backend=backend)
    member a.like(value, ?dtype, ?device, ?backend) = Tensor(a.primalRaw.CreateLike(value, ?dtype=dtype, ?device=device, ?backend=backend))
    member a.clone() = Tensor(a.primalRaw.Clone())
    member a.onehotLike(length:int, hot:int, ?dtype, ?device, ?backend) =
        if hot < 0 || hot >= length then failwithf "Expecting 0 <= hot < length"
        a.zerosLike([|length|], ?dtype=dtype, ?device=device, ?backend=backend).addSlice([|hot|], a.onesLike([|1|], ?dtype=dtype, ?device=device, ?backend=backend))
    member a.lt(b:Tensor) = Tensor(a.primalRaw.LtTT(b.primalRaw))
    member a.gt(b:Tensor) = Tensor(a.primalRaw.GtTT(b.primalRaw))
    member a.le(b:Tensor) =Tensor(a.primalRaw.LeTT(b.primalRaw))
    member a.ge(b:Tensor) = Tensor(a.primalRaw.GeTT(b.primalRaw))
    member a.isinf() = Tensor(a.primalRaw.IsInfT())
    member a.isnan() = Tensor(a.primalRaw.IsNaNT())
    member a.hasinf() = a.isinf().sum() > a.zeroLike(dtype=DType.Int64)
    member a.hasnan() = a.isnan().sum() > a.zeroLike(dtype=DType.Int64)
    member a.maxIndex() = a.primalRaw.MaxIndexT()
    member a.minIndex() = a.primalRaw.MinIndexT()
    member a.max() = a.[a.maxIndex()]
    member a.min() = a.[a.minIndex()]
    member a.max(b:Tensor) = ((a + b) + Tensor.Abs(b - a)) / 2.
    member a.max(b) = a.max(a.like(b))
    member a.min(b:Tensor) = ((a + b) - Tensor.Abs(a - b)) / 2.
    member a.min(b) = a.min(a.like(b))

    member a.diagonal(?offset:int, ?dim1:int, ?dim2:int) =
        if a.dim < 2 then failwithf "Tensor must be at least 2-dimensional"
        let offset = defaultArg offset 0
        let dim1 = defaultArg dim1 0
        let dim2 = defaultArg dim2 1
        let mutable finished = false
        let mutable d = []
        let mutable i = 0
        let mutable j = offset
        while not finished do
            if i >= a.shape.[dim1] || j >= a.shape.[dim2] then 
                finished <- true
            elif j >= 0 then
                // let bounds = array2D [[i0min; i0max; i0given]; [i1min; i1max; i1given]; [i2min; i2max; i2given]; [i3min; i3max; i3given]]
                let bounds = Array2D.init (a.dim) 3 (fun ii jj -> 
                                                        if ii = dim1 then
                                                            if jj < 2 then i else 1
                                                        elif ii = dim2 then
                                                            if jj < 2 then j else 1
                                                        else
                                                            if jj = 0 then 0
                                                            elif jj = 1 then a.shape.[ii]-1
                                                            else 0
                                                        )
                d <- [a.GetSlice(bounds)] |> List.append d
            i <- i + 1
            j <- j + 1
        if d |> List.isEmpty then failwithf "Empty diagonal"
        Tensor.stack(d)

    member a.trace() = let d:Tensor = a.diagonal() in d.sum()

    member a.expand(newShape:seq<int>) =
        let newShape = newShape|>Seq.toArray
        if a.shape = newShape then a else
        match a with
        | Tensor(ap) -> Tensor(ap.Expand(newShape))
        | TensorF(ap,ad,at) ->
            let cp = ap.expand(newShape)
            let cd = ad.expand(newShape)
            TensorF(cp,cd,at)
        | TensorR(ap,_,_,_,at) ->
            let cp = ap.expand(newShape)
            TensorR(cp, ref (a.zeroLike()), ExpandT(a), ref 0u, at)

    member internal t.GetSlice(bounds:int[,]) =
        // printfn "t.GetSlice bounds\n %A" bounds
        if t.dim = 0 then failwith "Cannot slice a scalar Tensor"
        let fullBounds = Array2D.init t.dim 3 (fun i j -> if j=0 then 0 elif j=1 then t.shape.[i]-1 else 0)
        bounds |> Array2D.iteri (fun i j v -> 
            if j=1 && v >= t.shape.[i] then failwithf "Index outside the bounds of Tensor shape %A" t.shape
            fullBounds.[i, j] <- v)
        // printfn "t.GetSlice fullBounds\n %A" fullBounds
        match t with
        | Tensor(ap) -> Tensor(ap.GetSlice(fullBounds))
        | TensorF(ap,ad,at) -> TensorF(ap.GetSlice(fullBounds), ad.GetSlice(fullBounds), at)
        | TensorR(ap,_,_,_,at) -> TensorR(ap.GetSlice(fullBounds), ref (ap.zeroLike()), SliceT(t, fullBounds), ref 0u, at)

    member t.Item
        with get([<System.ParamArray>] index:int[]) =
            if t.dim = 0 then failwith "Cannot index a scalar Tensor"
            if index.Length > t.dim then failwithf "Expecting an index with <=%i dimensions" t.dim
            let bounds = Array2D.init index.Length 3 (fun i j -> if j=2 then 1 else index.[i])
            t.GetSlice(bounds)

    static member create(value:obj, ?dtype:DType, ?device:Device, ?backend:Backend) =
        let res = value |> tryFlatArrayAndShape<Tensor> // support creation of new Tensor from a structure holding scalar Tensors
        match res with
        | Some (array, shape) -> 
            let array = array |> Array.map float32
            let value = arrayND shape (fun ii -> array.[indexToFlatIndex shape ii])
            Tensor(RawTensor.Create(value, ?dtype=dtype, ?device=device, ?backend=backend))
        | None ->
            Tensor(RawTensor.Create(value, ?dtype=dtype, ?device=device, ?backend=backend))        

    static member stack(tensors:seq<Tensor>, ?dim:int) = 
        let dim = defaultArg dim 0 
        let tensors = tensors |> Seq.toArray
        if tensors.Length = 0 then failwithf "Expecting a non-empty sequence of Tensors"
        // TODO: check if all Tensors are of the same type (Tensor, TensorF, or TensorR) and have the same nesting tag
        let shapes = tensors |> Seq.map (fun t -> t.shape)
        checkCanStack shapes
        match Seq.head tensors with
        | Tensor(ap) -> Tensor(ap.StackTs((tensors |> Array.map (fun t -> t.primalRaw)), dim))
        | TensorF(_,_,at) ->
            let ap = tensors |> Seq.map (fun t -> t.primal)
            let ad = tensors |> Seq.map (fun t -> t.derivative)
            TensorF(Tensor.stack(ap,dim=dim), Tensor.stack(ad,dim=dim), at)
        | TensorR(_,_,_,_,at) ->
            let ap = tensors |> Seq.map (fun t -> t.primal)
            let cp = Tensor.stack(ap,dim=dim)
            TensorR(cp, ref (cp.zeroLike()), StackTs(tensors, dim), ref 0u, at)

    member a.unstack (?dim:int) =
        let dim = defaultArg dim 0 
        checkCanUnstack a.dim
        match a with
        | Tensor(ap) -> ap.UnstackT(dim) |> Array.map Tensor
        | TensorF(ap,ad,at) -> Array.map2 (fun p d -> TensorF(p,d,at)) (ap.unstack(dim)) (ad.unstack(dim))
        | TensorR(ap,_,_,_,at) -> Array.mapi (fun i p -> TensorR(p, ref (p.zeroLike()), UnstackT(a, dim, i), ref 0u, at)) (ap.unstack(dim))

    static member cat(tensors:seq<Tensor>, ?dim: int) = 
        let dim = defaultArg dim 0 
        let tensors = tensors |> Seq.toArray
        // TODO: check if all Tensors are of the same type (Tensor, TensorF, or TensorR) and have the same nesting tag
        match Seq.head tensors with
        | Tensor(ap) -> Tensor(ap .CatTs((tensors |> Array.map (fun t -> t.primalRaw)), dim))
        | TensorF(_,_,at) ->
            let ap = tensors |> Seq.map (fun t -> t.primal)
            let ad = tensors |> Seq.map (fun t -> t.derivative)
            TensorF(Tensor.cat(ap, dim=dim), Tensor.cat(ad, dim=dim), at)
        | TensorR(_,_,_,_,at) ->
            let ap = tensors |> Seq.map (fun t -> t.primal)
            let cp = Tensor.cat(ap, dim=dim)
            TensorR(cp, ref (cp.zeroLike()), CatTs(tensors, dim), ref 0u, at)

    member a.split (sizes: seq<int>, ?dim: int) =
        let dim = defaultArg dim 0
        let sizes = sizes |> Seq.toArray
        match a with
        | Tensor(ap) -> ap.SplitT(sizes, dim=dim) |> Array.map Tensor
        | TensorF(ap,ad,at) -> Array.map2 (fun p d -> TensorF(p,d,at)) (ap.split(sizes)) (ad.split(sizes, dim=dim))
        | TensorR(ap,_,_,_,at) -> Array.mapi (fun i p -> TensorR(p, ref (p.zeroLike()), SplitT(a, sizes, dim, i), ref 0u, at)) (ap.split(sizes, dim=dim))

    static member inline OpUnary(a, fRaw, fTensor, dfTensorFwd, dfTensorRev) =
        match a with
        | Tensor(ap)           -> Tensor(fRaw(ap))
        | TensorF(ap,ad,at)    -> let cp = fTensor(ap) in TensorF(cp, dfTensorFwd(cp,ap,ad), at)
        | TensorR(ap,_,_,_,at) -> let cp = fTensor(ap) in TensorR(cp, ref (a.zeroLike()), dfTensorRev(a), ref 0u, at)

    static member inline OpBinary(a, b, fRaw, fTensor, dfTensorFwdTT, dfTensorFwdTC, dfTensorFwdCT, dfTensorRevTT, dfTensorRevTC, dfTensorRevCT) =
        match a, b with
        | Tensor(ap),           Tensor(bp)                      -> Tensor(fRaw(ap, bp))
        | Tensor(_),            TensorF(bp,bd,bt)               -> let cp = fTensor(a,bp)  in TensorF(cp, dfTensorFwdCT(cp,bp,bd), bt)
        | Tensor(_),            TensorR(bp,_,_,_,bt)            -> let cp = fTensor(a,bp)  in TensorR(cp, ref (a.zeroLike()), dfTensorRevCT(a,b), ref 0u, bt)
        | TensorF(ap,ad,at),    Tensor(_)                       -> let cp = fTensor(ap,b)  in TensorF(cp, dfTensorFwdTC(cp,ap,ad), at)
        | TensorF(ap,ad,at),    TensorF(bp,bd,bt)    when at=bt -> let cp = fTensor(ap,bp) in TensorF(cp, dfTensorFwdTT(cp,ap,ad,bp,bd), at)
        | TensorF(ap,ad,at),    TensorF(_,_,bt)      when at>bt -> let cp = fTensor(ap,b)  in TensorF(cp, dfTensorFwdTC(cp,ap,ad), at)
        | TensorF(_,_,at),      TensorF(bp,bd,bt)    when at<bt -> let cp = fTensor(a,bp)  in TensorF(cp, dfTensorFwdCT(cp,bp,bd), bt)
        | TensorF(_,_,at),      TensorR(_,_,_,_,bt)  when at=bt -> failwith "Cannot have TensorF and TensorR in the same nesting level"
        | TensorF(ap,ad,at),    TensorR(_,_,_,_,bt)  when at>bt -> let cp = fTensor(ap,b)  in TensorF(cp, dfTensorFwdTC(cp,ap,ad), at)
        | TensorF(_,_,at),      TensorR(bp,_,_,_,bt) when at<bt -> let cp = fTensor(a,bp)  in TensorR(cp, ref (a.zeroLike()), dfTensorRevCT(a,b), ref 0u, bt)
        | TensorR(ap,_,_,_,at), Tensor(_)                       -> let cp = fTensor(ap,b)  in TensorR(cp, ref (a.zeroLike()), dfTensorRevTC(a,b), ref 0u, at)
        | TensorR(_,_,_,_,at),  TensorF(_,_,bt)      when at=bt -> failwith "Cannot have TensorR and TensorF in the same nesting level"
        | TensorR(ap,_,_,_,at), TensorF(_,_,bt)      when at>bt -> let cp = fTensor(ap, b) in TensorR(cp, ref (a.zeroLike()), dfTensorRevTC(a,b), ref 0u, at)
        | TensorR(_,_,_,_,at),  TensorF(bp,bd,bt)    when at<bt -> let cp = fTensor(a,bp)  in TensorF(cp, dfTensorFwdCT(cp, bp, bd), bt)
        | TensorR(ap,_,_,_,at), TensorR(bp,_,_,_,bt) when at=bt -> let cp = fTensor(ap,bp) in TensorR(cp, ref (a.zeroLike()), dfTensorRevTT(a,b), ref 0u, at)
        | TensorR(ap,_,_,_,at), TensorR(_,_,_,_,bt)  when at>bt -> let cp = fTensor(ap,b)  in TensorR(cp, ref (a.zeroLike()), dfTensorRevTC(a,b), ref 0u, at)
        | TensorR(_,_,_,_,at),  TensorR(bp,_,_,_,bt) when at<bt -> let cp = fTensor(a,bp)  in TensorR(cp, ref (a.zeroLike()), dfTensorRevCT(a,b), ref 0u, bt)
        | _ -> failwith "Unexpected combination of Tensors" // Won't happen, added for suppressing "incomplete matches" warning

    static member (+) (a:Tensor, b:Tensor) =
        if a.dtype <> b.dtype then
            let tnew = DType.widen a.dtype b.dtype
            let aCast = a.cast(tnew)
            let bCast = b.cast(tnew)
            aCast + bCast
        elif a.shape = b.shape then
            let inline fRaw(a:RawTensor,b) = a.AddTT(b)
            let inline fTensor(a,b) = a + b
            let inline dfTensorFwdTT(cp,ap,ad,bp:Tensor,bd:Tensor) = ad + bd
            let inline dfTensorFwdTC(cp,ap,ad) = ad
            let inline dfTensorFwdCT(cp,bp,bd) = bd
            let inline dfTensorRevTT(a,b) = AddTT(a,b)
            let inline dfTensorRevTC(a,b) = AddTTConst(a)
            let inline dfTensorRevCT(a,b) = AddTTConst(b)
            Tensor.OpBinary(a, b, fRaw, fTensor, dfTensorFwdTT, dfTensorFwdTC, dfTensorFwdCT, dfTensorRevTT, dfTensorRevTC, dfTensorRevCT)
        elif a.dim = 0 then
            let inline fRaw(a,b:RawTensor) = b.AddTT0(a)
            let inline fTensor(a,b) = a + b
            let inline dfTensorFwdTT(cp,ap,ad,bp:Tensor,bd:Tensor) = ad + bd
            let inline dfTensorFwdTC(cp,ap,ad:Tensor) = ad.expand(b.shape)
            let inline dfTensorFwdCT(cp,bp,bd) = bd
            let inline dfTensorRevTT(a,b) = AddTT0(b,a)
            let inline dfTensorRevTC(a,b) = AddTConstT0(a)
            let inline dfTensorRevCT(a,b) = AddTT0Const(b)
            Tensor.OpBinary(a, b, fRaw, fTensor, dfTensorFwdTT, dfTensorFwdTC, dfTensorFwdCT, dfTensorRevTT, dfTensorRevTC, dfTensorRevCT)
        elif b.dim = 0 then
            let inline fRaw(a:RawTensor,b) = a.AddTT0(b)
            let inline fTensor(a,b) = a + b
            let inline dfTensorFwdTT(cp,ap,ad,bp:Tensor,bd:Tensor) = ad + bd
            let inline dfTensorFwdTC(cp,ap,ad) = ad
            let inline dfTensorFwdCT(cp,bp,bd:Tensor) = bd.expand(a.shape)
            let inline dfTensorRevTT(a,b) = AddTT0(a,b)
            let inline dfTensorRevTC(a,b) = AddTT0Const(a)
            let inline dfTensorRevCT(a,b) = AddTConstT0(b)
            Tensor.OpBinary(a, b, fRaw, fTensor, dfTensorFwdTT, dfTensorFwdTC, dfTensorFwdCT, dfTensorRevTT, dfTensorRevTC, dfTensorRevCT)
        elif a.dim = 2 && b.dim = 1 && a.shape.[1] = b.shape.[0] then
            let inline fRaw(a:RawTensor,b) = a.AddT2T1(b)
            let inline fTensor(a,b) = a + b
            let inline dfTensorFwdTT(cp,ap,ad,bp:Tensor,bd:Tensor) = ad + bd
            let inline dfTensorFwdTC(cp,ap,ad) = ad
            let inline dfTensorFwdCT(cp:Tensor,bp:Tensor,bd:Tensor) = cp.zerosLike() + bd
            let inline dfTensorRevTT(a,b) = AddT2T1(a,b)
            let inline dfTensorRevTC(a,b) = AddT2T1Const(a)
            let inline dfTensorRevCT(a,b) = AddT2ConstT1(b)
            Tensor.OpBinary(a, b, fRaw, fTensor, dfTensorFwdTT, dfTensorFwdTC, dfTensorFwdCT, dfTensorRevTT, dfTensorRevTC, dfTensorRevCT)
        elif a.dim = 1 && b.dim = 2 && a.shape.[0] = b.shape.[1] then
            let inline fRaw(a,b:RawTensor) = b.AddT2T1(a)
            let inline fTensor(a,b) = a + b
            let inline dfTensorFwdTT(cp,ap,ad,bp:Tensor,bd:Tensor) = ad + bd
            let inline dfTensorFwdTC(cp:Tensor,ap,ad) = ad + cp.zerosLike()
            let inline dfTensorFwdCT(cp,bp,bd) = bd
            let inline dfTensorRevTT(a,b) = AddT2T1(b,a)
            let inline dfTensorRevTC(a,b) = AddT2ConstT1(a)
            let inline dfTensorRevCT(a,b) = AddT2T1Const(b)
            Tensor.OpBinary(a, b, fRaw, fTensor, dfTensorFwdTT, dfTensorFwdTC, dfTensorFwdCT, dfTensorRevTT, dfTensorRevTC, dfTensorRevCT)
        else
            let newShape = broadcastShapes2 a.shape b.shape
            let aExpanded = a.expand(newShape)
            let bExpanded = b.expand(newShape)
            aExpanded + bExpanded
    static member (+) (a:Tensor, b) = a + a.scalarLike(b)
    static member (+) (a, b:Tensor) = b.scalarLike(a) + b
    member a.add(b:Tensor) = a + b
    member a.add(b) = a + a.scalarLike(b)

    static member (-) (a:Tensor, b:Tensor) =
        if a.dtype <> b.dtype then
            let tnew = DType.widen a.dtype b.dtype
            let aCast = a.cast(tnew)
            let bCast = b.cast(tnew)
            aCast - bCast
        elif a.shape = b.shape then
            let inline fRaw(a:RawTensor,b) = a.SubTT(b)
            let inline fTensor(a,b) = a - b
            let inline dfTensorFwdTT(cp,ap,ad,bp,bd) = ad - bd
            let inline dfTensorFwdTC(cp,ap,ad) = ad
            let inline dfTensorFwdCT(cp,bp,bd) = -bd
            let inline dfTensorRevTT(a,b) = SubTT(a,b)
            let inline dfTensorRevTC(a,b) = SubTTConst(a)
            let inline dfTensorRevCT(a,b) = SubTConstT(b)
            Tensor.OpBinary(a, b, fRaw, fTensor, dfTensorFwdTT, dfTensorFwdTC, dfTensorFwdCT, dfTensorRevTT, dfTensorRevTC, dfTensorRevCT)
        elif a.dim = 0 then
            let inline fRaw(a:RawTensor,b) = a.SubT0T(b)
            let inline fTensor(a,b) = a - b
            let inline dfTensorFwdTT(cp,ap,ad,bp,bd) = ad - bd
            let inline dfTensorFwdTC(cp,ap,ad:Tensor) = ad.expand(b.shape)
            let inline dfTensorFwdCT(cp,bp,bd) = -bd
            let inline dfTensorRevTT(a,b) = SubT0T(a,b)
            let inline dfTensorRevTC(a,b) = SubT0TConst(a)
            let inline dfTensorRevCT(a,b) = SubT0ConstT(b)
            Tensor.OpBinary(a, b, fRaw, fTensor, dfTensorFwdTT, dfTensorFwdTC, dfTensorFwdCT, dfTensorRevTT, dfTensorRevTC, dfTensorRevCT)
        elif b.dim = 0 then
            let inline fRaw(a:RawTensor,b) = a.SubTT0(b)
            let inline fTensor(a,b) = a - b
            let inline dfTensorFwdTT(cp,ap,ad,bp,bd) = ad - bd
            let inline dfTensorFwdTC(cp,ap,ad) = ad
            let inline dfTensorFwdCT(cp,bp,bd:Tensor) = (-bd).expand(a.shape)
            let inline dfTensorRevTT(a,b) = SubTT0(a,b)
            let inline dfTensorRevTC(a,b) = SubTT0Const(a)
            let inline dfTensorRevCT(a,b) = SubTConstT0(b)
            Tensor.OpBinary(a, b, fRaw, fTensor, dfTensorFwdTT, dfTensorFwdTC, dfTensorFwdCT, dfTensorRevTT, dfTensorRevTC, dfTensorRevCT)
        else
            let newShape = broadcastShapes2 a.shape b.shape
            let aExpanded = a.expand(newShape)
            let bExpanded = b.expand(newShape)
            aExpanded - bExpanded
    static member (-) (a:Tensor, b) = a - a.scalarLike(b)
    static member (-) (a, b:Tensor) = b.scalarLike(a) - b
    member a.sub(b:Tensor) = a - b
    member a.sub(b) = a - a.scalarLike(b)

    static member (*) (a:Tensor, b:Tensor) =
        if a.dtype <> b.dtype then
            let tnew = DType.widen a.dtype b.dtype
            let aCast = a.cast(tnew)
            let bCast = b.cast(tnew)
            aCast * bCast
        elif a.shape = b.shape then
            let inline fRaw(a:RawTensor,b) = a.MulTT(b)
            let inline fTensor(a,b) = a * b
            let inline dfTensorFwdTT(cp:Tensor,ap:Tensor,ad:Tensor,bp:Tensor,bd:Tensor) = (ad * bp) + (ap * bd)
            let inline dfTensorFwdTC(cp:Tensor,ap:Tensor,ad:Tensor) = ad * b
            let inline dfTensorFwdCT(cp:Tensor,bp:Tensor,bd:Tensor) = a * bd
            let inline dfTensorRevTT(a,b) = MulTT(a,b)
            let inline dfTensorRevTC(a,b) = MulTTConst(a,b)
            let inline dfTensorRevCT(a,b) = MulTTConst(b,a)
            Tensor.OpBinary(a, b, fRaw, fTensor, dfTensorFwdTT, dfTensorFwdTC, dfTensorFwdCT, dfTensorRevTT, dfTensorRevTC, dfTensorRevCT)
        elif a.dim = 0 then
            let inline fRaw(a,b:RawTensor) = b.MulTT0(a)
            let inline fTensor(a,b) = a * b
            let inline dfTensorFwdTT(cp:Tensor,ap:Tensor,ad:Tensor,bp:Tensor,bd:Tensor) = (ad * bp) + (ap * bd)
            let inline dfTensorFwdTC(cp:Tensor,ap:Tensor,ad:Tensor) = ad * b
            let inline dfTensorFwdCT(cp:Tensor,bp:Tensor,bd:Tensor) = a * bd
            let inline dfTensorRevTT(a,b) = MulTT0(b,a)
            let inline dfTensorRevTC(a,b) = MulTConstT0(a,b)
            let inline dfTensorRevCT(a,b) = MulTT0Const(b,a)
            Tensor.OpBinary(a, b, fRaw, fTensor, dfTensorFwdTT, dfTensorFwdTC, dfTensorFwdCT, dfTensorRevTT, dfTensorRevTC, dfTensorRevCT)
        elif b.dim = 0 then
            let inline fRaw(a:RawTensor,b) = a.MulTT0(b)
            let inline fTensor(a,b) = a * b
            let inline dfTensorFwdTT(cp:Tensor,ap:Tensor,ad:Tensor,bp:Tensor,bd:Tensor) = (ad * bp) + (ap * bd)
            let inline dfTensorFwdTC(cp:Tensor,ap:Tensor,ad:Tensor) = ad * b
            let inline dfTensorFwdCT(cp:Tensor,bp:Tensor,bd:Tensor) = a * bd
            let inline dfTensorRevTT(a,b) = MulTT0(a,b)
            let inline dfTensorRevTC(a,b) = MulTT0Const(a,b)
            let inline dfTensorRevCT(a,b) = MulTConstT0(b,a)
            Tensor.OpBinary(a, b, fRaw, fTensor, dfTensorFwdTT, dfTensorFwdTC, dfTensorFwdCT, dfTensorRevTT, dfTensorRevTC, dfTensorRevCT)
        else
            let newShape = broadcastShapes2 a.shape b.shape
            let aExpanded = a.expand(newShape)
            let bExpanded = b.expand(newShape)
            aExpanded * bExpanded
    static member (*) (a:Tensor, b) = a * a.scalarLike(b)
    static member (*) (a, b:Tensor) = b.scalarLike(a) * b
    member a.mul(b:Tensor) = a * b
    member a.mul(b) = a * a.scalarLike(b)

    static member (/) (a:Tensor, b:Tensor) =
        if a.dtype <> b.dtype then
            let tnew = DType.widen a.dtype b.dtype
            let aCast = a.cast(tnew)
            let bCast = b.cast(tnew)
            aCast / bCast
        elif a.shape = b.shape then
            let inline fRaw(a:RawTensor,b) = a.DivTT(b)
            let inline fTensor(a,b) = a / b
            let inline dfTensorFwdTT(cp:Tensor,ap:Tensor,ad:Tensor,bp:Tensor,bd:Tensor) = (ad - bd * cp) / bp
            let inline dfTensorFwdTC(cp:Tensor,ap:Tensor,ad:Tensor) = ad / b
            let inline dfTensorFwdCT(cp:Tensor,bp:Tensor,bd:Tensor) = -bd * cp / bp
            let inline dfTensorRevTT(a,b) = DivTT(a,b)
            let inline dfTensorRevTC(a,b) = DivTTConst(a,b)
            let inline dfTensorRevCT(a,b) = DivTConstT(a,b)
            Tensor.OpBinary(a, b, fRaw, fTensor, dfTensorFwdTT, dfTensorFwdTC, dfTensorFwdCT, dfTensorRevTT, dfTensorRevTC, dfTensorRevCT)
        elif a.dim = 0 then
            let inline fRaw(a:RawTensor,b) = a.DivT0T(b)
            let inline fTensor(a,b) = a / b
            let inline dfTensorFwdTT(cp:Tensor,ap:Tensor,ad:Tensor,bp:Tensor,bd:Tensor) = (ad - bd * cp) / bp
            let inline dfTensorFwdTC(cp:Tensor,ap:Tensor,ad:Tensor) = ad / b
            let inline dfTensorFwdCT(cp:Tensor,bp:Tensor,bd:Tensor) = -bd * cp / bp
            let inline dfTensorRevTT(a,b) = DivT0T(a,b)
            let inline dfTensorRevTC(a,b) = DivT0TConst(a,b)
            let inline dfTensorRevCT(a,b) = DivT0ConstT(a,b)
            Tensor.OpBinary(a, b, fRaw, fTensor, dfTensorFwdTT, dfTensorFwdTC, dfTensorFwdCT, dfTensorRevTT, dfTensorRevTC, dfTensorRevCT)
        elif b.dim = 0 then
            let inline fRaw(a:RawTensor,b) = a.DivTT0(b)
            let inline fTensor(a:Tensor,b:Tensor) = a / b
            let inline dfTensorFwdTT(cp:Tensor,ap:Tensor,ad:Tensor,bp:Tensor,bd:Tensor) = (ad - bd * cp) / bp
            let inline dfTensorFwdTC(cp:Tensor,ap:Tensor,ad:Tensor) = ad / b
            let inline dfTensorFwdCT(cp:Tensor,bp:Tensor,bd:Tensor) = -bd * cp / bp
            let inline dfTensorRevTT(a,b) = DivTT0(a,b)
            let inline dfTensorRevTC(a,b) = DivTT0Const(a,b)
            let inline dfTensorRevCT(a,b) = DivTConstT0(a,b)
            Tensor.OpBinary(a, b, fRaw, fTensor, dfTensorFwdTT, dfTensorFwdTC, dfTensorFwdCT, dfTensorRevTT, dfTensorRevTC, dfTensorRevCT)
        else
            let newShape = broadcastShapes2 a.shape b.shape
            let aExpanded = a.expand(newShape)
            let bExpanded = b.expand(newShape)
            aExpanded / bExpanded
    static member (/) (a:Tensor, b) = a / a.scalarLike(b)
    static member (/) (a, b:Tensor) = b.scalarLike(a) / b
    member a.div(b:Tensor) = a / b
    member a.div(b) = a / a.scalarLike(b)

    static member Pow (a:Tensor, b:Tensor) =
        if a.dtype <> b.dtype then
            let tnew = DType.widen a.dtype b.dtype
            let aCast = a.cast(tnew)
            let bCast = b.cast(tnew)
            Tensor.Pow (aCast, bCast)
        elif a.shape = b.shape then
            let inline fRaw(a:RawTensor,b) = a.PowTT(b)
            let inline fTensor(a:Tensor,b:Tensor) = a ** b
            let inline dfTensorFwdTT(cp:Tensor,ap:Tensor,ad:Tensor,bp:Tensor,bd:Tensor) = (ap ** (bp - 1.)) * (ad * bp + ap * bd * log ap)
            let inline dfTensorFwdTC(cp,ap,ad) = ad * (ap ** (b - 1.)) * b
            let inline dfTensorFwdCT(cp,bp,bd) = bd * cp * log a
            let inline dfTensorRevTT(a,b) = PowTT(a,b)
            let inline dfTensorRevTC(a,b) = PowTTConst(a,b)
            let inline dfTensorRevCT(a,b) = PowTConstT(a,b)
            Tensor.OpBinary(a, b, fRaw, fTensor, dfTensorFwdTT, dfTensorFwdTC, dfTensorFwdCT, dfTensorRevTT, dfTensorRevTC, dfTensorRevCT)
        elif a.dim = 0 then
            let inline fRaw(a:RawTensor,b) = a.PowT0T(b)
            let inline fTensor(a:Tensor,b:Tensor) = a ** b
            let inline dfTensorFwdTT(cp:Tensor,ap:Tensor,ad:Tensor,bp:Tensor,bd:Tensor) = (ap ** (bp - 1.)) * (ad * bp + ap * bd * log ap)
            let inline dfTensorFwdTC(cp,ap,ad) = ad * (ap ** (b - 1.)) * b
            let inline dfTensorFwdCT(cp,bp,bd) = bd * cp * log a
            let inline dfTensorRevTT(a,b) = PowT0T(a,b)
            let inline dfTensorRevTC(a,b) = PowT0TConst(a,b)
            let inline dfTensorRevCT(a,b) = PowT0ConstT(a,b)
            Tensor.OpBinary(a, b, fRaw, fTensor, dfTensorFwdTT, dfTensorFwdTC, dfTensorFwdCT, dfTensorRevTT, dfTensorRevTC, dfTensorRevCT)
        elif b.dim = 0 then
            let inline fRaw(a:RawTensor,b) = a.PowTT0(b)
            let inline fTensor(a:Tensor,b:Tensor) = a ** b
            let inline dfTensorFwdTT(cp:Tensor,ap:Tensor,ad:Tensor,bp:Tensor,bd:Tensor) = (ap ** (bp - 1.)) * (ad * bp + ap * bd * log ap)
            let inline dfTensorFwdTC(cp,ap,ad) = ad * (ap ** (b - 1.)) * b
            let inline dfTensorFwdCT(cp,bp,bd) = bd * cp * log a
            let inline dfTensorRevTT(a,b) = PowTT0(a,b)
            let inline dfTensorRevTC(a,b) = PowTT0Const(a,b)
            let inline dfTensorRevCT(a,b) = PowTConstT0(a,b)
            Tensor.OpBinary(a, b, fRaw, fTensor, dfTensorFwdTT, dfTensorFwdTC, dfTensorFwdCT, dfTensorRevTT, dfTensorRevTC, dfTensorRevCT)
        else
            let newShape = broadcastShapes2 a.shape b.shape
            let aExpanded = a.expand(newShape)
            let bExpanded = b.expand(newShape)
            Tensor.Pow(aExpanded, bExpanded)

    static member Pow (a:Tensor, b:float) = a ** a.scalarLike(b)
    static member Pow (a:Tensor, b:int) = a ** a.scalarLike(b)
    static member Pow (a:Tensor, b) = a ** a.scalarLike(b)
    static member Pow (a:float, b:Tensor) = b.scalarLike(a) ** b
    static member Pow (a:int, b:Tensor) = b.scalarLike(a) ** b
    static member Pow (a, b:Tensor) = b.scalarLike(a) ** b
    member a.pow(b:Tensor) = a ** b
    member a.pow(b) = a ** a.scalarLike(b)

    member a.matmul (b:Tensor) =
        checkCanMatmul a.shape b.shape
        let inline fRaw(a:RawTensor,b) = a.MatMulT2T2(b)
        let inline fTensor(a:Tensor,b) = a.matmul(b)
        let inline dfTensorFwdTT(cp,ap:Tensor,ad:Tensor,bp:Tensor,bd:Tensor) = ad.matmul(bp) + ap.matmul(bd)
        let inline dfTensorFwdTC(cp,ap,ad:Tensor) = ad.matmul(b)
        let inline dfTensorFwdCT(cp,bp,bd) = a.matmul(bd)
        let inline dfTensorRevTT(a,b) = MatMulT2T2(a,b)
        let inline dfTensorRevTC(a,b) = MatMulT2T2Const(a,b)
        let inline dfTensorRevCT(a,b) = MatMulT2ConstT2(a,b)
        Tensor.OpBinary(a, b, fRaw, fTensor, dfTensorFwdTT, dfTensorFwdTC, dfTensorFwdCT, dfTensorRevTT, dfTensorRevTC, dfTensorRevCT)

    member a.dot(b:Tensor) =
        checkCanDot a.shape b.shape
        let a:Tensor = a.view([1;a.nelement])
        let b:Tensor = b.view([b.nelement;1])
        a.matmul(b).view([])

    static member (~-) (a:Tensor) =
        let inline fRaw(a:RawTensor) = a.NegT()
        let inline fTensor(a) = -a
        let inline dfTensorFwd(cp,ap,ad) = -ad
        let inline dfTensorRev(a) = NegT(a)
        Tensor.OpUnary(a, fRaw, fTensor, dfTensorFwd, dfTensorRev)
    member a.neg() = -a

    member a.sum() =
        let inline fRaw(a:RawTensor) = a.SumT()
        let inline fTensor(a:Tensor) = a.sum()
        let inline dfTensorFwd(cp,ap,ad:Tensor) = ad.sum()
        let inline dfTensorRev(a) = SumT(a)
        Tensor.OpUnary(a, fRaw, fTensor, dfTensorFwd, dfTensorRev)

    // TODO: this can be implemented in a more memory efficient way by pushing the sum operation to the RawTensor level and implementing the derivatives using general broadcasting when it's available
    member a.sum(dim:int, ?keepDim:bool) =
       let keepDim = defaultArg keepDim false
       let res =
        if dim = 0 && a.dim = 0 then a
        else
            if dim >= a.dim || dim < 0 then failwithf "Expecting dim to be between 0 and %A" a.dim
            let sBounds = Array2D.init a.dim 3 (fun i j -> if j=0 then 0 elif j=1 then a.shape.[i]-1 else 0)
            sBounds.[dim, 1] <- 0
            sBounds.[dim, 2] <- 1
            let mutable s = a.zerosLike().GetSlice(sBounds)
            for i=0 to a.shape.[dim]-1 do
                sBounds.[dim,0] <- i
                sBounds.[dim,1] <- i
                sBounds.[dim,2] <- 1
                s <- s + a.GetSlice(sBounds)
            s
       if keepDim then res.unsqueeze(dim) else res

    member a.sum(dim, ?keepDim) = a.sum(dim, ?keepDim=keepDim)

    /// Reduce the dimensionality via summation until we reach `newShape`.  An expansion
    /// from newShape to shape must be possible.
    member a.sumToSize(newShape:int[]) =
        let oldShape = a.shape
        if oldShape = newShape then a
        elif newShape.Length = 0 then a.sum()
        else
            checkCanExpandShape newShape oldShape
            let trim = oldShape.Length - newShape.Length
            let mutable result = a
            // collapse the eliminated dimensions
            for _dim in 0 .. trim-1 do 
                result <- result.sum(0, keepDim=false)
            // reduce the squeezed dimensions
            for dim in 0 .. newShape.Length-1 do 
                if oldShape.[trim+dim] <> newShape.[dim] then 
                    result <- result.sum(dim, keepDim=true)
            result

    member a.mean() = a.sum() / a.nelement

    member a.mean(dim:int, ?keepDim:bool) = 
        if dim = 0 && a.dim = 0 then a
        else a.sum(dim, ?keepDim=keepDim) / a.shape.[dim]

    // This is the two-pass algorithm better than the naive algorithm
    member a.variance() = let a' = a - a.mean() in (a' * a').sum() / (a.nelement - 1)

    // TODO: this is the naive algorithm, can be improved for better numerical stability
    member a.variance(dim:int, ?keepDim:bool) =
        let keepDim = defaultArg keepDim false
        if dim >= a.dim || dim < 0 then failwithf "Expecting dim to be between 0 and %A" a.dim
        let sBounds = Array2D.init a.dim 3 (fun i j -> if j=0 then 0 elif j=1 then a.shape.[i]-1 else 0)
        sBounds.[dim, 1] <- 0
        sBounds.[dim, 2] <- 1
        let mutable s = a.zerosLike().GetSlice(sBounds)
        let mutable sSquare = a.zerosLike().GetSlice(sBounds)
        let n = a.shape.[dim]
        for i=0 to n-1 do
            sBounds.[dim,0] <- i
            sBounds.[dim,1] <- i
            sBounds.[dim,2] <- 1
            let slice = a.GetSlice(sBounds)
            s <- s + slice
            sSquare <- sSquare + slice * slice
        let res = (sSquare - (s * s) / n) / (n - 1)
        if keepDim then res.unsqueeze(dim) else res

    member a.stddev(dim:int, ?keepDim) = a.variance(dim, ?keepDim=keepDim) |> Tensor.Sqrt

    member a.stddev() = a.variance() |> Tensor.Sqrt

    // This is useful to keep as a special case of sum for performance reasons because it's involved in reverse mode of broadcasting addition of bias in NN linear layers
    member internal a.sumT2Dim0() =
        let inline fRaw(a:RawTensor) = a.SumT2Dim0()
        let inline fTensor(a:Tensor) = a.sumT2Dim0()
        let inline dfTensorFwd(cp,ap,ad:Tensor):Tensor = ad.sumT2Dim0()
        let inline dfTensorRev(a) = SumT2Dim0(a)
        Tensor.OpUnary(a, fRaw, fTensor, dfTensorFwd, dfTensorRev)
    
    member a.transpose() =
        checkCanTranspose a.dim
        let inline fRaw(a:RawTensor) = a.TransposeT2()
        let inline fTensor(a:Tensor) = a.transpose()
        let inline dfTensorFwd(cp,ap,ad:Tensor) = ad.transpose()
        let inline dfTensorRev(a) = TransposeT2(a)
        Tensor.OpUnary(a, fRaw, fTensor, dfTensorFwd, dfTensorRev)

    member a.squeeze(?dim:int) =
        let dim = defaultArg dim -1
        let inline fRaw(a:RawTensor) = a.SqueezeT(dim)
        let inline fTensor(a:Tensor) = a.squeeze(dim)
        let inline dfTensorFwd(cp,ap,ad:Tensor) = ad.squeeze(dim)
        let inline dfTensorRev(a) = SqueezeT(a)
        Tensor.OpUnary(a, fRaw, fTensor, dfTensorFwd, dfTensorRev)

    member a.unsqueeze(dim:int) =
        let inline fRaw(a:RawTensor) = a.UnsqueezeT(dim)
        let inline fTensor(a:Tensor) = a.unsqueeze(dim)
        let inline dfTensorFwd(cp,ap,ad:Tensor) = ad.unsqueeze(dim)
        let inline dfTensorRev(a) = UnsqueezeT(a)
        Tensor.OpUnary(a, fRaw, fTensor, dfTensorFwd, dfTensorRev)

    member a.flip(dims:seq<int>) =
        let dims = dims |> Array.ofSeq
        checkCanFlip a.dim dims
        let inline fRaw(a:RawTensor) = a.FlipT(dims)
        let inline fTensor(a:Tensor) = a.flip(dims)
        let inline dfTensorFwd(cp,ap,ad:Tensor) = ad.flip(dims)
        let inline dfTensorRev(a) = FlipT(a, dims)
        Tensor.OpUnary(a, fRaw, fTensor, dfTensorFwd, dfTensorRev)

    member a.dilate(dilations:seq<int>) =
        let dilations = dilations |> Array.ofSeq
        checkCanDilate a.dim dilations
        let inline fRaw(a:RawTensor) = a.DilateT(dilations)
        let inline fTensor(a:Tensor) = a.dilate(dilations)
        let inline dfTensorFwd(cp,ap,ad:Tensor) = ad.dilate(dilations)
        let inline dfTensorRev(a) = DilateT(a, dilations)
        Tensor.OpUnary(a, fRaw, fTensor, dfTensorFwd, dfTensorRev)

    member a.undilate(dilations:seq<int>) =
        let dilations = dilations |> Array.ofSeq
        let inline fRaw(a:RawTensor) = a.UndilateT(dilations)
        let inline fTensor(a:Tensor) = a.undilate(dilations)
        let inline dfTensorFwd(cp,ap,ad:Tensor) = ad.undilate(dilations)
        let inline dfTensorRev(a) = UndilateT(a, dilations)
        Tensor.OpUnary(a, fRaw, fTensor, dfTensorFwd, dfTensorRev)

    member a.repeat(dim:int, times:int) =
        checkCanRepeat a.shape dim
        let newShape = a.shape |> Array.copy
        newShape.[dim] <- times
        let mutable ret = a.zerosLike(newShape)
        let location = Array.create a.dim 0
        for i=0 to times-1 do
            location.[dim] <- i
            ret <- ret.addSlice(location, a)
        ret

    member a.view(shape:seq<int>) =
        let shape = shape |> Seq.toArray |> shapeComplete a.nelement  // Handles -1 semantics
        checkCanView a.shape shape
        let inline fRaw(a:RawTensor) = a.ViewT(shape)
        let inline fTensor(a:Tensor) = a.view(shape)
        let inline dfTensorFwd(cp,ap,ad:Tensor) = ad.view(shape)
        let inline dfTensorRev(a) = ViewT(a, a.shape)
        Tensor.OpUnary(a, fRaw, fTensor, dfTensorFwd, dfTensorRev)
    member t.view(shape:int) = t.view([|shape|])

    member a.viewAs(b:Tensor) = a.view(b.shape)

    member a.flatten(?startDim:int, ?endDim:int) =
        if a.dim < 2 then 
            a
        else
            let startDim = defaultArg startDim 0
            let endDim = defaultArg endDim (a.dim - 1)
            checkCanFlatten a.shape startDim endDim
            a.view(a.shape |> shapeFlatten startDim endDim)

    member a.sign() =
        let inline fRaw(a:RawTensor) = a.SignT()
        let inline fTensor(a:Tensor) = a.sign()
        let inline dfTensorFwd(cp:Tensor,ap,ad) = cp.zerosLike()
        let inline dfTensorRev(a) = SignT(a)
        Tensor.OpUnary(a, fRaw, fTensor, dfTensorFwd, dfTensorRev)
    // static member Sign(a:Tensor) = a.sign() // not supported becaose FSharp.Core sign operator returns int

    member a.floor() =
        let inline fRaw(a:RawTensor) = a.FloorT()
        let inline fTensor(a:Tensor) = a.floor()
        let inline dfTensorFwd(cp:Tensor,ap,ad) = cp.zerosLike()
        let inline dfTensorRev(a) = FloorT(a)
        Tensor.OpUnary(a, fRaw, fTensor, dfTensorFwd, dfTensorRev)
    static member Floor(a:Tensor) = a.floor() // needed for FSharp.Core floor operator overload

    member a.ceil() =
        let inline fRaw(a:RawTensor) = a.CeilT()
        let inline fTensor(a:Tensor) = a.ceil()
        let inline dfTensorFwd(cp:Tensor,ap,ad) = cp.zerosLike()
        let inline dfTensorRev(a) = CeilT(a)
        Tensor.OpUnary(a, fRaw, fTensor, dfTensorFwd, dfTensorRev)
    static member Ceiling(a:Tensor) = a.ceil() // needed for FSharp.Core ceil operator overload

    member a.round() =
        let inline fRaw(a:RawTensor) = a.RoundT()
        let inline fTensor(a:Tensor) = a.round()
        let inline dfTensorFwd(cp:Tensor,ap,ad) = cp.zerosLike()
        let inline dfTensorRev(a) = RoundT(a)
        Tensor.OpUnary(a, fRaw, fTensor, dfTensorFwd, dfTensorRev)
    static member Round(a:Tensor) = a.round() // needed for FSharp.Core round operator overload

    member a.abs() =
        let inline fRaw(a:RawTensor) = a.AbsT()
        let inline fTensor(a:Tensor) = a.abs()
        let inline dfTensorFwd(cp,ap:Tensor,ad) = ad * ap.sign()
        let inline dfTensorRev(a) = AbsT(a)
        Tensor.OpUnary(a, fRaw, fTensor, dfTensorFwd, dfTensorRev)
    static member Abs(a:Tensor) = a.abs() // needed for FSharp.Core abs operator overload

    member a.relu() =
        let inline fRaw(a:RawTensor) = a.ReluT()
        let inline fTensor(a:Tensor) = a.relu()
        let inline dfTensorFwd(cp,ap:Tensor,ad:Tensor) = let sap = ap.sign() in ad * sap.abs() * (sap + 1.) / 2.
        let inline dfTensorRev(a) = ReluT(a)
        Tensor.OpUnary(a, fRaw, fTensor, dfTensorFwd, dfTensorRev)

    member a.leakyRelu(?negativeSlope:float) =
        let negativeSlope = defaultArg negativeSlope 0.01
        let zeros = a.zerosLike() in zeros.max(a) + negativeSlope * zeros.min(a)

    member a.sigmoid() =
        let inline fRaw(a:RawTensor) = a.SigmoidT()
        let inline fTensor(a:Tensor) = a.sigmoid()
        let inline dfTensorFwd(cp:Tensor,ap,ad) = ad * cp * (1. - cp)
        let inline dfTensorRev(a) = SigmoidT(a)
        Tensor.OpUnary(a, fRaw, fTensor, dfTensorFwd, dfTensorRev)

    member a.exp() =
        let inline fRaw(a:RawTensor) = a.ExpT()
        let inline fTensor(a:Tensor) = a.exp()
        let inline dfTensorFwd(cp,ap,ad) = ad * cp
        let inline dfTensorRev(a) = ExpT(a)
        Tensor.OpUnary(a, fRaw, fTensor, dfTensorFwd, dfTensorRev)
    static member Exp(a:Tensor) = a.exp() // needed for FSharp.Core exp operator overload

    member a.log() =
        let inline fRaw(a:RawTensor) = a.LogT()
        let inline fTensor(a:Tensor) = a.log()
        let inline dfTensorFwd(cp,ap,ad) = ad / ap
        let inline dfTensorRev(a) = LogT(a)
        Tensor.OpUnary(a, fRaw, fTensor, dfTensorFwd, dfTensorRev)
    static member Log(a:Tensor) = a.log() // needed for FSharp.Core log operator overload

    member a.softplus() =
        let inline fRaw(a:RawTensor) = a.SoftplusT()
        let inline fTensor(a:Tensor) = a.softplus()
        let inline dfTensorFwd(cp,ap:Tensor,ad) = ad / (1. + ap.neg().exp())
        let inline dfTensorRev(a) = SoftplusT(a)
        Tensor.OpUnary(a, fRaw, fTensor, dfTensorFwd, dfTensorRev)

    member a.log10() =
        let inline fRaw(a:RawTensor) = a.Log10T()
        let inline fTensor(a:Tensor) = a.log10()
        let inline dfTensorFwd(cp,ap:Tensor,ad) = ad / (ap * log10Val)
        let inline dfTensorRev(a) = Log10T(a)
        Tensor.OpUnary(a, fRaw, fTensor, dfTensorFwd, dfTensorRev)
    static member Log10(a:Tensor) = a.log10() // needed for FSharp.Core log10 operator overload

    member a.sqrt() =
        let inline fRaw(a:RawTensor) = a.SqrtT()
        let inline fTensor(a:Tensor) = a.sqrt()
        let inline dfTensorFwd(cp:Tensor,ap,ad) = ad / (2. * cp)
        let inline dfTensorRev(a) = SqrtT(a)
        Tensor.OpUnary(a, fRaw, fTensor, dfTensorFwd, dfTensorRev)
    static member Sqrt(a:Tensor) = a.sqrt() // needed for FSharp.Core sqrt operator overload

    member a.sin() =
        let inline fRaw(a:RawTensor) = a.SinT()
        let inline fTensor(a:Tensor) = a.sin()
        let inline dfTensorFwd(cp:Tensor,ap:Tensor,ad) = ad * ap.cos()
        let inline dfTensorRev(a) = SinT(a)
        Tensor.OpUnary(a, fRaw, fTensor, dfTensorFwd, dfTensorRev)
    static member Sin(a:Tensor) = a.sin() // needed for FSharp.Core sin operator overload

    member a.cos() =
        let inline fRaw(a:RawTensor) = a.CosT()
        let inline fTensor(a:Tensor) = a.cos()
        let inline dfTensorFwd(cp:Tensor,ap:Tensor,ad) = -ad * ap.sin()
        let inline dfTensorRev(a) = CosT(a)
        Tensor.OpUnary(a, fRaw, fTensor, dfTensorFwd, dfTensorRev)
    static member Cos(a:Tensor) = a.cos() // needed for FSharp.Core cos operator overload

    member a.tan() =
        let inline fRaw(a:RawTensor) = a.TanT()
        let inline fTensor(a:Tensor) = a.tan()
        let inline dfTensorFwd(cp:Tensor,ap:Tensor,ad) = let cosap = ap.cos() in ad / (cosap * cosap)
        let inline dfTensorRev(a) = TanT(a)
        Tensor.OpUnary(a, fRaw, fTensor, dfTensorFwd, dfTensorRev)
    static member Tan(a:Tensor) = a.tan() // needed for FSharp.Core tan operator overload

    member a.sinh() =
        let inline fRaw(a:RawTensor) = a.SinhT()
        let inline fTensor(a:Tensor) = a.sinh()
        let inline dfTensorFwd(cp:Tensor,ap:Tensor,ad) = ad * ap.cosh()
        let inline dfTensorRev(a) = SinhT(a)
        Tensor.OpUnary(a, fRaw, fTensor, dfTensorFwd, dfTensorRev)
    static member Sinh(a:Tensor) = a.sinh() // needed for FSharp.Core sinh operator overload

    member a.cosh() =
        let inline fRaw(a:RawTensor) = a.CoshT()
        let inline fTensor(a:Tensor) = a.cosh()
        let inline dfTensorFwd(cp:Tensor,ap:Tensor,ad) = ad * ap.sinh()
        let inline dfTensorRev(a) = CoshT(a)
        Tensor.OpUnary(a, fRaw, fTensor, dfTensorFwd, dfTensorRev)
    static member Cosh(a:Tensor) = a.cosh() // needed for FSharp.Core cosh operator overload

    member a.tanh() =
        let inline fRaw(a:RawTensor) = a.TanhT()
        let inline fTensor(a:Tensor) = a.tanh()
        let inline dfTensorFwd(cp:Tensor,ap:Tensor,ad) = let coshap = ap.cosh() in ad / (coshap * coshap)
        let inline dfTensorRev(a) = TanhT(a)
        Tensor.OpUnary(a, fRaw, fTensor, dfTensorFwd, dfTensorRev)
    static member Tanh(a:Tensor) = a.tanh() // needed for FSharp.Core tanh operator overload

    member a.asin() =
        let inline fRaw(a:RawTensor) = a.AsinT()
        let inline fTensor(a:Tensor) = a.asin()
        let inline dfTensorFwd(cp:Tensor,ap:Tensor,ad) = ad / (1. - ap*ap).sqrt()
        let inline dfTensorRev(a) = AsinT(a)
        Tensor.OpUnary(a, fRaw, fTensor, dfTensorFwd, dfTensorRev)
    static member Asin(a:Tensor) = a.asin() // needed for FSharp.Core asin operator overload

    member a.acos() =
        let inline fRaw(a:RawTensor) = a.AcosT()
        let inline fTensor(a:Tensor) = a.acos()
        let inline dfTensorFwd(cp:Tensor,ap:Tensor,ad) = -ad / (1. - ap*ap).sqrt()
        let inline dfTensorRev(a) = AcosT(a)
        Tensor.OpUnary(a, fRaw, fTensor, dfTensorFwd, dfTensorRev)
    static member Acos(a:Tensor) = a.acos() // needed for FSharp.Core acos operator overload

    member a.atan() =
        let inline fRaw(a:RawTensor) = a.AtanT()
        let inline fTensor(a:Tensor) = a.atan()
        let inline dfTensorFwd(cp:Tensor,ap:Tensor,ad) = ad / (1. + ap*ap)
        let inline dfTensorRev(a) = AtanT(a)
        Tensor.OpUnary(a, fRaw, fTensor, dfTensorFwd, dfTensorRev)
    static member Atan(a:Tensor) = a.atan() // needed for FSharp.Core atan operator overload

    member a.addSlice(location:seq<int>, b:Tensor) =
        let location = location |> Seq.toArray
        checkCanAddSlice a.shape location b.shape
        let inline fRaw(a:RawTensor,b) = a.AddTTSlice(location, b)
        let inline fTensor(a:Tensor,b) = a.addSlice(location, b)
        let inline dfTensorFwdTT(cp,ap,ad:Tensor,bp:Tensor,bd:Tensor) = ad.addSlice(location, bd)
        let inline dfTensorFwdTC(cp,ap,ad) = ad
        let inline dfTensorFwdCT(cp:Tensor,bp,bd) = cp.zerosLike().addSlice(location, bd)
        let inline dfTensorRevTT(a,b) = AddTTSlice(a,location,b)
        let inline dfTensorRevTC(a,b) = AddTTConstSlice(a)
        let inline dfTensorRevCT(a,b) = AddTConstTSlice(location,b)
        Tensor.OpBinary(a, b, fRaw, fTensor, dfTensorFwdTT, dfTensorFwdTC, dfTensorFwdCT, dfTensorRevTT, dfTensorRevTC, dfTensorRevCT)

    member a.softmax(dim:int) =
        if dim < 0 || dim >= a.dim then failwithf "Expecting 0 <= dim (%A) < a.dim (%A)" dim a.dim
        let e = (a - a.max().noDiff()).exp()
        let esum = e.sum(dim, keepDim=true).repeat(dim, a.shape.[dim])
        e / esum

    member a.logsoftmax(dim:int) =
        if dim < 0 || dim >= a.dim then failwithf "Expecting 0 <= dim (%A) < a.dim (%A)" dim a.dim
        a - a.logsumexp(dim, keepDim=true)

    member a.logsumexp(dim:int, ?keepDim:bool) =
        if dim < 0 || dim >= a.dim then failwithf "Expecting 0 <= dim (%A) < a.dim (%A)" dim a.dim
        let keepDim = defaultArg keepDim false
        let amax = a.max().noDiff()
        let e = (a - amax).exp()
        let res = amax + e.sum(dim).add(System.Single.Epsilon).log()
        if keepDim then res.unsqueeze(dim) else res

    member input.mseLoss(target:Tensor, ?reduction:string) = 
        if input.shape <> target.shape then failwithf "Expecting input.shape (%A) and target.shape (%A) to be the same" input.shape target.shape
        let reduction = defaultArg reduction "mean"
        if not (reduction = "none" || reduction = "mean" || reduction = "sum") then failwithf "Expecting reduction (%A) to be one of (none, mean, sum)" reduction
        let z = input - target
        let l = z * z
        if reduction = "none" then
            l
        elif reduction = "mean" then
            l.mean()
        else // reduction = "sum"
            l.sum()

    member input.crossEntropyLoss(target:Tensor, ?weight:Tensor, ?reduction:string) =
        input.logsoftmax(dim=1).nllLoss(target, ?weight=weight, ?reduction=reduction)

    member input.nllLoss(target:Tensor, ?weight:Tensor, ?reduction:string) =
        let n, classes, d = 
            if input.dim < 2 
                then failwithf "Expecting either: input with shape (N,C) and target with shape (N); or input with shape (N,C,d1,d2,...,dk) and target with shape (N,d1,d2,...,dk). Received input.shape %A and target.shape %A" input.shape target.shape
            elif input.dim = 2 then
                let n, c = input.shape.[0], input.shape.[1]
                if target.shape <> [|n|] then failwithf "Expecting either: input with shape (N,C) and target with shape (N); or input with shape (N,C,d1,d2,...,dk) and target with shape (N,d1,d2,...,dk). Received input.shape %A and target.shape %A" input.shape target.shape
                n, c, [||]
            else
                let n, c, d = input.shape.[0], input.shape.[1], input.shape.[2..]
                if target.shape.[0] <> n then failwithf "Expecting either: input with shape (N,C) and target with shape (N); or input with shape (N,C,d1,d2,...,dk) and target with shape (N,d1,d2,...,dk). Received input.shape %A and target.shape %A" input.shape target.shape
                if d <> target.shape.[1..] then failwithf "Expecting either: input with shape (N,C) and target with shape (N); or input with shape (N,C,d1,d2,...,dk) and target with shape (N,d1,d2,...,dk). Received input.shape %A and target.shape %A" input.shape target.shape
                n, c, d
        let mutable weightSpecified = false
        let mutable ww = input.zeroLike()
        match weight with
        | Some w -> ww <- w; weightSpecified <- true
        | None -> ww <- input.onesLike([classes]); weightSpecified <- false
        let weight = ww
        let reduction = defaultArg reduction "mean"
        if not (reduction = "none" || reduction = "mean" || reduction = "sum") then failwithf "Expecting reduction (%A) to be one of (none, mean, sum)" reduction
        if input.dim = 2 then
            let mutable wacc = input.zeroLike()
            let l = Array.init n (fun i -> 
                                    let target = target.[i].toScalar() |> System.Convert.ToInt32
                                    let w = weight.[target]
                                    wacc <- wacc + w
                                    -w*input.[i, target]) |> Tensor.stack
            if reduction = "none" then
                l
            elif reduction = "mean" then
                if weightSpecified then l.sum()/wacc else l.mean()
            else // reduction = "sum"
                l.sum()
        else
            let mutable wacc = input.zeroLike()
            let l = Array.init n (fun i ->
                                    let aa = input.[i].view([classes; -1])
                                    let bb = target.[i].view(-1)
                                    let l = Array.init bb.nelement (fun j ->
                                                                    let target = bb.[j].toScalar() |> System.Convert.ToInt32
                                                                    let w = weight.[target]
                                                                    wacc <- wacc + w
                                                                    -w*aa.[target, j]) |> Tensor.stack
                                    l.view(d)) |> Tensor.stack
            if reduction = "none" then
                l
            elif reduction = "mean" then
                if weightSpecified then l.sum()/wacc else l.mean()
            else // reduction = "sum"
                l.sum()

    member a.conv1d(b:Tensor, ?stride:int, ?padding:int, ?dilation:int) =
        // a: input, b: filter
        let stride = defaultArg stride 1
        let padding = defaultArg padding 0
        let dilation = defaultArg dilation 1
        checkCanConv1d a.dtype b.dtype  a.shape b.shape stride padding dilation
        let mutable b = b
        if dilation > 1 then
            b <- b.dilate([|1;1;dilation|])
        let inline fRaw(a:RawTensor,b) = a.Conv1D(b, stride, padding)
        let inline fTensor(a:Tensor,b) = a.conv1d(b, stride, padding)
        let inline dfTensorFwdTT(cp,ap:Tensor,ad:Tensor,bp:Tensor,bd:Tensor) = ad.conv1d(bp, stride, padding) + ap.conv1d(bd, stride, padding)
        let inline dfTensorFwdTC(cp,ap,ad:Tensor) = ad.conv1d(b, stride, padding)
        let inline dfTensorFwdCT(cp,bp,bd) = a.conv1d(bd, stride, padding)
        let inline dfTensorRevTT(a,b) = Conv1DTT(a,b, stride, padding)
        let inline dfTensorRevTC(a,b) = Conv1DTTConst(a,b, stride, padding)
        let inline dfTensorRevCT(a,b) = Conv1DTConstT(a,b, stride, padding)
        Tensor.OpBinary(a, b, fRaw, fTensor, dfTensorFwdTT, dfTensorFwdTC, dfTensorFwdCT, dfTensorRevTT, dfTensorRevTC, dfTensorRevCT)

    // a: input, NxCxI (batchSize x inputChannels x inputLength)
    // b: filters, KxCxF (outputChannels x inputChannels x kernelLength)
    // t: output, NxKxL (batchSize x outputChannels x outputLength)
    member internal t.conv1dReverseDiff(a: Tensor, b:Tensor, aConst:bool, bConst:bool, stride:int, padding:int) =
        let a = if aConst then a else a.primal
        let b = if bConst then b else b.primal
        let batchSize = t.shape.[0]
        let outputChannels = t.shape.[1]
        // let outputLength = t.shape.[2]
        let inputChannels = a.shape.[1]
        let inputLength = a.shape.[2]
        let kernelLength = b.shape.[2]
        let mutable tderivative = t.derivative
        if stride > 1 then
            tderivative <- tderivative.dilate([|1;1;stride|])
        let mutable aderivative = a.zeroLike()
        let mutable bderivative = b.zeroLike()
        if not aConst then
            // propagate to a
            aderivative <- a.zerosLike()
            let bFlipped = b.flip([|2|])
            for k=0 to outputChannels-1 do
                let b = bFlipped.[k].view([|inputChannels; 1; kernelLength|])
                let dBounds = array2D [[0; batchSize-1; 1]; [k; k; 1]; [0; tderivative.shape.[2]-1; 1]]
                let d = tderivative.GetSlice(dBounds).view([|batchSize; 1; -1|])
                let mutable c = d.conv1d(b, padding=kernelLength-1)
                if padding > 0 then
                    let cBounds = array2D [[0; batchSize-1; 1]; [0; inputChannels-1; 1]; [padding; padding + inputLength - 1; 1]]
                    c <- c.GetSlice(cBounds)
                    c <- c.view([|batchSize; inputChannels; inputLength|])
                aderivative <- aderivative + c
        if not bConst then
            // propagate to b
            bderivative <- b.zerosLike()
            for n=0 to batchSize-1 do
                let aa = a.[n].view([|inputChannels; 1; inputLength|]) // treat size-one batch of a c-channel image as a size-c batch of one-channel images
                let d = tderivative.[n]
                for k=0 to outputChannels-1 do
                    let dd = d.[k].view([|1; 1; tderivative.shape.[2]|])
                    let mutable c = aa.conv1d(dd, padding=padding)
                    c <- c.view([|1; inputChannels; c.shape.[2]|])
                    let cBounds = array2D [[0;0;1]; [0;inputChannels-1;1]; [0;kernelLength-1;1]]
                    c <- c.GetSlice(cBounds)                 
                    c <- c.view([|1; inputChannels; kernelLength|])
                    bderivative <- bderivative.addSlice([|k; 0; 0|], c)
        aderivative, bderivative

<<<<<<< HEAD
    member a.conv2d(b:Tensor, ?stride:seq<int>, ?padding:seq<int>, ?dilation:seq<int>) =
        let stride = defaultArg stride (seq [1; 1]) |> Array.ofSeq
        let padding = defaultArg padding (seq [0; 0]) |> Array.ofSeq
        let dilation = defaultArg dilation (seq [1; 1]) |> Array.ofSeq
        checkCanConv2d a.dtype b.dtype a.shape b.shape stride padding dilation
        let mutable b = b
        if dilation.[0] > 1 || dilation.[1] > 1 then
            b <- b.dilate([|1; 1; dilation.[0]; dilation.[1]|])
        let inline fRaw(a:RawTensor,b) = a.Conv2D(b, stride, padding)
        let inline fTensor(a:Tensor,b) = a.conv2d(b, stride, padding)
        let inline dfTensorFwdTT(cp,ap:Tensor,ad:Tensor,bp:Tensor,bd:Tensor) = ad.conv2d(bp, stride, padding) + ap.conv2d(bd, stride, padding)
        let inline dfTensorFwdTC(cp,ap,ad:Tensor) = ad.conv2d(b, stride, padding)
        let inline dfTensorFwdCT(cp,bp,bd) = a.conv2d(bd, stride, padding)
        let inline dfTensorRevTT(a,b) = Conv2DTT(a,b, stride, padding)
        let inline dfTensorRevTC(a,b) = Conv2DTTConst(a,b, stride, padding)
        let inline dfTensorRevCT(a,b) = Conv2DTConstT(a,b, stride, padding)
=======
    member a.conv2d(b:Tensor, ?stride:int, ?padding:int, ?dilation:int, ?strides:seq<int>, ?paddings:seq<int>, ?dilations:seq<int>) =
        let strides = 
            match stride, strides with
            | Some _ , Some _ -> failwithf "Expecting only one of stride, strides"
            | Some s, None -> [|s; s|]
            | None, Some s -> let s = s |> Array.ofSeq in if s.Length <> 2 then failwithf "Expecting strides to have length two" else s
            | _ -> [|1; 1|]
        let paddings = 
            match padding, paddings with
            | Some _ , Some _ -> failwithf "Expecting only one of padding, paddings"
            | Some p, None -> [|p; p|]
            | None, Some p -> let p = p |> Array.ofSeq in if p.Length <> 2 then failwithf "Expecting paddings to have length two" else p
            | _ -> [|0; 0|]
        let dilations = 
            match dilation, dilations with
            | Some _ , Some _ -> failwithf "Expecting only one of dilation, dilations"
            | Some d, None -> [|d; d|]
            | None, Some d -> let d = d |> Array.ofSeq in if d.Length <> 2 then failwithf "Expecting dilations to have length two" else d
            | _ -> [|1; 1|]
        checkCanConv2d a.shape b.shape strides paddings dilations
        let mutable b = b
        if dilations.[0] > 1 || dilations.[1] > 1 then
            b <- b.dilate([|1; 1; dilations.[0]; dilations.[1]|])
        let inline fRaw(a:RawTensor,b) = a.Conv2D(b, strides, paddings)
        let inline fTensor(a:Tensor,b) = a.conv2d(b, strides=strides, paddings=paddings)
        let inline dfTensorFwdTT(cp,ap:Tensor,ad:Tensor,bp,bd) = ad.conv2d(bp, strides=strides, paddings=paddings) + ap.conv2d(bd, strides=strides, paddings=paddings)
        let inline dfTensorFwdTC(cp,ap,ad:Tensor) = ad.conv2d(b, strides=strides, paddings=paddings)
        let inline dfTensorFwdCT(cp,bp,bd) = a.conv2d(bd, strides=strides, paddings=paddings)
        let inline dfTensorRevTT(a,b) = Conv2DTT(a,b, strides, paddings)
        let inline dfTensorRevTC(a,b) = Conv2DTTConst(a,b, strides, paddings)
        let inline dfTensorRevCT(a,b) = Conv2DTConstT(a,b, strides, paddings)
>>>>>>> 24eced06
        Tensor.OpBinary(a, b, fRaw, fTensor, dfTensorFwdTT, dfTensorFwdTC, dfTensorFwdCT, dfTensorRevTT, dfTensorRevTC, dfTensorRevCT)

    // a: input, NxCxHxW (batchSize x inputChannels x inputHeight x inputWidth)
    // b: filters, KxCxFxG (outputChannels x inputChannels x kernelHeight x kernelWidth)
    // t: output, NxKxLxM (batchSize x outputChannels x outputHeight x outputWidth)
    member internal t.conv2dReverseDiff(a: Tensor, b:Tensor, aConst:bool, bConst:bool, strides:int[], paddings:int[]) =
        let a = if aConst then a else a.primal
        let b = if bConst then b else b.primal
        let batchSize = t.shape.[0]
        let outputChannels = t.shape.[1]
        // let outputHeight = t.shape.[2]
        // let outputWidth = t.shape.[3]
        let inputChannels = a.shape.[1]
        let inputHeight = a.shape.[2]
        let inputWidth = a.shape.[3]
        let kernelHeight = b.shape.[2]
        let kernelWidth = b.shape.[3]
        let mutable tderivative = t.derivative
        if strides.[0] > 1 || strides.[1] > 1 then
            tderivative <- tderivative.dilate([|1;1;strides.[0];strides.[1]|])
        let mutable aderivative = a.zeroLike()
        let mutable bderivative = b.zeroLike()
        if not aConst then
            // propagate to a
            aderivative <- a.zerosLike()
            let bFlipped = b.flip([|2;3|])
            for k=0 to outputChannels-1 do
                let b = bFlipped.[k].view([|inputChannels; 1; kernelHeight; kernelWidth|])
                let dBounds = array2D [[0; batchSize-1; 1]; [k; k; 1]; [0; tderivative.shape.[2]-1; 1]; [0; tderivative.shape.[3]-1; 1]]
                let d = tderivative.GetSlice(dBounds).view([|batchSize; 1; tderivative.shape.[2]; tderivative.shape.[3]|])
                let mutable c : Tensor = d.conv2d(b, paddings=[|kernelHeight-1; kernelWidth-1|])
                if paddings.[0] > 0 || paddings.[1] > 0 then
                    let cBounds = array2D [[0; batchSize-1; 1]; 
                                           [0; inputChannels-1; 1]; 
                                           [paddings.[0]; paddings.[0] + inputHeight - 1; 1]; 
                                           [paddings.[1]; paddings.[1] + inputWidth - 1; 1]]
                    c <- c.GetSlice(cBounds)
                    c <- c.view([|batchSize; inputChannels; inputHeight; inputWidth|])
                aderivative <- aderivative  + c
        if not bConst then
            // propagate to b
            bderivative <- b.zerosLike()
            for n=0 to batchSize-1 do
                let aa = a.[n].view([|inputChannels; 1; inputHeight; inputWidth|]) // treat size-one batch of a c-channel image as a size-c batch of one-channel images
                let d = tderivative.[n]
                for k=0 to outputChannels-1 do
                    let dd = d.[k].view([|1; 1; tderivative.shape.[2]; tderivative.shape.[3]|])
                    let mutable c = aa.conv2d(dd, paddings=paddings)
                    // c <- c.view([|1; inputChannels; kernelHeight; kernelWidth|])
                    c <- c.view([|1; inputChannels; c.shape.[2]; c.shape.[3]|])
                    let cBounds = array2D [[0;0;1]; [0;inputChannels-1;1]; [0;kernelHeight-1;1]; [0;kernelWidth-1;1]]
                    c <- c.GetSlice(cBounds)                 
                    c <- c.view([|1; inputChannels; kernelHeight; kernelWidth|])
                    bderivative <- bderivative.addSlice([|k; 0; 0; 0|], c)
        aderivative, bderivative

    member a.conv3d(b:Tensor, ?stride:int, ?padding:int, ?dilation:int, ?strides:seq<int>, ?paddings:seq<int>, ?dilations:seq<int>) =
        let strides = 
            match stride, strides with
            | Some _ , Some _ -> failwithf "Expecting only one of stride, strides"
            | Some s, None -> [|s; s; s|]
            | None, Some s -> let s = s |> Array.ofSeq in if s.Length <> 3 then failwithf "Expecting strides to have length three" else s
            | _ -> [|1; 1; 1|]
        let paddings = 
            match padding, paddings with
            | Some _ , Some _ -> failwithf "Expecting only one of padding, paddings"
            | Some p, None -> [|p; p; p|]
            | None, Some p -> let p = p |> Array.ofSeq in if p.Length <> 3 then failwithf "Expecting paddings to have length three" else p
            | _ -> [|0; 0; 0|]
        let dilations = 
            match dilation, dilations with
            | Some _ , Some _ -> failwithf "Expecting only one of dilation, dilations"
            | Some d, None -> [|d; d; d|]
            | None, Some d -> let d = d |> Array.ofSeq in if d.Length <> 3 then failwithf "Expecting dilations to have length three" else d
            | _ -> [|1; 1; 1|]
        checkCanConv3d a.shape b.shape strides paddings dilations
        let mutable b = b
        if dilations.[0] > 1 || dilations.[1] > 1 || dilations.[2] > 1 then
            b <- b.dilate([|1; 1; dilations.[0]; dilations.[1]; dilations.[2]|])
        let inline fRaw(a:RawTensor,b) = a.Conv3D(b, strides, paddings)
        let inline fTensor(a:Tensor,b) = a.conv3d(b, strides=strides, paddings=paddings)
        let inline dfTensorFwdTT(cp,ap:Tensor,ad:Tensor,bp,bd) = ad.conv3d(bp, strides=strides, paddings=paddings) + ap.conv3d(bd, strides=strides, paddings=paddings)
        let inline dfTensorFwdTC(cp,ap,ad:Tensor) = ad.conv3d(b, strides=strides, paddings=paddings)
        let inline dfTensorFwdCT(cp,bp,bd) = a.conv3d(bd, strides=strides, paddings=paddings)
        let inline dfTensorRevTT(a,b) = Conv3DTT(a,b, strides, paddings)
        let inline dfTensorRevTC(a,b) = Conv3DTTConst(a,b, strides, paddings)
        let inline dfTensorRevCT(a,b) = Conv3DTConstT(a,b, strides, paddings)
        Tensor.OpBinary(a, b, fRaw, fTensor, dfTensorFwdTT, dfTensorFwdTC, dfTensorFwdCT, dfTensorRevTT, dfTensorRevTC, dfTensorRevCT)

    // a: input, NxCxDxHxW (batchSize x inputChannels x inputDepth x inputHeight x inputWidth)
    // b: filters, KxCxExFxG (outputChannels x inputChannels x kernelDepth x kernelHeight x kernelWidth)
    // t: output, NxKxLxMxN (batchSize x outputChannels x outputDepth x outputHeight x outputWidth)
    member internal t.conv3dReverseDiff(a: Tensor, b:Tensor, aConst:bool, bConst:bool, strides:int[], paddings:int[]) =
        let a = if aConst then a else a.primal
        let b = if bConst then b else b.primal
        let batchSize = t.shape.[0]
        let outputChannels = t.shape.[1]
        // let outputDepth = t.shape.[2]
        // let outputHeight = t.shape.[3]
        // let outputWidth = t.shape.[4]
        let inputChannels = a.shape.[1]
        let inputDepth = a.shape.[2]
        let inputHeight = a.shape.[3]
        let inputWidth = a.shape.[4]
        let kernelDepth = b.shape.[2]
        let kernelHeight = b.shape.[3]
        let kernelWidth = b.shape.[4]
        let mutable tderivative = t.derivative
        if strides.[0] > 1 || strides.[1] > 1 || strides.[2] > 1 then
            tderivative <- tderivative.dilate([|1;1;strides.[0];strides.[1];strides.[2]|])
        let mutable aderivative = a.zeroLike()
        let mutable bderivative = b.zeroLike()
        if not aConst then
            // propagate to a
            aderivative <- a.zerosLike()
            let bFlipped = b.flip([|2;3;4|])
            for k=0 to outputChannels-1 do
                let b = bFlipped.[k].view([|inputChannels; 1; kernelDepth; kernelHeight; kernelWidth|])
                let dBounds = array2D [[0; batchSize-1; 1]; [k; k; 1]; [0; tderivative.shape.[2]-1; 1]; [0; tderivative.shape.[3]-1; 1]; [0; tderivative.shape.[4]-1; 1]]
                let d = tderivative.GetSlice(dBounds).view([|batchSize; 1; tderivative.shape.[2]; tderivative.shape.[3]; tderivative.shape.[4]|])
                let mutable c : Tensor = d.conv3d(b, paddings=[|kernelDepth-1; kernelHeight-1; kernelWidth-1|])
                if paddings.[0] > 0 || paddings.[1] > 0 || paddings.[2] > 0 then
                    let cBounds = array2D [[0; batchSize-1; 1]; 
                                           [0; inputChannels-1; 1]; 
                                           [paddings.[0]; paddings.[0] + inputDepth - 1; 1]; 
                                           [paddings.[1]; paddings.[1] + inputHeight - 1; 1];
                                           [paddings.[2]; paddings.[2] + inputWidth - 1; 1]]
                    c <- c.GetSlice(cBounds)
                    c <- c.view([|batchSize; inputChannels; inputDepth; inputHeight; inputWidth|])
                aderivative <- aderivative  + c
        if not bConst then
            // propagate to b
            bderivative <- b.zerosLike()
            for n=0 to batchSize-1 do
                let aa = a.[n].view([|inputChannels; 1; inputDepth; inputHeight; inputWidth|]) // treat size-one batch of a c-channel image as a size-c batch of one-channel images
                let d = tderivative.[n]
                for k=0 to outputChannels-1 do
                    let dd = d.[k].view([|1; 1; tderivative.shape.[2]; tderivative.shape.[3]; tderivative.shape.[4]|])
                    let mutable c = aa.conv3d(dd, paddings=paddings)
                    // c <- c.view([|1; inputChannels; kernelHeight; kernelWidth|])
                    c <- c.view([|1; inputChannels; c.shape.[2]; c.shape.[3]; c.shape.[4]|])
                    let cBounds = array2D [[0;0;1]; [0;inputChannels-1;1]; [0;kernelDepth-1;1]; [0;kernelHeight-1;1]; [0;kernelWidth-1;1]]
                    c <- c.GetSlice(cBounds)
                    c <- c.view([|1; inputChannels; kernelDepth; kernelHeight; kernelWidth|])
                    bderivative <- bderivative.addSlice([|k; 0; 0; 0; 0|], c)
        aderivative, bderivative

    member t.reverse(?value:Tensor, ?zeroDerivatives:bool) =
        let value = defaultArg value (t.onesLike())
        let zeroDerivatives = defaultArg zeroDerivatives true
        if value.shape <> t.shape then failwithf "Expecting value.shape (%A) and t.shape (%A) to be the same" value.shape t.shape
        t.reverseReset(zeroDerivatives)
        t.reversePush(value)

    member inline t.backward(value) = t.reverse(value)

    member t.reverseReset(zeroDerivatives:bool) =
        let rec reset (ts: Tensor list) =
            match ts with
            | [] -> ()
            | t :: tt ->
                match t with
                | TensorR(_,_,o,_,_) ->
                    if zeroDerivatives then t.derivative <- t.zeroLike()
                    t.fanout <- t.fanout + 1u
                    if t.fanout = 1u then
                        match o with
                        | AddTT(a,b) -> reset (a::b::tt)
                        | AddTTConst(a) -> reset (a::tt)
                        | AddTT0(a,b) -> reset (a::b::tt)
                        | AddTT0Const(a) -> reset (a::tt)
                        | AddTConstT0(b) -> reset (b::tt)
                        | AddT2T1(a,b) -> reset (a::b::tt)
                        | AddT2T1Const(a) -> reset (a::tt)
                        | AddT2ConstT1(b) -> reset (b::tt)
                        | SubTT(a,b) -> reset (a::b::tt)
                        | SubTTConst(a) -> reset (a::tt)
                        | SubTConstT(b) -> reset (b::tt)
                        | SubT0T(a,b) -> reset (a::b::tt)
                        | SubT0TConst(a) -> reset (a::tt)
                        | SubT0ConstT(b) -> reset (b::tt)
                        | SubTT0(a,b) -> reset (a::b::tt)
                        | SubTT0Const(a) -> reset (a::tt)
                        | SubTConstT0(b) -> reset (b::tt)
                        | MulTT(a,b) -> reset (a::b::tt)
                        | MulTTConst(a,_) -> reset (a::tt)
                        | MulTT0(a,b) -> reset (a::b::tt)
                        | MulTConstT0(_,b) -> reset (b::tt)
                        | MulTT0Const(a,_) -> reset (a::tt)
                        | DivTT(a,b) -> reset (a::b::tt)
                        | DivTTConst(a,_) -> reset (a::tt)
                        | DivTConstT(_,b) -> reset (b::tt)
                        | DivT0T(a,b) -> reset (a::b::tt)
                        | DivT0TConst(a,_) -> reset (a::tt)
                        | DivT0ConstT(_,b) -> reset (b::tt)
                        | DivTT0(a,b) -> reset (a::b::tt)
                        | DivTT0Const(a,_) -> reset (a::tt)
                        | DivTConstT0(_,b) -> reset (b::tt)
                        | PowTT(a,b) -> reset (a::b::tt)
                        | PowTTConst(a,_) -> reset (a::tt)
                        | PowTConstT(_,b) -> reset (b::tt)
                        | PowT0T(a,b) -> reset (a::b::tt)
                        | PowT0TConst(a,_) -> reset (a::tt)
                        | PowT0ConstT(_,b) -> reset (b::tt)
                        | PowTT0(a,b) -> reset (a::b::tt)
                        | PowTT0Const(a,_) -> reset (a::tt)
                        | PowTConstT0(_,b) -> reset (b::tt)
                        | MatMulT2T2(a,b) -> reset (a::b::tt)
                        | MatMulT2T2Const(a,_) -> reset (a::tt)
                        | MatMulT2ConstT2(_,b) -> reset (b::tt)
                        | Conv1DTT(a,b,_,_) -> reset (a::b::tt)
                        | Conv1DTTConst(a,_,_,_) -> reset (a::tt)
                        | Conv1DTConstT(_,b,_,_) -> reset (b::tt)
                        | Conv2DTT(a,b,_,_) -> reset (a::b::tt)
                        | Conv2DTTConst(a,_,_,_) -> reset (a::tt)
                        | Conv2DTConstT(_,b,_,_) -> reset (b::tt)
                        | Conv3DTT(a,b,_,_) -> reset (a::b::tt)
                        | Conv3DTTConst(a,_,_,_) -> reset (a::tt)
                        | Conv3DTConstT(_,b,_,_) -> reset (b::tt)
                        | NegT(a) -> reset (a::tt)
                        | SumT(a) -> reset (a::tt)
                        | SumT2Dim0(a) -> reset (a::tt)
                        | ExpandT(a) -> reset (a::tt)
                        | StackTs(a,_) -> reset (List.append (a |> List.ofSeq) tt)
                        | UnstackT(a,_,_) -> reset (a::tt)
                        | CatTs(a,_) -> reset (List.append (a |> List.ofSeq) tt)
                        | SplitT(a,_,_,_) -> reset (a::tt)
                        | TransposeT2(a) -> reset (a::tt)
                        | SqueezeT(a) -> reset (a::tt)
                        | UnsqueezeT(a) -> reset (a::tt)
                        | FlipT(a,_) -> reset (a::tt)
                        | DilateT(a,_) -> reset (a::tt)
                        | UndilateT(a,_) -> reset (a::tt)
                        | ViewT(a,_) -> reset (a::tt)
                        | SliceT(a,_) -> reset (a::tt)
                        | AddTTSlice(a,_,b) -> reset (a::b::tt)
                        | AddTTConstSlice(a) -> reset (a::tt)
                        | AddTConstTSlice(_, b) -> reset (b::tt)
                        | SignT(a) -> reset (a::tt)
                        | FloorT(a) -> reset (a::tt)
                        | CeilT(a) -> reset (a::tt)
                        | RoundT(a) -> reset (a::tt)
                        | AbsT(a) -> reset (a::tt)
                        | ReluT(a) -> reset (a::tt)
                        | SoftplusT(a) -> reset (a::tt)
                        | SigmoidT(a) -> reset (a::tt)
                        | ExpT(a) -> reset (a::tt)
                        | LogT(a) -> reset (a::tt)
                        | Log10T(a) -> reset (a::tt)
                        | SqrtT(a) -> reset (a::tt)
                        | SinT(a) -> reset (a::tt)
                        | CosT(a) -> reset (a::tt)
                        | TanT(a) -> reset (a::tt)
                        | SinhT(a) -> reset (a::tt)
                        | CoshT(a) -> reset (a::tt)
                        | TanhT(a) -> reset (a::tt)
                        | AsinT(a) -> reset (a::tt)
                        | AcosT(a) -> reset (a::tt)
                        | AtanT(a) -> reset (a::tt)
                        | NewT -> reset tt
                    else reset tt
                | _ -> reset tt
        reset [t]

    member t.reversePush(value:Tensor) =
        let rec push (ts:(Tensor*Tensor) list) =
            match ts with
            | [] -> ()
            | (v, t) :: tt ->
                match t with
                | TensorR(_,_,o,_,_) ->
                    // if t.derivative.hasnan() || t.derivative.hasinf() then failwithf "t.derivative has nan, inf, or -inf\n%A\n%A" t.derivative t.derivative.shape
                    // if v.hasnan() || v.hasinf() then failwithf "v has nan, inf, or -inf\n%A\n%A\n%s" v v.shape (snd (t.parents()))
                    t.derivative <- t.derivative + v
                    t.fanout <- t.fanout - 1u
                    if t.fanout = 0u then
                        match o with
                        | AddTT(a,b) -> push ((t.derivative, a) :: (t.derivative, b) :: tt)
                        | AddTTConst(a) -> push ((t.derivative, a) :: tt)
                        | AddTT0(a,b) -> push ((t.derivative, a) :: (t.derivative.sum(), b) :: tt)
                        | AddTT0Const(a) -> push ((t.derivative, a) :: tt)
                        | AddTConstT0(b) -> push ((t.derivative.sum(), b) :: tt)
                        | AddT2T1(a,b) -> push ((t.derivative, a) :: (t.derivative.sumT2Dim0(), b) :: tt)
                        | AddT2T1Const(a) -> push ((t.derivative, a) :: tt)
                        | AddT2ConstT1(b) -> push ((t.derivative.sumT2Dim0(), b) :: tt)
                        | SubTT(a,b) -> push ((t.derivative, a) :: (-t.derivative, b) :: tt)
                        | SubTTConst(a) -> push ((t.derivative, a) :: tt)
                        | SubTConstT(b) -> push ((-t.derivative, b) :: tt)
                        | SubT0T(a,b) -> push ((t.derivative.sum(), a) :: (-t.derivative, b) :: tt)
                        | SubT0TConst(a) -> push ((t.derivative.sum(), a) :: tt)
                        | SubT0ConstT(b) -> push ((-t.derivative, b) :: tt)
                        | SubTT0(a,b) -> push ((t.derivative, a) :: (-t.derivative.sum(), b) :: tt)
                        | SubTT0Const(a) -> push ((t.derivative, a) :: tt)
                        | SubTConstT0(b) -> push ((-t.derivative.sum(), b) :: tt)      
                        | MulTT(a,b) -> push ((t.derivative * b.primal, a) :: (t.derivative * a.primal, b) :: tt)
                        | MulTTConst(a,b) -> push ((t.derivative * b, a) :: tt)
                        | MulTT0(a,b) -> push ((t.derivative * b.primal, a) :: ((t.derivative * a.primal).sum(), b) :: tt)
                        | MulTConstT0(a,b) -> push (((t.derivative * a).sum(), b) :: tt)
                        | MulTT0Const(a,b) -> push ((t.derivative * b, a) :: tt)
                        | DivTT(a,b) -> push ((t.derivative / b.primal, a) :: ((t.derivative * (-a.primal / (b.primal * b.primal))), b) :: tt)
                        | DivTTConst(a,b) -> push ((t.derivative / b, a) :: tt)
                        | DivTConstT(a,b) -> push (((t.derivative * (-a / (b.primal * b.primal))), b) :: tt)
                        | DivT0T(a,b) -> push (((t.derivative / b.primal).sum(), a) :: ((t.derivative * (-a.primal / (b.primal * b.primal))), b) :: tt)
                        | DivT0TConst(a,b) -> push (((t.derivative / b).sum(), a) :: tt)
                        | DivT0ConstT(a,b) -> push (((t.derivative * (-a / (b.primal * b.primal))), b) :: tt)
                        | DivTT0(a,b) -> push ((t.derivative / b.primal, a) :: ((t.derivative * (-a.primal / (b.primal * b.primal))).sum(), b) :: tt)
                        | DivTT0Const(a,b) -> push ((t.derivative / b, a) :: tt)
                        | DivTConstT0(a,b) -> push (((t.derivative * (-a / (b.primal * b.primal))).sum(), b) :: tt)
                        | PowTT(a,b) -> push ((t.derivative * (a.primal ** (b.primal - 1.)) * b.primal, a) :: (t.derivative * (a.primal ** b.primal) * log a.primal, b) :: tt)
                        | PowTTConst(a,b) -> push ((t.derivative * (a.primal ** (b - 1.)) * b, a) :: tt)
                        | PowTConstT(a,b) -> push ((t.derivative * (a ** b.primal) * log a, b) :: tt)
                        | PowT0T(a,b) -> push (((t.derivative * (a.primal ** (b.primal - 1.)) * b.primal).sum(), a) :: (t.derivative * (a.primal ** b.primal) * log a.primal, b) :: tt)
                        | PowT0TConst(a,b) -> push (((t.derivative * (a.primal ** (b - 1.)) * b).sum(), a) :: tt)
                        | PowT0ConstT(a,b) -> push ((t.derivative * (a ** b.primal) * log a, b) :: tt)
                        | PowTT0(a,b) -> push ((t.derivative * (a.primal ** (b.primal - 1.)) * b.primal, a) :: ((t.derivative * (a.primal ** b.primal) * log a.primal).sum(), b) :: tt)
                        | PowTT0Const(a,b) -> push ((t.derivative * (a.primal ** (b - 1.)) * b, a) :: tt)
                        | PowTConstT0(a,b) -> push (((t.derivative * (a ** b.primal) * log a).sum(), b) :: tt)
                        | MatMulT2T2(a,b) -> push ((t.derivative.matmul(b.primal.transpose()), a) :: (a.primal.transpose().matmul(t.derivative), b) :: tt)
                        | MatMulT2T2Const(a,b) -> push ((t.derivative.matmul(b.transpose()), a) :: tt)
                        | MatMulT2ConstT2(a,b) -> push ((a.transpose().matmul(t.derivative), b) :: tt)
                        | Conv1DTT(a,b,stride,padding) -> 
                            let aderivative, bderivative = t.conv1dReverseDiff(a, b, false, false, stride, padding)
                            push ((aderivative, a) :: (bderivative, b) :: tt)
                        | Conv1DTTConst(a,b,stride,padding) ->
                            let aderivative, _ = t.conv1dReverseDiff(a, b, false, true, stride, padding)
                            push ((aderivative, a) :: tt)                        
                        | Conv1DTConstT(a,b,stride,padding) ->
                            let _, bderivative = t.conv1dReverseDiff(a, b, true, false, stride, padding)
                            push ((bderivative, b) :: tt)                        
                        | Conv2DTT(a,b,stride,padding) -> 
                            let aderivative, bderivative = t.conv2dReverseDiff(a, b, false, false, stride, padding)
                            push ((aderivative, a) :: (bderivative, b) :: tt)
                        | Conv2DTTConst(a,b,stride,padding) ->
                            let aderivative, _ = t.conv2dReverseDiff(a, b, false, true, stride, padding)
                            push ((aderivative, a) :: tt)
                        | Conv2DTConstT(a,b,stride,padding) ->
                            let _, bderivative = t.conv2dReverseDiff(a, b, true, false, stride, padding)
                            push ((bderivative, b) :: tt)
                        | Conv3DTT(a,b,stride,padding) -> 
                            let aderivative, bderivative = t.conv3dReverseDiff(a, b, false, false, stride, padding)
                            push ((aderivative, a) :: (bderivative, b) :: tt)
                        | Conv3DTTConst(a,b,stride,padding) ->
                            let aderivative, _ = t.conv3dReverseDiff(a, b, false, true, stride, padding)
                            push ((aderivative, a) :: tt)
                        | Conv3DTConstT(a,b,stride,padding) ->
                            let _, bderivative = t.conv3dReverseDiff(a, b, true, false, stride, padding)
                            push ((bderivative, b) :: tt)
                        | NegT(a) -> push ((-t.derivative, a) :: tt)
                        | SumT(a) -> push ((t.derivative.expand(a.shape), a) :: tt)
                        | SumT2Dim0(a) -> push ((a.zerosLike() + t.derivative, a) :: tt)
                        | ExpandT(a) -> push ((t.derivative.sumToSize(a.shape), a) :: tt)
                        | StackTs(a,dim) ->
                            push (List.append (Array.zip (t.derivative.unstack(dim)) a |> Array.toList) tt)
                        | UnstackT(a,dim,i) -> 
                            if a.derivative.dim = 0 then a.derivative <- a.zerosLike() + a.derivative
                            a.derivative <- a.derivative.addSlice(Array.init a.dim (fun j -> if j=dim then i else 0), t.derivative.unsqueeze(dim))
                            push ((a.zeroLike(), a) :: tt)
                        | CatTs(a, dim) ->
                            let sizes = a |> Array.map (fun x -> x.shape.[dim])
                            push (List.append (Array.zip (t.derivative.split(sizes, dim=dim)) a |> Array.toList) tt)
                        | SplitT(a,sizes,dim,i) -> 
                            if a.derivative.dim = 0 then a.derivative <- a.zerosLike() + a.derivative
                            let locs = (0,sizes) ||> Array.scan (+)
                            a.derivative <- a.derivative.addSlice(Array.init a.dim (fun j -> if j=dim then locs.[i] else 0), t.derivative)
                            push ((a.zeroLike(), a) :: tt)
                        | TransposeT2(a) -> push ((t.derivative.transpose(), a) :: tt)
                        | SqueezeT(a) -> push ((t.derivative.viewAs(a), a) :: tt)
                        | UnsqueezeT(a) -> push ((t.derivative.viewAs(a), a) :: tt)
                        | FlipT(a, dims) -> push ((t.derivative.flip(dims), a) :: tt)
                        | DilateT(a, dilations) -> push ((t.derivative.undilate(dilations), a) :: tt)
                        | UndilateT(a, dilations) -> push ((t.derivative.dilate(dilations), a) :: tt)
                        | ViewT(a,aShape) -> push (((t.derivative.view(aShape)), a) :: tt)
                        | SliceT(a,bounds) -> 
                            // TODO: Tensor.ZerosLike(a) below is to handle non-scalar TensorRs with a scalar derivative Tensor(0.) (representing the initialization before accumulation). This is correct but can be changed to eliminate the extra op.
                            if a.derivative.dim = 0 then a.derivative <- a.zerosLike() + a.derivative
                            a.derivative <- a.derivative.addSlice(boundsToLocation bounds, t.derivative.view(boundsToShape bounds))
                            push ((a.zeroLike(), a) :: tt)
                        | AddTTSlice(a,location,b) -> push ((t.derivative, a) :: (t.derivative.GetSlice(shapeLocationToBounds b.shape location), b):: tt)
                        | AddTTConstSlice(a) -> push ((t.derivative, a) :: tt)
                        | AddTConstTSlice(location, b) -> push ((t.derivative.GetSlice(shapeLocationToBounds b.shape location), b):: tt)
                        | SignT(a) -> push ((a.zerosLike(), a) :: tt)
                        | FloorT(a) -> push ((a.zerosLike(), a) :: tt)
                        | CeilT(a) -> push ((a.zerosLike(), a) :: tt)
                        | RoundT(a) -> push ((a.zerosLike(), a) :: tt)
                        | AbsT(a) -> push ((t.derivative * a.primal.sign(), a) :: tt)
                        | ReluT(a) -> let sap = a.primal.sign() in push ((t.derivative * (sap.abs()) * (sap + 1.) / 2., a) :: tt)
                        | SoftplusT(a) -> push ((t.derivative / (1. + a.primal.neg().exp()), a) :: tt)
                        | SigmoidT(a) -> push ((t.derivative * t.primal * (1. - t.primal), a) :: tt)
                        | ExpT(a) -> push ((t.derivative * t.primal, a) :: tt)
                        | LogT(a) -> push ((t.derivative / a.primal, a) :: tt)
                        | Log10T(a) -> push ((t.derivative / (a.primal * log10Val), a) :: tt)
                        | SqrtT(a) -> push ((t.derivative / (2. * t.primal), a) :: tt)
                        | SinT(a) -> push ((t.derivative * (a.primal.cos()), a) :: tt)
                        | CosT(a) -> push ((-t.derivative * (a.primal.sin()), a) :: tt)
                        | TanT(a) -> let cosap = a.primal.cos() in push ((t.derivative / (cosap * cosap), a) :: tt)
                        | SinhT(a) -> push ((t.derivative * (a.primal.cosh()), a) :: tt)
                        | CoshT(a) -> push ((t.derivative * (a.primal.sinh()), a) :: tt)
                        | TanhT(a) -> let coshap = a.primal.cosh() in push ((t.derivative / (coshap * coshap), a) :: tt)
                        | AsinT(a) -> push ((t.derivative / Tensor.Sqrt(1. - a.primal*a.primal), a) :: tt)
                        | AcosT(a) -> push ((-t.derivative / Tensor.Sqrt(1. - a.primal*a.primal), a) :: tt)
                        | AtanT(a) -> push ((t.derivative / (1. + a.primal*a.primal), a) :: tt)
                        | NewT -> push tt
                    else push tt
                | _ -> push tt
        push [(value, t)]

and TensorOp =
    | AddTT of Tensor * Tensor
    | AddTTConst of Tensor
    | AddTT0 of Tensor * Tensor
    | AddTT0Const of Tensor
    | AddTConstT0 of Tensor
    | AddT2T1 of Tensor * Tensor
    | AddT2T1Const of Tensor
    | AddT2ConstT1 of Tensor
    
    | SubTT of Tensor * Tensor
    | SubTTConst of Tensor
    | SubTConstT of Tensor
    | SubT0T of Tensor * Tensor
    | SubT0TConst of Tensor
    | SubT0ConstT of Tensor
    | SubTT0 of Tensor * Tensor
    | SubTT0Const of Tensor
    | SubTConstT0 of Tensor

    | MulTT of Tensor * Tensor
    | MulTTConst of Tensor * Tensor
    | MulTT0 of Tensor * Tensor
    | MulTConstT0 of Tensor * Tensor
    | MulTT0Const of Tensor * Tensor

    | DivTT of Tensor * Tensor
    | DivTTConst of Tensor * Tensor
    | DivTConstT of Tensor * Tensor
    | DivT0T of Tensor * Tensor
    | DivT0TConst of Tensor * Tensor
    | DivT0ConstT of Tensor * Tensor
    | DivTT0 of Tensor * Tensor
    | DivTT0Const of Tensor * Tensor
    | DivTConstT0 of Tensor * Tensor

    | PowTT of Tensor * Tensor
    | PowTTConst of Tensor * Tensor
    | PowTConstT of Tensor * Tensor
    | PowT0T of Tensor * Tensor
    | PowT0TConst of Tensor * Tensor
    | PowT0ConstT of Tensor * Tensor
    | PowTT0 of Tensor * Tensor
    | PowTT0Const of Tensor * Tensor
    | PowTConstT0 of Tensor * Tensor

    | MatMulT2T2 of Tensor * Tensor
    | MatMulT2T2Const of Tensor * Tensor
    | MatMulT2ConstT2 of Tensor * Tensor

    | Conv1DTT of Tensor * Tensor * int * int
    | Conv1DTTConst of Tensor * Tensor * int * int
    | Conv1DTConstT of Tensor * Tensor * int * int

    | Conv2DTT of Tensor * Tensor * int[] * int[]
    | Conv2DTTConst of Tensor * Tensor * int[] * int[]
    | Conv2DTConstT of Tensor * Tensor * int[] * int[]

    | Conv3DTT of Tensor * Tensor * int[] * int[]
    | Conv3DTTConst of Tensor * Tensor * int[] * int[]
    | Conv3DTConstT of Tensor * Tensor * int[] * int[]

    | NegT of Tensor
    | SumT of Tensor
    | SumT2Dim0 of Tensor
    | ExpandT of Tensor
    | StackTs of Tensor[] * dim:int
    | UnstackT of Tensor * dim:int * i:int
    | CatTs of Tensor[] * dim:int
    | SplitT of Tensor * int[] * dim:int * i:int
    | SliceT of Tensor * int[,]
    | AddTTSlice of Tensor * int[] * Tensor
    | AddTTConstSlice of Tensor
    | AddTConstTSlice of int[] * Tensor
    | TransposeT2 of Tensor
    | SqueezeT of Tensor
    | UnsqueezeT of Tensor
    | FlipT of Tensor * int[]
    | DilateT of Tensor * int[]
    | UndilateT of Tensor * int[]
    | ViewT of Tensor * int[]
    | SignT of Tensor
    | FloorT of Tensor
    | CeilT of Tensor
    | RoundT of Tensor
    | AbsT of Tensor
    | ReluT of Tensor
    | SoftplusT of Tensor
    | SigmoidT of Tensor
    | ExpT of Tensor
    | LogT of Tensor
    | Log10T of Tensor
    | SqrtT of Tensor
    | SinT of Tensor
    | CosT of Tensor
    | TanT of Tensor
    | SinhT of Tensor
    | CoshT of Tensor
    | TanhT of Tensor
    | AsinT of Tensor
    | AcosT of Tensor
    | AtanT of Tensor
    | NewT


type Tensor with
    [<ExcludeFromCodeCoverage>]
    member t.GetSlice(i0min:int option, i0max:int option) =
        // Dims: 1
        let i0given = if i0min.IsSome || i0max.IsSome then 1 else 0
        let i0min   = defaultArg i0min 0
        let i0max   = defaultArg i0max (t.shape.[0] - 1)
        let bounds = array2D [[i0min; i0max; i0given]]
        t.GetSlice(bounds)
    [<ExcludeFromCodeCoverage>]
    member t.GetSlice(i0:int) =
        // Dims: 1
        let i0given = 1
        let i0min   = i0
        let i0max   = i0
        let bounds = array2D [[i0min; i0max; i0given]]
        t.GetSlice(bounds)
    [<ExcludeFromCodeCoverage>]
    member t.GetSlice(i0min:int option, i0max:int option, i1min:int option, i1max:int option) =
        // Dims: 2
        let i0given = if i0min.IsSome || i0max.IsSome then 1 else 0
        let i0min   = defaultArg i0min 0
        let i0max   = defaultArg i0max (t.shape.[0] - 1)
        let i1given = if i1min.IsSome || i1max.IsSome then 1 else 0
        let i1min   = defaultArg i1min 0
        let i1max   = defaultArg i1max (t.shape.[1] - 1)
        let bounds = array2D [[i0min; i0max; i0given]; [i1min; i1max; i1given]]
        t.GetSlice(bounds)
    [<ExcludeFromCodeCoverage>]
    member t.GetSlice(i0min:int option, i0max:int option, i1:int) =
        // Dims: 2
        let i0given = if i0min.IsSome || i0max.IsSome then 1 else 0
        let i0min   = defaultArg i0min 0
        let i0max   = defaultArg i0max (t.shape.[0] - 1)
        let i1given = 1
        let i1min   = i1
        let i1max   = i1
        let bounds = array2D [[i0min; i0max; i0given]; [i1min; i1max; i1given]]
        t.GetSlice(bounds)
    [<ExcludeFromCodeCoverage>]
    member t.GetSlice(i0:int, i1min:int option, i1max:int option) =
        // Dims: 2
        let i0given = 1
        let i0min   = i0
        let i0max   = i0
        let i1given = if i1min.IsSome || i1max.IsSome then 1 else 0
        let i1min   = defaultArg i1min 0
        let i1max   = defaultArg i1max (t.shape.[1] - 1)
        let bounds = array2D [[i0min; i0max; i0given]; [i1min; i1max; i1given]]
        t.GetSlice(bounds)
    [<ExcludeFromCodeCoverage>]
    member t.GetSlice(i0:int, i1:int) =
        // Dims: 2
        let i0given = 1
        let i0min   = i0
        let i0max   = i0
        let i1given = 1
        let i1min   = i1
        let i1max   = i1
        let bounds = array2D [[i0min; i0max; i0given]; [i1min; i1max; i1given]]
        t.GetSlice(bounds)
    [<ExcludeFromCodeCoverage>]
    member t.GetSlice(i0min:int option, i0max:int option, i1min:int option, i1max:int option, i2min:int option, i2max:int option) =
        // Dims: 3
        let i0given = if i0min.IsSome || i0max.IsSome then 1 else 0
        let i0min   = defaultArg i0min 0
        let i0max   = defaultArg i0max (t.shape.[0] - 1)
        let i1given = if i1min.IsSome || i1max.IsSome then 1 else 0
        let i1min   = defaultArg i1min 0
        let i1max   = defaultArg i1max (t.shape.[1] - 1)
        let i2given = if i2min.IsSome || i2max.IsSome then 1 else 0
        let i2min   = defaultArg i2min 0
        let i2max   = defaultArg i2max (t.shape.[2] - 1)
        let bounds = array2D [[i0min; i0max; i0given]; [i1min; i1max; i1given]; [i2min; i2max; i2given]]
        t.GetSlice(bounds)
    [<ExcludeFromCodeCoverage>]
    member t.GetSlice(i0min:int option, i0max:int option, i1min:int option, i1max:int option, i2:int) =
        // Dims: 3
        let i0given = if i0min.IsSome || i0max.IsSome then 1 else 0
        let i0min   = defaultArg i0min 0
        let i0max   = defaultArg i0max (t.shape.[0] - 1)
        let i1given = if i1min.IsSome || i1max.IsSome then 1 else 0
        let i1min   = defaultArg i1min 0
        let i1max   = defaultArg i1max (t.shape.[1] - 1)
        let i2given = 1
        let i2min   = i2
        let i2max   = i2
        let bounds = array2D [[i0min; i0max; i0given]; [i1min; i1max; i1given]; [i2min; i2max; i2given]]
        t.GetSlice(bounds)
    [<ExcludeFromCodeCoverage>]
    member t.GetSlice(i0min:int option, i0max:int option, i1:int, i2min:int option, i2max:int option) =
        // Dims: 3
        let i0given = if i0min.IsSome || i0max.IsSome then 1 else 0
        let i0min   = defaultArg i0min 0
        let i0max   = defaultArg i0max (t.shape.[0] - 1)
        let i1given = 1
        let i1min   = i1
        let i1max   = i1
        let i2given = if i2min.IsSome || i2max.IsSome then 1 else 0
        let i2min   = defaultArg i2min 0
        let i2max   = defaultArg i2max (t.shape.[2] - 1)
        let bounds = array2D [[i0min; i0max; i0given]; [i1min; i1max; i1given]; [i2min; i2max; i2given]]
        t.GetSlice(bounds)
    [<ExcludeFromCodeCoverage>]
    member t.GetSlice(i0min:int option, i0max:int option, i1:int, i2:int) =
        // Dims: 3
        let i0given = if i0min.IsSome || i0max.IsSome then 1 else 0
        let i0min   = defaultArg i0min 0
        let i0max   = defaultArg i0max (t.shape.[0] - 1)
        let i1given = 1
        let i1min   = i1
        let i1max   = i1
        let i2given = 1
        let i2min   = i2
        let i2max   = i2
        let bounds = array2D [[i0min; i0max; i0given]; [i1min; i1max; i1given]; [i2min; i2max; i2given]]
        t.GetSlice(bounds)
    [<ExcludeFromCodeCoverage>]
    member t.GetSlice(i0:int, i1min:int option, i1max:int option, i2min:int option, i2max:int option) =
        // Dims: 3
        let i0given = 1
        let i0min   = i0
        let i0max   = i0
        let i1given = if i1min.IsSome || i1max.IsSome then 1 else 0
        let i1min   = defaultArg i1min 0
        let i1max   = defaultArg i1max (t.shape.[1] - 1)
        let i2given = if i2min.IsSome || i2max.IsSome then 1 else 0
        let i2min   = defaultArg i2min 0
        let i2max   = defaultArg i2max (t.shape.[2] - 1)
        let bounds = array2D [[i0min; i0max; i0given]; [i1min; i1max; i1given]; [i2min; i2max; i2given]]
        t.GetSlice(bounds)
    [<ExcludeFromCodeCoverage>]
    member t.GetSlice(i0:int, i1min:int option, i1max:int option, i2:int) =
        // Dims: 3
        let i0given = 1
        let i0min   = i0
        let i0max   = i0
        let i1given = if i1min.IsSome || i1max.IsSome then 1 else 0
        let i1min   = defaultArg i1min 0
        let i1max   = defaultArg i1max (t.shape.[1] - 1)
        let i2given = 1
        let i2min   = i2
        let i2max   = i2
        let bounds = array2D [[i0min; i0max; i0given]; [i1min; i1max; i1given]; [i2min; i2max; i2given]]
        t.GetSlice(bounds)
    [<ExcludeFromCodeCoverage>]
    member t.GetSlice(i0:int, i1:int, i2min:int option, i2max:int option) =
        // Dims: 3
        let i0given = 1
        let i0min   = i0
        let i0max   = i0
        let i1given = 1
        let i1min   = i1
        let i1max   = i1
        let i2given = if i2min.IsSome || i2max.IsSome then 1 else 0
        let i2min   = defaultArg i2min 0
        let i2max   = defaultArg i2max (t.shape.[2] - 1)
        let bounds = array2D [[i0min; i0max; i0given]; [i1min; i1max; i1given]; [i2min; i2max; i2given]]
        t.GetSlice(bounds)
    [<ExcludeFromCodeCoverage>]
    member t.GetSlice(i0:int, i1:int, i2:int) =
        // Dims: 3
        let i0given = 1
        let i0min   = i0
        let i0max   = i0
        let i1given = 1
        let i1min   = i1
        let i1max   = i1
        let i2given = 1
        let i2min   = i2
        let i2max   = i2
        let bounds = array2D [[i0min; i0max; i0given]; [i1min; i1max; i1given]; [i2min; i2max; i2given]]
        t.GetSlice(bounds)
    [<ExcludeFromCodeCoverage>]
    member t.GetSlice(i0min:int option, i0max:int option, i1min:int option, i1max:int option, i2min:int option, i2max:int option, i3min:int option, i3max:int option) =
        // Dims: 4
        let i0given = if i0min.IsSome || i0max.IsSome then 1 else 0
        let i0min   = defaultArg i0min 0
        let i0max   = defaultArg i0max (t.shape.[0] - 1)
        let i1given = if i1min.IsSome || i1max.IsSome then 1 else 0
        let i1min   = defaultArg i1min 0
        let i1max   = defaultArg i1max (t.shape.[1] - 1)
        let i2given = if i2min.IsSome || i2max.IsSome then 1 else 0
        let i2min   = defaultArg i2min 0
        let i2max   = defaultArg i2max (t.shape.[2] - 1)
        let i3given = if i3min.IsSome || i3max.IsSome then 1 else 0
        let i3min   = defaultArg i3min 0
        let i3max   = defaultArg i3max (t.shape.[3] - 1)
        let bounds = array2D [[i0min; i0max; i0given]; [i1min; i1max; i1given]; [i2min; i2max; i2given]; [i3min; i3max; i3given]]
        t.GetSlice(bounds)
    [<ExcludeFromCodeCoverage>]
    member t.GetSlice(i0min:int option, i0max:int option, i1min:int option, i1max:int option, i2min:int option, i2max:int option, i3:int) =
        // Dims: 4
        let i0given = if i0min.IsSome || i0max.IsSome then 1 else 0
        let i0min   = defaultArg i0min 0
        let i0max   = defaultArg i0max (t.shape.[0] - 1)
        let i1given = if i1min.IsSome || i1max.IsSome then 1 else 0
        let i1min   = defaultArg i1min 0
        let i1max   = defaultArg i1max (t.shape.[1] - 1)
        let i2given = if i2min.IsSome || i2max.IsSome then 1 else 0
        let i2min   = defaultArg i2min 0
        let i2max   = defaultArg i2max (t.shape.[2] - 1)
        let i3given = 1
        let i3min   = i3
        let i3max   = i3
        let bounds = array2D [[i0min; i0max; i0given]; [i1min; i1max; i1given]; [i2min; i2max; i2given]; [i3min; i3max; i3given]]
        t.GetSlice(bounds)
    [<ExcludeFromCodeCoverage>]
    member t.GetSlice(i0min:int option, i0max:int option, i1min:int option, i1max:int option, i2:int, i3min:int option, i3max:int option) =
        // Dims: 4
        let i0given = if i0min.IsSome || i0max.IsSome then 1 else 0
        let i0min   = defaultArg i0min 0
        let i0max   = defaultArg i0max (t.shape.[0] - 1)
        let i1given = if i1min.IsSome || i1max.IsSome then 1 else 0
        let i1min   = defaultArg i1min 0
        let i1max   = defaultArg i1max (t.shape.[1] - 1)
        let i2given = 1
        let i2min   = i2
        let i2max   = i2
        let i3given = if i3min.IsSome || i3max.IsSome then 1 else 0
        let i3min   = defaultArg i3min 0
        let i3max   = defaultArg i3max (t.shape.[3] - 1)
        let bounds = array2D [[i0min; i0max; i0given]; [i1min; i1max; i1given]; [i2min; i2max; i2given]; [i3min; i3max; i3given]]
        t.GetSlice(bounds)
    [<ExcludeFromCodeCoverage>]
    member t.GetSlice(i0min:int option, i0max:int option, i1min:int option, i1max:int option, i2:int, i3:int) =
        // Dims: 4
        let i0given = if i0min.IsSome || i0max.IsSome then 1 else 0
        let i0min   = defaultArg i0min 0
        let i0max   = defaultArg i0max (t.shape.[0] - 1)
        let i1given = if i1min.IsSome || i1max.IsSome then 1 else 0
        let i1min   = defaultArg i1min 0
        let i1max   = defaultArg i1max (t.shape.[1] - 1)
        let i2given = 1
        let i2min   = i2
        let i2max   = i2
        let i3given = 1
        let i3min   = i3
        let i3max   = i3
        let bounds = array2D [[i0min; i0max; i0given]; [i1min; i1max; i1given]; [i2min; i2max; i2given]; [i3min; i3max; i3given]]
        t.GetSlice(bounds)
    [<ExcludeFromCodeCoverage>]
    member t.GetSlice(i0min:int option, i0max:int option, i1:int, i2min:int option, i2max:int option, i3min:int option, i3max:int option) =
        // Dims: 4
        let i0given = if i0min.IsSome || i0max.IsSome then 1 else 0
        let i0min   = defaultArg i0min 0
        let i0max   = defaultArg i0max (t.shape.[0] - 1)
        let i1given = 1
        let i1min   = i1
        let i1max   = i1
        let i2given = if i2min.IsSome || i2max.IsSome then 1 else 0
        let i2min   = defaultArg i2min 0
        let i2max   = defaultArg i2max (t.shape.[2] - 1)
        let i3given = if i3min.IsSome || i3max.IsSome then 1 else 0
        let i3min   = defaultArg i3min 0
        let i3max   = defaultArg i3max (t.shape.[3] - 1)
        let bounds = array2D [[i0min; i0max; i0given]; [i1min; i1max; i1given]; [i2min; i2max; i2given]; [i3min; i3max; i3given]]
        t.GetSlice(bounds)
    [<ExcludeFromCodeCoverage>]
    member t.GetSlice(i0min:int option, i0max:int option, i1:int, i2min:int option, i2max:int option, i3:int) =
        // Dims: 4
        let i0given = if i0min.IsSome || i0max.IsSome then 1 else 0
        let i0min   = defaultArg i0min 0
        let i0max   = defaultArg i0max (t.shape.[0] - 1)
        let i1given = 1
        let i1min   = i1
        let i1max   = i1
        let i2given = if i2min.IsSome || i2max.IsSome then 1 else 0
        let i2min   = defaultArg i2min 0
        let i2max   = defaultArg i2max (t.shape.[2] - 1)
        let i3given = 1
        let i3min   = i3
        let i3max   = i3
        let bounds = array2D [[i0min; i0max; i0given]; [i1min; i1max; i1given]; [i2min; i2max; i2given]; [i3min; i3max; i3given]]
        t.GetSlice(bounds)
    [<ExcludeFromCodeCoverage>]
    member t.GetSlice(i0min:int option, i0max:int option, i1:int, i2:int, i3min:int option, i3max:int option) =
        // Dims: 4
        let i0given = if i0min.IsSome || i0max.IsSome then 1 else 0
        let i0min   = defaultArg i0min 0
        let i0max   = defaultArg i0max (t.shape.[0] - 1)
        let i1given = 1
        let i1min   = i1
        let i1max   = i1
        let i2given = 1
        let i2min   = i2
        let i2max   = i2
        let i3given = if i3min.IsSome || i3max.IsSome then 1 else 0
        let i3min   = defaultArg i3min 0
        let i3max   = defaultArg i3max (t.shape.[3] - 1)
        let bounds = array2D [[i0min; i0max; i0given]; [i1min; i1max; i1given]; [i2min; i2max; i2given]; [i3min; i3max; i3given]]
        t.GetSlice(bounds)
    [<ExcludeFromCodeCoverage>]
    member t.GetSlice(i0min:int option, i0max:int option, i1:int, i2:int, i3:int) =
        // Dims: 4
        let i0given = if i0min.IsSome || i0max.IsSome then 1 else 0
        let i0min   = defaultArg i0min 0
        let i0max   = defaultArg i0max (t.shape.[0] - 1)
        let i1given = 1
        let i1min   = i1
        let i1max   = i1
        let i2given = 1
        let i2min   = i2
        let i2max   = i2
        let i3given = 1
        let i3min   = i3
        let i3max   = i3
        let bounds = array2D [[i0min; i0max; i0given]; [i1min; i1max; i1given]; [i2min; i2max; i2given]; [i3min; i3max; i3given]]
        t.GetSlice(bounds)
    [<ExcludeFromCodeCoverage>]
    member t.GetSlice(i0:int, i1min:int option, i1max:int option, i2min:int option, i2max:int option, i3min:int option, i3max:int option) =
        // Dims: 4
        let i0given = 1
        let i0min   = i0
        let i0max   = i0
        let i1given = if i1min.IsSome || i1max.IsSome then 1 else 0
        let i1min   = defaultArg i1min 0
        let i1max   = defaultArg i1max (t.shape.[1] - 1)
        let i2given = if i2min.IsSome || i2max.IsSome then 1 else 0
        let i2min   = defaultArg i2min 0
        let i2max   = defaultArg i2max (t.shape.[2] - 1)
        let i3given = if i3min.IsSome || i3max.IsSome then 1 else 0
        let i3min   = defaultArg i3min 0
        let i3max   = defaultArg i3max (t.shape.[3] - 1)
        let bounds = array2D [[i0min; i0max; i0given]; [i1min; i1max; i1given]; [i2min; i2max; i2given]; [i3min; i3max; i3given]]
        t.GetSlice(bounds)
    [<ExcludeFromCodeCoverage>]
    member t.GetSlice(i0:int, i1min:int option, i1max:int option, i2min:int option, i2max:int option, i3:int) =
        // Dims: 4
        let i0given = 1
        let i0min   = i0
        let i0max   = i0
        let i1given = if i1min.IsSome || i1max.IsSome then 1 else 0
        let i1min   = defaultArg i1min 0
        let i1max   = defaultArg i1max (t.shape.[1] - 1)
        let i2given = if i2min.IsSome || i2max.IsSome then 1 else 0
        let i2min   = defaultArg i2min 0
        let i2max   = defaultArg i2max (t.shape.[2] - 1)
        let i3given = 1
        let i3min   = i3
        let i3max   = i3
        let bounds = array2D [[i0min; i0max; i0given]; [i1min; i1max; i1given]; [i2min; i2max; i2given]; [i3min; i3max; i3given]]
        t.GetSlice(bounds)
    [<ExcludeFromCodeCoverage>]
    member t.GetSlice(i0:int, i1min:int option, i1max:int option, i2:int, i3min:int option, i3max:int option) =
        // Dims: 4
        let i0given = 1
        let i0min   = i0
        let i0max   = i0
        let i1given = if i1min.IsSome || i1max.IsSome then 1 else 0
        let i1min   = defaultArg i1min 0
        let i1max   = defaultArg i1max (t.shape.[1] - 1)
        let i2given = 1
        let i2min   = i2
        let i2max   = i2
        let i3given = if i3min.IsSome || i3max.IsSome then 1 else 0
        let i3min   = defaultArg i3min 0
        let i3max   = defaultArg i3max (t.shape.[3] - 1)
        let bounds = array2D [[i0min; i0max; i0given]; [i1min; i1max; i1given]; [i2min; i2max; i2given]; [i3min; i3max; i3given]]
        t.GetSlice(bounds)
    [<ExcludeFromCodeCoverage>]
    member t.GetSlice(i0:int, i1min:int option, i1max:int option, i2:int, i3:int) =
        // Dims: 4
        let i0given = 1
        let i0min   = i0
        let i0max   = i0
        let i1given = if i1min.IsSome || i1max.IsSome then 1 else 0
        let i1min   = defaultArg i1min 0
        let i1max   = defaultArg i1max (t.shape.[1] - 1)
        let i2given = 1
        let i2min   = i2
        let i2max   = i2
        let i3given = 1
        let i3min   = i3
        let i3max   = i3
        let bounds = array2D [[i0min; i0max; i0given]; [i1min; i1max; i1given]; [i2min; i2max; i2given]; [i3min; i3max; i3given]]
        t.GetSlice(bounds)
    [<ExcludeFromCodeCoverage>]
    member t.GetSlice(i0:int, i1:int, i2min:int option, i2max:int option, i3min:int option, i3max:int option) =
        // Dims: 4
        let i0given = 1
        let i0min   = i0
        let i0max   = i0
        let i1given = 1
        let i1min   = i1
        let i1max   = i1
        let i2given = if i2min.IsSome || i2max.IsSome then 1 else 0
        let i2min   = defaultArg i2min 0
        let i2max   = defaultArg i2max (t.shape.[2] - 1)
        let i3given = if i3min.IsSome || i3max.IsSome then 1 else 0
        let i3min   = defaultArg i3min 0
        let i3max   = defaultArg i3max (t.shape.[3] - 1)
        let bounds = array2D [[i0min; i0max; i0given]; [i1min; i1max; i1given]; [i2min; i2max; i2given]; [i3min; i3max; i3given]]
        t.GetSlice(bounds)
    [<ExcludeFromCodeCoverage>]
    member t.GetSlice(i0:int, i1:int, i2min:int option, i2max:int option, i3:int) =
        // Dims: 4
        let i0given = 1
        let i0min   = i0
        let i0max   = i0
        let i1given = 1
        let i1min   = i1
        let i1max   = i1
        let i2given = if i2min.IsSome || i2max.IsSome then 1 else 0
        let i2min   = defaultArg i2min 0
        let i2max   = defaultArg i2max (t.shape.[2] - 1)
        let i3given = 1
        let i3min   = i3
        let i3max   = i3
        let bounds = array2D [[i0min; i0max; i0given]; [i1min; i1max; i1given]; [i2min; i2max; i2given]; [i3min; i3max; i3given]]
        t.GetSlice(bounds)
    [<ExcludeFromCodeCoverage>]
    member t.GetSlice(i0:int, i1:int, i2:int, i3min:int option, i3max:int option) =
        // Dims: 4
        let i0given = 1
        let i0min   = i0
        let i0max   = i0
        let i1given = 1
        let i1min   = i1
        let i1max   = i1
        let i2given = 1
        let i2min   = i2
        let i2max   = i2
        let i3given = if i3min.IsSome || i3max.IsSome then 1 else 0
        let i3min   = defaultArg i3min 0
        let i3max   = defaultArg i3max (t.shape.[3] - 1)
        let bounds = array2D [[i0min; i0max; i0given]; [i1min; i1max; i1given]; [i2min; i2max; i2given]; [i3min; i3max; i3given]]
        t.GetSlice(bounds)
    [<ExcludeFromCodeCoverage>]
    member t.GetSlice(i0:int, i1:int, i2:int, i3:int) =
        // Dims: 4
        let i0given = 1
        let i0min   = i0
        let i0max   = i0
        let i1given = 1
        let i1min   = i1
        let i1max   = i1
        let i2given = 1
        let i2min   = i2
        let i2max   = i2
        let i3given = 1
        let i3min   = i3
        let i3max   = i3
        let bounds = array2D [[i0min; i0max; i0given]; [i1min; i1max; i1given]; [i2min; i2max; i2given]; [i3min; i3max; i3given]]
        t.GetSlice(bounds)
    [<ExcludeFromCodeCoverage>]
    member t.GetSlice(i0min:int option, i0max:int option, i1min:int option, i1max:int option, i2min:int option, i2max:int option, i3min:int option, i3max:int option, i4min:int option, i4max:int option) =
        // Dims: 5
        let i0given = if i0min.IsSome || i0max.IsSome then 1 else 0
        let i0min   = defaultArg i0min 0
        let i0max   = defaultArg i0max (t.shape.[0] - 1)
        let i1given = if i1min.IsSome || i1max.IsSome then 1 else 0
        let i1min   = defaultArg i1min 0
        let i1max   = defaultArg i1max (t.shape.[1] - 1)
        let i2given = if i2min.IsSome || i2max.IsSome then 1 else 0
        let i2min   = defaultArg i2min 0
        let i2max   = defaultArg i2max (t.shape.[2] - 1)
        let i3given = if i3min.IsSome || i3max.IsSome then 1 else 0
        let i3min   = defaultArg i3min 0
        let i3max   = defaultArg i3max (t.shape.[3] - 1)
        let i4given = if i4min.IsSome || i4max.IsSome then 1 else 0
        let i4min   = defaultArg i4min 0
        let i4max   = defaultArg i4max (t.shape.[4] - 1)
        let bounds = array2D [[i0min; i0max; i0given]; [i1min; i1max; i1given]; [i2min; i2max; i2given]; [i3min; i3max; i3given]; [i4min; i4max; i4given]]
        t.GetSlice(bounds)
    [<ExcludeFromCodeCoverage>]
    member t.GetSlice(i0min:int option, i0max:int option, i1min:int option, i1max:int option, i2min:int option, i2max:int option, i3min:int option, i3max:int option, i4:int) =
        // Dims: 5
        let i0given = if i0min.IsSome || i0max.IsSome then 1 else 0
        let i0min   = defaultArg i0min 0
        let i0max   = defaultArg i0max (t.shape.[0] - 1)
        let i1given = if i1min.IsSome || i1max.IsSome then 1 else 0
        let i1min   = defaultArg i1min 0
        let i1max   = defaultArg i1max (t.shape.[1] - 1)
        let i2given = if i2min.IsSome || i2max.IsSome then 1 else 0
        let i2min   = defaultArg i2min 0
        let i2max   = defaultArg i2max (t.shape.[2] - 1)
        let i3given = if i3min.IsSome || i3max.IsSome then 1 else 0
        let i3min   = defaultArg i3min 0
        let i3max   = defaultArg i3max (t.shape.[3] - 1)
        let i4given = 1
        let i4min   = i4
        let i4max   = i4
        let bounds = array2D [[i0min; i0max; i0given]; [i1min; i1max; i1given]; [i2min; i2max; i2given]; [i3min; i3max; i3given]; [i4min; i4max; i4given]]
        t.GetSlice(bounds)
    [<ExcludeFromCodeCoverage>]
    member t.GetSlice(i0min:int option, i0max:int option, i1min:int option, i1max:int option, i2min:int option, i2max:int option, i3:int, i4min:int option, i4max:int option) =
        // Dims: 5
        let i0given = if i0min.IsSome || i0max.IsSome then 1 else 0
        let i0min   = defaultArg i0min 0
        let i0max   = defaultArg i0max (t.shape.[0] - 1)
        let i1given = if i1min.IsSome || i1max.IsSome then 1 else 0
        let i1min   = defaultArg i1min 0
        let i1max   = defaultArg i1max (t.shape.[1] - 1)
        let i2given = if i2min.IsSome || i2max.IsSome then 1 else 0
        let i2min   = defaultArg i2min 0
        let i2max   = defaultArg i2max (t.shape.[2] - 1)
        let i3given = 1
        let i3min   = i3
        let i3max   = i3
        let i4given = if i4min.IsSome || i4max.IsSome then 1 else 0
        let i4min   = defaultArg i4min 0
        let i4max   = defaultArg i4max (t.shape.[4] - 1)
        let bounds = array2D [[i0min; i0max; i0given]; [i1min; i1max; i1given]; [i2min; i2max; i2given]; [i3min; i3max; i3given]; [i4min; i4max; i4given]]
        t.GetSlice(bounds)
    [<ExcludeFromCodeCoverage>]
    member t.GetSlice(i0min:int option, i0max:int option, i1min:int option, i1max:int option, i2min:int option, i2max:int option, i3:int, i4:int) =
        // Dims: 5
        let i0given = if i0min.IsSome || i0max.IsSome then 1 else 0
        let i0min   = defaultArg i0min 0
        let i0max   = defaultArg i0max (t.shape.[0] - 1)
        let i1given = if i1min.IsSome || i1max.IsSome then 1 else 0
        let i1min   = defaultArg i1min 0
        let i1max   = defaultArg i1max (t.shape.[1] - 1)
        let i2given = if i2min.IsSome || i2max.IsSome then 1 else 0
        let i2min   = defaultArg i2min 0
        let i2max   = defaultArg i2max (t.shape.[2] - 1)
        let i3given = 1
        let i3min   = i3
        let i3max   = i3
        let i4given = 1
        let i4min   = i4
        let i4max   = i4
        let bounds = array2D [[i0min; i0max; i0given]; [i1min; i1max; i1given]; [i2min; i2max; i2given]; [i3min; i3max; i3given]; [i4min; i4max; i4given]]
        t.GetSlice(bounds)
    [<ExcludeFromCodeCoverage>]
    member t.GetSlice(i0min:int option, i0max:int option, i1min:int option, i1max:int option, i2:int, i3min:int option, i3max:int option, i4min:int option, i4max:int option) =
        // Dims: 5
        let i0given = if i0min.IsSome || i0max.IsSome then 1 else 0
        let i0min   = defaultArg i0min 0
        let i0max   = defaultArg i0max (t.shape.[0] - 1)
        let i1given = if i1min.IsSome || i1max.IsSome then 1 else 0
        let i1min   = defaultArg i1min 0
        let i1max   = defaultArg i1max (t.shape.[1] - 1)
        let i2given = 1
        let i2min   = i2
        let i2max   = i2
        let i3given = if i3min.IsSome || i3max.IsSome then 1 else 0
        let i3min   = defaultArg i3min 0
        let i3max   = defaultArg i3max (t.shape.[3] - 1)
        let i4given = if i4min.IsSome || i4max.IsSome then 1 else 0
        let i4min   = defaultArg i4min 0
        let i4max   = defaultArg i4max (t.shape.[4] - 1)
        let bounds = array2D [[i0min; i0max; i0given]; [i1min; i1max; i1given]; [i2min; i2max; i2given]; [i3min; i3max; i3given]; [i4min; i4max; i4given]]
        t.GetSlice(bounds)
    [<ExcludeFromCodeCoverage>]
    member t.GetSlice(i0min:int option, i0max:int option, i1min:int option, i1max:int option, i2:int, i3min:int option, i3max:int option, i4:int) =
        // Dims: 5
        let i0given = if i0min.IsSome || i0max.IsSome then 1 else 0
        let i0min   = defaultArg i0min 0
        let i0max   = defaultArg i0max (t.shape.[0] - 1)
        let i1given = if i1min.IsSome || i1max.IsSome then 1 else 0
        let i1min   = defaultArg i1min 0
        let i1max   = defaultArg i1max (t.shape.[1] - 1)
        let i2given = 1
        let i2min   = i2
        let i2max   = i2
        let i3given = if i3min.IsSome || i3max.IsSome then 1 else 0
        let i3min   = defaultArg i3min 0
        let i3max   = defaultArg i3max (t.shape.[3] - 1)
        let i4given = 1
        let i4min   = i4
        let i4max   = i4
        let bounds = array2D [[i0min; i0max; i0given]; [i1min; i1max; i1given]; [i2min; i2max; i2given]; [i3min; i3max; i3given]; [i4min; i4max; i4given]]
        t.GetSlice(bounds)
    [<ExcludeFromCodeCoverage>]
    member t.GetSlice(i0min:int option, i0max:int option, i1min:int option, i1max:int option, i2:int, i3:int, i4min:int option, i4max:int option) =
        // Dims: 5
        let i0given = if i0min.IsSome || i0max.IsSome then 1 else 0
        let i0min   = defaultArg i0min 0
        let i0max   = defaultArg i0max (t.shape.[0] - 1)
        let i1given = if i1min.IsSome || i1max.IsSome then 1 else 0
        let i1min   = defaultArg i1min 0
        let i1max   = defaultArg i1max (t.shape.[1] - 1)
        let i2given = 1
        let i2min   = i2
        let i2max   = i2
        let i3given = 1
        let i3min   = i3
        let i3max   = i3
        let i4given = if i4min.IsSome || i4max.IsSome then 1 else 0
        let i4min   = defaultArg i4min 0
        let i4max   = defaultArg i4max (t.shape.[4] - 1)
        let bounds = array2D [[i0min; i0max; i0given]; [i1min; i1max; i1given]; [i2min; i2max; i2given]; [i3min; i3max; i3given]; [i4min; i4max; i4given]]
        t.GetSlice(bounds)
    [<ExcludeFromCodeCoverage>]
    member t.GetSlice(i0min:int option, i0max:int option, i1min:int option, i1max:int option, i2:int, i3:int, i4:int) =
        // Dims: 5
        let i0given = if i0min.IsSome || i0max.IsSome then 1 else 0
        let i0min   = defaultArg i0min 0
        let i0max   = defaultArg i0max (t.shape.[0] - 1)
        let i1given = if i1min.IsSome || i1max.IsSome then 1 else 0
        let i1min   = defaultArg i1min 0
        let i1max   = defaultArg i1max (t.shape.[1] - 1)
        let i2given = 1
        let i2min   = i2
        let i2max   = i2
        let i3given = 1
        let i3min   = i3
        let i3max   = i3
        let i4given = 1
        let i4min   = i4
        let i4max   = i4
        let bounds = array2D [[i0min; i0max; i0given]; [i1min; i1max; i1given]; [i2min; i2max; i2given]; [i3min; i3max; i3given]; [i4min; i4max; i4given]]
        t.GetSlice(bounds)
    [<ExcludeFromCodeCoverage>]
    member t.GetSlice(i0min:int option, i0max:int option, i1:int, i2min:int option, i2max:int option, i3min:int option, i3max:int option, i4min:int option, i4max:int option) =
        // Dims: 5
        let i0given = if i0min.IsSome || i0max.IsSome then 1 else 0
        let i0min   = defaultArg i0min 0
        let i0max   = defaultArg i0max (t.shape.[0] - 1)
        let i1given = 1
        let i1min   = i1
        let i1max   = i1
        let i2given = if i2min.IsSome || i2max.IsSome then 1 else 0
        let i2min   = defaultArg i2min 0
        let i2max   = defaultArg i2max (t.shape.[2] - 1)
        let i3given = if i3min.IsSome || i3max.IsSome then 1 else 0
        let i3min   = defaultArg i3min 0
        let i3max   = defaultArg i3max (t.shape.[3] - 1)
        let i4given = if i4min.IsSome || i4max.IsSome then 1 else 0
        let i4min   = defaultArg i4min 0
        let i4max   = defaultArg i4max (t.shape.[4] - 1)
        let bounds = array2D [[i0min; i0max; i0given]; [i1min; i1max; i1given]; [i2min; i2max; i2given]; [i3min; i3max; i3given]; [i4min; i4max; i4given]]
        t.GetSlice(bounds)
    [<ExcludeFromCodeCoverage>]
    member t.GetSlice(i0min:int option, i0max:int option, i1:int, i2min:int option, i2max:int option, i3min:int option, i3max:int option, i4:int) =
        // Dims: 5
        let i0given = if i0min.IsSome || i0max.IsSome then 1 else 0
        let i0min   = defaultArg i0min 0
        let i0max   = defaultArg i0max (t.shape.[0] - 1)
        let i1given = 1
        let i1min   = i1
        let i1max   = i1
        let i2given = if i2min.IsSome || i2max.IsSome then 1 else 0
        let i2min   = defaultArg i2min 0
        let i2max   = defaultArg i2max (t.shape.[2] - 1)
        let i3given = if i3min.IsSome || i3max.IsSome then 1 else 0
        let i3min   = defaultArg i3min 0
        let i3max   = defaultArg i3max (t.shape.[3] - 1)
        let i4given = 1
        let i4min   = i4
        let i4max   = i4
        let bounds = array2D [[i0min; i0max; i0given]; [i1min; i1max; i1given]; [i2min; i2max; i2given]; [i3min; i3max; i3given]; [i4min; i4max; i4given]]
        t.GetSlice(bounds)
    [<ExcludeFromCodeCoverage>]
    member t.GetSlice(i0min:int option, i0max:int option, i1:int, i2min:int option, i2max:int option, i3:int, i4min:int option, i4max:int option) =
        // Dims: 5
        let i0given = if i0min.IsSome || i0max.IsSome then 1 else 0
        let i0min   = defaultArg i0min 0
        let i0max   = defaultArg i0max (t.shape.[0] - 1)
        let i1given = 1
        let i1min   = i1
        let i1max   = i1
        let i2given = if i2min.IsSome || i2max.IsSome then 1 else 0
        let i2min   = defaultArg i2min 0
        let i2max   = defaultArg i2max (t.shape.[2] - 1)
        let i3given = 1
        let i3min   = i3
        let i3max   = i3
        let i4given = if i4min.IsSome || i4max.IsSome then 1 else 0
        let i4min   = defaultArg i4min 0
        let i4max   = defaultArg i4max (t.shape.[4] - 1)
        let bounds = array2D [[i0min; i0max; i0given]; [i1min; i1max; i1given]; [i2min; i2max; i2given]; [i3min; i3max; i3given]; [i4min; i4max; i4given]]
        t.GetSlice(bounds)
    [<ExcludeFromCodeCoverage>]
    member t.GetSlice(i0min:int option, i0max:int option, i1:int, i2min:int option, i2max:int option, i3:int, i4:int) =
        // Dims: 5
        let i0given = if i0min.IsSome || i0max.IsSome then 1 else 0
        let i0min   = defaultArg i0min 0
        let i0max   = defaultArg i0max (t.shape.[0] - 1)
        let i1given = 1
        let i1min   = i1
        let i1max   = i1
        let i2given = if i2min.IsSome || i2max.IsSome then 1 else 0
        let i2min   = defaultArg i2min 0
        let i2max   = defaultArg i2max (t.shape.[2] - 1)
        let i3given = 1
        let i3min   = i3
        let i3max   = i3
        let i4given = 1
        let i4min   = i4
        let i4max   = i4
        let bounds = array2D [[i0min; i0max; i0given]; [i1min; i1max; i1given]; [i2min; i2max; i2given]; [i3min; i3max; i3given]; [i4min; i4max; i4given]]
        t.GetSlice(bounds)
    [<ExcludeFromCodeCoverage>]
    member t.GetSlice(i0min:int option, i0max:int option, i1:int, i2:int, i3min:int option, i3max:int option, i4min:int option, i4max:int option) =
        // Dims: 5
        let i0given = if i0min.IsSome || i0max.IsSome then 1 else 0
        let i0min   = defaultArg i0min 0
        let i0max   = defaultArg i0max (t.shape.[0] - 1)
        let i1given = 1
        let i1min   = i1
        let i1max   = i1
        let i2given = 1
        let i2min   = i2
        let i2max   = i2
        let i3given = if i3min.IsSome || i3max.IsSome then 1 else 0
        let i3min   = defaultArg i3min 0
        let i3max   = defaultArg i3max (t.shape.[3] - 1)
        let i4given = if i4min.IsSome || i4max.IsSome then 1 else 0
        let i4min   = defaultArg i4min 0
        let i4max   = defaultArg i4max (t.shape.[4] - 1)
        let bounds = array2D [[i0min; i0max; i0given]; [i1min; i1max; i1given]; [i2min; i2max; i2given]; [i3min; i3max; i3given]; [i4min; i4max; i4given]]
        t.GetSlice(bounds)
    [<ExcludeFromCodeCoverage>]
    member t.GetSlice(i0min:int option, i0max:int option, i1:int, i2:int, i3min:int option, i3max:int option, i4:int) =
        // Dims: 5
        let i0given = if i0min.IsSome || i0max.IsSome then 1 else 0
        let i0min   = defaultArg i0min 0
        let i0max   = defaultArg i0max (t.shape.[0] - 1)
        let i1given = 1
        let i1min   = i1
        let i1max   = i1
        let i2given = 1
        let i2min   = i2
        let i2max   = i2
        let i3given = if i3min.IsSome || i3max.IsSome then 1 else 0
        let i3min   = defaultArg i3min 0
        let i3max   = defaultArg i3max (t.shape.[3] - 1)
        let i4given = 1
        let i4min   = i4
        let i4max   = i4
        let bounds = array2D [[i0min; i0max; i0given]; [i1min; i1max; i1given]; [i2min; i2max; i2given]; [i3min; i3max; i3given]; [i4min; i4max; i4given]]
        t.GetSlice(bounds)
    [<ExcludeFromCodeCoverage>]
    member t.GetSlice(i0min:int option, i0max:int option, i1:int, i2:int, i3:int, i4min:int option, i4max:int option) =
        // Dims: 5
        let i0given = if i0min.IsSome || i0max.IsSome then 1 else 0
        let i0min   = defaultArg i0min 0
        let i0max   = defaultArg i0max (t.shape.[0] - 1)
        let i1given = 1
        let i1min   = i1
        let i1max   = i1
        let i2given = 1
        let i2min   = i2
        let i2max   = i2
        let i3given = 1
        let i3min   = i3
        let i3max   = i3
        let i4given = if i4min.IsSome || i4max.IsSome then 1 else 0
        let i4min   = defaultArg i4min 0
        let i4max   = defaultArg i4max (t.shape.[4] - 1)
        let bounds = array2D [[i0min; i0max; i0given]; [i1min; i1max; i1given]; [i2min; i2max; i2given]; [i3min; i3max; i3given]; [i4min; i4max; i4given]]
        t.GetSlice(bounds)
    [<ExcludeFromCodeCoverage>]
    member t.GetSlice(i0min:int option, i0max:int option, i1:int, i2:int, i3:int, i4:int) =
        // Dims: 5
        let i0given = if i0min.IsSome || i0max.IsSome then 1 else 0
        let i0min   = defaultArg i0min 0
        let i0max   = defaultArg i0max (t.shape.[0] - 1)
        let i1given = 1
        let i1min   = i1
        let i1max   = i1
        let i2given = 1
        let i2min   = i2
        let i2max   = i2
        let i3given = 1
        let i3min   = i3
        let i3max   = i3
        let i4given = 1
        let i4min   = i4
        let i4max   = i4
        let bounds = array2D [[i0min; i0max; i0given]; [i1min; i1max; i1given]; [i2min; i2max; i2given]; [i3min; i3max; i3given]; [i4min; i4max; i4given]]
        t.GetSlice(bounds)
    [<ExcludeFromCodeCoverage>]
    member t.GetSlice(i0:int, i1min:int option, i1max:int option, i2min:int option, i2max:int option, i3min:int option, i3max:int option, i4min:int option, i4max:int option) =
        // Dims: 5
        let i0given = 1
        let i0min   = i0
        let i0max   = i0
        let i1given = if i1min.IsSome || i1max.IsSome then 1 else 0
        let i1min   = defaultArg i1min 0
        let i1max   = defaultArg i1max (t.shape.[1] - 1)
        let i2given = if i2min.IsSome || i2max.IsSome then 1 else 0
        let i2min   = defaultArg i2min 0
        let i2max   = defaultArg i2max (t.shape.[2] - 1)
        let i3given = if i3min.IsSome || i3max.IsSome then 1 else 0
        let i3min   = defaultArg i3min 0
        let i3max   = defaultArg i3max (t.shape.[3] - 1)
        let i4given = if i4min.IsSome || i4max.IsSome then 1 else 0
        let i4min   = defaultArg i4min 0
        let i4max   = defaultArg i4max (t.shape.[4] - 1)
        let bounds = array2D [[i0min; i0max; i0given]; [i1min; i1max; i1given]; [i2min; i2max; i2given]; [i3min; i3max; i3given]; [i4min; i4max; i4given]]
        t.GetSlice(bounds)
    [<ExcludeFromCodeCoverage>]
    member t.GetSlice(i0:int, i1min:int option, i1max:int option, i2min:int option, i2max:int option, i3min:int option, i3max:int option, i4:int) =
        // Dims: 5
        let i0given = 1
        let i0min   = i0
        let i0max   = i0
        let i1given = if i1min.IsSome || i1max.IsSome then 1 else 0
        let i1min   = defaultArg i1min 0
        let i1max   = defaultArg i1max (t.shape.[1] - 1)
        let i2given = if i2min.IsSome || i2max.IsSome then 1 else 0
        let i2min   = defaultArg i2min 0
        let i2max   = defaultArg i2max (t.shape.[2] - 1)
        let i3given = if i3min.IsSome || i3max.IsSome then 1 else 0
        let i3min   = defaultArg i3min 0
        let i3max   = defaultArg i3max (t.shape.[3] - 1)
        let i4given = 1
        let i4min   = i4
        let i4max   = i4
        let bounds = array2D [[i0min; i0max; i0given]; [i1min; i1max; i1given]; [i2min; i2max; i2given]; [i3min; i3max; i3given]; [i4min; i4max; i4given]]
        t.GetSlice(bounds)
    [<ExcludeFromCodeCoverage>]
    member t.GetSlice(i0:int, i1min:int option, i1max:int option, i2min:int option, i2max:int option, i3:int, i4min:int option, i4max:int option) =
        // Dims: 5
        let i0given = 1
        let i0min   = i0
        let i0max   = i0
        let i1given = if i1min.IsSome || i1max.IsSome then 1 else 0
        let i1min   = defaultArg i1min 0
        let i1max   = defaultArg i1max (t.shape.[1] - 1)
        let i2given = if i2min.IsSome || i2max.IsSome then 1 else 0
        let i2min   = defaultArg i2min 0
        let i2max   = defaultArg i2max (t.shape.[2] - 1)
        let i3given = 1
        let i3min   = i3
        let i3max   = i3
        let i4given = if i4min.IsSome || i4max.IsSome then 1 else 0
        let i4min   = defaultArg i4min 0
        let i4max   = defaultArg i4max (t.shape.[4] - 1)
        let bounds = array2D [[i0min; i0max; i0given]; [i1min; i1max; i1given]; [i2min; i2max; i2given]; [i3min; i3max; i3given]; [i4min; i4max; i4given]]
        t.GetSlice(bounds)
    [<ExcludeFromCodeCoverage>]
    member t.GetSlice(i0:int, i1min:int option, i1max:int option, i2min:int option, i2max:int option, i3:int, i4:int) =
        // Dims: 5
        let i0given = 1
        let i0min   = i0
        let i0max   = i0
        let i1given = if i1min.IsSome || i1max.IsSome then 1 else 0
        let i1min   = defaultArg i1min 0
        let i1max   = defaultArg i1max (t.shape.[1] - 1)
        let i2given = if i2min.IsSome || i2max.IsSome then 1 else 0
        let i2min   = defaultArg i2min 0
        let i2max   = defaultArg i2max (t.shape.[2] - 1)
        let i3given = 1
        let i3min   = i3
        let i3max   = i3
        let i4given = 1
        let i4min   = i4
        let i4max   = i4
        let bounds = array2D [[i0min; i0max; i0given]; [i1min; i1max; i1given]; [i2min; i2max; i2given]; [i3min; i3max; i3given]; [i4min; i4max; i4given]]
        t.GetSlice(bounds)
    [<ExcludeFromCodeCoverage>]
    member t.GetSlice(i0:int, i1min:int option, i1max:int option, i2:int, i3min:int option, i3max:int option, i4min:int option, i4max:int option) =
        // Dims: 5
        let i0given = 1
        let i0min   = i0
        let i0max   = i0
        let i1given = if i1min.IsSome || i1max.IsSome then 1 else 0
        let i1min   = defaultArg i1min 0
        let i1max   = defaultArg i1max (t.shape.[1] - 1)
        let i2given = 1
        let i2min   = i2
        let i2max   = i2
        let i3given = if i3min.IsSome || i3max.IsSome then 1 else 0
        let i3min   = defaultArg i3min 0
        let i3max   = defaultArg i3max (t.shape.[3] - 1)
        let i4given = if i4min.IsSome || i4max.IsSome then 1 else 0
        let i4min   = defaultArg i4min 0
        let i4max   = defaultArg i4max (t.shape.[4] - 1)
        let bounds = array2D [[i0min; i0max; i0given]; [i1min; i1max; i1given]; [i2min; i2max; i2given]; [i3min; i3max; i3given]; [i4min; i4max; i4given]]
        t.GetSlice(bounds)
    [<ExcludeFromCodeCoverage>]
    member t.GetSlice(i0:int, i1min:int option, i1max:int option, i2:int, i3min:int option, i3max:int option, i4:int) =
        // Dims: 5
        let i0given = 1
        let i0min   = i0
        let i0max   = i0
        let i1given = if i1min.IsSome || i1max.IsSome then 1 else 0
        let i1min   = defaultArg i1min 0
        let i1max   = defaultArg i1max (t.shape.[1] - 1)
        let i2given = 1
        let i2min   = i2
        let i2max   = i2
        let i3given = if i3min.IsSome || i3max.IsSome then 1 else 0
        let i3min   = defaultArg i3min 0
        let i3max   = defaultArg i3max (t.shape.[3] - 1)
        let i4given = 1
        let i4min   = i4
        let i4max   = i4
        let bounds = array2D [[i0min; i0max; i0given]; [i1min; i1max; i1given]; [i2min; i2max; i2given]; [i3min; i3max; i3given]; [i4min; i4max; i4given]]
        t.GetSlice(bounds)
    [<ExcludeFromCodeCoverage>]
    member t.GetSlice(i0:int, i1min:int option, i1max:int option, i2:int, i3:int, i4min:int option, i4max:int option) =
        // Dims: 5
        let i0given = 1
        let i0min   = i0
        let i0max   = i0
        let i1given = if i1min.IsSome || i1max.IsSome then 1 else 0
        let i1min   = defaultArg i1min 0
        let i1max   = defaultArg i1max (t.shape.[1] - 1)
        let i2given = 1
        let i2min   = i2
        let i2max   = i2
        let i3given = 1
        let i3min   = i3
        let i3max   = i3
        let i4given = if i4min.IsSome || i4max.IsSome then 1 else 0
        let i4min   = defaultArg i4min 0
        let i4max   = defaultArg i4max (t.shape.[4] - 1)
        let bounds = array2D [[i0min; i0max; i0given]; [i1min; i1max; i1given]; [i2min; i2max; i2given]; [i3min; i3max; i3given]; [i4min; i4max; i4given]]
        t.GetSlice(bounds)
    [<ExcludeFromCodeCoverage>]
    member t.GetSlice(i0:int, i1min:int option, i1max:int option, i2:int, i3:int, i4:int) =
        // Dims: 5
        let i0given = 1
        let i0min   = i0
        let i0max   = i0
        let i1given = if i1min.IsSome || i1max.IsSome then 1 else 0
        let i1min   = defaultArg i1min 0
        let i1max   = defaultArg i1max (t.shape.[1] - 1)
        let i2given = 1
        let i2min   = i2
        let i2max   = i2
        let i3given = 1
        let i3min   = i3
        let i3max   = i3
        let i4given = 1
        let i4min   = i4
        let i4max   = i4
        let bounds = array2D [[i0min; i0max; i0given]; [i1min; i1max; i1given]; [i2min; i2max; i2given]; [i3min; i3max; i3given]; [i4min; i4max; i4given]]
        t.GetSlice(bounds)
    [<ExcludeFromCodeCoverage>]
    member t.GetSlice(i0:int, i1:int, i2min:int option, i2max:int option, i3min:int option, i3max:int option, i4min:int option, i4max:int option) =
        // Dims: 5
        let i0given = 1
        let i0min   = i0
        let i0max   = i0
        let i1given = 1
        let i1min   = i1
        let i1max   = i1
        let i2given = if i2min.IsSome || i2max.IsSome then 1 else 0
        let i2min   = defaultArg i2min 0
        let i2max   = defaultArg i2max (t.shape.[2] - 1)
        let i3given = if i3min.IsSome || i3max.IsSome then 1 else 0
        let i3min   = defaultArg i3min 0
        let i3max   = defaultArg i3max (t.shape.[3] - 1)
        let i4given = if i4min.IsSome || i4max.IsSome then 1 else 0
        let i4min   = defaultArg i4min 0
        let i4max   = defaultArg i4max (t.shape.[4] - 1)
        let bounds = array2D [[i0min; i0max; i0given]; [i1min; i1max; i1given]; [i2min; i2max; i2given]; [i3min; i3max; i3given]; [i4min; i4max; i4given]]
        t.GetSlice(bounds)
    [<ExcludeFromCodeCoverage>]
    member t.GetSlice(i0:int, i1:int, i2min:int option, i2max:int option, i3min:int option, i3max:int option, i4:int) =
        // Dims: 5
        let i0given = 1
        let i0min   = i0
        let i0max   = i0
        let i1given = 1
        let i1min   = i1
        let i1max   = i1
        let i2given = if i2min.IsSome || i2max.IsSome then 1 else 0
        let i2min   = defaultArg i2min 0
        let i2max   = defaultArg i2max (t.shape.[2] - 1)
        let i3given = if i3min.IsSome || i3max.IsSome then 1 else 0
        let i3min   = defaultArg i3min 0
        let i3max   = defaultArg i3max (t.shape.[3] - 1)
        let i4given = 1
        let i4min   = i4
        let i4max   = i4
        let bounds = array2D [[i0min; i0max; i0given]; [i1min; i1max; i1given]; [i2min; i2max; i2given]; [i3min; i3max; i3given]; [i4min; i4max; i4given]]
        t.GetSlice(bounds)
    [<ExcludeFromCodeCoverage>]
    member t.GetSlice(i0:int, i1:int, i2min:int option, i2max:int option, i3:int, i4min:int option, i4max:int option) =
        // Dims: 5
        let i0given = 1
        let i0min   = i0
        let i0max   = i0
        let i1given = 1
        let i1min   = i1
        let i1max   = i1
        let i2given = if i2min.IsSome || i2max.IsSome then 1 else 0
        let i2min   = defaultArg i2min 0
        let i2max   = defaultArg i2max (t.shape.[2] - 1)
        let i3given = 1
        let i3min   = i3
        let i3max   = i3
        let i4given = if i4min.IsSome || i4max.IsSome then 1 else 0
        let i4min   = defaultArg i4min 0
        let i4max   = defaultArg i4max (t.shape.[4] - 1)
        let bounds = array2D [[i0min; i0max; i0given]; [i1min; i1max; i1given]; [i2min; i2max; i2given]; [i3min; i3max; i3given]; [i4min; i4max; i4given]]
        t.GetSlice(bounds)
    [<ExcludeFromCodeCoverage>]
    member t.GetSlice(i0:int, i1:int, i2min:int option, i2max:int option, i3:int, i4:int) =
        // Dims: 5
        let i0given = 1
        let i0min   = i0
        let i0max   = i0
        let i1given = 1
        let i1min   = i1
        let i1max   = i1
        let i2given = if i2min.IsSome || i2max.IsSome then 1 else 0
        let i2min   = defaultArg i2min 0
        let i2max   = defaultArg i2max (t.shape.[2] - 1)
        let i3given = 1
        let i3min   = i3
        let i3max   = i3
        let i4given = 1
        let i4min   = i4
        let i4max   = i4
        let bounds = array2D [[i0min; i0max; i0given]; [i1min; i1max; i1given]; [i2min; i2max; i2given]; [i3min; i3max; i3given]; [i4min; i4max; i4given]]
        t.GetSlice(bounds)
    [<ExcludeFromCodeCoverage>]
    member t.GetSlice(i0:int, i1:int, i2:int, i3min:int option, i3max:int option, i4min:int option, i4max:int option) =
        // Dims: 5
        let i0given = 1
        let i0min   = i0
        let i0max   = i0
        let i1given = 1
        let i1min   = i1
        let i1max   = i1
        let i2given = 1
        let i2min   = i2
        let i2max   = i2
        let i3given = if i3min.IsSome || i3max.IsSome then 1 else 0
        let i3min   = defaultArg i3min 0
        let i3max   = defaultArg i3max (t.shape.[3] - 1)
        let i4given = if i4min.IsSome || i4max.IsSome then 1 else 0
        let i4min   = defaultArg i4min 0
        let i4max   = defaultArg i4max (t.shape.[4] - 1)
        let bounds = array2D [[i0min; i0max; i0given]; [i1min; i1max; i1given]; [i2min; i2max; i2given]; [i3min; i3max; i3given]; [i4min; i4max; i4given]]
        t.GetSlice(bounds)
    [<ExcludeFromCodeCoverage>]
    member t.GetSlice(i0:int, i1:int, i2:int, i3min:int option, i3max:int option, i4:int) =
        // Dims: 5
        let i0given = 1
        let i0min   = i0
        let i0max   = i0
        let i1given = 1
        let i1min   = i1
        let i1max   = i1
        let i2given = 1
        let i2min   = i2
        let i2max   = i2
        let i3given = if i3min.IsSome || i3max.IsSome then 1 else 0
        let i3min   = defaultArg i3min 0
        let i3max   = defaultArg i3max (t.shape.[3] - 1)
        let i4given = 1
        let i4min   = i4
        let i4max   = i4
        let bounds = array2D [[i0min; i0max; i0given]; [i1min; i1max; i1given]; [i2min; i2max; i2given]; [i3min; i3max; i3given]; [i4min; i4max; i4given]]
        t.GetSlice(bounds)
    [<ExcludeFromCodeCoverage>]
    member t.GetSlice(i0:int, i1:int, i2:int, i3:int, i4min:int option, i4max:int option) =
        // Dims: 5
        let i0given = 1
        let i0min   = i0
        let i0max   = i0
        let i1given = 1
        let i1min   = i1
        let i1max   = i1
        let i2given = 1
        let i2min   = i2
        let i2max   = i2
        let i3given = 1
        let i3min   = i3
        let i3max   = i3
        let i4given = if i4min.IsSome || i4max.IsSome then 1 else 0
        let i4min   = defaultArg i4min 0
        let i4max   = defaultArg i4max (t.shape.[4] - 1)
        let bounds = array2D [[i0min; i0max; i0given]; [i1min; i1max; i1given]; [i2min; i2max; i2given]; [i3min; i3max; i3given]; [i4min; i4max; i4given]]
        t.GetSlice(bounds)
    [<ExcludeFromCodeCoverage>]
    member t.GetSlice(i0:int, i1:int, i2:int, i3:int, i4:int) =
        // Dims: 5
        let i0given = 1
        let i0min   = i0
        let i0max   = i0
        let i1given = 1
        let i1min   = i1
        let i1max   = i1
        let i2given = 1
        let i2min   = i2
        let i2max   = i2
        let i3given = 1
        let i3min   = i3
        let i3max   = i3
        let i4given = 1
        let i4min   = i4
        let i4max   = i4
        let bounds = array2D [[i0min; i0max; i0given]; [i1min; i1max; i1given]; [i2min; i2max; i2given]; [i3min; i3max; i3given]; [i4min; i4max; i4given]]
        t.GetSlice(bounds)
    [<ExcludeFromCodeCoverage>]
    member t.GetSlice(i0min:int option, i0max:int option, i1min:int option, i1max:int option, i2min:int option, i2max:int option, i3min:int option, i3max:int option, i4min:int option, i4max:int option, i5min:int option, i5max:int option) =
        // Dims: 6
        let i0given = if i0min.IsSome || i0max.IsSome then 1 else 0
        let i0min   = defaultArg i0min 0
        let i0max   = defaultArg i0max (t.shape.[0] - 1)
        let i1given = if i1min.IsSome || i1max.IsSome then 1 else 0
        let i1min   = defaultArg i1min 0
        let i1max   = defaultArg i1max (t.shape.[1] - 1)
        let i2given = if i2min.IsSome || i2max.IsSome then 1 else 0
        let i2min   = defaultArg i2min 0
        let i2max   = defaultArg i2max (t.shape.[2] - 1)
        let i3given = if i3min.IsSome || i3max.IsSome then 1 else 0
        let i3min   = defaultArg i3min 0
        let i3max   = defaultArg i3max (t.shape.[3] - 1)
        let i4given = if i4min.IsSome || i4max.IsSome then 1 else 0
        let i4min   = defaultArg i4min 0
        let i4max   = defaultArg i4max (t.shape.[4] - 1)
        let i5given = if i5min.IsSome || i5max.IsSome then 1 else 0
        let i5min   = defaultArg i5min 0
        let i5max   = defaultArg i5max (t.shape.[5] - 1)
        let bounds = array2D [[i0min; i0max; i0given]; [i1min; i1max; i1given]; [i2min; i2max; i2given]; [i3min; i3max; i3given]; [i4min; i4max; i4given]; [i5min; i5max; i5given]]
        t.GetSlice(bounds)
    [<ExcludeFromCodeCoverage>]
    member t.GetSlice(i0min:int option, i0max:int option, i1min:int option, i1max:int option, i2min:int option, i2max:int option, i3min:int option, i3max:int option, i4min:int option, i4max:int option, i5:int) =
        // Dims: 6
        let i0given = if i0min.IsSome || i0max.IsSome then 1 else 0
        let i0min   = defaultArg i0min 0
        let i0max   = defaultArg i0max (t.shape.[0] - 1)
        let i1given = if i1min.IsSome || i1max.IsSome then 1 else 0
        let i1min   = defaultArg i1min 0
        let i1max   = defaultArg i1max (t.shape.[1] - 1)
        let i2given = if i2min.IsSome || i2max.IsSome then 1 else 0
        let i2min   = defaultArg i2min 0
        let i2max   = defaultArg i2max (t.shape.[2] - 1)
        let i3given = if i3min.IsSome || i3max.IsSome then 1 else 0
        let i3min   = defaultArg i3min 0
        let i3max   = defaultArg i3max (t.shape.[3] - 1)
        let i4given = if i4min.IsSome || i4max.IsSome then 1 else 0
        let i4min   = defaultArg i4min 0
        let i4max   = defaultArg i4max (t.shape.[4] - 1)
        let i5given = 1
        let i5min   = i5
        let i5max   = i5
        let bounds = array2D [[i0min; i0max; i0given]; [i1min; i1max; i1given]; [i2min; i2max; i2given]; [i3min; i3max; i3given]; [i4min; i4max; i4given]; [i5min; i5max; i5given]]
        t.GetSlice(bounds)
    [<ExcludeFromCodeCoverage>]
    member t.GetSlice(i0min:int option, i0max:int option, i1min:int option, i1max:int option, i2min:int option, i2max:int option, i3min:int option, i3max:int option, i4:int, i5min:int option, i5max:int option) =
        // Dims: 6
        let i0given = if i0min.IsSome || i0max.IsSome then 1 else 0
        let i0min   = defaultArg i0min 0
        let i0max   = defaultArg i0max (t.shape.[0] - 1)
        let i1given = if i1min.IsSome || i1max.IsSome then 1 else 0
        let i1min   = defaultArg i1min 0
        let i1max   = defaultArg i1max (t.shape.[1] - 1)
        let i2given = if i2min.IsSome || i2max.IsSome then 1 else 0
        let i2min   = defaultArg i2min 0
        let i2max   = defaultArg i2max (t.shape.[2] - 1)
        let i3given = if i3min.IsSome || i3max.IsSome then 1 else 0
        let i3min   = defaultArg i3min 0
        let i3max   = defaultArg i3max (t.shape.[3] - 1)
        let i4given = 1
        let i4min   = i4
        let i4max   = i4
        let i5given = if i5min.IsSome || i5max.IsSome then 1 else 0
        let i5min   = defaultArg i5min 0
        let i5max   = defaultArg i5max (t.shape.[5] - 1)
        let bounds = array2D [[i0min; i0max; i0given]; [i1min; i1max; i1given]; [i2min; i2max; i2given]; [i3min; i3max; i3given]; [i4min; i4max; i4given]; [i5min; i5max; i5given]]
        t.GetSlice(bounds)
    [<ExcludeFromCodeCoverage>]
    member t.GetSlice(i0min:int option, i0max:int option, i1min:int option, i1max:int option, i2min:int option, i2max:int option, i3min:int option, i3max:int option, i4:int, i5:int) =
        // Dims: 6
        let i0given = if i0min.IsSome || i0max.IsSome then 1 else 0
        let i0min   = defaultArg i0min 0
        let i0max   = defaultArg i0max (t.shape.[0] - 1)
        let i1given = if i1min.IsSome || i1max.IsSome then 1 else 0
        let i1min   = defaultArg i1min 0
        let i1max   = defaultArg i1max (t.shape.[1] - 1)
        let i2given = if i2min.IsSome || i2max.IsSome then 1 else 0
        let i2min   = defaultArg i2min 0
        let i2max   = defaultArg i2max (t.shape.[2] - 1)
        let i3given = if i3min.IsSome || i3max.IsSome then 1 else 0
        let i3min   = defaultArg i3min 0
        let i3max   = defaultArg i3max (t.shape.[3] - 1)
        let i4given = 1
        let i4min   = i4
        let i4max   = i4
        let i5given = 1
        let i5min   = i5
        let i5max   = i5
        let bounds = array2D [[i0min; i0max; i0given]; [i1min; i1max; i1given]; [i2min; i2max; i2given]; [i3min; i3max; i3given]; [i4min; i4max; i4given]; [i5min; i5max; i5given]]
        t.GetSlice(bounds)
    [<ExcludeFromCodeCoverage>]
    member t.GetSlice(i0min:int option, i0max:int option, i1min:int option, i1max:int option, i2min:int option, i2max:int option, i3:int, i4min:int option, i4max:int option, i5min:int option, i5max:int option) =
        // Dims: 6
        let i0given = if i0min.IsSome || i0max.IsSome then 1 else 0
        let i0min   = defaultArg i0min 0
        let i0max   = defaultArg i0max (t.shape.[0] - 1)
        let i1given = if i1min.IsSome || i1max.IsSome then 1 else 0
        let i1min   = defaultArg i1min 0
        let i1max   = defaultArg i1max (t.shape.[1] - 1)
        let i2given = if i2min.IsSome || i2max.IsSome then 1 else 0
        let i2min   = defaultArg i2min 0
        let i2max   = defaultArg i2max (t.shape.[2] - 1)
        let i3given = 1
        let i3min   = i3
        let i3max   = i3
        let i4given = if i4min.IsSome || i4max.IsSome then 1 else 0
        let i4min   = defaultArg i4min 0
        let i4max   = defaultArg i4max (t.shape.[4] - 1)
        let i5given = if i5min.IsSome || i5max.IsSome then 1 else 0
        let i5min   = defaultArg i5min 0
        let i5max   = defaultArg i5max (t.shape.[5] - 1)
        let bounds = array2D [[i0min; i0max; i0given]; [i1min; i1max; i1given]; [i2min; i2max; i2given]; [i3min; i3max; i3given]; [i4min; i4max; i4given]; [i5min; i5max; i5given]]
        t.GetSlice(bounds)
    [<ExcludeFromCodeCoverage>]
    member t.GetSlice(i0min:int option, i0max:int option, i1min:int option, i1max:int option, i2min:int option, i2max:int option, i3:int, i4min:int option, i4max:int option, i5:int) =
        // Dims: 6
        let i0given = if i0min.IsSome || i0max.IsSome then 1 else 0
        let i0min   = defaultArg i0min 0
        let i0max   = defaultArg i0max (t.shape.[0] - 1)
        let i1given = if i1min.IsSome || i1max.IsSome then 1 else 0
        let i1min   = defaultArg i1min 0
        let i1max   = defaultArg i1max (t.shape.[1] - 1)
        let i2given = if i2min.IsSome || i2max.IsSome then 1 else 0
        let i2min   = defaultArg i2min 0
        let i2max   = defaultArg i2max (t.shape.[2] - 1)
        let i3given = 1
        let i3min   = i3
        let i3max   = i3
        let i4given = if i4min.IsSome || i4max.IsSome then 1 else 0
        let i4min   = defaultArg i4min 0
        let i4max   = defaultArg i4max (t.shape.[4] - 1)
        let i5given = 1
        let i5min   = i5
        let i5max   = i5
        let bounds = array2D [[i0min; i0max; i0given]; [i1min; i1max; i1given]; [i2min; i2max; i2given]; [i3min; i3max; i3given]; [i4min; i4max; i4given]; [i5min; i5max; i5given]]
        t.GetSlice(bounds)
    [<ExcludeFromCodeCoverage>]
    member t.GetSlice(i0min:int option, i0max:int option, i1min:int option, i1max:int option, i2min:int option, i2max:int option, i3:int, i4:int, i5min:int option, i5max:int option) =
        // Dims: 6
        let i0given = if i0min.IsSome || i0max.IsSome then 1 else 0
        let i0min   = defaultArg i0min 0
        let i0max   = defaultArg i0max (t.shape.[0] - 1)
        let i1given = if i1min.IsSome || i1max.IsSome then 1 else 0
        let i1min   = defaultArg i1min 0
        let i1max   = defaultArg i1max (t.shape.[1] - 1)
        let i2given = if i2min.IsSome || i2max.IsSome then 1 else 0
        let i2min   = defaultArg i2min 0
        let i2max   = defaultArg i2max (t.shape.[2] - 1)
        let i3given = 1
        let i3min   = i3
        let i3max   = i3
        let i4given = 1
        let i4min   = i4
        let i4max   = i4
        let i5given = if i5min.IsSome || i5max.IsSome then 1 else 0
        let i5min   = defaultArg i5min 0
        let i5max   = defaultArg i5max (t.shape.[5] - 1)
        let bounds = array2D [[i0min; i0max; i0given]; [i1min; i1max; i1given]; [i2min; i2max; i2given]; [i3min; i3max; i3given]; [i4min; i4max; i4given]; [i5min; i5max; i5given]]
        t.GetSlice(bounds)
    [<ExcludeFromCodeCoverage>]
    member t.GetSlice(i0min:int option, i0max:int option, i1min:int option, i1max:int option, i2min:int option, i2max:int option, i3:int, i4:int, i5:int) =
        // Dims: 6
        let i0given = if i0min.IsSome || i0max.IsSome then 1 else 0
        let i0min   = defaultArg i0min 0
        let i0max   = defaultArg i0max (t.shape.[0] - 1)
        let i1given = if i1min.IsSome || i1max.IsSome then 1 else 0
        let i1min   = defaultArg i1min 0
        let i1max   = defaultArg i1max (t.shape.[1] - 1)
        let i2given = if i2min.IsSome || i2max.IsSome then 1 else 0
        let i2min   = defaultArg i2min 0
        let i2max   = defaultArg i2max (t.shape.[2] - 1)
        let i3given = 1
        let i3min   = i3
        let i3max   = i3
        let i4given = 1
        let i4min   = i4
        let i4max   = i4
        let i5given = 1
        let i5min   = i5
        let i5max   = i5
        let bounds = array2D [[i0min; i0max; i0given]; [i1min; i1max; i1given]; [i2min; i2max; i2given]; [i3min; i3max; i3given]; [i4min; i4max; i4given]; [i5min; i5max; i5given]]
        t.GetSlice(bounds)
    [<ExcludeFromCodeCoverage>]
    member t.GetSlice(i0min:int option, i0max:int option, i1min:int option, i1max:int option, i2:int, i3min:int option, i3max:int option, i4min:int option, i4max:int option, i5min:int option, i5max:int option) =
        // Dims: 6
        let i0given = if i0min.IsSome || i0max.IsSome then 1 else 0
        let i0min   = defaultArg i0min 0
        let i0max   = defaultArg i0max (t.shape.[0] - 1)
        let i1given = if i1min.IsSome || i1max.IsSome then 1 else 0
        let i1min   = defaultArg i1min 0
        let i1max   = defaultArg i1max (t.shape.[1] - 1)
        let i2given = 1
        let i2min   = i2
        let i2max   = i2
        let i3given = if i3min.IsSome || i3max.IsSome then 1 else 0
        let i3min   = defaultArg i3min 0
        let i3max   = defaultArg i3max (t.shape.[3] - 1)
        let i4given = if i4min.IsSome || i4max.IsSome then 1 else 0
        let i4min   = defaultArg i4min 0
        let i4max   = defaultArg i4max (t.shape.[4] - 1)
        let i5given = if i5min.IsSome || i5max.IsSome then 1 else 0
        let i5min   = defaultArg i5min 0
        let i5max   = defaultArg i5max (t.shape.[5] - 1)
        let bounds = array2D [[i0min; i0max; i0given]; [i1min; i1max; i1given]; [i2min; i2max; i2given]; [i3min; i3max; i3given]; [i4min; i4max; i4given]; [i5min; i5max; i5given]]
        t.GetSlice(bounds)
    [<ExcludeFromCodeCoverage>]
    member t.GetSlice(i0min:int option, i0max:int option, i1min:int option, i1max:int option, i2:int, i3min:int option, i3max:int option, i4min:int option, i4max:int option, i5:int) =
        // Dims: 6
        let i0given = if i0min.IsSome || i0max.IsSome then 1 else 0
        let i0min   = defaultArg i0min 0
        let i0max   = defaultArg i0max (t.shape.[0] - 1)
        let i1given = if i1min.IsSome || i1max.IsSome then 1 else 0
        let i1min   = defaultArg i1min 0
        let i1max   = defaultArg i1max (t.shape.[1] - 1)
        let i2given = 1
        let i2min   = i2
        let i2max   = i2
        let i3given = if i3min.IsSome || i3max.IsSome then 1 else 0
        let i3min   = defaultArg i3min 0
        let i3max   = defaultArg i3max (t.shape.[3] - 1)
        let i4given = if i4min.IsSome || i4max.IsSome then 1 else 0
        let i4min   = defaultArg i4min 0
        let i4max   = defaultArg i4max (t.shape.[4] - 1)
        let i5given = 1
        let i5min   = i5
        let i5max   = i5
        let bounds = array2D [[i0min; i0max; i0given]; [i1min; i1max; i1given]; [i2min; i2max; i2given]; [i3min; i3max; i3given]; [i4min; i4max; i4given]; [i5min; i5max; i5given]]
        t.GetSlice(bounds)
    [<ExcludeFromCodeCoverage>]
    member t.GetSlice(i0min:int option, i0max:int option, i1min:int option, i1max:int option, i2:int, i3min:int option, i3max:int option, i4:int, i5min:int option, i5max:int option) =
        // Dims: 6
        let i0given = if i0min.IsSome || i0max.IsSome then 1 else 0
        let i0min   = defaultArg i0min 0
        let i0max   = defaultArg i0max (t.shape.[0] - 1)
        let i1given = if i1min.IsSome || i1max.IsSome then 1 else 0
        let i1min   = defaultArg i1min 0
        let i1max   = defaultArg i1max (t.shape.[1] - 1)
        let i2given = 1
        let i2min   = i2
        let i2max   = i2
        let i3given = if i3min.IsSome || i3max.IsSome then 1 else 0
        let i3min   = defaultArg i3min 0
        let i3max   = defaultArg i3max (t.shape.[3] - 1)
        let i4given = 1
        let i4min   = i4
        let i4max   = i4
        let i5given = if i5min.IsSome || i5max.IsSome then 1 else 0
        let i5min   = defaultArg i5min 0
        let i5max   = defaultArg i5max (t.shape.[5] - 1)
        let bounds = array2D [[i0min; i0max; i0given]; [i1min; i1max; i1given]; [i2min; i2max; i2given]; [i3min; i3max; i3given]; [i4min; i4max; i4given]; [i5min; i5max; i5given]]
        t.GetSlice(bounds)
    [<ExcludeFromCodeCoverage>]
    member t.GetSlice(i0min:int option, i0max:int option, i1min:int option, i1max:int option, i2:int, i3min:int option, i3max:int option, i4:int, i5:int) =
        // Dims: 6
        let i0given = if i0min.IsSome || i0max.IsSome then 1 else 0
        let i0min   = defaultArg i0min 0
        let i0max   = defaultArg i0max (t.shape.[0] - 1)
        let i1given = if i1min.IsSome || i1max.IsSome then 1 else 0
        let i1min   = defaultArg i1min 0
        let i1max   = defaultArg i1max (t.shape.[1] - 1)
        let i2given = 1
        let i2min   = i2
        let i2max   = i2
        let i3given = if i3min.IsSome || i3max.IsSome then 1 else 0
        let i3min   = defaultArg i3min 0
        let i3max   = defaultArg i3max (t.shape.[3] - 1)
        let i4given = 1
        let i4min   = i4
        let i4max   = i4
        let i5given = 1
        let i5min   = i5
        let i5max   = i5
        let bounds = array2D [[i0min; i0max; i0given]; [i1min; i1max; i1given]; [i2min; i2max; i2given]; [i3min; i3max; i3given]; [i4min; i4max; i4given]; [i5min; i5max; i5given]]
        t.GetSlice(bounds)
    [<ExcludeFromCodeCoverage>]
    member t.GetSlice(i0min:int option, i0max:int option, i1min:int option, i1max:int option, i2:int, i3:int, i4min:int option, i4max:int option, i5min:int option, i5max:int option) =
        // Dims: 6
        let i0given = if i0min.IsSome || i0max.IsSome then 1 else 0
        let i0min   = defaultArg i0min 0
        let i0max   = defaultArg i0max (t.shape.[0] - 1)
        let i1given = if i1min.IsSome || i1max.IsSome then 1 else 0
        let i1min   = defaultArg i1min 0
        let i1max   = defaultArg i1max (t.shape.[1] - 1)
        let i2given = 1
        let i2min   = i2
        let i2max   = i2
        let i3given = 1
        let i3min   = i3
        let i3max   = i3
        let i4given = if i4min.IsSome || i4max.IsSome then 1 else 0
        let i4min   = defaultArg i4min 0
        let i4max   = defaultArg i4max (t.shape.[4] - 1)
        let i5given = if i5min.IsSome || i5max.IsSome then 1 else 0
        let i5min   = defaultArg i5min 0
        let i5max   = defaultArg i5max (t.shape.[5] - 1)
        let bounds = array2D [[i0min; i0max; i0given]; [i1min; i1max; i1given]; [i2min; i2max; i2given]; [i3min; i3max; i3given]; [i4min; i4max; i4given]; [i5min; i5max; i5given]]
        t.GetSlice(bounds)
    [<ExcludeFromCodeCoverage>]
    member t.GetSlice(i0min:int option, i0max:int option, i1min:int option, i1max:int option, i2:int, i3:int, i4min:int option, i4max:int option, i5:int) =
        // Dims: 6
        let i0given = if i0min.IsSome || i0max.IsSome then 1 else 0
        let i0min   = defaultArg i0min 0
        let i0max   = defaultArg i0max (t.shape.[0] - 1)
        let i1given = if i1min.IsSome || i1max.IsSome then 1 else 0
        let i1min   = defaultArg i1min 0
        let i1max   = defaultArg i1max (t.shape.[1] - 1)
        let i2given = 1
        let i2min   = i2
        let i2max   = i2
        let i3given = 1
        let i3min   = i3
        let i3max   = i3
        let i4given = if i4min.IsSome || i4max.IsSome then 1 else 0
        let i4min   = defaultArg i4min 0
        let i4max   = defaultArg i4max (t.shape.[4] - 1)
        let i5given = 1
        let i5min   = i5
        let i5max   = i5
        let bounds = array2D [[i0min; i0max; i0given]; [i1min; i1max; i1given]; [i2min; i2max; i2given]; [i3min; i3max; i3given]; [i4min; i4max; i4given]; [i5min; i5max; i5given]]
        t.GetSlice(bounds)
    [<ExcludeFromCodeCoverage>]
    member t.GetSlice(i0min:int option, i0max:int option, i1min:int option, i1max:int option, i2:int, i3:int, i4:int, i5min:int option, i5max:int option) =
        // Dims: 6
        let i0given = if i0min.IsSome || i0max.IsSome then 1 else 0
        let i0min   = defaultArg i0min 0
        let i0max   = defaultArg i0max (t.shape.[0] - 1)
        let i1given = if i1min.IsSome || i1max.IsSome then 1 else 0
        let i1min   = defaultArg i1min 0
        let i1max   = defaultArg i1max (t.shape.[1] - 1)
        let i2given = 1
        let i2min   = i2
        let i2max   = i2
        let i3given = 1
        let i3min   = i3
        let i3max   = i3
        let i4given = 1
        let i4min   = i4
        let i4max   = i4
        let i5given = if i5min.IsSome || i5max.IsSome then 1 else 0
        let i5min   = defaultArg i5min 0
        let i5max   = defaultArg i5max (t.shape.[5] - 1)
        let bounds = array2D [[i0min; i0max; i0given]; [i1min; i1max; i1given]; [i2min; i2max; i2given]; [i3min; i3max; i3given]; [i4min; i4max; i4given]; [i5min; i5max; i5given]]
        t.GetSlice(bounds)
    [<ExcludeFromCodeCoverage>]
    member t.GetSlice(i0min:int option, i0max:int option, i1min:int option, i1max:int option, i2:int, i3:int, i4:int, i5:int) =
        // Dims: 6
        let i0given = if i0min.IsSome || i0max.IsSome then 1 else 0
        let i0min   = defaultArg i0min 0
        let i0max   = defaultArg i0max (t.shape.[0] - 1)
        let i1given = if i1min.IsSome || i1max.IsSome then 1 else 0
        let i1min   = defaultArg i1min 0
        let i1max   = defaultArg i1max (t.shape.[1] - 1)
        let i2given = 1
        let i2min   = i2
        let i2max   = i2
        let i3given = 1
        let i3min   = i3
        let i3max   = i3
        let i4given = 1
        let i4min   = i4
        let i4max   = i4
        let i5given = 1
        let i5min   = i5
        let i5max   = i5
        let bounds = array2D [[i0min; i0max; i0given]; [i1min; i1max; i1given]; [i2min; i2max; i2given]; [i3min; i3max; i3given]; [i4min; i4max; i4given]; [i5min; i5max; i5given]]
        t.GetSlice(bounds)
    [<ExcludeFromCodeCoverage>]
    member t.GetSlice(i0min:int option, i0max:int option, i1:int, i2min:int option, i2max:int option, i3min:int option, i3max:int option, i4min:int option, i4max:int option, i5min:int option, i5max:int option) =
        // Dims: 6
        let i0given = if i0min.IsSome || i0max.IsSome then 1 else 0
        let i0min   = defaultArg i0min 0
        let i0max   = defaultArg i0max (t.shape.[0] - 1)
        let i1given = 1
        let i1min   = i1
        let i1max   = i1
        let i2given = if i2min.IsSome || i2max.IsSome then 1 else 0
        let i2min   = defaultArg i2min 0
        let i2max   = defaultArg i2max (t.shape.[2] - 1)
        let i3given = if i3min.IsSome || i3max.IsSome then 1 else 0
        let i3min   = defaultArg i3min 0
        let i3max   = defaultArg i3max (t.shape.[3] - 1)
        let i4given = if i4min.IsSome || i4max.IsSome then 1 else 0
        let i4min   = defaultArg i4min 0
        let i4max   = defaultArg i4max (t.shape.[4] - 1)
        let i5given = if i5min.IsSome || i5max.IsSome then 1 else 0
        let i5min   = defaultArg i5min 0
        let i5max   = defaultArg i5max (t.shape.[5] - 1)
        let bounds = array2D [[i0min; i0max; i0given]; [i1min; i1max; i1given]; [i2min; i2max; i2given]; [i3min; i3max; i3given]; [i4min; i4max; i4given]; [i5min; i5max; i5given]]
        t.GetSlice(bounds)
    [<ExcludeFromCodeCoverage>]
    member t.GetSlice(i0min:int option, i0max:int option, i1:int, i2min:int option, i2max:int option, i3min:int option, i3max:int option, i4min:int option, i4max:int option, i5:int) =
        // Dims: 6
        let i0given = if i0min.IsSome || i0max.IsSome then 1 else 0
        let i0min   = defaultArg i0min 0
        let i0max   = defaultArg i0max (t.shape.[0] - 1)
        let i1given = 1
        let i1min   = i1
        let i1max   = i1
        let i2given = if i2min.IsSome || i2max.IsSome then 1 else 0
        let i2min   = defaultArg i2min 0
        let i2max   = defaultArg i2max (t.shape.[2] - 1)
        let i3given = if i3min.IsSome || i3max.IsSome then 1 else 0
        let i3min   = defaultArg i3min 0
        let i3max   = defaultArg i3max (t.shape.[3] - 1)
        let i4given = if i4min.IsSome || i4max.IsSome then 1 else 0
        let i4min   = defaultArg i4min 0
        let i4max   = defaultArg i4max (t.shape.[4] - 1)
        let i5given = 1
        let i5min   = i5
        let i5max   = i5
        let bounds = array2D [[i0min; i0max; i0given]; [i1min; i1max; i1given]; [i2min; i2max; i2given]; [i3min; i3max; i3given]; [i4min; i4max; i4given]; [i5min; i5max; i5given]]
        t.GetSlice(bounds)
    [<ExcludeFromCodeCoverage>]
    member t.GetSlice(i0min:int option, i0max:int option, i1:int, i2min:int option, i2max:int option, i3min:int option, i3max:int option, i4:int, i5min:int option, i5max:int option) =
        // Dims: 6
        let i0given = if i0min.IsSome || i0max.IsSome then 1 else 0
        let i0min   = defaultArg i0min 0
        let i0max   = defaultArg i0max (t.shape.[0] - 1)
        let i1given = 1
        let i1min   = i1
        let i1max   = i1
        let i2given = if i2min.IsSome || i2max.IsSome then 1 else 0
        let i2min   = defaultArg i2min 0
        let i2max   = defaultArg i2max (t.shape.[2] - 1)
        let i3given = if i3min.IsSome || i3max.IsSome then 1 else 0
        let i3min   = defaultArg i3min 0
        let i3max   = defaultArg i3max (t.shape.[3] - 1)
        let i4given = 1
        let i4min   = i4
        let i4max   = i4
        let i5given = if i5min.IsSome || i5max.IsSome then 1 else 0
        let i5min   = defaultArg i5min 0
        let i5max   = defaultArg i5max (t.shape.[5] - 1)
        let bounds = array2D [[i0min; i0max; i0given]; [i1min; i1max; i1given]; [i2min; i2max; i2given]; [i3min; i3max; i3given]; [i4min; i4max; i4given]; [i5min; i5max; i5given]]
        t.GetSlice(bounds)
    [<ExcludeFromCodeCoverage>]
    member t.GetSlice(i0min:int option, i0max:int option, i1:int, i2min:int option, i2max:int option, i3min:int option, i3max:int option, i4:int, i5:int) =
        // Dims: 6
        let i0given = if i0min.IsSome || i0max.IsSome then 1 else 0
        let i0min   = defaultArg i0min 0
        let i0max   = defaultArg i0max (t.shape.[0] - 1)
        let i1given = 1
        let i1min   = i1
        let i1max   = i1
        let i2given = if i2min.IsSome || i2max.IsSome then 1 else 0
        let i2min   = defaultArg i2min 0
        let i2max   = defaultArg i2max (t.shape.[2] - 1)
        let i3given = if i3min.IsSome || i3max.IsSome then 1 else 0
        let i3min   = defaultArg i3min 0
        let i3max   = defaultArg i3max (t.shape.[3] - 1)
        let i4given = 1
        let i4min   = i4
        let i4max   = i4
        let i5given = 1
        let i5min   = i5
        let i5max   = i5
        let bounds = array2D [[i0min; i0max; i0given]; [i1min; i1max; i1given]; [i2min; i2max; i2given]; [i3min; i3max; i3given]; [i4min; i4max; i4given]; [i5min; i5max; i5given]]
        t.GetSlice(bounds)
    [<ExcludeFromCodeCoverage>]
    member t.GetSlice(i0min:int option, i0max:int option, i1:int, i2min:int option, i2max:int option, i3:int, i4min:int option, i4max:int option, i5min:int option, i5max:int option) =
        // Dims: 6
        let i0given = if i0min.IsSome || i0max.IsSome then 1 else 0
        let i0min   = defaultArg i0min 0
        let i0max   = defaultArg i0max (t.shape.[0] - 1)
        let i1given = 1
        let i1min   = i1
        let i1max   = i1
        let i2given = if i2min.IsSome || i2max.IsSome then 1 else 0
        let i2min   = defaultArg i2min 0
        let i2max   = defaultArg i2max (t.shape.[2] - 1)
        let i3given = 1
        let i3min   = i3
        let i3max   = i3
        let i4given = if i4min.IsSome || i4max.IsSome then 1 else 0
        let i4min   = defaultArg i4min 0
        let i4max   = defaultArg i4max (t.shape.[4] - 1)
        let i5given = if i5min.IsSome || i5max.IsSome then 1 else 0
        let i5min   = defaultArg i5min 0
        let i5max   = defaultArg i5max (t.shape.[5] - 1)
        let bounds = array2D [[i0min; i0max; i0given]; [i1min; i1max; i1given]; [i2min; i2max; i2given]; [i3min; i3max; i3given]; [i4min; i4max; i4given]; [i5min; i5max; i5given]]
        t.GetSlice(bounds)
    [<ExcludeFromCodeCoverage>]
    member t.GetSlice(i0min:int option, i0max:int option, i1:int, i2min:int option, i2max:int option, i3:int, i4min:int option, i4max:int option, i5:int) =
        // Dims: 6
        let i0given = if i0min.IsSome || i0max.IsSome then 1 else 0
        let i0min   = defaultArg i0min 0
        let i0max   = defaultArg i0max (t.shape.[0] - 1)
        let i1given = 1
        let i1min   = i1
        let i1max   = i1
        let i2given = if i2min.IsSome || i2max.IsSome then 1 else 0
        let i2min   = defaultArg i2min 0
        let i2max   = defaultArg i2max (t.shape.[2] - 1)
        let i3given = 1
        let i3min   = i3
        let i3max   = i3
        let i4given = if i4min.IsSome || i4max.IsSome then 1 else 0
        let i4min   = defaultArg i4min 0
        let i4max   = defaultArg i4max (t.shape.[4] - 1)
        let i5given = 1
        let i5min   = i5
        let i5max   = i5
        let bounds = array2D [[i0min; i0max; i0given]; [i1min; i1max; i1given]; [i2min; i2max; i2given]; [i3min; i3max; i3given]; [i4min; i4max; i4given]; [i5min; i5max; i5given]]
        t.GetSlice(bounds)
    [<ExcludeFromCodeCoverage>]
    member t.GetSlice(i0min:int option, i0max:int option, i1:int, i2min:int option, i2max:int option, i3:int, i4:int, i5min:int option, i5max:int option) =
        // Dims: 6
        let i0given = if i0min.IsSome || i0max.IsSome then 1 else 0
        let i0min   = defaultArg i0min 0
        let i0max   = defaultArg i0max (t.shape.[0] - 1)
        let i1given = 1
        let i1min   = i1
        let i1max   = i1
        let i2given = if i2min.IsSome || i2max.IsSome then 1 else 0
        let i2min   = defaultArg i2min 0
        let i2max   = defaultArg i2max (t.shape.[2] - 1)
        let i3given = 1
        let i3min   = i3
        let i3max   = i3
        let i4given = 1
        let i4min   = i4
        let i4max   = i4
        let i5given = if i5min.IsSome || i5max.IsSome then 1 else 0
        let i5min   = defaultArg i5min 0
        let i5max   = defaultArg i5max (t.shape.[5] - 1)
        let bounds = array2D [[i0min; i0max; i0given]; [i1min; i1max; i1given]; [i2min; i2max; i2given]; [i3min; i3max; i3given]; [i4min; i4max; i4given]; [i5min; i5max; i5given]]
        t.GetSlice(bounds)
    [<ExcludeFromCodeCoverage>]
    member t.GetSlice(i0min:int option, i0max:int option, i1:int, i2min:int option, i2max:int option, i3:int, i4:int, i5:int) =
        // Dims: 6
        let i0given = if i0min.IsSome || i0max.IsSome then 1 else 0
        let i0min   = defaultArg i0min 0
        let i0max   = defaultArg i0max (t.shape.[0] - 1)
        let i1given = 1
        let i1min   = i1
        let i1max   = i1
        let i2given = if i2min.IsSome || i2max.IsSome then 1 else 0
        let i2min   = defaultArg i2min 0
        let i2max   = defaultArg i2max (t.shape.[2] - 1)
        let i3given = 1
        let i3min   = i3
        let i3max   = i3
        let i4given = 1
        let i4min   = i4
        let i4max   = i4
        let i5given = 1
        let i5min   = i5
        let i5max   = i5
        let bounds = array2D [[i0min; i0max; i0given]; [i1min; i1max; i1given]; [i2min; i2max; i2given]; [i3min; i3max; i3given]; [i4min; i4max; i4given]; [i5min; i5max; i5given]]
        t.GetSlice(bounds)
    [<ExcludeFromCodeCoverage>]
    member t.GetSlice(i0min:int option, i0max:int option, i1:int, i2:int, i3min:int option, i3max:int option, i4min:int option, i4max:int option, i5min:int option, i5max:int option) =
        // Dims: 6
        let i0given = if i0min.IsSome || i0max.IsSome then 1 else 0
        let i0min   = defaultArg i0min 0
        let i0max   = defaultArg i0max (t.shape.[0] - 1)
        let i1given = 1
        let i1min   = i1
        let i1max   = i1
        let i2given = 1
        let i2min   = i2
        let i2max   = i2
        let i3given = if i3min.IsSome || i3max.IsSome then 1 else 0
        let i3min   = defaultArg i3min 0
        let i3max   = defaultArg i3max (t.shape.[3] - 1)
        let i4given = if i4min.IsSome || i4max.IsSome then 1 else 0
        let i4min   = defaultArg i4min 0
        let i4max   = defaultArg i4max (t.shape.[4] - 1)
        let i5given = if i5min.IsSome || i5max.IsSome then 1 else 0
        let i5min   = defaultArg i5min 0
        let i5max   = defaultArg i5max (t.shape.[5] - 1)
        let bounds = array2D [[i0min; i0max; i0given]; [i1min; i1max; i1given]; [i2min; i2max; i2given]; [i3min; i3max; i3given]; [i4min; i4max; i4given]; [i5min; i5max; i5given]]
        t.GetSlice(bounds)
    [<ExcludeFromCodeCoverage>]
    member t.GetSlice(i0min:int option, i0max:int option, i1:int, i2:int, i3min:int option, i3max:int option, i4min:int option, i4max:int option, i5:int) =
        // Dims: 6
        let i0given = if i0min.IsSome || i0max.IsSome then 1 else 0
        let i0min   = defaultArg i0min 0
        let i0max   = defaultArg i0max (t.shape.[0] - 1)
        let i1given = 1
        let i1min   = i1
        let i1max   = i1
        let i2given = 1
        let i2min   = i2
        let i2max   = i2
        let i3given = if i3min.IsSome || i3max.IsSome then 1 else 0
        let i3min   = defaultArg i3min 0
        let i3max   = defaultArg i3max (t.shape.[3] - 1)
        let i4given = if i4min.IsSome || i4max.IsSome then 1 else 0
        let i4min   = defaultArg i4min 0
        let i4max   = defaultArg i4max (t.shape.[4] - 1)
        let i5given = 1
        let i5min   = i5
        let i5max   = i5
        let bounds = array2D [[i0min; i0max; i0given]; [i1min; i1max; i1given]; [i2min; i2max; i2given]; [i3min; i3max; i3given]; [i4min; i4max; i4given]; [i5min; i5max; i5given]]
        t.GetSlice(bounds)
    [<ExcludeFromCodeCoverage>]
    member t.GetSlice(i0min:int option, i0max:int option, i1:int, i2:int, i3min:int option, i3max:int option, i4:int, i5min:int option, i5max:int option) =
        // Dims: 6
        let i0given = if i0min.IsSome || i0max.IsSome then 1 else 0
        let i0min   = defaultArg i0min 0
        let i0max   = defaultArg i0max (t.shape.[0] - 1)
        let i1given = 1
        let i1min   = i1
        let i1max   = i1
        let i2given = 1
        let i2min   = i2
        let i2max   = i2
        let i3given = if i3min.IsSome || i3max.IsSome then 1 else 0
        let i3min   = defaultArg i3min 0
        let i3max   = defaultArg i3max (t.shape.[3] - 1)
        let i4given = 1
        let i4min   = i4
        let i4max   = i4
        let i5given = if i5min.IsSome || i5max.IsSome then 1 else 0
        let i5min   = defaultArg i5min 0
        let i5max   = defaultArg i5max (t.shape.[5] - 1)
        let bounds = array2D [[i0min; i0max; i0given]; [i1min; i1max; i1given]; [i2min; i2max; i2given]; [i3min; i3max; i3given]; [i4min; i4max; i4given]; [i5min; i5max; i5given]]
        t.GetSlice(bounds)
    [<ExcludeFromCodeCoverage>]
    member t.GetSlice(i0min:int option, i0max:int option, i1:int, i2:int, i3min:int option, i3max:int option, i4:int, i5:int) =
        // Dims: 6
        let i0given = if i0min.IsSome || i0max.IsSome then 1 else 0
        let i0min   = defaultArg i0min 0
        let i0max   = defaultArg i0max (t.shape.[0] - 1)
        let i1given = 1
        let i1min   = i1
        let i1max   = i1
        let i2given = 1
        let i2min   = i2
        let i2max   = i2
        let i3given = if i3min.IsSome || i3max.IsSome then 1 else 0
        let i3min   = defaultArg i3min 0
        let i3max   = defaultArg i3max (t.shape.[3] - 1)
        let i4given = 1
        let i4min   = i4
        let i4max   = i4
        let i5given = 1
        let i5min   = i5
        let i5max   = i5
        let bounds = array2D [[i0min; i0max; i0given]; [i1min; i1max; i1given]; [i2min; i2max; i2given]; [i3min; i3max; i3given]; [i4min; i4max; i4given]; [i5min; i5max; i5given]]
        t.GetSlice(bounds)
    [<ExcludeFromCodeCoverage>]
    member t.GetSlice(i0min:int option, i0max:int option, i1:int, i2:int, i3:int, i4min:int option, i4max:int option, i5min:int option, i5max:int option) =
        // Dims: 6
        let i0given = if i0min.IsSome || i0max.IsSome then 1 else 0
        let i0min   = defaultArg i0min 0
        let i0max   = defaultArg i0max (t.shape.[0] - 1)
        let i1given = 1
        let i1min   = i1
        let i1max   = i1
        let i2given = 1
        let i2min   = i2
        let i2max   = i2
        let i3given = 1
        let i3min   = i3
        let i3max   = i3
        let i4given = if i4min.IsSome || i4max.IsSome then 1 else 0
        let i4min   = defaultArg i4min 0
        let i4max   = defaultArg i4max (t.shape.[4] - 1)
        let i5given = if i5min.IsSome || i5max.IsSome then 1 else 0
        let i5min   = defaultArg i5min 0
        let i5max   = defaultArg i5max (t.shape.[5] - 1)
        let bounds = array2D [[i0min; i0max; i0given]; [i1min; i1max; i1given]; [i2min; i2max; i2given]; [i3min; i3max; i3given]; [i4min; i4max; i4given]; [i5min; i5max; i5given]]
        t.GetSlice(bounds)
    [<ExcludeFromCodeCoverage>]
    member t.GetSlice(i0min:int option, i0max:int option, i1:int, i2:int, i3:int, i4min:int option, i4max:int option, i5:int) =
        // Dims: 6
        let i0given = if i0min.IsSome || i0max.IsSome then 1 else 0
        let i0min   = defaultArg i0min 0
        let i0max   = defaultArg i0max (t.shape.[0] - 1)
        let i1given = 1
        let i1min   = i1
        let i1max   = i1
        let i2given = 1
        let i2min   = i2
        let i2max   = i2
        let i3given = 1
        let i3min   = i3
        let i3max   = i3
        let i4given = if i4min.IsSome || i4max.IsSome then 1 else 0
        let i4min   = defaultArg i4min 0
        let i4max   = defaultArg i4max (t.shape.[4] - 1)
        let i5given = 1
        let i5min   = i5
        let i5max   = i5
        let bounds = array2D [[i0min; i0max; i0given]; [i1min; i1max; i1given]; [i2min; i2max; i2given]; [i3min; i3max; i3given]; [i4min; i4max; i4given]; [i5min; i5max; i5given]]
        t.GetSlice(bounds)
    [<ExcludeFromCodeCoverage>]
    member t.GetSlice(i0min:int option, i0max:int option, i1:int, i2:int, i3:int, i4:int, i5min:int option, i5max:int option) =
        // Dims: 6
        let i0given = if i0min.IsSome || i0max.IsSome then 1 else 0
        let i0min   = defaultArg i0min 0
        let i0max   = defaultArg i0max (t.shape.[0] - 1)
        let i1given = 1
        let i1min   = i1
        let i1max   = i1
        let i2given = 1
        let i2min   = i2
        let i2max   = i2
        let i3given = 1
        let i3min   = i3
        let i3max   = i3
        let i4given = 1
        let i4min   = i4
        let i4max   = i4
        let i5given = if i5min.IsSome || i5max.IsSome then 1 else 0
        let i5min   = defaultArg i5min 0
        let i5max   = defaultArg i5max (t.shape.[5] - 1)
        let bounds = array2D [[i0min; i0max; i0given]; [i1min; i1max; i1given]; [i2min; i2max; i2given]; [i3min; i3max; i3given]; [i4min; i4max; i4given]; [i5min; i5max; i5given]]
        t.GetSlice(bounds)
    [<ExcludeFromCodeCoverage>]
    member t.GetSlice(i0min:int option, i0max:int option, i1:int, i2:int, i3:int, i4:int, i5:int) =
        // Dims: 6
        let i0given = if i0min.IsSome || i0max.IsSome then 1 else 0
        let i0min   = defaultArg i0min 0
        let i0max   = defaultArg i0max (t.shape.[0] - 1)
        let i1given = 1
        let i1min   = i1
        let i1max   = i1
        let i2given = 1
        let i2min   = i2
        let i2max   = i2
        let i3given = 1
        let i3min   = i3
        let i3max   = i3
        let i4given = 1
        let i4min   = i4
        let i4max   = i4
        let i5given = 1
        let i5min   = i5
        let i5max   = i5
        let bounds = array2D [[i0min; i0max; i0given]; [i1min; i1max; i1given]; [i2min; i2max; i2given]; [i3min; i3max; i3given]; [i4min; i4max; i4given]; [i5min; i5max; i5given]]
        t.GetSlice(bounds)
    [<ExcludeFromCodeCoverage>]
    member t.GetSlice(i0:int, i1min:int option, i1max:int option, i2min:int option, i2max:int option, i3min:int option, i3max:int option, i4min:int option, i4max:int option, i5min:int option, i5max:int option) =
        // Dims: 6
        let i0given = 1
        let i0min   = i0
        let i0max   = i0
        let i1given = if i1min.IsSome || i1max.IsSome then 1 else 0
        let i1min   = defaultArg i1min 0
        let i1max   = defaultArg i1max (t.shape.[1] - 1)
        let i2given = if i2min.IsSome || i2max.IsSome then 1 else 0
        let i2min   = defaultArg i2min 0
        let i2max   = defaultArg i2max (t.shape.[2] - 1)
        let i3given = if i3min.IsSome || i3max.IsSome then 1 else 0
        let i3min   = defaultArg i3min 0
        let i3max   = defaultArg i3max (t.shape.[3] - 1)
        let i4given = if i4min.IsSome || i4max.IsSome then 1 else 0
        let i4min   = defaultArg i4min 0
        let i4max   = defaultArg i4max (t.shape.[4] - 1)
        let i5given = if i5min.IsSome || i5max.IsSome then 1 else 0
        let i5min   = defaultArg i5min 0
        let i5max   = defaultArg i5max (t.shape.[5] - 1)
        let bounds = array2D [[i0min; i0max; i0given]; [i1min; i1max; i1given]; [i2min; i2max; i2given]; [i3min; i3max; i3given]; [i4min; i4max; i4given]; [i5min; i5max; i5given]]
        t.GetSlice(bounds)
    [<ExcludeFromCodeCoverage>]
    member t.GetSlice(i0:int, i1min:int option, i1max:int option, i2min:int option, i2max:int option, i3min:int option, i3max:int option, i4min:int option, i4max:int option, i5:int) =
        // Dims: 6
        let i0given = 1
        let i0min   = i0
        let i0max   = i0
        let i1given = if i1min.IsSome || i1max.IsSome then 1 else 0
        let i1min   = defaultArg i1min 0
        let i1max   = defaultArg i1max (t.shape.[1] - 1)
        let i2given = if i2min.IsSome || i2max.IsSome then 1 else 0
        let i2min   = defaultArg i2min 0
        let i2max   = defaultArg i2max (t.shape.[2] - 1)
        let i3given = if i3min.IsSome || i3max.IsSome then 1 else 0
        let i3min   = defaultArg i3min 0
        let i3max   = defaultArg i3max (t.shape.[3] - 1)
        let i4given = if i4min.IsSome || i4max.IsSome then 1 else 0
        let i4min   = defaultArg i4min 0
        let i4max   = defaultArg i4max (t.shape.[4] - 1)
        let i5given = 1
        let i5min   = i5
        let i5max   = i5
        let bounds = array2D [[i0min; i0max; i0given]; [i1min; i1max; i1given]; [i2min; i2max; i2given]; [i3min; i3max; i3given]; [i4min; i4max; i4given]; [i5min; i5max; i5given]]
        t.GetSlice(bounds)
    [<ExcludeFromCodeCoverage>]
    member t.GetSlice(i0:int, i1min:int option, i1max:int option, i2min:int option, i2max:int option, i3min:int option, i3max:int option, i4:int, i5min:int option, i5max:int option) =
        // Dims: 6
        let i0given = 1
        let i0min   = i0
        let i0max   = i0
        let i1given = if i1min.IsSome || i1max.IsSome then 1 else 0
        let i1min   = defaultArg i1min 0
        let i1max   = defaultArg i1max (t.shape.[1] - 1)
        let i2given = if i2min.IsSome || i2max.IsSome then 1 else 0
        let i2min   = defaultArg i2min 0
        let i2max   = defaultArg i2max (t.shape.[2] - 1)
        let i3given = if i3min.IsSome || i3max.IsSome then 1 else 0
        let i3min   = defaultArg i3min 0
        let i3max   = defaultArg i3max (t.shape.[3] - 1)
        let i4given = 1
        let i4min   = i4
        let i4max   = i4
        let i5given = if i5min.IsSome || i5max.IsSome then 1 else 0
        let i5min   = defaultArg i5min 0
        let i5max   = defaultArg i5max (t.shape.[5] - 1)
        let bounds = array2D [[i0min; i0max; i0given]; [i1min; i1max; i1given]; [i2min; i2max; i2given]; [i3min; i3max; i3given]; [i4min; i4max; i4given]; [i5min; i5max; i5given]]
        t.GetSlice(bounds)
    [<ExcludeFromCodeCoverage>]
    member t.GetSlice(i0:int, i1min:int option, i1max:int option, i2min:int option, i2max:int option, i3min:int option, i3max:int option, i4:int, i5:int) =
        // Dims: 6
        let i0given = 1
        let i0min   = i0
        let i0max   = i0
        let i1given = if i1min.IsSome || i1max.IsSome then 1 else 0
        let i1min   = defaultArg i1min 0
        let i1max   = defaultArg i1max (t.shape.[1] - 1)
        let i2given = if i2min.IsSome || i2max.IsSome then 1 else 0
        let i2min   = defaultArg i2min 0
        let i2max   = defaultArg i2max (t.shape.[2] - 1)
        let i3given = if i3min.IsSome || i3max.IsSome then 1 else 0
        let i3min   = defaultArg i3min 0
        let i3max   = defaultArg i3max (t.shape.[3] - 1)
        let i4given = 1
        let i4min   = i4
        let i4max   = i4
        let i5given = 1
        let i5min   = i5
        let i5max   = i5
        let bounds = array2D [[i0min; i0max; i0given]; [i1min; i1max; i1given]; [i2min; i2max; i2given]; [i3min; i3max; i3given]; [i4min; i4max; i4given]; [i5min; i5max; i5given]]
        t.GetSlice(bounds)
    [<ExcludeFromCodeCoverage>]
    member t.GetSlice(i0:int, i1min:int option, i1max:int option, i2min:int option, i2max:int option, i3:int, i4min:int option, i4max:int option, i5min:int option, i5max:int option) =
        // Dims: 6
        let i0given = 1
        let i0min   = i0
        let i0max   = i0
        let i1given = if i1min.IsSome || i1max.IsSome then 1 else 0
        let i1min   = defaultArg i1min 0
        let i1max   = defaultArg i1max (t.shape.[1] - 1)
        let i2given = if i2min.IsSome || i2max.IsSome then 1 else 0
        let i2min   = defaultArg i2min 0
        let i2max   = defaultArg i2max (t.shape.[2] - 1)
        let i3given = 1
        let i3min   = i3
        let i3max   = i3
        let i4given = if i4min.IsSome || i4max.IsSome then 1 else 0
        let i4min   = defaultArg i4min 0
        let i4max   = defaultArg i4max (t.shape.[4] - 1)
        let i5given = if i5min.IsSome || i5max.IsSome then 1 else 0
        let i5min   = defaultArg i5min 0
        let i5max   = defaultArg i5max (t.shape.[5] - 1)
        let bounds = array2D [[i0min; i0max; i0given]; [i1min; i1max; i1given]; [i2min; i2max; i2given]; [i3min; i3max; i3given]; [i4min; i4max; i4given]; [i5min; i5max; i5given]]
        t.GetSlice(bounds)
    [<ExcludeFromCodeCoverage>]
    member t.GetSlice(i0:int, i1min:int option, i1max:int option, i2min:int option, i2max:int option, i3:int, i4min:int option, i4max:int option, i5:int) =
        // Dims: 6
        let i0given = 1
        let i0min   = i0
        let i0max   = i0
        let i1given = if i1min.IsSome || i1max.IsSome then 1 else 0
        let i1min   = defaultArg i1min 0
        let i1max   = defaultArg i1max (t.shape.[1] - 1)
        let i2given = if i2min.IsSome || i2max.IsSome then 1 else 0
        let i2min   = defaultArg i2min 0
        let i2max   = defaultArg i2max (t.shape.[2] - 1)
        let i3given = 1
        let i3min   = i3
        let i3max   = i3
        let i4given = if i4min.IsSome || i4max.IsSome then 1 else 0
        let i4min   = defaultArg i4min 0
        let i4max   = defaultArg i4max (t.shape.[4] - 1)
        let i5given = 1
        let i5min   = i5
        let i5max   = i5
        let bounds = array2D [[i0min; i0max; i0given]; [i1min; i1max; i1given]; [i2min; i2max; i2given]; [i3min; i3max; i3given]; [i4min; i4max; i4given]; [i5min; i5max; i5given]]
        t.GetSlice(bounds)
    [<ExcludeFromCodeCoverage>]
    member t.GetSlice(i0:int, i1min:int option, i1max:int option, i2min:int option, i2max:int option, i3:int, i4:int, i5min:int option, i5max:int option) =
        // Dims: 6
        let i0given = 1
        let i0min   = i0
        let i0max   = i0
        let i1given = if i1min.IsSome || i1max.IsSome then 1 else 0
        let i1min   = defaultArg i1min 0
        let i1max   = defaultArg i1max (t.shape.[1] - 1)
        let i2given = if i2min.IsSome || i2max.IsSome then 1 else 0
        let i2min   = defaultArg i2min 0
        let i2max   = defaultArg i2max (t.shape.[2] - 1)
        let i3given = 1
        let i3min   = i3
        let i3max   = i3
        let i4given = 1
        let i4min   = i4
        let i4max   = i4
        let i5given = if i5min.IsSome || i5max.IsSome then 1 else 0
        let i5min   = defaultArg i5min 0
        let i5max   = defaultArg i5max (t.shape.[5] - 1)
        let bounds = array2D [[i0min; i0max; i0given]; [i1min; i1max; i1given]; [i2min; i2max; i2given]; [i3min; i3max; i3given]; [i4min; i4max; i4given]; [i5min; i5max; i5given]]
        t.GetSlice(bounds)
    [<ExcludeFromCodeCoverage>]
    member t.GetSlice(i0:int, i1min:int option, i1max:int option, i2min:int option, i2max:int option, i3:int, i4:int, i5:int) =
        // Dims: 6
        let i0given = 1
        let i0min   = i0
        let i0max   = i0
        let i1given = if i1min.IsSome || i1max.IsSome then 1 else 0
        let i1min   = defaultArg i1min 0
        let i1max   = defaultArg i1max (t.shape.[1] - 1)
        let i2given = if i2min.IsSome || i2max.IsSome then 1 else 0
        let i2min   = defaultArg i2min 0
        let i2max   = defaultArg i2max (t.shape.[2] - 1)
        let i3given = 1
        let i3min   = i3
        let i3max   = i3
        let i4given = 1
        let i4min   = i4
        let i4max   = i4
        let i5given = 1
        let i5min   = i5
        let i5max   = i5
        let bounds = array2D [[i0min; i0max; i0given]; [i1min; i1max; i1given]; [i2min; i2max; i2given]; [i3min; i3max; i3given]; [i4min; i4max; i4given]; [i5min; i5max; i5given]]
        t.GetSlice(bounds)
    [<ExcludeFromCodeCoverage>]
    member t.GetSlice(i0:int, i1min:int option, i1max:int option, i2:int, i3min:int option, i3max:int option, i4min:int option, i4max:int option, i5min:int option, i5max:int option) =
        // Dims: 6
        let i0given = 1
        let i0min   = i0
        let i0max   = i0
        let i1given = if i1min.IsSome || i1max.IsSome then 1 else 0
        let i1min   = defaultArg i1min 0
        let i1max   = defaultArg i1max (t.shape.[1] - 1)
        let i2given = 1
        let i2min   = i2
        let i2max   = i2
        let i3given = if i3min.IsSome || i3max.IsSome then 1 else 0
        let i3min   = defaultArg i3min 0
        let i3max   = defaultArg i3max (t.shape.[3] - 1)
        let i4given = if i4min.IsSome || i4max.IsSome then 1 else 0
        let i4min   = defaultArg i4min 0
        let i4max   = defaultArg i4max (t.shape.[4] - 1)
        let i5given = if i5min.IsSome || i5max.IsSome then 1 else 0
        let i5min   = defaultArg i5min 0
        let i5max   = defaultArg i5max (t.shape.[5] - 1)
        let bounds = array2D [[i0min; i0max; i0given]; [i1min; i1max; i1given]; [i2min; i2max; i2given]; [i3min; i3max; i3given]; [i4min; i4max; i4given]; [i5min; i5max; i5given]]
        t.GetSlice(bounds)
    [<ExcludeFromCodeCoverage>]
    member t.GetSlice(i0:int, i1min:int option, i1max:int option, i2:int, i3min:int option, i3max:int option, i4min:int option, i4max:int option, i5:int) =
        // Dims: 6
        let i0given = 1
        let i0min   = i0
        let i0max   = i0
        let i1given = if i1min.IsSome || i1max.IsSome then 1 else 0
        let i1min   = defaultArg i1min 0
        let i1max   = defaultArg i1max (t.shape.[1] - 1)
        let i2given = 1
        let i2min   = i2
        let i2max   = i2
        let i3given = if i3min.IsSome || i3max.IsSome then 1 else 0
        let i3min   = defaultArg i3min 0
        let i3max   = defaultArg i3max (t.shape.[3] - 1)
        let i4given = if i4min.IsSome || i4max.IsSome then 1 else 0
        let i4min   = defaultArg i4min 0
        let i4max   = defaultArg i4max (t.shape.[4] - 1)
        let i5given = 1
        let i5min   = i5
        let i5max   = i5
        let bounds = array2D [[i0min; i0max; i0given]; [i1min; i1max; i1given]; [i2min; i2max; i2given]; [i3min; i3max; i3given]; [i4min; i4max; i4given]; [i5min; i5max; i5given]]
        t.GetSlice(bounds)
    [<ExcludeFromCodeCoverage>]
    member t.GetSlice(i0:int, i1min:int option, i1max:int option, i2:int, i3min:int option, i3max:int option, i4:int, i5min:int option, i5max:int option) =
        // Dims: 6
        let i0given = 1
        let i0min   = i0
        let i0max   = i0
        let i1given = if i1min.IsSome || i1max.IsSome then 1 else 0
        let i1min   = defaultArg i1min 0
        let i1max   = defaultArg i1max (t.shape.[1] - 1)
        let i2given = 1
        let i2min   = i2
        let i2max   = i2
        let i3given = if i3min.IsSome || i3max.IsSome then 1 else 0
        let i3min   = defaultArg i3min 0
        let i3max   = defaultArg i3max (t.shape.[3] - 1)
        let i4given = 1
        let i4min   = i4
        let i4max   = i4
        let i5given = if i5min.IsSome || i5max.IsSome then 1 else 0
        let i5min   = defaultArg i5min 0
        let i5max   = defaultArg i5max (t.shape.[5] - 1)
        let bounds = array2D [[i0min; i0max; i0given]; [i1min; i1max; i1given]; [i2min; i2max; i2given]; [i3min; i3max; i3given]; [i4min; i4max; i4given]; [i5min; i5max; i5given]]
        t.GetSlice(bounds)
    [<ExcludeFromCodeCoverage>]
    member t.GetSlice(i0:int, i1min:int option, i1max:int option, i2:int, i3min:int option, i3max:int option, i4:int, i5:int) =
        // Dims: 6
        let i0given = 1
        let i0min   = i0
        let i0max   = i0
        let i1given = if i1min.IsSome || i1max.IsSome then 1 else 0
        let i1min   = defaultArg i1min 0
        let i1max   = defaultArg i1max (t.shape.[1] - 1)
        let i2given = 1
        let i2min   = i2
        let i2max   = i2
        let i3given = if i3min.IsSome || i3max.IsSome then 1 else 0
        let i3min   = defaultArg i3min 0
        let i3max   = defaultArg i3max (t.shape.[3] - 1)
        let i4given = 1
        let i4min   = i4
        let i4max   = i4
        let i5given = 1
        let i5min   = i5
        let i5max   = i5
        let bounds = array2D [[i0min; i0max; i0given]; [i1min; i1max; i1given]; [i2min; i2max; i2given]; [i3min; i3max; i3given]; [i4min; i4max; i4given]; [i5min; i5max; i5given]]
        t.GetSlice(bounds)
    [<ExcludeFromCodeCoverage>]
    member t.GetSlice(i0:int, i1min:int option, i1max:int option, i2:int, i3:int, i4min:int option, i4max:int option, i5min:int option, i5max:int option) =
        // Dims: 6
        let i0given = 1
        let i0min   = i0
        let i0max   = i0
        let i1given = if i1min.IsSome || i1max.IsSome then 1 else 0
        let i1min   = defaultArg i1min 0
        let i1max   = defaultArg i1max (t.shape.[1] - 1)
        let i2given = 1
        let i2min   = i2
        let i2max   = i2
        let i3given = 1
        let i3min   = i3
        let i3max   = i3
        let i4given = if i4min.IsSome || i4max.IsSome then 1 else 0
        let i4min   = defaultArg i4min 0
        let i4max   = defaultArg i4max (t.shape.[4] - 1)
        let i5given = if i5min.IsSome || i5max.IsSome then 1 else 0
        let i5min   = defaultArg i5min 0
        let i5max   = defaultArg i5max (t.shape.[5] - 1)
        let bounds = array2D [[i0min; i0max; i0given]; [i1min; i1max; i1given]; [i2min; i2max; i2given]; [i3min; i3max; i3given]; [i4min; i4max; i4given]; [i5min; i5max; i5given]]
        t.GetSlice(bounds)
    [<ExcludeFromCodeCoverage>]
    member t.GetSlice(i0:int, i1min:int option, i1max:int option, i2:int, i3:int, i4min:int option, i4max:int option, i5:int) =
        // Dims: 6
        let i0given = 1
        let i0min   = i0
        let i0max   = i0
        let i1given = if i1min.IsSome || i1max.IsSome then 1 else 0
        let i1min   = defaultArg i1min 0
        let i1max   = defaultArg i1max (t.shape.[1] - 1)
        let i2given = 1
        let i2min   = i2
        let i2max   = i2
        let i3given = 1
        let i3min   = i3
        let i3max   = i3
        let i4given = if i4min.IsSome || i4max.IsSome then 1 else 0
        let i4min   = defaultArg i4min 0
        let i4max   = defaultArg i4max (t.shape.[4] - 1)
        let i5given = 1
        let i5min   = i5
        let i5max   = i5
        let bounds = array2D [[i0min; i0max; i0given]; [i1min; i1max; i1given]; [i2min; i2max; i2given]; [i3min; i3max; i3given]; [i4min; i4max; i4given]; [i5min; i5max; i5given]]
        t.GetSlice(bounds)
    [<ExcludeFromCodeCoverage>]
    member t.GetSlice(i0:int, i1min:int option, i1max:int option, i2:int, i3:int, i4:int, i5min:int option, i5max:int option) =
        // Dims: 6
        let i0given = 1
        let i0min   = i0
        let i0max   = i0
        let i1given = if i1min.IsSome || i1max.IsSome then 1 else 0
        let i1min   = defaultArg i1min 0
        let i1max   = defaultArg i1max (t.shape.[1] - 1)
        let i2given = 1
        let i2min   = i2
        let i2max   = i2
        let i3given = 1
        let i3min   = i3
        let i3max   = i3
        let i4given = 1
        let i4min   = i4
        let i4max   = i4
        let i5given = if i5min.IsSome || i5max.IsSome then 1 else 0
        let i5min   = defaultArg i5min 0
        let i5max   = defaultArg i5max (t.shape.[5] - 1)
        let bounds = array2D [[i0min; i0max; i0given]; [i1min; i1max; i1given]; [i2min; i2max; i2given]; [i3min; i3max; i3given]; [i4min; i4max; i4given]; [i5min; i5max; i5given]]
        t.GetSlice(bounds)
    [<ExcludeFromCodeCoverage>]
    member t.GetSlice(i0:int, i1min:int option, i1max:int option, i2:int, i3:int, i4:int, i5:int) =
        // Dims: 6
        let i0given = 1
        let i0min   = i0
        let i0max   = i0
        let i1given = if i1min.IsSome || i1max.IsSome then 1 else 0
        let i1min   = defaultArg i1min 0
        let i1max   = defaultArg i1max (t.shape.[1] - 1)
        let i2given = 1
        let i2min   = i2
        let i2max   = i2
        let i3given = 1
        let i3min   = i3
        let i3max   = i3
        let i4given = 1
        let i4min   = i4
        let i4max   = i4
        let i5given = 1
        let i5min   = i5
        let i5max   = i5
        let bounds = array2D [[i0min; i0max; i0given]; [i1min; i1max; i1given]; [i2min; i2max; i2given]; [i3min; i3max; i3given]; [i4min; i4max; i4given]; [i5min; i5max; i5given]]
        t.GetSlice(bounds)
    [<ExcludeFromCodeCoverage>]
    member t.GetSlice(i0:int, i1:int, i2min:int option, i2max:int option, i3min:int option, i3max:int option, i4min:int option, i4max:int option, i5min:int option, i5max:int option) =
        // Dims: 6
        let i0given = 1
        let i0min   = i0
        let i0max   = i0
        let i1given = 1
        let i1min   = i1
        let i1max   = i1
        let i2given = if i2min.IsSome || i2max.IsSome then 1 else 0
        let i2min   = defaultArg i2min 0
        let i2max   = defaultArg i2max (t.shape.[2] - 1)
        let i3given = if i3min.IsSome || i3max.IsSome then 1 else 0
        let i3min   = defaultArg i3min 0
        let i3max   = defaultArg i3max (t.shape.[3] - 1)
        let i4given = if i4min.IsSome || i4max.IsSome then 1 else 0
        let i4min   = defaultArg i4min 0
        let i4max   = defaultArg i4max (t.shape.[4] - 1)
        let i5given = if i5min.IsSome || i5max.IsSome then 1 else 0
        let i5min   = defaultArg i5min 0
        let i5max   = defaultArg i5max (t.shape.[5] - 1)
        let bounds = array2D [[i0min; i0max; i0given]; [i1min; i1max; i1given]; [i2min; i2max; i2given]; [i3min; i3max; i3given]; [i4min; i4max; i4given]; [i5min; i5max; i5given]]
        t.GetSlice(bounds)
    [<ExcludeFromCodeCoverage>]
    member t.GetSlice(i0:int, i1:int, i2min:int option, i2max:int option, i3min:int option, i3max:int option, i4min:int option, i4max:int option, i5:int) =
        // Dims: 6
        let i0given = 1
        let i0min   = i0
        let i0max   = i0
        let i1given = 1
        let i1min   = i1
        let i1max   = i1
        let i2given = if i2min.IsSome || i2max.IsSome then 1 else 0
        let i2min   = defaultArg i2min 0
        let i2max   = defaultArg i2max (t.shape.[2] - 1)
        let i3given = if i3min.IsSome || i3max.IsSome then 1 else 0
        let i3min   = defaultArg i3min 0
        let i3max   = defaultArg i3max (t.shape.[3] - 1)
        let i4given = if i4min.IsSome || i4max.IsSome then 1 else 0
        let i4min   = defaultArg i4min 0
        let i4max   = defaultArg i4max (t.shape.[4] - 1)
        let i5given = 1
        let i5min   = i5
        let i5max   = i5
        let bounds = array2D [[i0min; i0max; i0given]; [i1min; i1max; i1given]; [i2min; i2max; i2given]; [i3min; i3max; i3given]; [i4min; i4max; i4given]; [i5min; i5max; i5given]]
        t.GetSlice(bounds)
    [<ExcludeFromCodeCoverage>]
    member t.GetSlice(i0:int, i1:int, i2min:int option, i2max:int option, i3min:int option, i3max:int option, i4:int, i5min:int option, i5max:int option) =
        // Dims: 6
        let i0given = 1
        let i0min   = i0
        let i0max   = i0
        let i1given = 1
        let i1min   = i1
        let i1max   = i1
        let i2given = if i2min.IsSome || i2max.IsSome then 1 else 0
        let i2min   = defaultArg i2min 0
        let i2max   = defaultArg i2max (t.shape.[2] - 1)
        let i3given = if i3min.IsSome || i3max.IsSome then 1 else 0
        let i3min   = defaultArg i3min 0
        let i3max   = defaultArg i3max (t.shape.[3] - 1)
        let i4given = 1
        let i4min   = i4
        let i4max   = i4
        let i5given = if i5min.IsSome || i5max.IsSome then 1 else 0
        let i5min   = defaultArg i5min 0
        let i5max   = defaultArg i5max (t.shape.[5] - 1)
        let bounds = array2D [[i0min; i0max; i0given]; [i1min; i1max; i1given]; [i2min; i2max; i2given]; [i3min; i3max; i3given]; [i4min; i4max; i4given]; [i5min; i5max; i5given]]
        t.GetSlice(bounds)
    [<ExcludeFromCodeCoverage>]
    member t.GetSlice(i0:int, i1:int, i2min:int option, i2max:int option, i3min:int option, i3max:int option, i4:int, i5:int) =
        // Dims: 6
        let i0given = 1
        let i0min   = i0
        let i0max   = i0
        let i1given = 1
        let i1min   = i1
        let i1max   = i1
        let i2given = if i2min.IsSome || i2max.IsSome then 1 else 0
        let i2min   = defaultArg i2min 0
        let i2max   = defaultArg i2max (t.shape.[2] - 1)
        let i3given = if i3min.IsSome || i3max.IsSome then 1 else 0
        let i3min   = defaultArg i3min 0
        let i3max   = defaultArg i3max (t.shape.[3] - 1)
        let i4given = 1
        let i4min   = i4
        let i4max   = i4
        let i5given = 1
        let i5min   = i5
        let i5max   = i5
        let bounds = array2D [[i0min; i0max; i0given]; [i1min; i1max; i1given]; [i2min; i2max; i2given]; [i3min; i3max; i3given]; [i4min; i4max; i4given]; [i5min; i5max; i5given]]
        t.GetSlice(bounds)
    [<ExcludeFromCodeCoverage>]
    member t.GetSlice(i0:int, i1:int, i2min:int option, i2max:int option, i3:int, i4min:int option, i4max:int option, i5min:int option, i5max:int option) =
        // Dims: 6
        let i0given = 1
        let i0min   = i0
        let i0max   = i0
        let i1given = 1
        let i1min   = i1
        let i1max   = i1
        let i2given = if i2min.IsSome || i2max.IsSome then 1 else 0
        let i2min   = defaultArg i2min 0
        let i2max   = defaultArg i2max (t.shape.[2] - 1)
        let i3given = 1
        let i3min   = i3
        let i3max   = i3
        let i4given = if i4min.IsSome || i4max.IsSome then 1 else 0
        let i4min   = defaultArg i4min 0
        let i4max   = defaultArg i4max (t.shape.[4] - 1)
        let i5given = if i5min.IsSome || i5max.IsSome then 1 else 0
        let i5min   = defaultArg i5min 0
        let i5max   = defaultArg i5max (t.shape.[5] - 1)
        let bounds = array2D [[i0min; i0max; i0given]; [i1min; i1max; i1given]; [i2min; i2max; i2given]; [i3min; i3max; i3given]; [i4min; i4max; i4given]; [i5min; i5max; i5given]]
        t.GetSlice(bounds)
    [<ExcludeFromCodeCoverage>]
    member t.GetSlice(i0:int, i1:int, i2min:int option, i2max:int option, i3:int, i4min:int option, i4max:int option, i5:int) =
        // Dims: 6
        let i0given = 1
        let i0min   = i0
        let i0max   = i0
        let i1given = 1
        let i1min   = i1
        let i1max   = i1
        let i2given = if i2min.IsSome || i2max.IsSome then 1 else 0
        let i2min   = defaultArg i2min 0
        let i2max   = defaultArg i2max (t.shape.[2] - 1)
        let i3given = 1
        let i3min   = i3
        let i3max   = i3
        let i4given = if i4min.IsSome || i4max.IsSome then 1 else 0
        let i4min   = defaultArg i4min 0
        let i4max   = defaultArg i4max (t.shape.[4] - 1)
        let i5given = 1
        let i5min   = i5
        let i5max   = i5
        let bounds = array2D [[i0min; i0max; i0given]; [i1min; i1max; i1given]; [i2min; i2max; i2given]; [i3min; i3max; i3given]; [i4min; i4max; i4given]; [i5min; i5max; i5given]]
        t.GetSlice(bounds)
    [<ExcludeFromCodeCoverage>]
    member t.GetSlice(i0:int, i1:int, i2min:int option, i2max:int option, i3:int, i4:int, i5min:int option, i5max:int option) =
        // Dims: 6
        let i0given = 1
        let i0min   = i0
        let i0max   = i0
        let i1given = 1
        let i1min   = i1
        let i1max   = i1
        let i2given = if i2min.IsSome || i2max.IsSome then 1 else 0
        let i2min   = defaultArg i2min 0
        let i2max   = defaultArg i2max (t.shape.[2] - 1)
        let i3given = 1
        let i3min   = i3
        let i3max   = i3
        let i4given = 1
        let i4min   = i4
        let i4max   = i4
        let i5given = if i5min.IsSome || i5max.IsSome then 1 else 0
        let i5min   = defaultArg i5min 0
        let i5max   = defaultArg i5max (t.shape.[5] - 1)
        let bounds = array2D [[i0min; i0max; i0given]; [i1min; i1max; i1given]; [i2min; i2max; i2given]; [i3min; i3max; i3given]; [i4min; i4max; i4given]; [i5min; i5max; i5given]]
        t.GetSlice(bounds)
    [<ExcludeFromCodeCoverage>]
    member t.GetSlice(i0:int, i1:int, i2min:int option, i2max:int option, i3:int, i4:int, i5:int) =
        // Dims: 6
        let i0given = 1
        let i0min   = i0
        let i0max   = i0
        let i1given = 1
        let i1min   = i1
        let i1max   = i1
        let i2given = if i2min.IsSome || i2max.IsSome then 1 else 0
        let i2min   = defaultArg i2min 0
        let i2max   = defaultArg i2max (t.shape.[2] - 1)
        let i3given = 1
        let i3min   = i3
        let i3max   = i3
        let i4given = 1
        let i4min   = i4
        let i4max   = i4
        let i5given = 1
        let i5min   = i5
        let i5max   = i5
        let bounds = array2D [[i0min; i0max; i0given]; [i1min; i1max; i1given]; [i2min; i2max; i2given]; [i3min; i3max; i3given]; [i4min; i4max; i4given]; [i5min; i5max; i5given]]
        t.GetSlice(bounds)
    [<ExcludeFromCodeCoverage>]
    member t.GetSlice(i0:int, i1:int, i2:int, i3min:int option, i3max:int option, i4min:int option, i4max:int option, i5min:int option, i5max:int option) =
        // Dims: 6
        let i0given = 1
        let i0min   = i0
        let i0max   = i0
        let i1given = 1
        let i1min   = i1
        let i1max   = i1
        let i2given = 1
        let i2min   = i2
        let i2max   = i2
        let i3given = if i3min.IsSome || i3max.IsSome then 1 else 0
        let i3min   = defaultArg i3min 0
        let i3max   = defaultArg i3max (t.shape.[3] - 1)
        let i4given = if i4min.IsSome || i4max.IsSome then 1 else 0
        let i4min   = defaultArg i4min 0
        let i4max   = defaultArg i4max (t.shape.[4] - 1)
        let i5given = if i5min.IsSome || i5max.IsSome then 1 else 0
        let i5min   = defaultArg i5min 0
        let i5max   = defaultArg i5max (t.shape.[5] - 1)
        let bounds = array2D [[i0min; i0max; i0given]; [i1min; i1max; i1given]; [i2min; i2max; i2given]; [i3min; i3max; i3given]; [i4min; i4max; i4given]; [i5min; i5max; i5given]]
        t.GetSlice(bounds)
    [<ExcludeFromCodeCoverage>]
    member t.GetSlice(i0:int, i1:int, i2:int, i3min:int option, i3max:int option, i4min:int option, i4max:int option, i5:int) =
        // Dims: 6
        let i0given = 1
        let i0min   = i0
        let i0max   = i0
        let i1given = 1
        let i1min   = i1
        let i1max   = i1
        let i2given = 1
        let i2min   = i2
        let i2max   = i2
        let i3given = if i3min.IsSome || i3max.IsSome then 1 else 0
        let i3min   = defaultArg i3min 0
        let i3max   = defaultArg i3max (t.shape.[3] - 1)
        let i4given = if i4min.IsSome || i4max.IsSome then 1 else 0
        let i4min   = defaultArg i4min 0
        let i4max   = defaultArg i4max (t.shape.[4] - 1)
        let i5given = 1
        let i5min   = i5
        let i5max   = i5
        let bounds = array2D [[i0min; i0max; i0given]; [i1min; i1max; i1given]; [i2min; i2max; i2given]; [i3min; i3max; i3given]; [i4min; i4max; i4given]; [i5min; i5max; i5given]]
        t.GetSlice(bounds)
    [<ExcludeFromCodeCoverage>]
    member t.GetSlice(i0:int, i1:int, i2:int, i3min:int option, i3max:int option, i4:int, i5min:int option, i5max:int option) =
        // Dims: 6
        let i0given = 1
        let i0min   = i0
        let i0max   = i0
        let i1given = 1
        let i1min   = i1
        let i1max   = i1
        let i2given = 1
        let i2min   = i2
        let i2max   = i2
        let i3given = if i3min.IsSome || i3max.IsSome then 1 else 0
        let i3min   = defaultArg i3min 0
        let i3max   = defaultArg i3max (t.shape.[3] - 1)
        let i4given = 1
        let i4min   = i4
        let i4max   = i4
        let i5given = if i5min.IsSome || i5max.IsSome then 1 else 0
        let i5min   = defaultArg i5min 0
        let i5max   = defaultArg i5max (t.shape.[5] - 1)
        let bounds = array2D [[i0min; i0max; i0given]; [i1min; i1max; i1given]; [i2min; i2max; i2given]; [i3min; i3max; i3given]; [i4min; i4max; i4given]; [i5min; i5max; i5given]]
        t.GetSlice(bounds)
    [<ExcludeFromCodeCoverage>]
    member t.GetSlice(i0:int, i1:int, i2:int, i3min:int option, i3max:int option, i4:int, i5:int) =
        // Dims: 6
        let i0given = 1
        let i0min   = i0
        let i0max   = i0
        let i1given = 1
        let i1min   = i1
        let i1max   = i1
        let i2given = 1
        let i2min   = i2
        let i2max   = i2
        let i3given = if i3min.IsSome || i3max.IsSome then 1 else 0
        let i3min   = defaultArg i3min 0
        let i3max   = defaultArg i3max (t.shape.[3] - 1)
        let i4given = 1
        let i4min   = i4
        let i4max   = i4
        let i5given = 1
        let i5min   = i5
        let i5max   = i5
        let bounds = array2D [[i0min; i0max; i0given]; [i1min; i1max; i1given]; [i2min; i2max; i2given]; [i3min; i3max; i3given]; [i4min; i4max; i4given]; [i5min; i5max; i5given]]
        t.GetSlice(bounds)
    [<ExcludeFromCodeCoverage>]
    member t.GetSlice(i0:int, i1:int, i2:int, i3:int, i4min:int option, i4max:int option, i5min:int option, i5max:int option) =
        // Dims: 6
        let i0given = 1
        let i0min   = i0
        let i0max   = i0
        let i1given = 1
        let i1min   = i1
        let i1max   = i1
        let i2given = 1
        let i2min   = i2
        let i2max   = i2
        let i3given = 1
        let i3min   = i3
        let i3max   = i3
        let i4given = if i4min.IsSome || i4max.IsSome then 1 else 0
        let i4min   = defaultArg i4min 0
        let i4max   = defaultArg i4max (t.shape.[4] - 1)
        let i5given = if i5min.IsSome || i5max.IsSome then 1 else 0
        let i5min   = defaultArg i5min 0
        let i5max   = defaultArg i5max (t.shape.[5] - 1)
        let bounds = array2D [[i0min; i0max; i0given]; [i1min; i1max; i1given]; [i2min; i2max; i2given]; [i3min; i3max; i3given]; [i4min; i4max; i4given]; [i5min; i5max; i5given]]
        t.GetSlice(bounds)
    [<ExcludeFromCodeCoverage>]
    member t.GetSlice(i0:int, i1:int, i2:int, i3:int, i4min:int option, i4max:int option, i5:int) =
        // Dims: 6
        let i0given = 1
        let i0min   = i0
        let i0max   = i0
        let i1given = 1
        let i1min   = i1
        let i1max   = i1
        let i2given = 1
        let i2min   = i2
        let i2max   = i2
        let i3given = 1
        let i3min   = i3
        let i3max   = i3
        let i4given = if i4min.IsSome || i4max.IsSome then 1 else 0
        let i4min   = defaultArg i4min 0
        let i4max   = defaultArg i4max (t.shape.[4] - 1)
        let i5given = 1
        let i5min   = i5
        let i5max   = i5
        let bounds = array2D [[i0min; i0max; i0given]; [i1min; i1max; i1given]; [i2min; i2max; i2given]; [i3min; i3max; i3given]; [i4min; i4max; i4given]; [i5min; i5max; i5given]]
        t.GetSlice(bounds)
    [<ExcludeFromCodeCoverage>]
    member t.GetSlice(i0:int, i1:int, i2:int, i3:int, i4:int, i5min:int option, i5max:int option) =
        // Dims: 6
        let i0given = 1
        let i0min   = i0
        let i0max   = i0
        let i1given = 1
        let i1min   = i1
        let i1max   = i1
        let i2given = 1
        let i2min   = i2
        let i2max   = i2
        let i3given = 1
        let i3min   = i3
        let i3max   = i3
        let i4given = 1
        let i4min   = i4
        let i4max   = i4
        let i5given = if i5min.IsSome || i5max.IsSome then 1 else 0
        let i5min   = defaultArg i5min 0
        let i5max   = defaultArg i5max (t.shape.[5] - 1)
        let bounds = array2D [[i0min; i0max; i0given]; [i1min; i1max; i1given]; [i2min; i2max; i2given]; [i3min; i3max; i3given]; [i4min; i4max; i4given]; [i5min; i5max; i5given]]
        t.GetSlice(bounds)
    [<ExcludeFromCodeCoverage>]
    member t.GetSlice(i0:int, i1:int, i2:int, i3:int, i4:int, i5:int) =
        // Dims: 6
        let i0given = 1
        let i0min   = i0
        let i0max   = i0
        let i1given = 1
        let i1min   = i1
        let i1max   = i1
        let i2given = 1
        let i2min   = i2
        let i2max   = i2
        let i3given = 1
        let i3min   = i3
        let i3max   = i3
        let i4given = 1
        let i4min   = i4
        let i4max   = i4
        let i5given = 1
        let i5min   = i5
        let i5max   = i5
        let bounds = array2D [[i0min; i0max; i0given]; [i1min; i1max; i1given]; [i2min; i2max; i2given]; [i3min; i3max; i3given]; [i4min; i4max; i4given]; [i5min; i5max; i5given]]
        t.GetSlice(bounds)

[<assembly: System.Runtime.CompilerServices.InternalsVisibleTo("DiffSharp.Tests")>]
do()
<|MERGE_RESOLUTION|>--- conflicted
+++ resolved
@@ -1,4307 +1,4288 @@
-﻿namespace DiffSharp
-open DiffSharp.Backends
-open DiffSharp.Util
-open System
-open System.IO
-open System.Runtime.Serialization
-open System.Runtime.Serialization.Formatters.Binary
-open System.Diagnostics.CodeAnalysis
-
-#nowarn "1182" // turn off compiler-generated unused variable warnings in this file only
-
-type scalar = IConvertible
-
-[<CustomEquality; CustomComparison>]
-type Tensor = 
-    | Tensor of primalRaw:RawTensor
-    | TensorF of primal:Tensor * derivative:Tensor * nestingTag:uint32
-    | TensorR of primal:Tensor * derivative:(Tensor ref) * parentOp:TensorOp * fanout:(uint32 ref) * nestingTag:uint32
-
-    member t.primal =
-        match t with
-        | Tensor(_) -> t
-        | TensorF(tp,_,_) -> tp
-        | TensorR(tp,_,_,_,_) -> tp
-
-    member t.primalDeep =
-        match t with
-        | Tensor(_) -> t
-        | TensorF(tp,_,_) -> tp.primalDeep
-        | TensorR(tp,_,_,_,_) -> tp.primalDeep
-
-    member t.primalRaw =
-        match t with
-        | Tensor(tp) -> tp
-        | TensorF(tp,_,_) -> tp.primalRaw
-        | TensorR(tp,_,_,_,_) -> tp.primalRaw
-
-    member t.cast(dtype) =
-        match t with
-        | Tensor(tp) -> Tensor(tp.Cast(dtype))
-        | TensorF(_,_,_) -> failwith "cannot cast TensorF"
-        | TensorR(tp,_,_,_,_) -> failwith "cannot cast TensorR"
-
-    member t.toBool() = t.cast(DType.Bool)
-    member t.toInt8() = t.cast(DType.Int8)
-    member t.toInt16() = t.cast(DType.Int16)
-    member t.toInt32() = t.cast(DType.Int32)
-    member t.toInt64() = t.cast(DType.Int64)
-    member t.toFloat32() = t.cast(DType.Float32)
-    member t.toFloat64() = t.cast(DType.Float64)
-
-    member t.dtype = t.primalRaw.DType
-
-    member t.depth =
-        let rec depth x d =
-            match x with
-            | Tensor(_) -> d
-            | TensorF(tp,_,_) -> depth tp (d + 1)
-            | TensorR(tp,_,_,_,_) -> depth tp (d + 1)
-        depth t 0
-
-    member t.parentOp =
-        match t with
-        | Tensor(_) -> failwith "Cannot get derivative of constant Tensor"
-        | TensorF(_)-> failwith "Cannot get parent operation of TensorF"
-        | TensorR(_,_,o,_,_) -> o
-
-    member t.derivative
-        with get() =
-            match t with
-            | Tensor(_) -> failwith "Cannot get derivative of constant Tensor"
-            | TensorF(_,td,_) -> td
-            | TensorR(_,td,_,_,_) -> !td
-        and set(value) =
-            match t with
-            | Tensor(_) -> failwith "Cannot set derivative of constant Tensor"
-            | TensorF(_) -> failwith "Cannot set derivative of TensorF"
-            | TensorR(_,td,_,_,_) -> td := value
-
-    member t.derivativeDeep =
-        match t with
-        | Tensor(_) -> failwith "Cannot get derivative of constant Tensor"
-        | TensorF(_,td,_) -> 
-            match td with
-            | Tensor(_) -> td
-            | _ -> td.derivativeDeep
-        | TensorR(_,td,_,_,_) -> 
-            match !td with
-            | Tensor(_) -> !td
-            | _ -> (!td).derivativeDeep
-
-    member t.fanout
-        with get() =
-            match t with
-            | Tensor(_) -> failwith "Cannot get fanout of constant Tensor"
-            | TensorF(_) -> failwith "Cannot get fanout of TensorF"
-            | TensorR(_,_,_,f,_) -> !f
-        and set(value) =
-            match t with
-            | Tensor(_) -> failwith "Cannot set fanout of constant Tensor"
-            | TensorF(_) -> failwith "Cannot set fanout of TensorF"
-            | TensorR(_,_,_,f,_) -> f := value
-
-    member t.forwardDiff(derivative:Tensor, ?tag:uint32) = 
-        let tag = defaultArg tag GlobalNestingLevel.Current
-        if t.shape = derivative.shape then TensorF(t, derivative, tag) else failwithf "Expecting derivative of same shape with primal. primal: %A, derivative: %A" t derivative
-    member t.reverseDiff(?tag:uint32) = 
-        let tag = defaultArg tag GlobalNestingLevel.Current
-        TensorR(t, ref (t.zeroLike()), NewT, ref 0u, tag)
-    member t.noDiff() = Tensor(t.primalRaw)
-    member t.isForwardDiff() =
-        match t with
-        | TensorF(_) -> true
-        | _ -> false
-    member t.isReverseDiff() =
-        match t with
-        | TensorR(_) -> true
-        | _ -> false
-    member t.isNoDiff() =
-        match t with
-        | Tensor(_) -> true
-        | _ -> false
-    member t.shape = t.primalRaw.Shape
-    member t.dim = t.primalRaw.Dim
-    member t.nelement = t.primalRaw.Nelement
-    member t.toArray() = t.primalRaw.ToArray()
-    member t.toScalar() = t.primalRaw.ToScalar()
-    member t1.isSameDiffType(t2:Tensor) =
-        match t1, t2 with
-        | Tensor(_),  Tensor(_)  -> true
-        | Tensor(_),  TensorF(_) -> false
-        | Tensor(_),  TensorR(_) -> false
-        | TensorF(_), Tensor(_)  -> false
-        | TensorF(_), TensorF(_) -> true
-        | TensorF(_), TensorR(_) -> false
-        | TensorR(_), Tensor(_)  -> false
-        | TensorR(_), TensorF(_) -> false
-        | TensorR(_), TensorR(_) -> true
-    member t.save(fileName:string) =
-        let formatter = BinaryFormatter()
-        let fs = new FileStream(fileName, FileMode.Create)
-        try
-            formatter.Serialize(fs, t)
-        with
-        | :? SerializationException as e -> failwithf "Cannot save Tensor. %A" e.Message
-        fs.Close()
-    static member load(fileName:string) =
-        let formatter = BinaryFormatter()
-        let fs = new FileStream(fileName, FileMode.Open)
-        try
-            let t = formatter.Deserialize(fs) :?> Tensor
-            fs.Close()
-            t
-        with
-        | :? SerializationException as e -> failwithf "Cannot load Tensor. %A" e.Message
-
-    member t.parents() =
-        let mutable p = []
-        let rec parents (t:obj) d =
-            p <- p |> List.append [t]
-            match t with
-            | :? Tensor as t ->
-                match t with
-                | Tensor(_) -> sprintf "Tensor %A" t.shape
-                | TensorF(_) -> sprintf "TensorF %A" t.shape
-                | TensorR(_,_,o,_,_) -> 
-                    let c, _ = Reflection.FSharpValue.GetUnionFields(o, typeof<TensorOp>)
-                    let fields = c.GetFields()
-                    let mutable ret = sprintf "TensorR %A %s" t.shape c.Name
-                    for field in fields do
-                        let fv = field.GetValue(o)
-                        ret <- ret + sprintf "\n%s%s" (String.replicate d " ") (parents fv (d+1))
-                    ret
-            | :? (Tensor array) as ts ->
-                let mutable ret = ""
-                let mutable prefix = ""
-                for t in ts do
-                    ret <- ret + sprintf "%s%s%s" prefix (String.replicate d " ") (parents t (d+1))
-                    prefix <- "\n"
-                ret
-            | _ -> indentNewLines (sprintf "%A" t) (d-1)
-        let ps = parents t 1
-        p |> List.rev, ps
-
-    override t.Equals(other) =
-        match other with
-        | :? Tensor as tensor -> t.primalRaw.Equals(tensor.primalRaw)
-        | _ -> false
-    override t.GetHashCode() = hash t.primalRaw
-    interface System.IComparable with
-        override t.CompareTo(other) =
-            match other with
-            | :? Tensor as tensor -> 
-                if t.dim = tensor.dim && t.dim = 0 then
-                    t.primalRaw.CompareTo(tensor.primalRaw)
-                else
-                    failwith "Cannot compare non-scalar Tensors"
-            | _ -> failwith "Cannot compare Tensor with another type"
-    static member op_Explicit(tensor:Tensor):'a = downcast tensor.toScalar()
-    
-    member t.allclose(tensor:Tensor, ?relativeTolerance, ?absoluteTolerance) =
-        let relativeTolerance = defaultArg relativeTolerance 1e-5
-        let absoluteTolerance = defaultArg absoluteTolerance 1e-8
-        t.primalRaw.AllClose(tensor.primalRaw, relativeTolerance, absoluteTolerance)
-
-    member a.zerosLike(?shape:seq<int>, ?dtype, ?device, ?backend) = 
-        let shape = defaultArg shape (a.shape |> Array.toSeq)
-        Tensor(a.primalRaw.ZerosLike(shape |> Array.ofSeq, ?dtype=dtype, ?device=device, ?backend=backend))
-    member a.onesLike(?shape:seq<int>, ?dtype, ?device, ?backend) = 
-        let shape = defaultArg shape (a.shape |> Array.toSeq)
-        Tensor(a.primalRaw.OnesLike(shape |> Array.ofSeq, ?dtype=dtype, ?device=device, ?backend=backend))
-    member a.fullLike(shape:seq<int>, value:scalar, ?dtype, ?device, ?backend) = 
-        Tensor(a.primalRaw.FullLike(shape |> Array.ofSeq, value, ?dtype=dtype, ?device=device, ?backend=backend))
-    member a.scalarLike(scalar:IConvertible, ?dtype, ?device, ?backend) = 
-        a.fullLike([], scalar, ?dtype=dtype, ?device=device, ?backend=backend)
-    member a.randLike(?shape:seq<int>, ?dtype, ?device, ?backend) = 
-        let shape = defaultArg shape (a.shape |> Array.toSeq)
-        Tensor(a.primalRaw.RandomLike((shape |> Array.ofSeq), ?dtype=dtype, ?device=device, ?backend=backend))
-    member a.randnLike(?shape:seq<int>, ?dtype, ?device, ?backend) = 
-        let shape = defaultArg shape (a.shape |> Array.toSeq)
-        Tensor(a.primalRaw.RandomNormalLike(shape |> Array.ofSeq, ?dtype=dtype, ?device=device, ?backend=backend))
-    member a.zeroLike(?dtype, ?device, ?backend) = Tensor(a.primalRaw.ZeroLike(?dtype=dtype, ?device=device, ?backend=backend))
-    member a.oneLike(?dtype, ?device, ?backend) = Tensor(a.primalRaw.OneLike(?dtype=dtype, ?device=device, ?backend=backend))
-    member a.arangeLike(endVal:float, ?startVal:float, ?step:float, ?dtype, ?device, ?backend) =
-        let startVal = defaultArg startVal 0.
-        let step = defaultArg step 1.
-        let length = (endVal - startVal) / step |> ceil |> int
-        let v = Array.init length (fun i -> startVal + float(i) * step)
-        a.like(box v, ?dtype=dtype, ?device=device, ?backend=backend)
-    member a.like(value, ?dtype, ?device, ?backend) = Tensor(a.primalRaw.CreateLike(value, ?dtype=dtype, ?device=device, ?backend=backend))
-    member a.clone() = Tensor(a.primalRaw.Clone())
-    member a.onehotLike(length:int, hot:int, ?dtype, ?device, ?backend) =
-        if hot < 0 || hot >= length then failwithf "Expecting 0 <= hot < length"
-        a.zerosLike([|length|], ?dtype=dtype, ?device=device, ?backend=backend).addSlice([|hot|], a.onesLike([|1|], ?dtype=dtype, ?device=device, ?backend=backend))
-    member a.lt(b:Tensor) = Tensor(a.primalRaw.LtTT(b.primalRaw))
-    member a.gt(b:Tensor) = Tensor(a.primalRaw.GtTT(b.primalRaw))
-    member a.le(b:Tensor) =Tensor(a.primalRaw.LeTT(b.primalRaw))
-    member a.ge(b:Tensor) = Tensor(a.primalRaw.GeTT(b.primalRaw))
-    member a.isinf() = Tensor(a.primalRaw.IsInfT())
-    member a.isnan() = Tensor(a.primalRaw.IsNaNT())
-    member a.hasinf() = a.isinf().sum() > a.zeroLike(dtype=DType.Int64)
-    member a.hasnan() = a.isnan().sum() > a.zeroLike(dtype=DType.Int64)
-    member a.maxIndex() = a.primalRaw.MaxIndexT()
-    member a.minIndex() = a.primalRaw.MinIndexT()
-    member a.max() = a.[a.maxIndex()]
-    member a.min() = a.[a.minIndex()]
-    member a.max(b:Tensor) = ((a + b) + Tensor.Abs(b - a)) / 2.
-    member a.max(b) = a.max(a.like(b))
-    member a.min(b:Tensor) = ((a + b) - Tensor.Abs(a - b)) / 2.
-    member a.min(b) = a.min(a.like(b))
-
-    member a.diagonal(?offset:int, ?dim1:int, ?dim2:int) =
-        if a.dim < 2 then failwithf "Tensor must be at least 2-dimensional"
-        let offset = defaultArg offset 0
-        let dim1 = defaultArg dim1 0
-        let dim2 = defaultArg dim2 1
-        let mutable finished = false
-        let mutable d = []
-        let mutable i = 0
-        let mutable j = offset
-        while not finished do
-            if i >= a.shape.[dim1] || j >= a.shape.[dim2] then 
-                finished <- true
-            elif j >= 0 then
-                // let bounds = array2D [[i0min; i0max; i0given]; [i1min; i1max; i1given]; [i2min; i2max; i2given]; [i3min; i3max; i3given]]
-                let bounds = Array2D.init (a.dim) 3 (fun ii jj -> 
-                                                        if ii = dim1 then
-                                                            if jj < 2 then i else 1
-                                                        elif ii = dim2 then
-                                                            if jj < 2 then j else 1
-                                                        else
-                                                            if jj = 0 then 0
-                                                            elif jj = 1 then a.shape.[ii]-1
-                                                            else 0
-                                                        )
-                d <- [a.GetSlice(bounds)] |> List.append d
-            i <- i + 1
-            j <- j + 1
-        if d |> List.isEmpty then failwithf "Empty diagonal"
-        Tensor.stack(d)
-
-    member a.trace() = let d:Tensor = a.diagonal() in d.sum()
-
-    member a.expand(newShape:seq<int>) =
-        let newShape = newShape|>Seq.toArray
-        if a.shape = newShape then a else
-        match a with
-        | Tensor(ap) -> Tensor(ap.Expand(newShape))
-        | TensorF(ap,ad,at) ->
-            let cp = ap.expand(newShape)
-            let cd = ad.expand(newShape)
-            TensorF(cp,cd,at)
-        | TensorR(ap,_,_,_,at) ->
-            let cp = ap.expand(newShape)
-            TensorR(cp, ref (a.zeroLike()), ExpandT(a), ref 0u, at)
-
-    member internal t.GetSlice(bounds:int[,]) =
-        // printfn "t.GetSlice bounds\n %A" bounds
-        if t.dim = 0 then failwith "Cannot slice a scalar Tensor"
-        let fullBounds = Array2D.init t.dim 3 (fun i j -> if j=0 then 0 elif j=1 then t.shape.[i]-1 else 0)
-        bounds |> Array2D.iteri (fun i j v -> 
-            if j=1 && v >= t.shape.[i] then failwithf "Index outside the bounds of Tensor shape %A" t.shape
-            fullBounds.[i, j] <- v)
-        // printfn "t.GetSlice fullBounds\n %A" fullBounds
-        match t with
-        | Tensor(ap) -> Tensor(ap.GetSlice(fullBounds))
-        | TensorF(ap,ad,at) -> TensorF(ap.GetSlice(fullBounds), ad.GetSlice(fullBounds), at)
-        | TensorR(ap,_,_,_,at) -> TensorR(ap.GetSlice(fullBounds), ref (ap.zeroLike()), SliceT(t, fullBounds), ref 0u, at)
-
-    member t.Item
-        with get([<System.ParamArray>] index:int[]) =
-            if t.dim = 0 then failwith "Cannot index a scalar Tensor"
-            if index.Length > t.dim then failwithf "Expecting an index with <=%i dimensions" t.dim
-            let bounds = Array2D.init index.Length 3 (fun i j -> if j=2 then 1 else index.[i])
-            t.GetSlice(bounds)
-
-    static member create(value:obj, ?dtype:DType, ?device:Device, ?backend:Backend) =
-        let res = value |> tryFlatArrayAndShape<Tensor> // support creation of new Tensor from a structure holding scalar Tensors
-        match res with
-        | Some (array, shape) -> 
-            let array = array |> Array.map float32
-            let value = arrayND shape (fun ii -> array.[indexToFlatIndex shape ii])
-            Tensor(RawTensor.Create(value, ?dtype=dtype, ?device=device, ?backend=backend))
-        | None ->
-            Tensor(RawTensor.Create(value, ?dtype=dtype, ?device=device, ?backend=backend))        
-
-    static member stack(tensors:seq<Tensor>, ?dim:int) = 
-        let dim = defaultArg dim 0 
-        let tensors = tensors |> Seq.toArray
-        if tensors.Length = 0 then failwithf "Expecting a non-empty sequence of Tensors"
-        // TODO: check if all Tensors are of the same type (Tensor, TensorF, or TensorR) and have the same nesting tag
-        let shapes = tensors |> Seq.map (fun t -> t.shape)
-        checkCanStack shapes
-        match Seq.head tensors with
-        | Tensor(ap) -> Tensor(ap.StackTs((tensors |> Array.map (fun t -> t.primalRaw)), dim))
-        | TensorF(_,_,at) ->
-            let ap = tensors |> Seq.map (fun t -> t.primal)
-            let ad = tensors |> Seq.map (fun t -> t.derivative)
-            TensorF(Tensor.stack(ap,dim=dim), Tensor.stack(ad,dim=dim), at)
-        | TensorR(_,_,_,_,at) ->
-            let ap = tensors |> Seq.map (fun t -> t.primal)
-            let cp = Tensor.stack(ap,dim=dim)
-            TensorR(cp, ref (cp.zeroLike()), StackTs(tensors, dim), ref 0u, at)
-
-    member a.unstack (?dim:int) =
-        let dim = defaultArg dim 0 
-        checkCanUnstack a.dim
-        match a with
-        | Tensor(ap) -> ap.UnstackT(dim) |> Array.map Tensor
-        | TensorF(ap,ad,at) -> Array.map2 (fun p d -> TensorF(p,d,at)) (ap.unstack(dim)) (ad.unstack(dim))
-        | TensorR(ap,_,_,_,at) -> Array.mapi (fun i p -> TensorR(p, ref (p.zeroLike()), UnstackT(a, dim, i), ref 0u, at)) (ap.unstack(dim))
-
-    static member cat(tensors:seq<Tensor>, ?dim: int) = 
-        let dim = defaultArg dim 0 
-        let tensors = tensors |> Seq.toArray
-        // TODO: check if all Tensors are of the same type (Tensor, TensorF, or TensorR) and have the same nesting tag
-        match Seq.head tensors with
-        | Tensor(ap) -> Tensor(ap .CatTs((tensors |> Array.map (fun t -> t.primalRaw)), dim))
-        | TensorF(_,_,at) ->
-            let ap = tensors |> Seq.map (fun t -> t.primal)
-            let ad = tensors |> Seq.map (fun t -> t.derivative)
-            TensorF(Tensor.cat(ap, dim=dim), Tensor.cat(ad, dim=dim), at)
-        | TensorR(_,_,_,_,at) ->
-            let ap = tensors |> Seq.map (fun t -> t.primal)
-            let cp = Tensor.cat(ap, dim=dim)
-            TensorR(cp, ref (cp.zeroLike()), CatTs(tensors, dim), ref 0u, at)
-
-    member a.split (sizes: seq<int>, ?dim: int) =
-        let dim = defaultArg dim 0
-        let sizes = sizes |> Seq.toArray
-        match a with
-        | Tensor(ap) -> ap.SplitT(sizes, dim=dim) |> Array.map Tensor
-        | TensorF(ap,ad,at) -> Array.map2 (fun p d -> TensorF(p,d,at)) (ap.split(sizes)) (ad.split(sizes, dim=dim))
-        | TensorR(ap,_,_,_,at) -> Array.mapi (fun i p -> TensorR(p, ref (p.zeroLike()), SplitT(a, sizes, dim, i), ref 0u, at)) (ap.split(sizes, dim=dim))
-
-    static member inline OpUnary(a, fRaw, fTensor, dfTensorFwd, dfTensorRev) =
-        match a with
-        | Tensor(ap)           -> Tensor(fRaw(ap))
-        | TensorF(ap,ad,at)    -> let cp = fTensor(ap) in TensorF(cp, dfTensorFwd(cp,ap,ad), at)
-        | TensorR(ap,_,_,_,at) -> let cp = fTensor(ap) in TensorR(cp, ref (a.zeroLike()), dfTensorRev(a), ref 0u, at)
-
-    static member inline OpBinary(a, b, fRaw, fTensor, dfTensorFwdTT, dfTensorFwdTC, dfTensorFwdCT, dfTensorRevTT, dfTensorRevTC, dfTensorRevCT) =
-        match a, b with
-        | Tensor(ap),           Tensor(bp)                      -> Tensor(fRaw(ap, bp))
-        | Tensor(_),            TensorF(bp,bd,bt)               -> let cp = fTensor(a,bp)  in TensorF(cp, dfTensorFwdCT(cp,bp,bd), bt)
-        | Tensor(_),            TensorR(bp,_,_,_,bt)            -> let cp = fTensor(a,bp)  in TensorR(cp, ref (a.zeroLike()), dfTensorRevCT(a,b), ref 0u, bt)
-        | TensorF(ap,ad,at),    Tensor(_)                       -> let cp = fTensor(ap,b)  in TensorF(cp, dfTensorFwdTC(cp,ap,ad), at)
-        | TensorF(ap,ad,at),    TensorF(bp,bd,bt)    when at=bt -> let cp = fTensor(ap,bp) in TensorF(cp, dfTensorFwdTT(cp,ap,ad,bp,bd), at)
-        | TensorF(ap,ad,at),    TensorF(_,_,bt)      when at>bt -> let cp = fTensor(ap,b)  in TensorF(cp, dfTensorFwdTC(cp,ap,ad), at)
-        | TensorF(_,_,at),      TensorF(bp,bd,bt)    when at<bt -> let cp = fTensor(a,bp)  in TensorF(cp, dfTensorFwdCT(cp,bp,bd), bt)
-        | TensorF(_,_,at),      TensorR(_,_,_,_,bt)  when at=bt -> failwith "Cannot have TensorF and TensorR in the same nesting level"
-        | TensorF(ap,ad,at),    TensorR(_,_,_,_,bt)  when at>bt -> let cp = fTensor(ap,b)  in TensorF(cp, dfTensorFwdTC(cp,ap,ad), at)
-        | TensorF(_,_,at),      TensorR(bp,_,_,_,bt) when at<bt -> let cp = fTensor(a,bp)  in TensorR(cp, ref (a.zeroLike()), dfTensorRevCT(a,b), ref 0u, bt)
-        | TensorR(ap,_,_,_,at), Tensor(_)                       -> let cp = fTensor(ap,b)  in TensorR(cp, ref (a.zeroLike()), dfTensorRevTC(a,b), ref 0u, at)
-        | TensorR(_,_,_,_,at),  TensorF(_,_,bt)      when at=bt -> failwith "Cannot have TensorR and TensorF in the same nesting level"
-        | TensorR(ap,_,_,_,at), TensorF(_,_,bt)      when at>bt -> let cp = fTensor(ap, b) in TensorR(cp, ref (a.zeroLike()), dfTensorRevTC(a,b), ref 0u, at)
-        | TensorR(_,_,_,_,at),  TensorF(bp,bd,bt)    when at<bt -> let cp = fTensor(a,bp)  in TensorF(cp, dfTensorFwdCT(cp, bp, bd), bt)
-        | TensorR(ap,_,_,_,at), TensorR(bp,_,_,_,bt) when at=bt -> let cp = fTensor(ap,bp) in TensorR(cp, ref (a.zeroLike()), dfTensorRevTT(a,b), ref 0u, at)
-        | TensorR(ap,_,_,_,at), TensorR(_,_,_,_,bt)  when at>bt -> let cp = fTensor(ap,b)  in TensorR(cp, ref (a.zeroLike()), dfTensorRevTC(a,b), ref 0u, at)
-        | TensorR(_,_,_,_,at),  TensorR(bp,_,_,_,bt) when at<bt -> let cp = fTensor(a,bp)  in TensorR(cp, ref (a.zeroLike()), dfTensorRevCT(a,b), ref 0u, bt)
-        | _ -> failwith "Unexpected combination of Tensors" // Won't happen, added for suppressing "incomplete matches" warning
-
-    static member (+) (a:Tensor, b:Tensor) =
-        if a.dtype <> b.dtype then
-            let tnew = DType.widen a.dtype b.dtype
-            let aCast = a.cast(tnew)
-            let bCast = b.cast(tnew)
-            aCast + bCast
-        elif a.shape = b.shape then
-            let inline fRaw(a:RawTensor,b) = a.AddTT(b)
-            let inline fTensor(a,b) = a + b
-            let inline dfTensorFwdTT(cp,ap,ad,bp:Tensor,bd:Tensor) = ad + bd
-            let inline dfTensorFwdTC(cp,ap,ad) = ad
-            let inline dfTensorFwdCT(cp,bp,bd) = bd
-            let inline dfTensorRevTT(a,b) = AddTT(a,b)
-            let inline dfTensorRevTC(a,b) = AddTTConst(a)
-            let inline dfTensorRevCT(a,b) = AddTTConst(b)
-            Tensor.OpBinary(a, b, fRaw, fTensor, dfTensorFwdTT, dfTensorFwdTC, dfTensorFwdCT, dfTensorRevTT, dfTensorRevTC, dfTensorRevCT)
-        elif a.dim = 0 then
-            let inline fRaw(a,b:RawTensor) = b.AddTT0(a)
-            let inline fTensor(a,b) = a + b
-            let inline dfTensorFwdTT(cp,ap,ad,bp:Tensor,bd:Tensor) = ad + bd
-            let inline dfTensorFwdTC(cp,ap,ad:Tensor) = ad.expand(b.shape)
-            let inline dfTensorFwdCT(cp,bp,bd) = bd
-            let inline dfTensorRevTT(a,b) = AddTT0(b,a)
-            let inline dfTensorRevTC(a,b) = AddTConstT0(a)
-            let inline dfTensorRevCT(a,b) = AddTT0Const(b)
-            Tensor.OpBinary(a, b, fRaw, fTensor, dfTensorFwdTT, dfTensorFwdTC, dfTensorFwdCT, dfTensorRevTT, dfTensorRevTC, dfTensorRevCT)
-        elif b.dim = 0 then
-            let inline fRaw(a:RawTensor,b) = a.AddTT0(b)
-            let inline fTensor(a,b) = a + b
-            let inline dfTensorFwdTT(cp,ap,ad,bp:Tensor,bd:Tensor) = ad + bd
-            let inline dfTensorFwdTC(cp,ap,ad) = ad
-            let inline dfTensorFwdCT(cp,bp,bd:Tensor) = bd.expand(a.shape)
-            let inline dfTensorRevTT(a,b) = AddTT0(a,b)
-            let inline dfTensorRevTC(a,b) = AddTT0Const(a)
-            let inline dfTensorRevCT(a,b) = AddTConstT0(b)
-            Tensor.OpBinary(a, b, fRaw, fTensor, dfTensorFwdTT, dfTensorFwdTC, dfTensorFwdCT, dfTensorRevTT, dfTensorRevTC, dfTensorRevCT)
-        elif a.dim = 2 && b.dim = 1 && a.shape.[1] = b.shape.[0] then
-            let inline fRaw(a:RawTensor,b) = a.AddT2T1(b)
-            let inline fTensor(a,b) = a + b
-            let inline dfTensorFwdTT(cp,ap,ad,bp:Tensor,bd:Tensor) = ad + bd
-            let inline dfTensorFwdTC(cp,ap,ad) = ad
-            let inline dfTensorFwdCT(cp:Tensor,bp:Tensor,bd:Tensor) = cp.zerosLike() + bd
-            let inline dfTensorRevTT(a,b) = AddT2T1(a,b)
-            let inline dfTensorRevTC(a,b) = AddT2T1Const(a)
-            let inline dfTensorRevCT(a,b) = AddT2ConstT1(b)
-            Tensor.OpBinary(a, b, fRaw, fTensor, dfTensorFwdTT, dfTensorFwdTC, dfTensorFwdCT, dfTensorRevTT, dfTensorRevTC, dfTensorRevCT)
-        elif a.dim = 1 && b.dim = 2 && a.shape.[0] = b.shape.[1] then
-            let inline fRaw(a,b:RawTensor) = b.AddT2T1(a)
-            let inline fTensor(a,b) = a + b
-            let inline dfTensorFwdTT(cp,ap,ad,bp:Tensor,bd:Tensor) = ad + bd
-            let inline dfTensorFwdTC(cp:Tensor,ap,ad) = ad + cp.zerosLike()
-            let inline dfTensorFwdCT(cp,bp,bd) = bd
-            let inline dfTensorRevTT(a,b) = AddT2T1(b,a)
-            let inline dfTensorRevTC(a,b) = AddT2ConstT1(a)
-            let inline dfTensorRevCT(a,b) = AddT2T1Const(b)
-            Tensor.OpBinary(a, b, fRaw, fTensor, dfTensorFwdTT, dfTensorFwdTC, dfTensorFwdCT, dfTensorRevTT, dfTensorRevTC, dfTensorRevCT)
-        else
-            let newShape = broadcastShapes2 a.shape b.shape
-            let aExpanded = a.expand(newShape)
-            let bExpanded = b.expand(newShape)
-            aExpanded + bExpanded
-    static member (+) (a:Tensor, b) = a + a.scalarLike(b)
-    static member (+) (a, b:Tensor) = b.scalarLike(a) + b
-    member a.add(b:Tensor) = a + b
-    member a.add(b) = a + a.scalarLike(b)
-
-    static member (-) (a:Tensor, b:Tensor) =
-        if a.dtype <> b.dtype then
-            let tnew = DType.widen a.dtype b.dtype
-            let aCast = a.cast(tnew)
-            let bCast = b.cast(tnew)
-            aCast - bCast
-        elif a.shape = b.shape then
-            let inline fRaw(a:RawTensor,b) = a.SubTT(b)
-            let inline fTensor(a,b) = a - b
-            let inline dfTensorFwdTT(cp,ap,ad,bp,bd) = ad - bd
-            let inline dfTensorFwdTC(cp,ap,ad) = ad
-            let inline dfTensorFwdCT(cp,bp,bd) = -bd
-            let inline dfTensorRevTT(a,b) = SubTT(a,b)
-            let inline dfTensorRevTC(a,b) = SubTTConst(a)
-            let inline dfTensorRevCT(a,b) = SubTConstT(b)
-            Tensor.OpBinary(a, b, fRaw, fTensor, dfTensorFwdTT, dfTensorFwdTC, dfTensorFwdCT, dfTensorRevTT, dfTensorRevTC, dfTensorRevCT)
-        elif a.dim = 0 then
-            let inline fRaw(a:RawTensor,b) = a.SubT0T(b)
-            let inline fTensor(a,b) = a - b
-            let inline dfTensorFwdTT(cp,ap,ad,bp,bd) = ad - bd
-            let inline dfTensorFwdTC(cp,ap,ad:Tensor) = ad.expand(b.shape)
-            let inline dfTensorFwdCT(cp,bp,bd) = -bd
-            let inline dfTensorRevTT(a,b) = SubT0T(a,b)
-            let inline dfTensorRevTC(a,b) = SubT0TConst(a)
-            let inline dfTensorRevCT(a,b) = SubT0ConstT(b)
-            Tensor.OpBinary(a, b, fRaw, fTensor, dfTensorFwdTT, dfTensorFwdTC, dfTensorFwdCT, dfTensorRevTT, dfTensorRevTC, dfTensorRevCT)
-        elif b.dim = 0 then
-            let inline fRaw(a:RawTensor,b) = a.SubTT0(b)
-            let inline fTensor(a,b) = a - b
-            let inline dfTensorFwdTT(cp,ap,ad,bp,bd) = ad - bd
-            let inline dfTensorFwdTC(cp,ap,ad) = ad
-            let inline dfTensorFwdCT(cp,bp,bd:Tensor) = (-bd).expand(a.shape)
-            let inline dfTensorRevTT(a,b) = SubTT0(a,b)
-            let inline dfTensorRevTC(a,b) = SubTT0Const(a)
-            let inline dfTensorRevCT(a,b) = SubTConstT0(b)
-            Tensor.OpBinary(a, b, fRaw, fTensor, dfTensorFwdTT, dfTensorFwdTC, dfTensorFwdCT, dfTensorRevTT, dfTensorRevTC, dfTensorRevCT)
-        else
-            let newShape = broadcastShapes2 a.shape b.shape
-            let aExpanded = a.expand(newShape)
-            let bExpanded = b.expand(newShape)
-            aExpanded - bExpanded
-    static member (-) (a:Tensor, b) = a - a.scalarLike(b)
-    static member (-) (a, b:Tensor) = b.scalarLike(a) - b
-    member a.sub(b:Tensor) = a - b
-    member a.sub(b) = a - a.scalarLike(b)
-
-    static member (*) (a:Tensor, b:Tensor) =
-        if a.dtype <> b.dtype then
-            let tnew = DType.widen a.dtype b.dtype
-            let aCast = a.cast(tnew)
-            let bCast = b.cast(tnew)
-            aCast * bCast
-        elif a.shape = b.shape then
-            let inline fRaw(a:RawTensor,b) = a.MulTT(b)
-            let inline fTensor(a,b) = a * b
-            let inline dfTensorFwdTT(cp:Tensor,ap:Tensor,ad:Tensor,bp:Tensor,bd:Tensor) = (ad * bp) + (ap * bd)
-            let inline dfTensorFwdTC(cp:Tensor,ap:Tensor,ad:Tensor) = ad * b
-            let inline dfTensorFwdCT(cp:Tensor,bp:Tensor,bd:Tensor) = a * bd
-            let inline dfTensorRevTT(a,b) = MulTT(a,b)
-            let inline dfTensorRevTC(a,b) = MulTTConst(a,b)
-            let inline dfTensorRevCT(a,b) = MulTTConst(b,a)
-            Tensor.OpBinary(a, b, fRaw, fTensor, dfTensorFwdTT, dfTensorFwdTC, dfTensorFwdCT, dfTensorRevTT, dfTensorRevTC, dfTensorRevCT)
-        elif a.dim = 0 then
-            let inline fRaw(a,b:RawTensor) = b.MulTT0(a)
-            let inline fTensor(a,b) = a * b
-            let inline dfTensorFwdTT(cp:Tensor,ap:Tensor,ad:Tensor,bp:Tensor,bd:Tensor) = (ad * bp) + (ap * bd)
-            let inline dfTensorFwdTC(cp:Tensor,ap:Tensor,ad:Tensor) = ad * b
-            let inline dfTensorFwdCT(cp:Tensor,bp:Tensor,bd:Tensor) = a * bd
-            let inline dfTensorRevTT(a,b) = MulTT0(b,a)
-            let inline dfTensorRevTC(a,b) = MulTConstT0(a,b)
-            let inline dfTensorRevCT(a,b) = MulTT0Const(b,a)
-            Tensor.OpBinary(a, b, fRaw, fTensor, dfTensorFwdTT, dfTensorFwdTC, dfTensorFwdCT, dfTensorRevTT, dfTensorRevTC, dfTensorRevCT)
-        elif b.dim = 0 then
-            let inline fRaw(a:RawTensor,b) = a.MulTT0(b)
-            let inline fTensor(a,b) = a * b
-            let inline dfTensorFwdTT(cp:Tensor,ap:Tensor,ad:Tensor,bp:Tensor,bd:Tensor) = (ad * bp) + (ap * bd)
-            let inline dfTensorFwdTC(cp:Tensor,ap:Tensor,ad:Tensor) = ad * b
-            let inline dfTensorFwdCT(cp:Tensor,bp:Tensor,bd:Tensor) = a * bd
-            let inline dfTensorRevTT(a,b) = MulTT0(a,b)
-            let inline dfTensorRevTC(a,b) = MulTT0Const(a,b)
-            let inline dfTensorRevCT(a,b) = MulTConstT0(b,a)
-            Tensor.OpBinary(a, b, fRaw, fTensor, dfTensorFwdTT, dfTensorFwdTC, dfTensorFwdCT, dfTensorRevTT, dfTensorRevTC, dfTensorRevCT)
-        else
-            let newShape = broadcastShapes2 a.shape b.shape
-            let aExpanded = a.expand(newShape)
-            let bExpanded = b.expand(newShape)
-            aExpanded * bExpanded
-    static member (*) (a:Tensor, b) = a * a.scalarLike(b)
-    static member (*) (a, b:Tensor) = b.scalarLike(a) * b
-    member a.mul(b:Tensor) = a * b
-    member a.mul(b) = a * a.scalarLike(b)
-
-    static member (/) (a:Tensor, b:Tensor) =
-        if a.dtype <> b.dtype then
-            let tnew = DType.widen a.dtype b.dtype
-            let aCast = a.cast(tnew)
-            let bCast = b.cast(tnew)
-            aCast / bCast
-        elif a.shape = b.shape then
-            let inline fRaw(a:RawTensor,b) = a.DivTT(b)
-            let inline fTensor(a,b) = a / b
-            let inline dfTensorFwdTT(cp:Tensor,ap:Tensor,ad:Tensor,bp:Tensor,bd:Tensor) = (ad - bd * cp) / bp
-            let inline dfTensorFwdTC(cp:Tensor,ap:Tensor,ad:Tensor) = ad / b
-            let inline dfTensorFwdCT(cp:Tensor,bp:Tensor,bd:Tensor) = -bd * cp / bp
-            let inline dfTensorRevTT(a,b) = DivTT(a,b)
-            let inline dfTensorRevTC(a,b) = DivTTConst(a,b)
-            let inline dfTensorRevCT(a,b) = DivTConstT(a,b)
-            Tensor.OpBinary(a, b, fRaw, fTensor, dfTensorFwdTT, dfTensorFwdTC, dfTensorFwdCT, dfTensorRevTT, dfTensorRevTC, dfTensorRevCT)
-        elif a.dim = 0 then
-            let inline fRaw(a:RawTensor,b) = a.DivT0T(b)
-            let inline fTensor(a,b) = a / b
-            let inline dfTensorFwdTT(cp:Tensor,ap:Tensor,ad:Tensor,bp:Tensor,bd:Tensor) = (ad - bd * cp) / bp
-            let inline dfTensorFwdTC(cp:Tensor,ap:Tensor,ad:Tensor) = ad / b
-            let inline dfTensorFwdCT(cp:Tensor,bp:Tensor,bd:Tensor) = -bd * cp / bp
-            let inline dfTensorRevTT(a,b) = DivT0T(a,b)
-            let inline dfTensorRevTC(a,b) = DivT0TConst(a,b)
-            let inline dfTensorRevCT(a,b) = DivT0ConstT(a,b)
-            Tensor.OpBinary(a, b, fRaw, fTensor, dfTensorFwdTT, dfTensorFwdTC, dfTensorFwdCT, dfTensorRevTT, dfTensorRevTC, dfTensorRevCT)
-        elif b.dim = 0 then
-            let inline fRaw(a:RawTensor,b) = a.DivTT0(b)
-            let inline fTensor(a:Tensor,b:Tensor) = a / b
-            let inline dfTensorFwdTT(cp:Tensor,ap:Tensor,ad:Tensor,bp:Tensor,bd:Tensor) = (ad - bd * cp) / bp
-            let inline dfTensorFwdTC(cp:Tensor,ap:Tensor,ad:Tensor) = ad / b
-            let inline dfTensorFwdCT(cp:Tensor,bp:Tensor,bd:Tensor) = -bd * cp / bp
-            let inline dfTensorRevTT(a,b) = DivTT0(a,b)
-            let inline dfTensorRevTC(a,b) = DivTT0Const(a,b)
-            let inline dfTensorRevCT(a,b) = DivTConstT0(a,b)
-            Tensor.OpBinary(a, b, fRaw, fTensor, dfTensorFwdTT, dfTensorFwdTC, dfTensorFwdCT, dfTensorRevTT, dfTensorRevTC, dfTensorRevCT)
-        else
-            let newShape = broadcastShapes2 a.shape b.shape
-            let aExpanded = a.expand(newShape)
-            let bExpanded = b.expand(newShape)
-            aExpanded / bExpanded
-    static member (/) (a:Tensor, b) = a / a.scalarLike(b)
-    static member (/) (a, b:Tensor) = b.scalarLike(a) / b
-    member a.div(b:Tensor) = a / b
-    member a.div(b) = a / a.scalarLike(b)
-
-    static member Pow (a:Tensor, b:Tensor) =
-        if a.dtype <> b.dtype then
-            let tnew = DType.widen a.dtype b.dtype
-            let aCast = a.cast(tnew)
-            let bCast = b.cast(tnew)
-            Tensor.Pow (aCast, bCast)
-        elif a.shape = b.shape then
-            let inline fRaw(a:RawTensor,b) = a.PowTT(b)
-            let inline fTensor(a:Tensor,b:Tensor) = a ** b
-            let inline dfTensorFwdTT(cp:Tensor,ap:Tensor,ad:Tensor,bp:Tensor,bd:Tensor) = (ap ** (bp - 1.)) * (ad * bp + ap * bd * log ap)
-            let inline dfTensorFwdTC(cp,ap,ad) = ad * (ap ** (b - 1.)) * b
-            let inline dfTensorFwdCT(cp,bp,bd) = bd * cp * log a
-            let inline dfTensorRevTT(a,b) = PowTT(a,b)
-            let inline dfTensorRevTC(a,b) = PowTTConst(a,b)
-            let inline dfTensorRevCT(a,b) = PowTConstT(a,b)
-            Tensor.OpBinary(a, b, fRaw, fTensor, dfTensorFwdTT, dfTensorFwdTC, dfTensorFwdCT, dfTensorRevTT, dfTensorRevTC, dfTensorRevCT)
-        elif a.dim = 0 then
-            let inline fRaw(a:RawTensor,b) = a.PowT0T(b)
-            let inline fTensor(a:Tensor,b:Tensor) = a ** b
-            let inline dfTensorFwdTT(cp:Tensor,ap:Tensor,ad:Tensor,bp:Tensor,bd:Tensor) = (ap ** (bp - 1.)) * (ad * bp + ap * bd * log ap)
-            let inline dfTensorFwdTC(cp,ap,ad) = ad * (ap ** (b - 1.)) * b
-            let inline dfTensorFwdCT(cp,bp,bd) = bd * cp * log a
-            let inline dfTensorRevTT(a,b) = PowT0T(a,b)
-            let inline dfTensorRevTC(a,b) = PowT0TConst(a,b)
-            let inline dfTensorRevCT(a,b) = PowT0ConstT(a,b)
-            Tensor.OpBinary(a, b, fRaw, fTensor, dfTensorFwdTT, dfTensorFwdTC, dfTensorFwdCT, dfTensorRevTT, dfTensorRevTC, dfTensorRevCT)
-        elif b.dim = 0 then
-            let inline fRaw(a:RawTensor,b) = a.PowTT0(b)
-            let inline fTensor(a:Tensor,b:Tensor) = a ** b
-            let inline dfTensorFwdTT(cp:Tensor,ap:Tensor,ad:Tensor,bp:Tensor,bd:Tensor) = (ap ** (bp - 1.)) * (ad * bp + ap * bd * log ap)
-            let inline dfTensorFwdTC(cp,ap,ad) = ad * (ap ** (b - 1.)) * b
-            let inline dfTensorFwdCT(cp,bp,bd) = bd * cp * log a
-            let inline dfTensorRevTT(a,b) = PowTT0(a,b)
-            let inline dfTensorRevTC(a,b) = PowTT0Const(a,b)
-            let inline dfTensorRevCT(a,b) = PowTConstT0(a,b)
-            Tensor.OpBinary(a, b, fRaw, fTensor, dfTensorFwdTT, dfTensorFwdTC, dfTensorFwdCT, dfTensorRevTT, dfTensorRevTC, dfTensorRevCT)
-        else
-            let newShape = broadcastShapes2 a.shape b.shape
-            let aExpanded = a.expand(newShape)
-            let bExpanded = b.expand(newShape)
-            Tensor.Pow(aExpanded, bExpanded)
-
-    static member Pow (a:Tensor, b:float) = a ** a.scalarLike(b)
-    static member Pow (a:Tensor, b:int) = a ** a.scalarLike(b)
-    static member Pow (a:Tensor, b) = a ** a.scalarLike(b)
-    static member Pow (a:float, b:Tensor) = b.scalarLike(a) ** b
-    static member Pow (a:int, b:Tensor) = b.scalarLike(a) ** b
-    static member Pow (a, b:Tensor) = b.scalarLike(a) ** b
-    member a.pow(b:Tensor) = a ** b
-    member a.pow(b) = a ** a.scalarLike(b)
-
-    member a.matmul (b:Tensor) =
-        checkCanMatmul a.shape b.shape
-        let inline fRaw(a:RawTensor,b) = a.MatMulT2T2(b)
-        let inline fTensor(a:Tensor,b) = a.matmul(b)
-        let inline dfTensorFwdTT(cp,ap:Tensor,ad:Tensor,bp:Tensor,bd:Tensor) = ad.matmul(bp) + ap.matmul(bd)
-        let inline dfTensorFwdTC(cp,ap,ad:Tensor) = ad.matmul(b)
-        let inline dfTensorFwdCT(cp,bp,bd) = a.matmul(bd)
-        let inline dfTensorRevTT(a,b) = MatMulT2T2(a,b)
-        let inline dfTensorRevTC(a,b) = MatMulT2T2Const(a,b)
-        let inline dfTensorRevCT(a,b) = MatMulT2ConstT2(a,b)
-        Tensor.OpBinary(a, b, fRaw, fTensor, dfTensorFwdTT, dfTensorFwdTC, dfTensorFwdCT, dfTensorRevTT, dfTensorRevTC, dfTensorRevCT)
-
-    member a.dot(b:Tensor) =
-        checkCanDot a.shape b.shape
-        let a:Tensor = a.view([1;a.nelement])
-        let b:Tensor = b.view([b.nelement;1])
-        a.matmul(b).view([])
-
-    static member (~-) (a:Tensor) =
-        let inline fRaw(a:RawTensor) = a.NegT()
-        let inline fTensor(a) = -a
-        let inline dfTensorFwd(cp,ap,ad) = -ad
-        let inline dfTensorRev(a) = NegT(a)
-        Tensor.OpUnary(a, fRaw, fTensor, dfTensorFwd, dfTensorRev)
-    member a.neg() = -a
-
-    member a.sum() =
-        let inline fRaw(a:RawTensor) = a.SumT()
-        let inline fTensor(a:Tensor) = a.sum()
-        let inline dfTensorFwd(cp,ap,ad:Tensor) = ad.sum()
-        let inline dfTensorRev(a) = SumT(a)
-        Tensor.OpUnary(a, fRaw, fTensor, dfTensorFwd, dfTensorRev)
-
-    // TODO: this can be implemented in a more memory efficient way by pushing the sum operation to the RawTensor level and implementing the derivatives using general broadcasting when it's available
-    member a.sum(dim:int, ?keepDim:bool) =
-       let keepDim = defaultArg keepDim false
-       let res =
-        if dim = 0 && a.dim = 0 then a
-        else
-            if dim >= a.dim || dim < 0 then failwithf "Expecting dim to be between 0 and %A" a.dim
-            let sBounds = Array2D.init a.dim 3 (fun i j -> if j=0 then 0 elif j=1 then a.shape.[i]-1 else 0)
-            sBounds.[dim, 1] <- 0
-            sBounds.[dim, 2] <- 1
-            let mutable s = a.zerosLike().GetSlice(sBounds)
-            for i=0 to a.shape.[dim]-1 do
-                sBounds.[dim,0] <- i
-                sBounds.[dim,1] <- i
-                sBounds.[dim,2] <- 1
-                s <- s + a.GetSlice(sBounds)
-            s
-       if keepDim then res.unsqueeze(dim) else res
-
-    member a.sum(dim, ?keepDim) = a.sum(dim, ?keepDim=keepDim)
-
-    /// Reduce the dimensionality via summation until we reach `newShape`.  An expansion
-    /// from newShape to shape must be possible.
-    member a.sumToSize(newShape:int[]) =
-        let oldShape = a.shape
-        if oldShape = newShape then a
-        elif newShape.Length = 0 then a.sum()
-        else
-            checkCanExpandShape newShape oldShape
-            let trim = oldShape.Length - newShape.Length
-            let mutable result = a
-            // collapse the eliminated dimensions
-            for _dim in 0 .. trim-1 do 
-                result <- result.sum(0, keepDim=false)
-            // reduce the squeezed dimensions
-            for dim in 0 .. newShape.Length-1 do 
-                if oldShape.[trim+dim] <> newShape.[dim] then 
-                    result <- result.sum(dim, keepDim=true)
-            result
-
-    member a.mean() = a.sum() / a.nelement
-
-    member a.mean(dim:int, ?keepDim:bool) = 
-        if dim = 0 && a.dim = 0 then a
-        else a.sum(dim, ?keepDim=keepDim) / a.shape.[dim]
-
-    // This is the two-pass algorithm better than the naive algorithm
-    member a.variance() = let a' = a - a.mean() in (a' * a').sum() / (a.nelement - 1)
-
-    // TODO: this is the naive algorithm, can be improved for better numerical stability
-    member a.variance(dim:int, ?keepDim:bool) =
-        let keepDim = defaultArg keepDim false
-        if dim >= a.dim || dim < 0 then failwithf "Expecting dim to be between 0 and %A" a.dim
-        let sBounds = Array2D.init a.dim 3 (fun i j -> if j=0 then 0 elif j=1 then a.shape.[i]-1 else 0)
-        sBounds.[dim, 1] <- 0
-        sBounds.[dim, 2] <- 1
-        let mutable s = a.zerosLike().GetSlice(sBounds)
-        let mutable sSquare = a.zerosLike().GetSlice(sBounds)
-        let n = a.shape.[dim]
-        for i=0 to n-1 do
-            sBounds.[dim,0] <- i
-            sBounds.[dim,1] <- i
-            sBounds.[dim,2] <- 1
-            let slice = a.GetSlice(sBounds)
-            s <- s + slice
-            sSquare <- sSquare + slice * slice
-        let res = (sSquare - (s * s) / n) / (n - 1)
-        if keepDim then res.unsqueeze(dim) else res
-
-    member a.stddev(dim:int, ?keepDim) = a.variance(dim, ?keepDim=keepDim) |> Tensor.Sqrt
-
-    member a.stddev() = a.variance() |> Tensor.Sqrt
-
-    // This is useful to keep as a special case of sum for performance reasons because it's involved in reverse mode of broadcasting addition of bias in NN linear layers
-    member internal a.sumT2Dim0() =
-        let inline fRaw(a:RawTensor) = a.SumT2Dim0()
-        let inline fTensor(a:Tensor) = a.sumT2Dim0()
-        let inline dfTensorFwd(cp,ap,ad:Tensor):Tensor = ad.sumT2Dim0()
-        let inline dfTensorRev(a) = SumT2Dim0(a)
-        Tensor.OpUnary(a, fRaw, fTensor, dfTensorFwd, dfTensorRev)
-    
-    member a.transpose() =
-        checkCanTranspose a.dim
-        let inline fRaw(a:RawTensor) = a.TransposeT2()
-        let inline fTensor(a:Tensor) = a.transpose()
-        let inline dfTensorFwd(cp,ap,ad:Tensor) = ad.transpose()
-        let inline dfTensorRev(a) = TransposeT2(a)
-        Tensor.OpUnary(a, fRaw, fTensor, dfTensorFwd, dfTensorRev)
-
-    member a.squeeze(?dim:int) =
-        let dim = defaultArg dim -1
-        let inline fRaw(a:RawTensor) = a.SqueezeT(dim)
-        let inline fTensor(a:Tensor) = a.squeeze(dim)
-        let inline dfTensorFwd(cp,ap,ad:Tensor) = ad.squeeze(dim)
-        let inline dfTensorRev(a) = SqueezeT(a)
-        Tensor.OpUnary(a, fRaw, fTensor, dfTensorFwd, dfTensorRev)
-
-    member a.unsqueeze(dim:int) =
-        let inline fRaw(a:RawTensor) = a.UnsqueezeT(dim)
-        let inline fTensor(a:Tensor) = a.unsqueeze(dim)
-        let inline dfTensorFwd(cp,ap,ad:Tensor) = ad.unsqueeze(dim)
-        let inline dfTensorRev(a) = UnsqueezeT(a)
-        Tensor.OpUnary(a, fRaw, fTensor, dfTensorFwd, dfTensorRev)
-
-    member a.flip(dims:seq<int>) =
-        let dims = dims |> Array.ofSeq
-        checkCanFlip a.dim dims
-        let inline fRaw(a:RawTensor) = a.FlipT(dims)
-        let inline fTensor(a:Tensor) = a.flip(dims)
-        let inline dfTensorFwd(cp,ap,ad:Tensor) = ad.flip(dims)
-        let inline dfTensorRev(a) = FlipT(a, dims)
-        Tensor.OpUnary(a, fRaw, fTensor, dfTensorFwd, dfTensorRev)
-
-    member a.dilate(dilations:seq<int>) =
-        let dilations = dilations |> Array.ofSeq
-        checkCanDilate a.dim dilations
-        let inline fRaw(a:RawTensor) = a.DilateT(dilations)
-        let inline fTensor(a:Tensor) = a.dilate(dilations)
-        let inline dfTensorFwd(cp,ap,ad:Tensor) = ad.dilate(dilations)
-        let inline dfTensorRev(a) = DilateT(a, dilations)
-        Tensor.OpUnary(a, fRaw, fTensor, dfTensorFwd, dfTensorRev)
-
-    member a.undilate(dilations:seq<int>) =
-        let dilations = dilations |> Array.ofSeq
-        let inline fRaw(a:RawTensor) = a.UndilateT(dilations)
-        let inline fTensor(a:Tensor) = a.undilate(dilations)
-        let inline dfTensorFwd(cp,ap,ad:Tensor) = ad.undilate(dilations)
-        let inline dfTensorRev(a) = UndilateT(a, dilations)
-        Tensor.OpUnary(a, fRaw, fTensor, dfTensorFwd, dfTensorRev)
-
-    member a.repeat(dim:int, times:int) =
-        checkCanRepeat a.shape dim
-        let newShape = a.shape |> Array.copy
-        newShape.[dim] <- times
-        let mutable ret = a.zerosLike(newShape)
-        let location = Array.create a.dim 0
-        for i=0 to times-1 do
-            location.[dim] <- i
-            ret <- ret.addSlice(location, a)
-        ret
-
-    member a.view(shape:seq<int>) =
-        let shape = shape |> Seq.toArray |> shapeComplete a.nelement  // Handles -1 semantics
-        checkCanView a.shape shape
-        let inline fRaw(a:RawTensor) = a.ViewT(shape)
-        let inline fTensor(a:Tensor) = a.view(shape)
-        let inline dfTensorFwd(cp,ap,ad:Tensor) = ad.view(shape)
-        let inline dfTensorRev(a) = ViewT(a, a.shape)
-        Tensor.OpUnary(a, fRaw, fTensor, dfTensorFwd, dfTensorRev)
-    member t.view(shape:int) = t.view([|shape|])
-
-    member a.viewAs(b:Tensor) = a.view(b.shape)
-
-    member a.flatten(?startDim:int, ?endDim:int) =
-        if a.dim < 2 then 
-            a
-        else
-            let startDim = defaultArg startDim 0
-            let endDim = defaultArg endDim (a.dim - 1)
-            checkCanFlatten a.shape startDim endDim
-            a.view(a.shape |> shapeFlatten startDim endDim)
-
-    member a.sign() =
-        let inline fRaw(a:RawTensor) = a.SignT()
-        let inline fTensor(a:Tensor) = a.sign()
-        let inline dfTensorFwd(cp:Tensor,ap,ad) = cp.zerosLike()
-        let inline dfTensorRev(a) = SignT(a)
-        Tensor.OpUnary(a, fRaw, fTensor, dfTensorFwd, dfTensorRev)
-    // static member Sign(a:Tensor) = a.sign() // not supported becaose FSharp.Core sign operator returns int
-
-    member a.floor() =
-        let inline fRaw(a:RawTensor) = a.FloorT()
-        let inline fTensor(a:Tensor) = a.floor()
-        let inline dfTensorFwd(cp:Tensor,ap,ad) = cp.zerosLike()
-        let inline dfTensorRev(a) = FloorT(a)
-        Tensor.OpUnary(a, fRaw, fTensor, dfTensorFwd, dfTensorRev)
-    static member Floor(a:Tensor) = a.floor() // needed for FSharp.Core floor operator overload
-
-    member a.ceil() =
-        let inline fRaw(a:RawTensor) = a.CeilT()
-        let inline fTensor(a:Tensor) = a.ceil()
-        let inline dfTensorFwd(cp:Tensor,ap,ad) = cp.zerosLike()
-        let inline dfTensorRev(a) = CeilT(a)
-        Tensor.OpUnary(a, fRaw, fTensor, dfTensorFwd, dfTensorRev)
-    static member Ceiling(a:Tensor) = a.ceil() // needed for FSharp.Core ceil operator overload
-
-    member a.round() =
-        let inline fRaw(a:RawTensor) = a.RoundT()
-        let inline fTensor(a:Tensor) = a.round()
-        let inline dfTensorFwd(cp:Tensor,ap,ad) = cp.zerosLike()
-        let inline dfTensorRev(a) = RoundT(a)
-        Tensor.OpUnary(a, fRaw, fTensor, dfTensorFwd, dfTensorRev)
-    static member Round(a:Tensor) = a.round() // needed for FSharp.Core round operator overload
-
-    member a.abs() =
-        let inline fRaw(a:RawTensor) = a.AbsT()
-        let inline fTensor(a:Tensor) = a.abs()
-        let inline dfTensorFwd(cp,ap:Tensor,ad) = ad * ap.sign()
-        let inline dfTensorRev(a) = AbsT(a)
-        Tensor.OpUnary(a, fRaw, fTensor, dfTensorFwd, dfTensorRev)
-    static member Abs(a:Tensor) = a.abs() // needed for FSharp.Core abs operator overload
-
-    member a.relu() =
-        let inline fRaw(a:RawTensor) = a.ReluT()
-        let inline fTensor(a:Tensor) = a.relu()
-        let inline dfTensorFwd(cp,ap:Tensor,ad:Tensor) = let sap = ap.sign() in ad * sap.abs() * (sap + 1.) / 2.
-        let inline dfTensorRev(a) = ReluT(a)
-        Tensor.OpUnary(a, fRaw, fTensor, dfTensorFwd, dfTensorRev)
-
-    member a.leakyRelu(?negativeSlope:float) =
-        let negativeSlope = defaultArg negativeSlope 0.01
-        let zeros = a.zerosLike() in zeros.max(a) + negativeSlope * zeros.min(a)
-
-    member a.sigmoid() =
-        let inline fRaw(a:RawTensor) = a.SigmoidT()
-        let inline fTensor(a:Tensor) = a.sigmoid()
-        let inline dfTensorFwd(cp:Tensor,ap,ad) = ad * cp * (1. - cp)
-        let inline dfTensorRev(a) = SigmoidT(a)
-        Tensor.OpUnary(a, fRaw, fTensor, dfTensorFwd, dfTensorRev)
-
-    member a.exp() =
-        let inline fRaw(a:RawTensor) = a.ExpT()
-        let inline fTensor(a:Tensor) = a.exp()
-        let inline dfTensorFwd(cp,ap,ad) = ad * cp
-        let inline dfTensorRev(a) = ExpT(a)
-        Tensor.OpUnary(a, fRaw, fTensor, dfTensorFwd, dfTensorRev)
-    static member Exp(a:Tensor) = a.exp() // needed for FSharp.Core exp operator overload
-
-    member a.log() =
-        let inline fRaw(a:RawTensor) = a.LogT()
-        let inline fTensor(a:Tensor) = a.log()
-        let inline dfTensorFwd(cp,ap,ad) = ad / ap
-        let inline dfTensorRev(a) = LogT(a)
-        Tensor.OpUnary(a, fRaw, fTensor, dfTensorFwd, dfTensorRev)
-    static member Log(a:Tensor) = a.log() // needed for FSharp.Core log operator overload
-
-    member a.softplus() =
-        let inline fRaw(a:RawTensor) = a.SoftplusT()
-        let inline fTensor(a:Tensor) = a.softplus()
-        let inline dfTensorFwd(cp,ap:Tensor,ad) = ad / (1. + ap.neg().exp())
-        let inline dfTensorRev(a) = SoftplusT(a)
-        Tensor.OpUnary(a, fRaw, fTensor, dfTensorFwd, dfTensorRev)
-
-    member a.log10() =
-        let inline fRaw(a:RawTensor) = a.Log10T()
-        let inline fTensor(a:Tensor) = a.log10()
-        let inline dfTensorFwd(cp,ap:Tensor,ad) = ad / (ap * log10Val)
-        let inline dfTensorRev(a) = Log10T(a)
-        Tensor.OpUnary(a, fRaw, fTensor, dfTensorFwd, dfTensorRev)
-    static member Log10(a:Tensor) = a.log10() // needed for FSharp.Core log10 operator overload
-
-    member a.sqrt() =
-        let inline fRaw(a:RawTensor) = a.SqrtT()
-        let inline fTensor(a:Tensor) = a.sqrt()
-        let inline dfTensorFwd(cp:Tensor,ap,ad) = ad / (2. * cp)
-        let inline dfTensorRev(a) = SqrtT(a)
-        Tensor.OpUnary(a, fRaw, fTensor, dfTensorFwd, dfTensorRev)
-    static member Sqrt(a:Tensor) = a.sqrt() // needed for FSharp.Core sqrt operator overload
-
-    member a.sin() =
-        let inline fRaw(a:RawTensor) = a.SinT()
-        let inline fTensor(a:Tensor) = a.sin()
-        let inline dfTensorFwd(cp:Tensor,ap:Tensor,ad) = ad * ap.cos()
-        let inline dfTensorRev(a) = SinT(a)
-        Tensor.OpUnary(a, fRaw, fTensor, dfTensorFwd, dfTensorRev)
-    static member Sin(a:Tensor) = a.sin() // needed for FSharp.Core sin operator overload
-
-    member a.cos() =
-        let inline fRaw(a:RawTensor) = a.CosT()
-        let inline fTensor(a:Tensor) = a.cos()
-        let inline dfTensorFwd(cp:Tensor,ap:Tensor,ad) = -ad * ap.sin()
-        let inline dfTensorRev(a) = CosT(a)
-        Tensor.OpUnary(a, fRaw, fTensor, dfTensorFwd, dfTensorRev)
-    static member Cos(a:Tensor) = a.cos() // needed for FSharp.Core cos operator overload
-
-    member a.tan() =
-        let inline fRaw(a:RawTensor) = a.TanT()
-        let inline fTensor(a:Tensor) = a.tan()
-        let inline dfTensorFwd(cp:Tensor,ap:Tensor,ad) = let cosap = ap.cos() in ad / (cosap * cosap)
-        let inline dfTensorRev(a) = TanT(a)
-        Tensor.OpUnary(a, fRaw, fTensor, dfTensorFwd, dfTensorRev)
-    static member Tan(a:Tensor) = a.tan() // needed for FSharp.Core tan operator overload
-
-    member a.sinh() =
-        let inline fRaw(a:RawTensor) = a.SinhT()
-        let inline fTensor(a:Tensor) = a.sinh()
-        let inline dfTensorFwd(cp:Tensor,ap:Tensor,ad) = ad * ap.cosh()
-        let inline dfTensorRev(a) = SinhT(a)
-        Tensor.OpUnary(a, fRaw, fTensor, dfTensorFwd, dfTensorRev)
-    static member Sinh(a:Tensor) = a.sinh() // needed for FSharp.Core sinh operator overload
-
-    member a.cosh() =
-        let inline fRaw(a:RawTensor) = a.CoshT()
-        let inline fTensor(a:Tensor) = a.cosh()
-        let inline dfTensorFwd(cp:Tensor,ap:Tensor,ad) = ad * ap.sinh()
-        let inline dfTensorRev(a) = CoshT(a)
-        Tensor.OpUnary(a, fRaw, fTensor, dfTensorFwd, dfTensorRev)
-    static member Cosh(a:Tensor) = a.cosh() // needed for FSharp.Core cosh operator overload
-
-    member a.tanh() =
-        let inline fRaw(a:RawTensor) = a.TanhT()
-        let inline fTensor(a:Tensor) = a.tanh()
-        let inline dfTensorFwd(cp:Tensor,ap:Tensor,ad) = let coshap = ap.cosh() in ad / (coshap * coshap)
-        let inline dfTensorRev(a) = TanhT(a)
-        Tensor.OpUnary(a, fRaw, fTensor, dfTensorFwd, dfTensorRev)
-    static member Tanh(a:Tensor) = a.tanh() // needed for FSharp.Core tanh operator overload
-
-    member a.asin() =
-        let inline fRaw(a:RawTensor) = a.AsinT()
-        let inline fTensor(a:Tensor) = a.asin()
-        let inline dfTensorFwd(cp:Tensor,ap:Tensor,ad) = ad / (1. - ap*ap).sqrt()
-        let inline dfTensorRev(a) = AsinT(a)
-        Tensor.OpUnary(a, fRaw, fTensor, dfTensorFwd, dfTensorRev)
-    static member Asin(a:Tensor) = a.asin() // needed for FSharp.Core asin operator overload
-
-    member a.acos() =
-        let inline fRaw(a:RawTensor) = a.AcosT()
-        let inline fTensor(a:Tensor) = a.acos()
-        let inline dfTensorFwd(cp:Tensor,ap:Tensor,ad) = -ad / (1. - ap*ap).sqrt()
-        let inline dfTensorRev(a) = AcosT(a)
-        Tensor.OpUnary(a, fRaw, fTensor, dfTensorFwd, dfTensorRev)
-    static member Acos(a:Tensor) = a.acos() // needed for FSharp.Core acos operator overload
-
-    member a.atan() =
-        let inline fRaw(a:RawTensor) = a.AtanT()
-        let inline fTensor(a:Tensor) = a.atan()
-        let inline dfTensorFwd(cp:Tensor,ap:Tensor,ad) = ad / (1. + ap*ap)
-        let inline dfTensorRev(a) = AtanT(a)
-        Tensor.OpUnary(a, fRaw, fTensor, dfTensorFwd, dfTensorRev)
-    static member Atan(a:Tensor) = a.atan() // needed for FSharp.Core atan operator overload
-
-    member a.addSlice(location:seq<int>, b:Tensor) =
-        let location = location |> Seq.toArray
-        checkCanAddSlice a.shape location b.shape
-        let inline fRaw(a:RawTensor,b) = a.AddTTSlice(location, b)
-        let inline fTensor(a:Tensor,b) = a.addSlice(location, b)
-        let inline dfTensorFwdTT(cp,ap,ad:Tensor,bp:Tensor,bd:Tensor) = ad.addSlice(location, bd)
-        let inline dfTensorFwdTC(cp,ap,ad) = ad
-        let inline dfTensorFwdCT(cp:Tensor,bp,bd) = cp.zerosLike().addSlice(location, bd)
-        let inline dfTensorRevTT(a,b) = AddTTSlice(a,location,b)
-        let inline dfTensorRevTC(a,b) = AddTTConstSlice(a)
-        let inline dfTensorRevCT(a,b) = AddTConstTSlice(location,b)
-        Tensor.OpBinary(a, b, fRaw, fTensor, dfTensorFwdTT, dfTensorFwdTC, dfTensorFwdCT, dfTensorRevTT, dfTensorRevTC, dfTensorRevCT)
-
-    member a.softmax(dim:int) =
-        if dim < 0 || dim >= a.dim then failwithf "Expecting 0 <= dim (%A) < a.dim (%A)" dim a.dim
-        let e = (a - a.max().noDiff()).exp()
-        let esum = e.sum(dim, keepDim=true).repeat(dim, a.shape.[dim])
-        e / esum
-
-    member a.logsoftmax(dim:int) =
-        if dim < 0 || dim >= a.dim then failwithf "Expecting 0 <= dim (%A) < a.dim (%A)" dim a.dim
-        a - a.logsumexp(dim, keepDim=true)
-
-    member a.logsumexp(dim:int, ?keepDim:bool) =
-        if dim < 0 || dim >= a.dim then failwithf "Expecting 0 <= dim (%A) < a.dim (%A)" dim a.dim
-        let keepDim = defaultArg keepDim false
-        let amax = a.max().noDiff()
-        let e = (a - amax).exp()
-        let res = amax + e.sum(dim).add(System.Single.Epsilon).log()
-        if keepDim then res.unsqueeze(dim) else res
-
-    member input.mseLoss(target:Tensor, ?reduction:string) = 
-        if input.shape <> target.shape then failwithf "Expecting input.shape (%A) and target.shape (%A) to be the same" input.shape target.shape
-        let reduction = defaultArg reduction "mean"
-        if not (reduction = "none" || reduction = "mean" || reduction = "sum") then failwithf "Expecting reduction (%A) to be one of (none, mean, sum)" reduction
-        let z = input - target
-        let l = z * z
-        if reduction = "none" then
-            l
-        elif reduction = "mean" then
-            l.mean()
-        else // reduction = "sum"
-            l.sum()
-
-    member input.crossEntropyLoss(target:Tensor, ?weight:Tensor, ?reduction:string) =
-        input.logsoftmax(dim=1).nllLoss(target, ?weight=weight, ?reduction=reduction)
-
-    member input.nllLoss(target:Tensor, ?weight:Tensor, ?reduction:string) =
-        let n, classes, d = 
-            if input.dim < 2 
-                then failwithf "Expecting either: input with shape (N,C) and target with shape (N); or input with shape (N,C,d1,d2,...,dk) and target with shape (N,d1,d2,...,dk). Received input.shape %A and target.shape %A" input.shape target.shape
-            elif input.dim = 2 then
-                let n, c = input.shape.[0], input.shape.[1]
-                if target.shape <> [|n|] then failwithf "Expecting either: input with shape (N,C) and target with shape (N); or input with shape (N,C,d1,d2,...,dk) and target with shape (N,d1,d2,...,dk). Received input.shape %A and target.shape %A" input.shape target.shape
-                n, c, [||]
-            else
-                let n, c, d = input.shape.[0], input.shape.[1], input.shape.[2..]
-                if target.shape.[0] <> n then failwithf "Expecting either: input with shape (N,C) and target with shape (N); or input with shape (N,C,d1,d2,...,dk) and target with shape (N,d1,d2,...,dk). Received input.shape %A and target.shape %A" input.shape target.shape
-                if d <> target.shape.[1..] then failwithf "Expecting either: input with shape (N,C) and target with shape (N); or input with shape (N,C,d1,d2,...,dk) and target with shape (N,d1,d2,...,dk). Received input.shape %A and target.shape %A" input.shape target.shape
-                n, c, d
-        let mutable weightSpecified = false
-        let mutable ww = input.zeroLike()
-        match weight with
-        | Some w -> ww <- w; weightSpecified <- true
-        | None -> ww <- input.onesLike([classes]); weightSpecified <- false
-        let weight = ww
-        let reduction = defaultArg reduction "mean"
-        if not (reduction = "none" || reduction = "mean" || reduction = "sum") then failwithf "Expecting reduction (%A) to be one of (none, mean, sum)" reduction
-        if input.dim = 2 then
-            let mutable wacc = input.zeroLike()
-            let l = Array.init n (fun i -> 
-                                    let target = target.[i].toScalar() |> System.Convert.ToInt32
-                                    let w = weight.[target]
-                                    wacc <- wacc + w
-                                    -w*input.[i, target]) |> Tensor.stack
-            if reduction = "none" then
-                l
-            elif reduction = "mean" then
-                if weightSpecified then l.sum()/wacc else l.mean()
-            else // reduction = "sum"
-                l.sum()
-        else
-            let mutable wacc = input.zeroLike()
-            let l = Array.init n (fun i ->
-                                    let aa = input.[i].view([classes; -1])
-                                    let bb = target.[i].view(-1)
-                                    let l = Array.init bb.nelement (fun j ->
-                                                                    let target = bb.[j].toScalar() |> System.Convert.ToInt32
-                                                                    let w = weight.[target]
-                                                                    wacc <- wacc + w
-                                                                    -w*aa.[target, j]) |> Tensor.stack
-                                    l.view(d)) |> Tensor.stack
-            if reduction = "none" then
-                l
-            elif reduction = "mean" then
-                if weightSpecified then l.sum()/wacc else l.mean()
-            else // reduction = "sum"
-                l.sum()
-
-    member a.conv1d(b:Tensor, ?stride:int, ?padding:int, ?dilation:int) =
-        // a: input, b: filter
-        let stride = defaultArg stride 1
-        let padding = defaultArg padding 0
-        let dilation = defaultArg dilation 1
-        checkCanConv1d a.dtype b.dtype  a.shape b.shape stride padding dilation
-        let mutable b = b
-        if dilation > 1 then
-            b <- b.dilate([|1;1;dilation|])
-        let inline fRaw(a:RawTensor,b) = a.Conv1D(b, stride, padding)
-        let inline fTensor(a:Tensor,b) = a.conv1d(b, stride, padding)
-        let inline dfTensorFwdTT(cp,ap:Tensor,ad:Tensor,bp:Tensor,bd:Tensor) = ad.conv1d(bp, stride, padding) + ap.conv1d(bd, stride, padding)
-        let inline dfTensorFwdTC(cp,ap,ad:Tensor) = ad.conv1d(b, stride, padding)
-        let inline dfTensorFwdCT(cp,bp,bd) = a.conv1d(bd, stride, padding)
-        let inline dfTensorRevTT(a,b) = Conv1DTT(a,b, stride, padding)
-        let inline dfTensorRevTC(a,b) = Conv1DTTConst(a,b, stride, padding)
-        let inline dfTensorRevCT(a,b) = Conv1DTConstT(a,b, stride, padding)
-        Tensor.OpBinary(a, b, fRaw, fTensor, dfTensorFwdTT, dfTensorFwdTC, dfTensorFwdCT, dfTensorRevTT, dfTensorRevTC, dfTensorRevCT)
-
-    // a: input, NxCxI (batchSize x inputChannels x inputLength)
-    // b: filters, KxCxF (outputChannels x inputChannels x kernelLength)
-    // t: output, NxKxL (batchSize x outputChannels x outputLength)
-    member internal t.conv1dReverseDiff(a: Tensor, b:Tensor, aConst:bool, bConst:bool, stride:int, padding:int) =
-        let a = if aConst then a else a.primal
-        let b = if bConst then b else b.primal
-        let batchSize = t.shape.[0]
-        let outputChannels = t.shape.[1]
-        // let outputLength = t.shape.[2]
-        let inputChannels = a.shape.[1]
-        let inputLength = a.shape.[2]
-        let kernelLength = b.shape.[2]
-        let mutable tderivative = t.derivative
-        if stride > 1 then
-            tderivative <- tderivative.dilate([|1;1;stride|])
-        let mutable aderivative = a.zeroLike()
-        let mutable bderivative = b.zeroLike()
-        if not aConst then
-            // propagate to a
-            aderivative <- a.zerosLike()
-            let bFlipped = b.flip([|2|])
-            for k=0 to outputChannels-1 do
-                let b = bFlipped.[k].view([|inputChannels; 1; kernelLength|])
-                let dBounds = array2D [[0; batchSize-1; 1]; [k; k; 1]; [0; tderivative.shape.[2]-1; 1]]
-                let d = tderivative.GetSlice(dBounds).view([|batchSize; 1; -1|])
-                let mutable c = d.conv1d(b, padding=kernelLength-1)
-                if padding > 0 then
-                    let cBounds = array2D [[0; batchSize-1; 1]; [0; inputChannels-1; 1]; [padding; padding + inputLength - 1; 1]]
-                    c <- c.GetSlice(cBounds)
-                    c <- c.view([|batchSize; inputChannels; inputLength|])
-                aderivative <- aderivative + c
-        if not bConst then
-            // propagate to b
-            bderivative <- b.zerosLike()
-            for n=0 to batchSize-1 do
-                let aa = a.[n].view([|inputChannels; 1; inputLength|]) // treat size-one batch of a c-channel image as a size-c batch of one-channel images
-                let d = tderivative.[n]
-                for k=0 to outputChannels-1 do
-                    let dd = d.[k].view([|1; 1; tderivative.shape.[2]|])
-                    let mutable c = aa.conv1d(dd, padding=padding)
-                    c <- c.view([|1; inputChannels; c.shape.[2]|])
-                    let cBounds = array2D [[0;0;1]; [0;inputChannels-1;1]; [0;kernelLength-1;1]]
-                    c <- c.GetSlice(cBounds)                 
-                    c <- c.view([|1; inputChannels; kernelLength|])
-                    bderivative <- bderivative.addSlice([|k; 0; 0|], c)
-        aderivative, bderivative
-
-<<<<<<< HEAD
-    member a.conv2d(b:Tensor, ?stride:seq<int>, ?padding:seq<int>, ?dilation:seq<int>) =
-        let stride = defaultArg stride (seq [1; 1]) |> Array.ofSeq
-        let padding = defaultArg padding (seq [0; 0]) |> Array.ofSeq
-        let dilation = defaultArg dilation (seq [1; 1]) |> Array.ofSeq
-        checkCanConv2d a.dtype b.dtype a.shape b.shape stride padding dilation
-        let mutable b = b
-        if dilation.[0] > 1 || dilation.[1] > 1 then
-            b <- b.dilate([|1; 1; dilation.[0]; dilation.[1]|])
-        let inline fRaw(a:RawTensor,b) = a.Conv2D(b, stride, padding)
-        let inline fTensor(a:Tensor,b) = a.conv2d(b, stride, padding)
-        let inline dfTensorFwdTT(cp,ap:Tensor,ad:Tensor,bp:Tensor,bd:Tensor) = ad.conv2d(bp, stride, padding) + ap.conv2d(bd, stride, padding)
-        let inline dfTensorFwdTC(cp,ap,ad:Tensor) = ad.conv2d(b, stride, padding)
-        let inline dfTensorFwdCT(cp,bp,bd) = a.conv2d(bd, stride, padding)
-        let inline dfTensorRevTT(a,b) = Conv2DTT(a,b, stride, padding)
-        let inline dfTensorRevTC(a,b) = Conv2DTTConst(a,b, stride, padding)
-        let inline dfTensorRevCT(a,b) = Conv2DTConstT(a,b, stride, padding)
-=======
-    member a.conv2d(b:Tensor, ?stride:int, ?padding:int, ?dilation:int, ?strides:seq<int>, ?paddings:seq<int>, ?dilations:seq<int>) =
-        let strides = 
-            match stride, strides with
-            | Some _ , Some _ -> failwithf "Expecting only one of stride, strides"
-            | Some s, None -> [|s; s|]
-            | None, Some s -> let s = s |> Array.ofSeq in if s.Length <> 2 then failwithf "Expecting strides to have length two" else s
-            | _ -> [|1; 1|]
-        let paddings = 
-            match padding, paddings with
-            | Some _ , Some _ -> failwithf "Expecting only one of padding, paddings"
-            | Some p, None -> [|p; p|]
-            | None, Some p -> let p = p |> Array.ofSeq in if p.Length <> 2 then failwithf "Expecting paddings to have length two" else p
-            | _ -> [|0; 0|]
-        let dilations = 
-            match dilation, dilations with
-            | Some _ , Some _ -> failwithf "Expecting only one of dilation, dilations"
-            | Some d, None -> [|d; d|]
-            | None, Some d -> let d = d |> Array.ofSeq in if d.Length <> 2 then failwithf "Expecting dilations to have length two" else d
-            | _ -> [|1; 1|]
-        checkCanConv2d a.shape b.shape strides paddings dilations
-        let mutable b = b
-        if dilations.[0] > 1 || dilations.[1] > 1 then
-            b <- b.dilate([|1; 1; dilations.[0]; dilations.[1]|])
-        let inline fRaw(a:RawTensor,b) = a.Conv2D(b, strides, paddings)
-        let inline fTensor(a:Tensor,b) = a.conv2d(b, strides=strides, paddings=paddings)
-        let inline dfTensorFwdTT(cp,ap:Tensor,ad:Tensor,bp,bd) = ad.conv2d(bp, strides=strides, paddings=paddings) + ap.conv2d(bd, strides=strides, paddings=paddings)
-        let inline dfTensorFwdTC(cp,ap,ad:Tensor) = ad.conv2d(b, strides=strides, paddings=paddings)
-        let inline dfTensorFwdCT(cp,bp,bd) = a.conv2d(bd, strides=strides, paddings=paddings)
-        let inline dfTensorRevTT(a,b) = Conv2DTT(a,b, strides, paddings)
-        let inline dfTensorRevTC(a,b) = Conv2DTTConst(a,b, strides, paddings)
-        let inline dfTensorRevCT(a,b) = Conv2DTConstT(a,b, strides, paddings)
->>>>>>> 24eced06
-        Tensor.OpBinary(a, b, fRaw, fTensor, dfTensorFwdTT, dfTensorFwdTC, dfTensorFwdCT, dfTensorRevTT, dfTensorRevTC, dfTensorRevCT)
-
-    // a: input, NxCxHxW (batchSize x inputChannels x inputHeight x inputWidth)
-    // b: filters, KxCxFxG (outputChannels x inputChannels x kernelHeight x kernelWidth)
-    // t: output, NxKxLxM (batchSize x outputChannels x outputHeight x outputWidth)
-    member internal t.conv2dReverseDiff(a: Tensor, b:Tensor, aConst:bool, bConst:bool, strides:int[], paddings:int[]) =
-        let a = if aConst then a else a.primal
-        let b = if bConst then b else b.primal
-        let batchSize = t.shape.[0]
-        let outputChannels = t.shape.[1]
-        // let outputHeight = t.shape.[2]
-        // let outputWidth = t.shape.[3]
-        let inputChannels = a.shape.[1]
-        let inputHeight = a.shape.[2]
-        let inputWidth = a.shape.[3]
-        let kernelHeight = b.shape.[2]
-        let kernelWidth = b.shape.[3]
-        let mutable tderivative = t.derivative
-        if strides.[0] > 1 || strides.[1] > 1 then
-            tderivative <- tderivative.dilate([|1;1;strides.[0];strides.[1]|])
-        let mutable aderivative = a.zeroLike()
-        let mutable bderivative = b.zeroLike()
-        if not aConst then
-            // propagate to a
-            aderivative <- a.zerosLike()
-            let bFlipped = b.flip([|2;3|])
-            for k=0 to outputChannels-1 do
-                let b = bFlipped.[k].view([|inputChannels; 1; kernelHeight; kernelWidth|])
-                let dBounds = array2D [[0; batchSize-1; 1]; [k; k; 1]; [0; tderivative.shape.[2]-1; 1]; [0; tderivative.shape.[3]-1; 1]]
-                let d = tderivative.GetSlice(dBounds).view([|batchSize; 1; tderivative.shape.[2]; tderivative.shape.[3]|])
-                let mutable c : Tensor = d.conv2d(b, paddings=[|kernelHeight-1; kernelWidth-1|])
-                if paddings.[0] > 0 || paddings.[1] > 0 then
-                    let cBounds = array2D [[0; batchSize-1; 1]; 
-                                           [0; inputChannels-1; 1]; 
-                                           [paddings.[0]; paddings.[0] + inputHeight - 1; 1]; 
-                                           [paddings.[1]; paddings.[1] + inputWidth - 1; 1]]
-                    c <- c.GetSlice(cBounds)
-                    c <- c.view([|batchSize; inputChannels; inputHeight; inputWidth|])
-                aderivative <- aderivative  + c
-        if not bConst then
-            // propagate to b
-            bderivative <- b.zerosLike()
-            for n=0 to batchSize-1 do
-                let aa = a.[n].view([|inputChannels; 1; inputHeight; inputWidth|]) // treat size-one batch of a c-channel image as a size-c batch of one-channel images
-                let d = tderivative.[n]
-                for k=0 to outputChannels-1 do
-                    let dd = d.[k].view([|1; 1; tderivative.shape.[2]; tderivative.shape.[3]|])
-                    let mutable c = aa.conv2d(dd, paddings=paddings)
-                    // c <- c.view([|1; inputChannels; kernelHeight; kernelWidth|])
-                    c <- c.view([|1; inputChannels; c.shape.[2]; c.shape.[3]|])
-                    let cBounds = array2D [[0;0;1]; [0;inputChannels-1;1]; [0;kernelHeight-1;1]; [0;kernelWidth-1;1]]
-                    c <- c.GetSlice(cBounds)                 
-                    c <- c.view([|1; inputChannels; kernelHeight; kernelWidth|])
-                    bderivative <- bderivative.addSlice([|k; 0; 0; 0|], c)
-        aderivative, bderivative
-
-    member a.conv3d(b:Tensor, ?stride:int, ?padding:int, ?dilation:int, ?strides:seq<int>, ?paddings:seq<int>, ?dilations:seq<int>) =
-        let strides = 
-            match stride, strides with
-            | Some _ , Some _ -> failwithf "Expecting only one of stride, strides"
-            | Some s, None -> [|s; s; s|]
-            | None, Some s -> let s = s |> Array.ofSeq in if s.Length <> 3 then failwithf "Expecting strides to have length three" else s
-            | _ -> [|1; 1; 1|]
-        let paddings = 
-            match padding, paddings with
-            | Some _ , Some _ -> failwithf "Expecting only one of padding, paddings"
-            | Some p, None -> [|p; p; p|]
-            | None, Some p -> let p = p |> Array.ofSeq in if p.Length <> 3 then failwithf "Expecting paddings to have length three" else p
-            | _ -> [|0; 0; 0|]
-        let dilations = 
-            match dilation, dilations with
-            | Some _ , Some _ -> failwithf "Expecting only one of dilation, dilations"
-            | Some d, None -> [|d; d; d|]
-            | None, Some d -> let d = d |> Array.ofSeq in if d.Length <> 3 then failwithf "Expecting dilations to have length three" else d
-            | _ -> [|1; 1; 1|]
-        checkCanConv3d a.shape b.shape strides paddings dilations
-        let mutable b = b
-        if dilations.[0] > 1 || dilations.[1] > 1 || dilations.[2] > 1 then
-            b <- b.dilate([|1; 1; dilations.[0]; dilations.[1]; dilations.[2]|])
-        let inline fRaw(a:RawTensor,b) = a.Conv3D(b, strides, paddings)
-        let inline fTensor(a:Tensor,b) = a.conv3d(b, strides=strides, paddings=paddings)
-        let inline dfTensorFwdTT(cp,ap:Tensor,ad:Tensor,bp,bd) = ad.conv3d(bp, strides=strides, paddings=paddings) + ap.conv3d(bd, strides=strides, paddings=paddings)
-        let inline dfTensorFwdTC(cp,ap,ad:Tensor) = ad.conv3d(b, strides=strides, paddings=paddings)
-        let inline dfTensorFwdCT(cp,bp,bd) = a.conv3d(bd, strides=strides, paddings=paddings)
-        let inline dfTensorRevTT(a,b) = Conv3DTT(a,b, strides, paddings)
-        let inline dfTensorRevTC(a,b) = Conv3DTTConst(a,b, strides, paddings)
-        let inline dfTensorRevCT(a,b) = Conv3DTConstT(a,b, strides, paddings)
-        Tensor.OpBinary(a, b, fRaw, fTensor, dfTensorFwdTT, dfTensorFwdTC, dfTensorFwdCT, dfTensorRevTT, dfTensorRevTC, dfTensorRevCT)
-
-    // a: input, NxCxDxHxW (batchSize x inputChannels x inputDepth x inputHeight x inputWidth)
-    // b: filters, KxCxExFxG (outputChannels x inputChannels x kernelDepth x kernelHeight x kernelWidth)
-    // t: output, NxKxLxMxN (batchSize x outputChannels x outputDepth x outputHeight x outputWidth)
-    member internal t.conv3dReverseDiff(a: Tensor, b:Tensor, aConst:bool, bConst:bool, strides:int[], paddings:int[]) =
-        let a = if aConst then a else a.primal
-        let b = if bConst then b else b.primal
-        let batchSize = t.shape.[0]
-        let outputChannels = t.shape.[1]
-        // let outputDepth = t.shape.[2]
-        // let outputHeight = t.shape.[3]
-        // let outputWidth = t.shape.[4]
-        let inputChannels = a.shape.[1]
-        let inputDepth = a.shape.[2]
-        let inputHeight = a.shape.[3]
-        let inputWidth = a.shape.[4]
-        let kernelDepth = b.shape.[2]
-        let kernelHeight = b.shape.[3]
-        let kernelWidth = b.shape.[4]
-        let mutable tderivative = t.derivative
-        if strides.[0] > 1 || strides.[1] > 1 || strides.[2] > 1 then
-            tderivative <- tderivative.dilate([|1;1;strides.[0];strides.[1];strides.[2]|])
-        let mutable aderivative = a.zeroLike()
-        let mutable bderivative = b.zeroLike()
-        if not aConst then
-            // propagate to a
-            aderivative <- a.zerosLike()
-            let bFlipped = b.flip([|2;3;4|])
-            for k=0 to outputChannels-1 do
-                let b = bFlipped.[k].view([|inputChannels; 1; kernelDepth; kernelHeight; kernelWidth|])
-                let dBounds = array2D [[0; batchSize-1; 1]; [k; k; 1]; [0; tderivative.shape.[2]-1; 1]; [0; tderivative.shape.[3]-1; 1]; [0; tderivative.shape.[4]-1; 1]]
-                let d = tderivative.GetSlice(dBounds).view([|batchSize; 1; tderivative.shape.[2]; tderivative.shape.[3]; tderivative.shape.[4]|])
-                let mutable c : Tensor = d.conv3d(b, paddings=[|kernelDepth-1; kernelHeight-1; kernelWidth-1|])
-                if paddings.[0] > 0 || paddings.[1] > 0 || paddings.[2] > 0 then
-                    let cBounds = array2D [[0; batchSize-1; 1]; 
-                                           [0; inputChannels-1; 1]; 
-                                           [paddings.[0]; paddings.[0] + inputDepth - 1; 1]; 
-                                           [paddings.[1]; paddings.[1] + inputHeight - 1; 1];
-                                           [paddings.[2]; paddings.[2] + inputWidth - 1; 1]]
-                    c <- c.GetSlice(cBounds)
-                    c <- c.view([|batchSize; inputChannels; inputDepth; inputHeight; inputWidth|])
-                aderivative <- aderivative  + c
-        if not bConst then
-            // propagate to b
-            bderivative <- b.zerosLike()
-            for n=0 to batchSize-1 do
-                let aa = a.[n].view([|inputChannels; 1; inputDepth; inputHeight; inputWidth|]) // treat size-one batch of a c-channel image as a size-c batch of one-channel images
-                let d = tderivative.[n]
-                for k=0 to outputChannels-1 do
-                    let dd = d.[k].view([|1; 1; tderivative.shape.[2]; tderivative.shape.[3]; tderivative.shape.[4]|])
-                    let mutable c = aa.conv3d(dd, paddings=paddings)
-                    // c <- c.view([|1; inputChannels; kernelHeight; kernelWidth|])
-                    c <- c.view([|1; inputChannels; c.shape.[2]; c.shape.[3]; c.shape.[4]|])
-                    let cBounds = array2D [[0;0;1]; [0;inputChannels-1;1]; [0;kernelDepth-1;1]; [0;kernelHeight-1;1]; [0;kernelWidth-1;1]]
-                    c <- c.GetSlice(cBounds)
-                    c <- c.view([|1; inputChannels; kernelDepth; kernelHeight; kernelWidth|])
-                    bderivative <- bderivative.addSlice([|k; 0; 0; 0; 0|], c)
-        aderivative, bderivative
-
-    member t.reverse(?value:Tensor, ?zeroDerivatives:bool) =
-        let value = defaultArg value (t.onesLike())
-        let zeroDerivatives = defaultArg zeroDerivatives true
-        if value.shape <> t.shape then failwithf "Expecting value.shape (%A) and t.shape (%A) to be the same" value.shape t.shape
-        t.reverseReset(zeroDerivatives)
-        t.reversePush(value)
-
-    member inline t.backward(value) = t.reverse(value)
-
-    member t.reverseReset(zeroDerivatives:bool) =
-        let rec reset (ts: Tensor list) =
-            match ts with
-            | [] -> ()
-            | t :: tt ->
-                match t with
-                | TensorR(_,_,o,_,_) ->
-                    if zeroDerivatives then t.derivative <- t.zeroLike()
-                    t.fanout <- t.fanout + 1u
-                    if t.fanout = 1u then
-                        match o with
-                        | AddTT(a,b) -> reset (a::b::tt)
-                        | AddTTConst(a) -> reset (a::tt)
-                        | AddTT0(a,b) -> reset (a::b::tt)
-                        | AddTT0Const(a) -> reset (a::tt)
-                        | AddTConstT0(b) -> reset (b::tt)
-                        | AddT2T1(a,b) -> reset (a::b::tt)
-                        | AddT2T1Const(a) -> reset (a::tt)
-                        | AddT2ConstT1(b) -> reset (b::tt)
-                        | SubTT(a,b) -> reset (a::b::tt)
-                        | SubTTConst(a) -> reset (a::tt)
-                        | SubTConstT(b) -> reset (b::tt)
-                        | SubT0T(a,b) -> reset (a::b::tt)
-                        | SubT0TConst(a) -> reset (a::tt)
-                        | SubT0ConstT(b) -> reset (b::tt)
-                        | SubTT0(a,b) -> reset (a::b::tt)
-                        | SubTT0Const(a) -> reset (a::tt)
-                        | SubTConstT0(b) -> reset (b::tt)
-                        | MulTT(a,b) -> reset (a::b::tt)
-                        | MulTTConst(a,_) -> reset (a::tt)
-                        | MulTT0(a,b) -> reset (a::b::tt)
-                        | MulTConstT0(_,b) -> reset (b::tt)
-                        | MulTT0Const(a,_) -> reset (a::tt)
-                        | DivTT(a,b) -> reset (a::b::tt)
-                        | DivTTConst(a,_) -> reset (a::tt)
-                        | DivTConstT(_,b) -> reset (b::tt)
-                        | DivT0T(a,b) -> reset (a::b::tt)
-                        | DivT0TConst(a,_) -> reset (a::tt)
-                        | DivT0ConstT(_,b) -> reset (b::tt)
-                        | DivTT0(a,b) -> reset (a::b::tt)
-                        | DivTT0Const(a,_) -> reset (a::tt)
-                        | DivTConstT0(_,b) -> reset (b::tt)
-                        | PowTT(a,b) -> reset (a::b::tt)
-                        | PowTTConst(a,_) -> reset (a::tt)
-                        | PowTConstT(_,b) -> reset (b::tt)
-                        | PowT0T(a,b) -> reset (a::b::tt)
-                        | PowT0TConst(a,_) -> reset (a::tt)
-                        | PowT0ConstT(_,b) -> reset (b::tt)
-                        | PowTT0(a,b) -> reset (a::b::tt)
-                        | PowTT0Const(a,_) -> reset (a::tt)
-                        | PowTConstT0(_,b) -> reset (b::tt)
-                        | MatMulT2T2(a,b) -> reset (a::b::tt)
-                        | MatMulT2T2Const(a,_) -> reset (a::tt)
-                        | MatMulT2ConstT2(_,b) -> reset (b::tt)
-                        | Conv1DTT(a,b,_,_) -> reset (a::b::tt)
-                        | Conv1DTTConst(a,_,_,_) -> reset (a::tt)
-                        | Conv1DTConstT(_,b,_,_) -> reset (b::tt)
-                        | Conv2DTT(a,b,_,_) -> reset (a::b::tt)
-                        | Conv2DTTConst(a,_,_,_) -> reset (a::tt)
-                        | Conv2DTConstT(_,b,_,_) -> reset (b::tt)
-                        | Conv3DTT(a,b,_,_) -> reset (a::b::tt)
-                        | Conv3DTTConst(a,_,_,_) -> reset (a::tt)
-                        | Conv3DTConstT(_,b,_,_) -> reset (b::tt)
-                        | NegT(a) -> reset (a::tt)
-                        | SumT(a) -> reset (a::tt)
-                        | SumT2Dim0(a) -> reset (a::tt)
-                        | ExpandT(a) -> reset (a::tt)
-                        | StackTs(a,_) -> reset (List.append (a |> List.ofSeq) tt)
-                        | UnstackT(a,_,_) -> reset (a::tt)
-                        | CatTs(a,_) -> reset (List.append (a |> List.ofSeq) tt)
-                        | SplitT(a,_,_,_) -> reset (a::tt)
-                        | TransposeT2(a) -> reset (a::tt)
-                        | SqueezeT(a) -> reset (a::tt)
-                        | UnsqueezeT(a) -> reset (a::tt)
-                        | FlipT(a,_) -> reset (a::tt)
-                        | DilateT(a,_) -> reset (a::tt)
-                        | UndilateT(a,_) -> reset (a::tt)
-                        | ViewT(a,_) -> reset (a::tt)
-                        | SliceT(a,_) -> reset (a::tt)
-                        | AddTTSlice(a,_,b) -> reset (a::b::tt)
-                        | AddTTConstSlice(a) -> reset (a::tt)
-                        | AddTConstTSlice(_, b) -> reset (b::tt)
-                        | SignT(a) -> reset (a::tt)
-                        | FloorT(a) -> reset (a::tt)
-                        | CeilT(a) -> reset (a::tt)
-                        | RoundT(a) -> reset (a::tt)
-                        | AbsT(a) -> reset (a::tt)
-                        | ReluT(a) -> reset (a::tt)
-                        | SoftplusT(a) -> reset (a::tt)
-                        | SigmoidT(a) -> reset (a::tt)
-                        | ExpT(a) -> reset (a::tt)
-                        | LogT(a) -> reset (a::tt)
-                        | Log10T(a) -> reset (a::tt)
-                        | SqrtT(a) -> reset (a::tt)
-                        | SinT(a) -> reset (a::tt)
-                        | CosT(a) -> reset (a::tt)
-                        | TanT(a) -> reset (a::tt)
-                        | SinhT(a) -> reset (a::tt)
-                        | CoshT(a) -> reset (a::tt)
-                        | TanhT(a) -> reset (a::tt)
-                        | AsinT(a) -> reset (a::tt)
-                        | AcosT(a) -> reset (a::tt)
-                        | AtanT(a) -> reset (a::tt)
-                        | NewT -> reset tt
-                    else reset tt
-                | _ -> reset tt
-        reset [t]
-
-    member t.reversePush(value:Tensor) =
-        let rec push (ts:(Tensor*Tensor) list) =
-            match ts with
-            | [] -> ()
-            | (v, t) :: tt ->
-                match t with
-                | TensorR(_,_,o,_,_) ->
-                    // if t.derivative.hasnan() || t.derivative.hasinf() then failwithf "t.derivative has nan, inf, or -inf\n%A\n%A" t.derivative t.derivative.shape
-                    // if v.hasnan() || v.hasinf() then failwithf "v has nan, inf, or -inf\n%A\n%A\n%s" v v.shape (snd (t.parents()))
-                    t.derivative <- t.derivative + v
-                    t.fanout <- t.fanout - 1u
-                    if t.fanout = 0u then
-                        match o with
-                        | AddTT(a,b) -> push ((t.derivative, a) :: (t.derivative, b) :: tt)
-                        | AddTTConst(a) -> push ((t.derivative, a) :: tt)
-                        | AddTT0(a,b) -> push ((t.derivative, a) :: (t.derivative.sum(), b) :: tt)
-                        | AddTT0Const(a) -> push ((t.derivative, a) :: tt)
-                        | AddTConstT0(b) -> push ((t.derivative.sum(), b) :: tt)
-                        | AddT2T1(a,b) -> push ((t.derivative, a) :: (t.derivative.sumT2Dim0(), b) :: tt)
-                        | AddT2T1Const(a) -> push ((t.derivative, a) :: tt)
-                        | AddT2ConstT1(b) -> push ((t.derivative.sumT2Dim0(), b) :: tt)
-                        | SubTT(a,b) -> push ((t.derivative, a) :: (-t.derivative, b) :: tt)
-                        | SubTTConst(a) -> push ((t.derivative, a) :: tt)
-                        | SubTConstT(b) -> push ((-t.derivative, b) :: tt)
-                        | SubT0T(a,b) -> push ((t.derivative.sum(), a) :: (-t.derivative, b) :: tt)
-                        | SubT0TConst(a) -> push ((t.derivative.sum(), a) :: tt)
-                        | SubT0ConstT(b) -> push ((-t.derivative, b) :: tt)
-                        | SubTT0(a,b) -> push ((t.derivative, a) :: (-t.derivative.sum(), b) :: tt)
-                        | SubTT0Const(a) -> push ((t.derivative, a) :: tt)
-                        | SubTConstT0(b) -> push ((-t.derivative.sum(), b) :: tt)      
-                        | MulTT(a,b) -> push ((t.derivative * b.primal, a) :: (t.derivative * a.primal, b) :: tt)
-                        | MulTTConst(a,b) -> push ((t.derivative * b, a) :: tt)
-                        | MulTT0(a,b) -> push ((t.derivative * b.primal, a) :: ((t.derivative * a.primal).sum(), b) :: tt)
-                        | MulTConstT0(a,b) -> push (((t.derivative * a).sum(), b) :: tt)
-                        | MulTT0Const(a,b) -> push ((t.derivative * b, a) :: tt)
-                        | DivTT(a,b) -> push ((t.derivative / b.primal, a) :: ((t.derivative * (-a.primal / (b.primal * b.primal))), b) :: tt)
-                        | DivTTConst(a,b) -> push ((t.derivative / b, a) :: tt)
-                        | DivTConstT(a,b) -> push (((t.derivative * (-a / (b.primal * b.primal))), b) :: tt)
-                        | DivT0T(a,b) -> push (((t.derivative / b.primal).sum(), a) :: ((t.derivative * (-a.primal / (b.primal * b.primal))), b) :: tt)
-                        | DivT0TConst(a,b) -> push (((t.derivative / b).sum(), a) :: tt)
-                        | DivT0ConstT(a,b) -> push (((t.derivative * (-a / (b.primal * b.primal))), b) :: tt)
-                        | DivTT0(a,b) -> push ((t.derivative / b.primal, a) :: ((t.derivative * (-a.primal / (b.primal * b.primal))).sum(), b) :: tt)
-                        | DivTT0Const(a,b) -> push ((t.derivative / b, a) :: tt)
-                        | DivTConstT0(a,b) -> push (((t.derivative * (-a / (b.primal * b.primal))).sum(), b) :: tt)
-                        | PowTT(a,b) -> push ((t.derivative * (a.primal ** (b.primal - 1.)) * b.primal, a) :: (t.derivative * (a.primal ** b.primal) * log a.primal, b) :: tt)
-                        | PowTTConst(a,b) -> push ((t.derivative * (a.primal ** (b - 1.)) * b, a) :: tt)
-                        | PowTConstT(a,b) -> push ((t.derivative * (a ** b.primal) * log a, b) :: tt)
-                        | PowT0T(a,b) -> push (((t.derivative * (a.primal ** (b.primal - 1.)) * b.primal).sum(), a) :: (t.derivative * (a.primal ** b.primal) * log a.primal, b) :: tt)
-                        | PowT0TConst(a,b) -> push (((t.derivative * (a.primal ** (b - 1.)) * b).sum(), a) :: tt)
-                        | PowT0ConstT(a,b) -> push ((t.derivative * (a ** b.primal) * log a, b) :: tt)
-                        | PowTT0(a,b) -> push ((t.derivative * (a.primal ** (b.primal - 1.)) * b.primal, a) :: ((t.derivative * (a.primal ** b.primal) * log a.primal).sum(), b) :: tt)
-                        | PowTT0Const(a,b) -> push ((t.derivative * (a.primal ** (b - 1.)) * b, a) :: tt)
-                        | PowTConstT0(a,b) -> push (((t.derivative * (a ** b.primal) * log a).sum(), b) :: tt)
-                        | MatMulT2T2(a,b) -> push ((t.derivative.matmul(b.primal.transpose()), a) :: (a.primal.transpose().matmul(t.derivative), b) :: tt)
-                        | MatMulT2T2Const(a,b) -> push ((t.derivative.matmul(b.transpose()), a) :: tt)
-                        | MatMulT2ConstT2(a,b) -> push ((a.transpose().matmul(t.derivative), b) :: tt)
-                        | Conv1DTT(a,b,stride,padding) -> 
-                            let aderivative, bderivative = t.conv1dReverseDiff(a, b, false, false, stride, padding)
-                            push ((aderivative, a) :: (bderivative, b) :: tt)
-                        | Conv1DTTConst(a,b,stride,padding) ->
-                            let aderivative, _ = t.conv1dReverseDiff(a, b, false, true, stride, padding)
-                            push ((aderivative, a) :: tt)                        
-                        | Conv1DTConstT(a,b,stride,padding) ->
-                            let _, bderivative = t.conv1dReverseDiff(a, b, true, false, stride, padding)
-                            push ((bderivative, b) :: tt)                        
-                        | Conv2DTT(a,b,stride,padding) -> 
-                            let aderivative, bderivative = t.conv2dReverseDiff(a, b, false, false, stride, padding)
-                            push ((aderivative, a) :: (bderivative, b) :: tt)
-                        | Conv2DTTConst(a,b,stride,padding) ->
-                            let aderivative, _ = t.conv2dReverseDiff(a, b, false, true, stride, padding)
-                            push ((aderivative, a) :: tt)
-                        | Conv2DTConstT(a,b,stride,padding) ->
-                            let _, bderivative = t.conv2dReverseDiff(a, b, true, false, stride, padding)
-                            push ((bderivative, b) :: tt)
-                        | Conv3DTT(a,b,stride,padding) -> 
-                            let aderivative, bderivative = t.conv3dReverseDiff(a, b, false, false, stride, padding)
-                            push ((aderivative, a) :: (bderivative, b) :: tt)
-                        | Conv3DTTConst(a,b,stride,padding) ->
-                            let aderivative, _ = t.conv3dReverseDiff(a, b, false, true, stride, padding)
-                            push ((aderivative, a) :: tt)
-                        | Conv3DTConstT(a,b,stride,padding) ->
-                            let _, bderivative = t.conv3dReverseDiff(a, b, true, false, stride, padding)
-                            push ((bderivative, b) :: tt)
-                        | NegT(a) -> push ((-t.derivative, a) :: tt)
-                        | SumT(a) -> push ((t.derivative.expand(a.shape), a) :: tt)
-                        | SumT2Dim0(a) -> push ((a.zerosLike() + t.derivative, a) :: tt)
-                        | ExpandT(a) -> push ((t.derivative.sumToSize(a.shape), a) :: tt)
-                        | StackTs(a,dim) ->
-                            push (List.append (Array.zip (t.derivative.unstack(dim)) a |> Array.toList) tt)
-                        | UnstackT(a,dim,i) -> 
-                            if a.derivative.dim = 0 then a.derivative <- a.zerosLike() + a.derivative
-                            a.derivative <- a.derivative.addSlice(Array.init a.dim (fun j -> if j=dim then i else 0), t.derivative.unsqueeze(dim))
-                            push ((a.zeroLike(), a) :: tt)
-                        | CatTs(a, dim) ->
-                            let sizes = a |> Array.map (fun x -> x.shape.[dim])
-                            push (List.append (Array.zip (t.derivative.split(sizes, dim=dim)) a |> Array.toList) tt)
-                        | SplitT(a,sizes,dim,i) -> 
-                            if a.derivative.dim = 0 then a.derivative <- a.zerosLike() + a.derivative
-                            let locs = (0,sizes) ||> Array.scan (+)
-                            a.derivative <- a.derivative.addSlice(Array.init a.dim (fun j -> if j=dim then locs.[i] else 0), t.derivative)
-                            push ((a.zeroLike(), a) :: tt)
-                        | TransposeT2(a) -> push ((t.derivative.transpose(), a) :: tt)
-                        | SqueezeT(a) -> push ((t.derivative.viewAs(a), a) :: tt)
-                        | UnsqueezeT(a) -> push ((t.derivative.viewAs(a), a) :: tt)
-                        | FlipT(a, dims) -> push ((t.derivative.flip(dims), a) :: tt)
-                        | DilateT(a, dilations) -> push ((t.derivative.undilate(dilations), a) :: tt)
-                        | UndilateT(a, dilations) -> push ((t.derivative.dilate(dilations), a) :: tt)
-                        | ViewT(a,aShape) -> push (((t.derivative.view(aShape)), a) :: tt)
-                        | SliceT(a,bounds) -> 
-                            // TODO: Tensor.ZerosLike(a) below is to handle non-scalar TensorRs with a scalar derivative Tensor(0.) (representing the initialization before accumulation). This is correct but can be changed to eliminate the extra op.
-                            if a.derivative.dim = 0 then a.derivative <- a.zerosLike() + a.derivative
-                            a.derivative <- a.derivative.addSlice(boundsToLocation bounds, t.derivative.view(boundsToShape bounds))
-                            push ((a.zeroLike(), a) :: tt)
-                        | AddTTSlice(a,location,b) -> push ((t.derivative, a) :: (t.derivative.GetSlice(shapeLocationToBounds b.shape location), b):: tt)
-                        | AddTTConstSlice(a) -> push ((t.derivative, a) :: tt)
-                        | AddTConstTSlice(location, b) -> push ((t.derivative.GetSlice(shapeLocationToBounds b.shape location), b):: tt)
-                        | SignT(a) -> push ((a.zerosLike(), a) :: tt)
-                        | FloorT(a) -> push ((a.zerosLike(), a) :: tt)
-                        | CeilT(a) -> push ((a.zerosLike(), a) :: tt)
-                        | RoundT(a) -> push ((a.zerosLike(), a) :: tt)
-                        | AbsT(a) -> push ((t.derivative * a.primal.sign(), a) :: tt)
-                        | ReluT(a) -> let sap = a.primal.sign() in push ((t.derivative * (sap.abs()) * (sap + 1.) / 2., a) :: tt)
-                        | SoftplusT(a) -> push ((t.derivative / (1. + a.primal.neg().exp()), a) :: tt)
-                        | SigmoidT(a) -> push ((t.derivative * t.primal * (1. - t.primal), a) :: tt)
-                        | ExpT(a) -> push ((t.derivative * t.primal, a) :: tt)
-                        | LogT(a) -> push ((t.derivative / a.primal, a) :: tt)
-                        | Log10T(a) -> push ((t.derivative / (a.primal * log10Val), a) :: tt)
-                        | SqrtT(a) -> push ((t.derivative / (2. * t.primal), a) :: tt)
-                        | SinT(a) -> push ((t.derivative * (a.primal.cos()), a) :: tt)
-                        | CosT(a) -> push ((-t.derivative * (a.primal.sin()), a) :: tt)
-                        | TanT(a) -> let cosap = a.primal.cos() in push ((t.derivative / (cosap * cosap), a) :: tt)
-                        | SinhT(a) -> push ((t.derivative * (a.primal.cosh()), a) :: tt)
-                        | CoshT(a) -> push ((t.derivative * (a.primal.sinh()), a) :: tt)
-                        | TanhT(a) -> let coshap = a.primal.cosh() in push ((t.derivative / (coshap * coshap), a) :: tt)
-                        | AsinT(a) -> push ((t.derivative / Tensor.Sqrt(1. - a.primal*a.primal), a) :: tt)
-                        | AcosT(a) -> push ((-t.derivative / Tensor.Sqrt(1. - a.primal*a.primal), a) :: tt)
-                        | AtanT(a) -> push ((t.derivative / (1. + a.primal*a.primal), a) :: tt)
-                        | NewT -> push tt
-                    else push tt
-                | _ -> push tt
-        push [(value, t)]
-
-and TensorOp =
-    | AddTT of Tensor * Tensor
-    | AddTTConst of Tensor
-    | AddTT0 of Tensor * Tensor
-    | AddTT0Const of Tensor
-    | AddTConstT0 of Tensor
-    | AddT2T1 of Tensor * Tensor
-    | AddT2T1Const of Tensor
-    | AddT2ConstT1 of Tensor
-    
-    | SubTT of Tensor * Tensor
-    | SubTTConst of Tensor
-    | SubTConstT of Tensor
-    | SubT0T of Tensor * Tensor
-    | SubT0TConst of Tensor
-    | SubT0ConstT of Tensor
-    | SubTT0 of Tensor * Tensor
-    | SubTT0Const of Tensor
-    | SubTConstT0 of Tensor
-
-    | MulTT of Tensor * Tensor
-    | MulTTConst of Tensor * Tensor
-    | MulTT0 of Tensor * Tensor
-    | MulTConstT0 of Tensor * Tensor
-    | MulTT0Const of Tensor * Tensor
-
-    | DivTT of Tensor * Tensor
-    | DivTTConst of Tensor * Tensor
-    | DivTConstT of Tensor * Tensor
-    | DivT0T of Tensor * Tensor
-    | DivT0TConst of Tensor * Tensor
-    | DivT0ConstT of Tensor * Tensor
-    | DivTT0 of Tensor * Tensor
-    | DivTT0Const of Tensor * Tensor
-    | DivTConstT0 of Tensor * Tensor
-
-    | PowTT of Tensor * Tensor
-    | PowTTConst of Tensor * Tensor
-    | PowTConstT of Tensor * Tensor
-    | PowT0T of Tensor * Tensor
-    | PowT0TConst of Tensor * Tensor
-    | PowT0ConstT of Tensor * Tensor
-    | PowTT0 of Tensor * Tensor
-    | PowTT0Const of Tensor * Tensor
-    | PowTConstT0 of Tensor * Tensor
-
-    | MatMulT2T2 of Tensor * Tensor
-    | MatMulT2T2Const of Tensor * Tensor
-    | MatMulT2ConstT2 of Tensor * Tensor
-
-    | Conv1DTT of Tensor * Tensor * int * int
-    | Conv1DTTConst of Tensor * Tensor * int * int
-    | Conv1DTConstT of Tensor * Tensor * int * int
-
-    | Conv2DTT of Tensor * Tensor * int[] * int[]
-    | Conv2DTTConst of Tensor * Tensor * int[] * int[]
-    | Conv2DTConstT of Tensor * Tensor * int[] * int[]
-
-    | Conv3DTT of Tensor * Tensor * int[] * int[]
-    | Conv3DTTConst of Tensor * Tensor * int[] * int[]
-    | Conv3DTConstT of Tensor * Tensor * int[] * int[]
-
-    | NegT of Tensor
-    | SumT of Tensor
-    | SumT2Dim0 of Tensor
-    | ExpandT of Tensor
-    | StackTs of Tensor[] * dim:int
-    | UnstackT of Tensor * dim:int * i:int
-    | CatTs of Tensor[] * dim:int
-    | SplitT of Tensor * int[] * dim:int * i:int
-    | SliceT of Tensor * int[,]
-    | AddTTSlice of Tensor * int[] * Tensor
-    | AddTTConstSlice of Tensor
-    | AddTConstTSlice of int[] * Tensor
-    | TransposeT2 of Tensor
-    | SqueezeT of Tensor
-    | UnsqueezeT of Tensor
-    | FlipT of Tensor * int[]
-    | DilateT of Tensor * int[]
-    | UndilateT of Tensor * int[]
-    | ViewT of Tensor * int[]
-    | SignT of Tensor
-    | FloorT of Tensor
-    | CeilT of Tensor
-    | RoundT of Tensor
-    | AbsT of Tensor
-    | ReluT of Tensor
-    | SoftplusT of Tensor
-    | SigmoidT of Tensor
-    | ExpT of Tensor
-    | LogT of Tensor
-    | Log10T of Tensor
-    | SqrtT of Tensor
-    | SinT of Tensor
-    | CosT of Tensor
-    | TanT of Tensor
-    | SinhT of Tensor
-    | CoshT of Tensor
-    | TanhT of Tensor
-    | AsinT of Tensor
-    | AcosT of Tensor
-    | AtanT of Tensor
-    | NewT
-
-
-type Tensor with
-    [<ExcludeFromCodeCoverage>]
-    member t.GetSlice(i0min:int option, i0max:int option) =
-        // Dims: 1
-        let i0given = if i0min.IsSome || i0max.IsSome then 1 else 0
-        let i0min   = defaultArg i0min 0
-        let i0max   = defaultArg i0max (t.shape.[0] - 1)
-        let bounds = array2D [[i0min; i0max; i0given]]
-        t.GetSlice(bounds)
-    [<ExcludeFromCodeCoverage>]
-    member t.GetSlice(i0:int) =
-        // Dims: 1
-        let i0given = 1
-        let i0min   = i0
-        let i0max   = i0
-        let bounds = array2D [[i0min; i0max; i0given]]
-        t.GetSlice(bounds)
-    [<ExcludeFromCodeCoverage>]
-    member t.GetSlice(i0min:int option, i0max:int option, i1min:int option, i1max:int option) =
-        // Dims: 2
-        let i0given = if i0min.IsSome || i0max.IsSome then 1 else 0
-        let i0min   = defaultArg i0min 0
-        let i0max   = defaultArg i0max (t.shape.[0] - 1)
-        let i1given = if i1min.IsSome || i1max.IsSome then 1 else 0
-        let i1min   = defaultArg i1min 0
-        let i1max   = defaultArg i1max (t.shape.[1] - 1)
-        let bounds = array2D [[i0min; i0max; i0given]; [i1min; i1max; i1given]]
-        t.GetSlice(bounds)
-    [<ExcludeFromCodeCoverage>]
-    member t.GetSlice(i0min:int option, i0max:int option, i1:int) =
-        // Dims: 2
-        let i0given = if i0min.IsSome || i0max.IsSome then 1 else 0
-        let i0min   = defaultArg i0min 0
-        let i0max   = defaultArg i0max (t.shape.[0] - 1)
-        let i1given = 1
-        let i1min   = i1
-        let i1max   = i1
-        let bounds = array2D [[i0min; i0max; i0given]; [i1min; i1max; i1given]]
-        t.GetSlice(bounds)
-    [<ExcludeFromCodeCoverage>]
-    member t.GetSlice(i0:int, i1min:int option, i1max:int option) =
-        // Dims: 2
-        let i0given = 1
-        let i0min   = i0
-        let i0max   = i0
-        let i1given = if i1min.IsSome || i1max.IsSome then 1 else 0
-        let i1min   = defaultArg i1min 0
-        let i1max   = defaultArg i1max (t.shape.[1] - 1)
-        let bounds = array2D [[i0min; i0max; i0given]; [i1min; i1max; i1given]]
-        t.GetSlice(bounds)
-    [<ExcludeFromCodeCoverage>]
-    member t.GetSlice(i0:int, i1:int) =
-        // Dims: 2
-        let i0given = 1
-        let i0min   = i0
-        let i0max   = i0
-        let i1given = 1
-        let i1min   = i1
-        let i1max   = i1
-        let bounds = array2D [[i0min; i0max; i0given]; [i1min; i1max; i1given]]
-        t.GetSlice(bounds)
-    [<ExcludeFromCodeCoverage>]
-    member t.GetSlice(i0min:int option, i0max:int option, i1min:int option, i1max:int option, i2min:int option, i2max:int option) =
-        // Dims: 3
-        let i0given = if i0min.IsSome || i0max.IsSome then 1 else 0
-        let i0min   = defaultArg i0min 0
-        let i0max   = defaultArg i0max (t.shape.[0] - 1)
-        let i1given = if i1min.IsSome || i1max.IsSome then 1 else 0
-        let i1min   = defaultArg i1min 0
-        let i1max   = defaultArg i1max (t.shape.[1] - 1)
-        let i2given = if i2min.IsSome || i2max.IsSome then 1 else 0
-        let i2min   = defaultArg i2min 0
-        let i2max   = defaultArg i2max (t.shape.[2] - 1)
-        let bounds = array2D [[i0min; i0max; i0given]; [i1min; i1max; i1given]; [i2min; i2max; i2given]]
-        t.GetSlice(bounds)
-    [<ExcludeFromCodeCoverage>]
-    member t.GetSlice(i0min:int option, i0max:int option, i1min:int option, i1max:int option, i2:int) =
-        // Dims: 3
-        let i0given = if i0min.IsSome || i0max.IsSome then 1 else 0
-        let i0min   = defaultArg i0min 0
-        let i0max   = defaultArg i0max (t.shape.[0] - 1)
-        let i1given = if i1min.IsSome || i1max.IsSome then 1 else 0
-        let i1min   = defaultArg i1min 0
-        let i1max   = defaultArg i1max (t.shape.[1] - 1)
-        let i2given = 1
-        let i2min   = i2
-        let i2max   = i2
-        let bounds = array2D [[i0min; i0max; i0given]; [i1min; i1max; i1given]; [i2min; i2max; i2given]]
-        t.GetSlice(bounds)
-    [<ExcludeFromCodeCoverage>]
-    member t.GetSlice(i0min:int option, i0max:int option, i1:int, i2min:int option, i2max:int option) =
-        // Dims: 3
-        let i0given = if i0min.IsSome || i0max.IsSome then 1 else 0
-        let i0min   = defaultArg i0min 0
-        let i0max   = defaultArg i0max (t.shape.[0] - 1)
-        let i1given = 1
-        let i1min   = i1
-        let i1max   = i1
-        let i2given = if i2min.IsSome || i2max.IsSome then 1 else 0
-        let i2min   = defaultArg i2min 0
-        let i2max   = defaultArg i2max (t.shape.[2] - 1)
-        let bounds = array2D [[i0min; i0max; i0given]; [i1min; i1max; i1given]; [i2min; i2max; i2given]]
-        t.GetSlice(bounds)
-    [<ExcludeFromCodeCoverage>]
-    member t.GetSlice(i0min:int option, i0max:int option, i1:int, i2:int) =
-        // Dims: 3
-        let i0given = if i0min.IsSome || i0max.IsSome then 1 else 0
-        let i0min   = defaultArg i0min 0
-        let i0max   = defaultArg i0max (t.shape.[0] - 1)
-        let i1given = 1
-        let i1min   = i1
-        let i1max   = i1
-        let i2given = 1
-        let i2min   = i2
-        let i2max   = i2
-        let bounds = array2D [[i0min; i0max; i0given]; [i1min; i1max; i1given]; [i2min; i2max; i2given]]
-        t.GetSlice(bounds)
-    [<ExcludeFromCodeCoverage>]
-    member t.GetSlice(i0:int, i1min:int option, i1max:int option, i2min:int option, i2max:int option) =
-        // Dims: 3
-        let i0given = 1
-        let i0min   = i0
-        let i0max   = i0
-        let i1given = if i1min.IsSome || i1max.IsSome then 1 else 0
-        let i1min   = defaultArg i1min 0
-        let i1max   = defaultArg i1max (t.shape.[1] - 1)
-        let i2given = if i2min.IsSome || i2max.IsSome then 1 else 0
-        let i2min   = defaultArg i2min 0
-        let i2max   = defaultArg i2max (t.shape.[2] - 1)
-        let bounds = array2D [[i0min; i0max; i0given]; [i1min; i1max; i1given]; [i2min; i2max; i2given]]
-        t.GetSlice(bounds)
-    [<ExcludeFromCodeCoverage>]
-    member t.GetSlice(i0:int, i1min:int option, i1max:int option, i2:int) =
-        // Dims: 3
-        let i0given = 1
-        let i0min   = i0
-        let i0max   = i0
-        let i1given = if i1min.IsSome || i1max.IsSome then 1 else 0
-        let i1min   = defaultArg i1min 0
-        let i1max   = defaultArg i1max (t.shape.[1] - 1)
-        let i2given = 1
-        let i2min   = i2
-        let i2max   = i2
-        let bounds = array2D [[i0min; i0max; i0given]; [i1min; i1max; i1given]; [i2min; i2max; i2given]]
-        t.GetSlice(bounds)
-    [<ExcludeFromCodeCoverage>]
-    member t.GetSlice(i0:int, i1:int, i2min:int option, i2max:int option) =
-        // Dims: 3
-        let i0given = 1
-        let i0min   = i0
-        let i0max   = i0
-        let i1given = 1
-        let i1min   = i1
-        let i1max   = i1
-        let i2given = if i2min.IsSome || i2max.IsSome then 1 else 0
-        let i2min   = defaultArg i2min 0
-        let i2max   = defaultArg i2max (t.shape.[2] - 1)
-        let bounds = array2D [[i0min; i0max; i0given]; [i1min; i1max; i1given]; [i2min; i2max; i2given]]
-        t.GetSlice(bounds)
-    [<ExcludeFromCodeCoverage>]
-    member t.GetSlice(i0:int, i1:int, i2:int) =
-        // Dims: 3
-        let i0given = 1
-        let i0min   = i0
-        let i0max   = i0
-        let i1given = 1
-        let i1min   = i1
-        let i1max   = i1
-        let i2given = 1
-        let i2min   = i2
-        let i2max   = i2
-        let bounds = array2D [[i0min; i0max; i0given]; [i1min; i1max; i1given]; [i2min; i2max; i2given]]
-        t.GetSlice(bounds)
-    [<ExcludeFromCodeCoverage>]
-    member t.GetSlice(i0min:int option, i0max:int option, i1min:int option, i1max:int option, i2min:int option, i2max:int option, i3min:int option, i3max:int option) =
-        // Dims: 4
-        let i0given = if i0min.IsSome || i0max.IsSome then 1 else 0
-        let i0min   = defaultArg i0min 0
-        let i0max   = defaultArg i0max (t.shape.[0] - 1)
-        let i1given = if i1min.IsSome || i1max.IsSome then 1 else 0
-        let i1min   = defaultArg i1min 0
-        let i1max   = defaultArg i1max (t.shape.[1] - 1)
-        let i2given = if i2min.IsSome || i2max.IsSome then 1 else 0
-        let i2min   = defaultArg i2min 0
-        let i2max   = defaultArg i2max (t.shape.[2] - 1)
-        let i3given = if i3min.IsSome || i3max.IsSome then 1 else 0
-        let i3min   = defaultArg i3min 0
-        let i3max   = defaultArg i3max (t.shape.[3] - 1)
-        let bounds = array2D [[i0min; i0max; i0given]; [i1min; i1max; i1given]; [i2min; i2max; i2given]; [i3min; i3max; i3given]]
-        t.GetSlice(bounds)
-    [<ExcludeFromCodeCoverage>]
-    member t.GetSlice(i0min:int option, i0max:int option, i1min:int option, i1max:int option, i2min:int option, i2max:int option, i3:int) =
-        // Dims: 4
-        let i0given = if i0min.IsSome || i0max.IsSome then 1 else 0
-        let i0min   = defaultArg i0min 0
-        let i0max   = defaultArg i0max (t.shape.[0] - 1)
-        let i1given = if i1min.IsSome || i1max.IsSome then 1 else 0
-        let i1min   = defaultArg i1min 0
-        let i1max   = defaultArg i1max (t.shape.[1] - 1)
-        let i2given = if i2min.IsSome || i2max.IsSome then 1 else 0
-        let i2min   = defaultArg i2min 0
-        let i2max   = defaultArg i2max (t.shape.[2] - 1)
-        let i3given = 1
-        let i3min   = i3
-        let i3max   = i3
-        let bounds = array2D [[i0min; i0max; i0given]; [i1min; i1max; i1given]; [i2min; i2max; i2given]; [i3min; i3max; i3given]]
-        t.GetSlice(bounds)
-    [<ExcludeFromCodeCoverage>]
-    member t.GetSlice(i0min:int option, i0max:int option, i1min:int option, i1max:int option, i2:int, i3min:int option, i3max:int option) =
-        // Dims: 4
-        let i0given = if i0min.IsSome || i0max.IsSome then 1 else 0
-        let i0min   = defaultArg i0min 0
-        let i0max   = defaultArg i0max (t.shape.[0] - 1)
-        let i1given = if i1min.IsSome || i1max.IsSome then 1 else 0
-        let i1min   = defaultArg i1min 0
-        let i1max   = defaultArg i1max (t.shape.[1] - 1)
-        let i2given = 1
-        let i2min   = i2
-        let i2max   = i2
-        let i3given = if i3min.IsSome || i3max.IsSome then 1 else 0
-        let i3min   = defaultArg i3min 0
-        let i3max   = defaultArg i3max (t.shape.[3] - 1)
-        let bounds = array2D [[i0min; i0max; i0given]; [i1min; i1max; i1given]; [i2min; i2max; i2given]; [i3min; i3max; i3given]]
-        t.GetSlice(bounds)
-    [<ExcludeFromCodeCoverage>]
-    member t.GetSlice(i0min:int option, i0max:int option, i1min:int option, i1max:int option, i2:int, i3:int) =
-        // Dims: 4
-        let i0given = if i0min.IsSome || i0max.IsSome then 1 else 0
-        let i0min   = defaultArg i0min 0
-        let i0max   = defaultArg i0max (t.shape.[0] - 1)
-        let i1given = if i1min.IsSome || i1max.IsSome then 1 else 0
-        let i1min   = defaultArg i1min 0
-        let i1max   = defaultArg i1max (t.shape.[1] - 1)
-        let i2given = 1
-        let i2min   = i2
-        let i2max   = i2
-        let i3given = 1
-        let i3min   = i3
-        let i3max   = i3
-        let bounds = array2D [[i0min; i0max; i0given]; [i1min; i1max; i1given]; [i2min; i2max; i2given]; [i3min; i3max; i3given]]
-        t.GetSlice(bounds)
-    [<ExcludeFromCodeCoverage>]
-    member t.GetSlice(i0min:int option, i0max:int option, i1:int, i2min:int option, i2max:int option, i3min:int option, i3max:int option) =
-        // Dims: 4
-        let i0given = if i0min.IsSome || i0max.IsSome then 1 else 0
-        let i0min   = defaultArg i0min 0
-        let i0max   = defaultArg i0max (t.shape.[0] - 1)
-        let i1given = 1
-        let i1min   = i1
-        let i1max   = i1
-        let i2given = if i2min.IsSome || i2max.IsSome then 1 else 0
-        let i2min   = defaultArg i2min 0
-        let i2max   = defaultArg i2max (t.shape.[2] - 1)
-        let i3given = if i3min.IsSome || i3max.IsSome then 1 else 0
-        let i3min   = defaultArg i3min 0
-        let i3max   = defaultArg i3max (t.shape.[3] - 1)
-        let bounds = array2D [[i0min; i0max; i0given]; [i1min; i1max; i1given]; [i2min; i2max; i2given]; [i3min; i3max; i3given]]
-        t.GetSlice(bounds)
-    [<ExcludeFromCodeCoverage>]
-    member t.GetSlice(i0min:int option, i0max:int option, i1:int, i2min:int option, i2max:int option, i3:int) =
-        // Dims: 4
-        let i0given = if i0min.IsSome || i0max.IsSome then 1 else 0
-        let i0min   = defaultArg i0min 0
-        let i0max   = defaultArg i0max (t.shape.[0] - 1)
-        let i1given = 1
-        let i1min   = i1
-        let i1max   = i1
-        let i2given = if i2min.IsSome || i2max.IsSome then 1 else 0
-        let i2min   = defaultArg i2min 0
-        let i2max   = defaultArg i2max (t.shape.[2] - 1)
-        let i3given = 1
-        let i3min   = i3
-        let i3max   = i3
-        let bounds = array2D [[i0min; i0max; i0given]; [i1min; i1max; i1given]; [i2min; i2max; i2given]; [i3min; i3max; i3given]]
-        t.GetSlice(bounds)
-    [<ExcludeFromCodeCoverage>]
-    member t.GetSlice(i0min:int option, i0max:int option, i1:int, i2:int, i3min:int option, i3max:int option) =
-        // Dims: 4
-        let i0given = if i0min.IsSome || i0max.IsSome then 1 else 0
-        let i0min   = defaultArg i0min 0
-        let i0max   = defaultArg i0max (t.shape.[0] - 1)
-        let i1given = 1
-        let i1min   = i1
-        let i1max   = i1
-        let i2given = 1
-        let i2min   = i2
-        let i2max   = i2
-        let i3given = if i3min.IsSome || i3max.IsSome then 1 else 0
-        let i3min   = defaultArg i3min 0
-        let i3max   = defaultArg i3max (t.shape.[3] - 1)
-        let bounds = array2D [[i0min; i0max; i0given]; [i1min; i1max; i1given]; [i2min; i2max; i2given]; [i3min; i3max; i3given]]
-        t.GetSlice(bounds)
-    [<ExcludeFromCodeCoverage>]
-    member t.GetSlice(i0min:int option, i0max:int option, i1:int, i2:int, i3:int) =
-        // Dims: 4
-        let i0given = if i0min.IsSome || i0max.IsSome then 1 else 0
-        let i0min   = defaultArg i0min 0
-        let i0max   = defaultArg i0max (t.shape.[0] - 1)
-        let i1given = 1
-        let i1min   = i1
-        let i1max   = i1
-        let i2given = 1
-        let i2min   = i2
-        let i2max   = i2
-        let i3given = 1
-        let i3min   = i3
-        let i3max   = i3
-        let bounds = array2D [[i0min; i0max; i0given]; [i1min; i1max; i1given]; [i2min; i2max; i2given]; [i3min; i3max; i3given]]
-        t.GetSlice(bounds)
-    [<ExcludeFromCodeCoverage>]
-    member t.GetSlice(i0:int, i1min:int option, i1max:int option, i2min:int option, i2max:int option, i3min:int option, i3max:int option) =
-        // Dims: 4
-        let i0given = 1
-        let i0min   = i0
-        let i0max   = i0
-        let i1given = if i1min.IsSome || i1max.IsSome then 1 else 0
-        let i1min   = defaultArg i1min 0
-        let i1max   = defaultArg i1max (t.shape.[1] - 1)
-        let i2given = if i2min.IsSome || i2max.IsSome then 1 else 0
-        let i2min   = defaultArg i2min 0
-        let i2max   = defaultArg i2max (t.shape.[2] - 1)
-        let i3given = if i3min.IsSome || i3max.IsSome then 1 else 0
-        let i3min   = defaultArg i3min 0
-        let i3max   = defaultArg i3max (t.shape.[3] - 1)
-        let bounds = array2D [[i0min; i0max; i0given]; [i1min; i1max; i1given]; [i2min; i2max; i2given]; [i3min; i3max; i3given]]
-        t.GetSlice(bounds)
-    [<ExcludeFromCodeCoverage>]
-    member t.GetSlice(i0:int, i1min:int option, i1max:int option, i2min:int option, i2max:int option, i3:int) =
-        // Dims: 4
-        let i0given = 1
-        let i0min   = i0
-        let i0max   = i0
-        let i1given = if i1min.IsSome || i1max.IsSome then 1 else 0
-        let i1min   = defaultArg i1min 0
-        let i1max   = defaultArg i1max (t.shape.[1] - 1)
-        let i2given = if i2min.IsSome || i2max.IsSome then 1 else 0
-        let i2min   = defaultArg i2min 0
-        let i2max   = defaultArg i2max (t.shape.[2] - 1)
-        let i3given = 1
-        let i3min   = i3
-        let i3max   = i3
-        let bounds = array2D [[i0min; i0max; i0given]; [i1min; i1max; i1given]; [i2min; i2max; i2given]; [i3min; i3max; i3given]]
-        t.GetSlice(bounds)
-    [<ExcludeFromCodeCoverage>]
-    member t.GetSlice(i0:int, i1min:int option, i1max:int option, i2:int, i3min:int option, i3max:int option) =
-        // Dims: 4
-        let i0given = 1
-        let i0min   = i0
-        let i0max   = i0
-        let i1given = if i1min.IsSome || i1max.IsSome then 1 else 0
-        let i1min   = defaultArg i1min 0
-        let i1max   = defaultArg i1max (t.shape.[1] - 1)
-        let i2given = 1
-        let i2min   = i2
-        let i2max   = i2
-        let i3given = if i3min.IsSome || i3max.IsSome then 1 else 0
-        let i3min   = defaultArg i3min 0
-        let i3max   = defaultArg i3max (t.shape.[3] - 1)
-        let bounds = array2D [[i0min; i0max; i0given]; [i1min; i1max; i1given]; [i2min; i2max; i2given]; [i3min; i3max; i3given]]
-        t.GetSlice(bounds)
-    [<ExcludeFromCodeCoverage>]
-    member t.GetSlice(i0:int, i1min:int option, i1max:int option, i2:int, i3:int) =
-        // Dims: 4
-        let i0given = 1
-        let i0min   = i0
-        let i0max   = i0
-        let i1given = if i1min.IsSome || i1max.IsSome then 1 else 0
-        let i1min   = defaultArg i1min 0
-        let i1max   = defaultArg i1max (t.shape.[1] - 1)
-        let i2given = 1
-        let i2min   = i2
-        let i2max   = i2
-        let i3given = 1
-        let i3min   = i3
-        let i3max   = i3
-        let bounds = array2D [[i0min; i0max; i0given]; [i1min; i1max; i1given]; [i2min; i2max; i2given]; [i3min; i3max; i3given]]
-        t.GetSlice(bounds)
-    [<ExcludeFromCodeCoverage>]
-    member t.GetSlice(i0:int, i1:int, i2min:int option, i2max:int option, i3min:int option, i3max:int option) =
-        // Dims: 4
-        let i0given = 1
-        let i0min   = i0
-        let i0max   = i0
-        let i1given = 1
-        let i1min   = i1
-        let i1max   = i1
-        let i2given = if i2min.IsSome || i2max.IsSome then 1 else 0
-        let i2min   = defaultArg i2min 0
-        let i2max   = defaultArg i2max (t.shape.[2] - 1)
-        let i3given = if i3min.IsSome || i3max.IsSome then 1 else 0
-        let i3min   = defaultArg i3min 0
-        let i3max   = defaultArg i3max (t.shape.[3] - 1)
-        let bounds = array2D [[i0min; i0max; i0given]; [i1min; i1max; i1given]; [i2min; i2max; i2given]; [i3min; i3max; i3given]]
-        t.GetSlice(bounds)
-    [<ExcludeFromCodeCoverage>]
-    member t.GetSlice(i0:int, i1:int, i2min:int option, i2max:int option, i3:int) =
-        // Dims: 4
-        let i0given = 1
-        let i0min   = i0
-        let i0max   = i0
-        let i1given = 1
-        let i1min   = i1
-        let i1max   = i1
-        let i2given = if i2min.IsSome || i2max.IsSome then 1 else 0
-        let i2min   = defaultArg i2min 0
-        let i2max   = defaultArg i2max (t.shape.[2] - 1)
-        let i3given = 1
-        let i3min   = i3
-        let i3max   = i3
-        let bounds = array2D [[i0min; i0max; i0given]; [i1min; i1max; i1given]; [i2min; i2max; i2given]; [i3min; i3max; i3given]]
-        t.GetSlice(bounds)
-    [<ExcludeFromCodeCoverage>]
-    member t.GetSlice(i0:int, i1:int, i2:int, i3min:int option, i3max:int option) =
-        // Dims: 4
-        let i0given = 1
-        let i0min   = i0
-        let i0max   = i0
-        let i1given = 1
-        let i1min   = i1
-        let i1max   = i1
-        let i2given = 1
-        let i2min   = i2
-        let i2max   = i2
-        let i3given = if i3min.IsSome || i3max.IsSome then 1 else 0
-        let i3min   = defaultArg i3min 0
-        let i3max   = defaultArg i3max (t.shape.[3] - 1)
-        let bounds = array2D [[i0min; i0max; i0given]; [i1min; i1max; i1given]; [i2min; i2max; i2given]; [i3min; i3max; i3given]]
-        t.GetSlice(bounds)
-    [<ExcludeFromCodeCoverage>]
-    member t.GetSlice(i0:int, i1:int, i2:int, i3:int) =
-        // Dims: 4
-        let i0given = 1
-        let i0min   = i0
-        let i0max   = i0
-        let i1given = 1
-        let i1min   = i1
-        let i1max   = i1
-        let i2given = 1
-        let i2min   = i2
-        let i2max   = i2
-        let i3given = 1
-        let i3min   = i3
-        let i3max   = i3
-        let bounds = array2D [[i0min; i0max; i0given]; [i1min; i1max; i1given]; [i2min; i2max; i2given]; [i3min; i3max; i3given]]
-        t.GetSlice(bounds)
-    [<ExcludeFromCodeCoverage>]
-    member t.GetSlice(i0min:int option, i0max:int option, i1min:int option, i1max:int option, i2min:int option, i2max:int option, i3min:int option, i3max:int option, i4min:int option, i4max:int option) =
-        // Dims: 5
-        let i0given = if i0min.IsSome || i0max.IsSome then 1 else 0
-        let i0min   = defaultArg i0min 0
-        let i0max   = defaultArg i0max (t.shape.[0] - 1)
-        let i1given = if i1min.IsSome || i1max.IsSome then 1 else 0
-        let i1min   = defaultArg i1min 0
-        let i1max   = defaultArg i1max (t.shape.[1] - 1)
-        let i2given = if i2min.IsSome || i2max.IsSome then 1 else 0
-        let i2min   = defaultArg i2min 0
-        let i2max   = defaultArg i2max (t.shape.[2] - 1)
-        let i3given = if i3min.IsSome || i3max.IsSome then 1 else 0
-        let i3min   = defaultArg i3min 0
-        let i3max   = defaultArg i3max (t.shape.[3] - 1)
-        let i4given = if i4min.IsSome || i4max.IsSome then 1 else 0
-        let i4min   = defaultArg i4min 0
-        let i4max   = defaultArg i4max (t.shape.[4] - 1)
-        let bounds = array2D [[i0min; i0max; i0given]; [i1min; i1max; i1given]; [i2min; i2max; i2given]; [i3min; i3max; i3given]; [i4min; i4max; i4given]]
-        t.GetSlice(bounds)
-    [<ExcludeFromCodeCoverage>]
-    member t.GetSlice(i0min:int option, i0max:int option, i1min:int option, i1max:int option, i2min:int option, i2max:int option, i3min:int option, i3max:int option, i4:int) =
-        // Dims: 5
-        let i0given = if i0min.IsSome || i0max.IsSome then 1 else 0
-        let i0min   = defaultArg i0min 0
-        let i0max   = defaultArg i0max (t.shape.[0] - 1)
-        let i1given = if i1min.IsSome || i1max.IsSome then 1 else 0
-        let i1min   = defaultArg i1min 0
-        let i1max   = defaultArg i1max (t.shape.[1] - 1)
-        let i2given = if i2min.IsSome || i2max.IsSome then 1 else 0
-        let i2min   = defaultArg i2min 0
-        let i2max   = defaultArg i2max (t.shape.[2] - 1)
-        let i3given = if i3min.IsSome || i3max.IsSome then 1 else 0
-        let i3min   = defaultArg i3min 0
-        let i3max   = defaultArg i3max (t.shape.[3] - 1)
-        let i4given = 1
-        let i4min   = i4
-        let i4max   = i4
-        let bounds = array2D [[i0min; i0max; i0given]; [i1min; i1max; i1given]; [i2min; i2max; i2given]; [i3min; i3max; i3given]; [i4min; i4max; i4given]]
-        t.GetSlice(bounds)
-    [<ExcludeFromCodeCoverage>]
-    member t.GetSlice(i0min:int option, i0max:int option, i1min:int option, i1max:int option, i2min:int option, i2max:int option, i3:int, i4min:int option, i4max:int option) =
-        // Dims: 5
-        let i0given = if i0min.IsSome || i0max.IsSome then 1 else 0
-        let i0min   = defaultArg i0min 0
-        let i0max   = defaultArg i0max (t.shape.[0] - 1)
-        let i1given = if i1min.IsSome || i1max.IsSome then 1 else 0
-        let i1min   = defaultArg i1min 0
-        let i1max   = defaultArg i1max (t.shape.[1] - 1)
-        let i2given = if i2min.IsSome || i2max.IsSome then 1 else 0
-        let i2min   = defaultArg i2min 0
-        let i2max   = defaultArg i2max (t.shape.[2] - 1)
-        let i3given = 1
-        let i3min   = i3
-        let i3max   = i3
-        let i4given = if i4min.IsSome || i4max.IsSome then 1 else 0
-        let i4min   = defaultArg i4min 0
-        let i4max   = defaultArg i4max (t.shape.[4] - 1)
-        let bounds = array2D [[i0min; i0max; i0given]; [i1min; i1max; i1given]; [i2min; i2max; i2given]; [i3min; i3max; i3given]; [i4min; i4max; i4given]]
-        t.GetSlice(bounds)
-    [<ExcludeFromCodeCoverage>]
-    member t.GetSlice(i0min:int option, i0max:int option, i1min:int option, i1max:int option, i2min:int option, i2max:int option, i3:int, i4:int) =
-        // Dims: 5
-        let i0given = if i0min.IsSome || i0max.IsSome then 1 else 0
-        let i0min   = defaultArg i0min 0
-        let i0max   = defaultArg i0max (t.shape.[0] - 1)
-        let i1given = if i1min.IsSome || i1max.IsSome then 1 else 0
-        let i1min   = defaultArg i1min 0
-        let i1max   = defaultArg i1max (t.shape.[1] - 1)
-        let i2given = if i2min.IsSome || i2max.IsSome then 1 else 0
-        let i2min   = defaultArg i2min 0
-        let i2max   = defaultArg i2max (t.shape.[2] - 1)
-        let i3given = 1
-        let i3min   = i3
-        let i3max   = i3
-        let i4given = 1
-        let i4min   = i4
-        let i4max   = i4
-        let bounds = array2D [[i0min; i0max; i0given]; [i1min; i1max; i1given]; [i2min; i2max; i2given]; [i3min; i3max; i3given]; [i4min; i4max; i4given]]
-        t.GetSlice(bounds)
-    [<ExcludeFromCodeCoverage>]
-    member t.GetSlice(i0min:int option, i0max:int option, i1min:int option, i1max:int option, i2:int, i3min:int option, i3max:int option, i4min:int option, i4max:int option) =
-        // Dims: 5
-        let i0given = if i0min.IsSome || i0max.IsSome then 1 else 0
-        let i0min   = defaultArg i0min 0
-        let i0max   = defaultArg i0max (t.shape.[0] - 1)
-        let i1given = if i1min.IsSome || i1max.IsSome then 1 else 0
-        let i1min   = defaultArg i1min 0
-        let i1max   = defaultArg i1max (t.shape.[1] - 1)
-        let i2given = 1
-        let i2min   = i2
-        let i2max   = i2
-        let i3given = if i3min.IsSome || i3max.IsSome then 1 else 0
-        let i3min   = defaultArg i3min 0
-        let i3max   = defaultArg i3max (t.shape.[3] - 1)
-        let i4given = if i4min.IsSome || i4max.IsSome then 1 else 0
-        let i4min   = defaultArg i4min 0
-        let i4max   = defaultArg i4max (t.shape.[4] - 1)
-        let bounds = array2D [[i0min; i0max; i0given]; [i1min; i1max; i1given]; [i2min; i2max; i2given]; [i3min; i3max; i3given]; [i4min; i4max; i4given]]
-        t.GetSlice(bounds)
-    [<ExcludeFromCodeCoverage>]
-    member t.GetSlice(i0min:int option, i0max:int option, i1min:int option, i1max:int option, i2:int, i3min:int option, i3max:int option, i4:int) =
-        // Dims: 5
-        let i0given = if i0min.IsSome || i0max.IsSome then 1 else 0
-        let i0min   = defaultArg i0min 0
-        let i0max   = defaultArg i0max (t.shape.[0] - 1)
-        let i1given = if i1min.IsSome || i1max.IsSome then 1 else 0
-        let i1min   = defaultArg i1min 0
-        let i1max   = defaultArg i1max (t.shape.[1] - 1)
-        let i2given = 1
-        let i2min   = i2
-        let i2max   = i2
-        let i3given = if i3min.IsSome || i3max.IsSome then 1 else 0
-        let i3min   = defaultArg i3min 0
-        let i3max   = defaultArg i3max (t.shape.[3] - 1)
-        let i4given = 1
-        let i4min   = i4
-        let i4max   = i4
-        let bounds = array2D [[i0min; i0max; i0given]; [i1min; i1max; i1given]; [i2min; i2max; i2given]; [i3min; i3max; i3given]; [i4min; i4max; i4given]]
-        t.GetSlice(bounds)
-    [<ExcludeFromCodeCoverage>]
-    member t.GetSlice(i0min:int option, i0max:int option, i1min:int option, i1max:int option, i2:int, i3:int, i4min:int option, i4max:int option) =
-        // Dims: 5
-        let i0given = if i0min.IsSome || i0max.IsSome then 1 else 0
-        let i0min   = defaultArg i0min 0
-        let i0max   = defaultArg i0max (t.shape.[0] - 1)
-        let i1given = if i1min.IsSome || i1max.IsSome then 1 else 0
-        let i1min   = defaultArg i1min 0
-        let i1max   = defaultArg i1max (t.shape.[1] - 1)
-        let i2given = 1
-        let i2min   = i2
-        let i2max   = i2
-        let i3given = 1
-        let i3min   = i3
-        let i3max   = i3
-        let i4given = if i4min.IsSome || i4max.IsSome then 1 else 0
-        let i4min   = defaultArg i4min 0
-        let i4max   = defaultArg i4max (t.shape.[4] - 1)
-        let bounds = array2D [[i0min; i0max; i0given]; [i1min; i1max; i1given]; [i2min; i2max; i2given]; [i3min; i3max; i3given]; [i4min; i4max; i4given]]
-        t.GetSlice(bounds)
-    [<ExcludeFromCodeCoverage>]
-    member t.GetSlice(i0min:int option, i0max:int option, i1min:int option, i1max:int option, i2:int, i3:int, i4:int) =
-        // Dims: 5
-        let i0given = if i0min.IsSome || i0max.IsSome then 1 else 0
-        let i0min   = defaultArg i0min 0
-        let i0max   = defaultArg i0max (t.shape.[0] - 1)
-        let i1given = if i1min.IsSome || i1max.IsSome then 1 else 0
-        let i1min   = defaultArg i1min 0
-        let i1max   = defaultArg i1max (t.shape.[1] - 1)
-        let i2given = 1
-        let i2min   = i2
-        let i2max   = i2
-        let i3given = 1
-        let i3min   = i3
-        let i3max   = i3
-        let i4given = 1
-        let i4min   = i4
-        let i4max   = i4
-        let bounds = array2D [[i0min; i0max; i0given]; [i1min; i1max; i1given]; [i2min; i2max; i2given]; [i3min; i3max; i3given]; [i4min; i4max; i4given]]
-        t.GetSlice(bounds)
-    [<ExcludeFromCodeCoverage>]
-    member t.GetSlice(i0min:int option, i0max:int option, i1:int, i2min:int option, i2max:int option, i3min:int option, i3max:int option, i4min:int option, i4max:int option) =
-        // Dims: 5
-        let i0given = if i0min.IsSome || i0max.IsSome then 1 else 0
-        let i0min   = defaultArg i0min 0
-        let i0max   = defaultArg i0max (t.shape.[0] - 1)
-        let i1given = 1
-        let i1min   = i1
-        let i1max   = i1
-        let i2given = if i2min.IsSome || i2max.IsSome then 1 else 0
-        let i2min   = defaultArg i2min 0
-        let i2max   = defaultArg i2max (t.shape.[2] - 1)
-        let i3given = if i3min.IsSome || i3max.IsSome then 1 else 0
-        let i3min   = defaultArg i3min 0
-        let i3max   = defaultArg i3max (t.shape.[3] - 1)
-        let i4given = if i4min.IsSome || i4max.IsSome then 1 else 0
-        let i4min   = defaultArg i4min 0
-        let i4max   = defaultArg i4max (t.shape.[4] - 1)
-        let bounds = array2D [[i0min; i0max; i0given]; [i1min; i1max; i1given]; [i2min; i2max; i2given]; [i3min; i3max; i3given]; [i4min; i4max; i4given]]
-        t.GetSlice(bounds)
-    [<ExcludeFromCodeCoverage>]
-    member t.GetSlice(i0min:int option, i0max:int option, i1:int, i2min:int option, i2max:int option, i3min:int option, i3max:int option, i4:int) =
-        // Dims: 5
-        let i0given = if i0min.IsSome || i0max.IsSome then 1 else 0
-        let i0min   = defaultArg i0min 0
-        let i0max   = defaultArg i0max (t.shape.[0] - 1)
-        let i1given = 1
-        let i1min   = i1
-        let i1max   = i1
-        let i2given = if i2min.IsSome || i2max.IsSome then 1 else 0
-        let i2min   = defaultArg i2min 0
-        let i2max   = defaultArg i2max (t.shape.[2] - 1)
-        let i3given = if i3min.IsSome || i3max.IsSome then 1 else 0
-        let i3min   = defaultArg i3min 0
-        let i3max   = defaultArg i3max (t.shape.[3] - 1)
-        let i4given = 1
-        let i4min   = i4
-        let i4max   = i4
-        let bounds = array2D [[i0min; i0max; i0given]; [i1min; i1max; i1given]; [i2min; i2max; i2given]; [i3min; i3max; i3given]; [i4min; i4max; i4given]]
-        t.GetSlice(bounds)
-    [<ExcludeFromCodeCoverage>]
-    member t.GetSlice(i0min:int option, i0max:int option, i1:int, i2min:int option, i2max:int option, i3:int, i4min:int option, i4max:int option) =
-        // Dims: 5
-        let i0given = if i0min.IsSome || i0max.IsSome then 1 else 0
-        let i0min   = defaultArg i0min 0
-        let i0max   = defaultArg i0max (t.shape.[0] - 1)
-        let i1given = 1
-        let i1min   = i1
-        let i1max   = i1
-        let i2given = if i2min.IsSome || i2max.IsSome then 1 else 0
-        let i2min   = defaultArg i2min 0
-        let i2max   = defaultArg i2max (t.shape.[2] - 1)
-        let i3given = 1
-        let i3min   = i3
-        let i3max   = i3
-        let i4given = if i4min.IsSome || i4max.IsSome then 1 else 0
-        let i4min   = defaultArg i4min 0
-        let i4max   = defaultArg i4max (t.shape.[4] - 1)
-        let bounds = array2D [[i0min; i0max; i0given]; [i1min; i1max; i1given]; [i2min; i2max; i2given]; [i3min; i3max; i3given]; [i4min; i4max; i4given]]
-        t.GetSlice(bounds)
-    [<ExcludeFromCodeCoverage>]
-    member t.GetSlice(i0min:int option, i0max:int option, i1:int, i2min:int option, i2max:int option, i3:int, i4:int) =
-        // Dims: 5
-        let i0given = if i0min.IsSome || i0max.IsSome then 1 else 0
-        let i0min   = defaultArg i0min 0
-        let i0max   = defaultArg i0max (t.shape.[0] - 1)
-        let i1given = 1
-        let i1min   = i1
-        let i1max   = i1
-        let i2given = if i2min.IsSome || i2max.IsSome then 1 else 0
-        let i2min   = defaultArg i2min 0
-        let i2max   = defaultArg i2max (t.shape.[2] - 1)
-        let i3given = 1
-        let i3min   = i3
-        let i3max   = i3
-        let i4given = 1
-        let i4min   = i4
-        let i4max   = i4
-        let bounds = array2D [[i0min; i0max; i0given]; [i1min; i1max; i1given]; [i2min; i2max; i2given]; [i3min; i3max; i3given]; [i4min; i4max; i4given]]
-        t.GetSlice(bounds)
-    [<ExcludeFromCodeCoverage>]
-    member t.GetSlice(i0min:int option, i0max:int option, i1:int, i2:int, i3min:int option, i3max:int option, i4min:int option, i4max:int option) =
-        // Dims: 5
-        let i0given = if i0min.IsSome || i0max.IsSome then 1 else 0
-        let i0min   = defaultArg i0min 0
-        let i0max   = defaultArg i0max (t.shape.[0] - 1)
-        let i1given = 1
-        let i1min   = i1
-        let i1max   = i1
-        let i2given = 1
-        let i2min   = i2
-        let i2max   = i2
-        let i3given = if i3min.IsSome || i3max.IsSome then 1 else 0
-        let i3min   = defaultArg i3min 0
-        let i3max   = defaultArg i3max (t.shape.[3] - 1)
-        let i4given = if i4min.IsSome || i4max.IsSome then 1 else 0
-        let i4min   = defaultArg i4min 0
-        let i4max   = defaultArg i4max (t.shape.[4] - 1)
-        let bounds = array2D [[i0min; i0max; i0given]; [i1min; i1max; i1given]; [i2min; i2max; i2given]; [i3min; i3max; i3given]; [i4min; i4max; i4given]]
-        t.GetSlice(bounds)
-    [<ExcludeFromCodeCoverage>]
-    member t.GetSlice(i0min:int option, i0max:int option, i1:int, i2:int, i3min:int option, i3max:int option, i4:int) =
-        // Dims: 5
-        let i0given = if i0min.IsSome || i0max.IsSome then 1 else 0
-        let i0min   = defaultArg i0min 0
-        let i0max   = defaultArg i0max (t.shape.[0] - 1)
-        let i1given = 1
-        let i1min   = i1
-        let i1max   = i1
-        let i2given = 1
-        let i2min   = i2
-        let i2max   = i2
-        let i3given = if i3min.IsSome || i3max.IsSome then 1 else 0
-        let i3min   = defaultArg i3min 0
-        let i3max   = defaultArg i3max (t.shape.[3] - 1)
-        let i4given = 1
-        let i4min   = i4
-        let i4max   = i4
-        let bounds = array2D [[i0min; i0max; i0given]; [i1min; i1max; i1given]; [i2min; i2max; i2given]; [i3min; i3max; i3given]; [i4min; i4max; i4given]]
-        t.GetSlice(bounds)
-    [<ExcludeFromCodeCoverage>]
-    member t.GetSlice(i0min:int option, i0max:int option, i1:int, i2:int, i3:int, i4min:int option, i4max:int option) =
-        // Dims: 5
-        let i0given = if i0min.IsSome || i0max.IsSome then 1 else 0
-        let i0min   = defaultArg i0min 0
-        let i0max   = defaultArg i0max (t.shape.[0] - 1)
-        let i1given = 1
-        let i1min   = i1
-        let i1max   = i1
-        let i2given = 1
-        let i2min   = i2
-        let i2max   = i2
-        let i3given = 1
-        let i3min   = i3
-        let i3max   = i3
-        let i4given = if i4min.IsSome || i4max.IsSome then 1 else 0
-        let i4min   = defaultArg i4min 0
-        let i4max   = defaultArg i4max (t.shape.[4] - 1)
-        let bounds = array2D [[i0min; i0max; i0given]; [i1min; i1max; i1given]; [i2min; i2max; i2given]; [i3min; i3max; i3given]; [i4min; i4max; i4given]]
-        t.GetSlice(bounds)
-    [<ExcludeFromCodeCoverage>]
-    member t.GetSlice(i0min:int option, i0max:int option, i1:int, i2:int, i3:int, i4:int) =
-        // Dims: 5
-        let i0given = if i0min.IsSome || i0max.IsSome then 1 else 0
-        let i0min   = defaultArg i0min 0
-        let i0max   = defaultArg i0max (t.shape.[0] - 1)
-        let i1given = 1
-        let i1min   = i1
-        let i1max   = i1
-        let i2given = 1
-        let i2min   = i2
-        let i2max   = i2
-        let i3given = 1
-        let i3min   = i3
-        let i3max   = i3
-        let i4given = 1
-        let i4min   = i4
-        let i4max   = i4
-        let bounds = array2D [[i0min; i0max; i0given]; [i1min; i1max; i1given]; [i2min; i2max; i2given]; [i3min; i3max; i3given]; [i4min; i4max; i4given]]
-        t.GetSlice(bounds)
-    [<ExcludeFromCodeCoverage>]
-    member t.GetSlice(i0:int, i1min:int option, i1max:int option, i2min:int option, i2max:int option, i3min:int option, i3max:int option, i4min:int option, i4max:int option) =
-        // Dims: 5
-        let i0given = 1
-        let i0min   = i0
-        let i0max   = i0
-        let i1given = if i1min.IsSome || i1max.IsSome then 1 else 0
-        let i1min   = defaultArg i1min 0
-        let i1max   = defaultArg i1max (t.shape.[1] - 1)
-        let i2given = if i2min.IsSome || i2max.IsSome then 1 else 0
-        let i2min   = defaultArg i2min 0
-        let i2max   = defaultArg i2max (t.shape.[2] - 1)
-        let i3given = if i3min.IsSome || i3max.IsSome then 1 else 0
-        let i3min   = defaultArg i3min 0
-        let i3max   = defaultArg i3max (t.shape.[3] - 1)
-        let i4given = if i4min.IsSome || i4max.IsSome then 1 else 0
-        let i4min   = defaultArg i4min 0
-        let i4max   = defaultArg i4max (t.shape.[4] - 1)
-        let bounds = array2D [[i0min; i0max; i0given]; [i1min; i1max; i1given]; [i2min; i2max; i2given]; [i3min; i3max; i3given]; [i4min; i4max; i4given]]
-        t.GetSlice(bounds)
-    [<ExcludeFromCodeCoverage>]
-    member t.GetSlice(i0:int, i1min:int option, i1max:int option, i2min:int option, i2max:int option, i3min:int option, i3max:int option, i4:int) =
-        // Dims: 5
-        let i0given = 1
-        let i0min   = i0
-        let i0max   = i0
-        let i1given = if i1min.IsSome || i1max.IsSome then 1 else 0
-        let i1min   = defaultArg i1min 0
-        let i1max   = defaultArg i1max (t.shape.[1] - 1)
-        let i2given = if i2min.IsSome || i2max.IsSome then 1 else 0
-        let i2min   = defaultArg i2min 0
-        let i2max   = defaultArg i2max (t.shape.[2] - 1)
-        let i3given = if i3min.IsSome || i3max.IsSome then 1 else 0
-        let i3min   = defaultArg i3min 0
-        let i3max   = defaultArg i3max (t.shape.[3] - 1)
-        let i4given = 1
-        let i4min   = i4
-        let i4max   = i4
-        let bounds = array2D [[i0min; i0max; i0given]; [i1min; i1max; i1given]; [i2min; i2max; i2given]; [i3min; i3max; i3given]; [i4min; i4max; i4given]]
-        t.GetSlice(bounds)
-    [<ExcludeFromCodeCoverage>]
-    member t.GetSlice(i0:int, i1min:int option, i1max:int option, i2min:int option, i2max:int option, i3:int, i4min:int option, i4max:int option) =
-        // Dims: 5
-        let i0given = 1
-        let i0min   = i0
-        let i0max   = i0
-        let i1given = if i1min.IsSome || i1max.IsSome then 1 else 0
-        let i1min   = defaultArg i1min 0
-        let i1max   = defaultArg i1max (t.shape.[1] - 1)
-        let i2given = if i2min.IsSome || i2max.IsSome then 1 else 0
-        let i2min   = defaultArg i2min 0
-        let i2max   = defaultArg i2max (t.shape.[2] - 1)
-        let i3given = 1
-        let i3min   = i3
-        let i3max   = i3
-        let i4given = if i4min.IsSome || i4max.IsSome then 1 else 0
-        let i4min   = defaultArg i4min 0
-        let i4max   = defaultArg i4max (t.shape.[4] - 1)
-        let bounds = array2D [[i0min; i0max; i0given]; [i1min; i1max; i1given]; [i2min; i2max; i2given]; [i3min; i3max; i3given]; [i4min; i4max; i4given]]
-        t.GetSlice(bounds)
-    [<ExcludeFromCodeCoverage>]
-    member t.GetSlice(i0:int, i1min:int option, i1max:int option, i2min:int option, i2max:int option, i3:int, i4:int) =
-        // Dims: 5
-        let i0given = 1
-        let i0min   = i0
-        let i0max   = i0
-        let i1given = if i1min.IsSome || i1max.IsSome then 1 else 0
-        let i1min   = defaultArg i1min 0
-        let i1max   = defaultArg i1max (t.shape.[1] - 1)
-        let i2given = if i2min.IsSome || i2max.IsSome then 1 else 0
-        let i2min   = defaultArg i2min 0
-        let i2max   = defaultArg i2max (t.shape.[2] - 1)
-        let i3given = 1
-        let i3min   = i3
-        let i3max   = i3
-        let i4given = 1
-        let i4min   = i4
-        let i4max   = i4
-        let bounds = array2D [[i0min; i0max; i0given]; [i1min; i1max; i1given]; [i2min; i2max; i2given]; [i3min; i3max; i3given]; [i4min; i4max; i4given]]
-        t.GetSlice(bounds)
-    [<ExcludeFromCodeCoverage>]
-    member t.GetSlice(i0:int, i1min:int option, i1max:int option, i2:int, i3min:int option, i3max:int option, i4min:int option, i4max:int option) =
-        // Dims: 5
-        let i0given = 1
-        let i0min   = i0
-        let i0max   = i0
-        let i1given = if i1min.IsSome || i1max.IsSome then 1 else 0
-        let i1min   = defaultArg i1min 0
-        let i1max   = defaultArg i1max (t.shape.[1] - 1)
-        let i2given = 1
-        let i2min   = i2
-        let i2max   = i2
-        let i3given = if i3min.IsSome || i3max.IsSome then 1 else 0
-        let i3min   = defaultArg i3min 0
-        let i3max   = defaultArg i3max (t.shape.[3] - 1)
-        let i4given = if i4min.IsSome || i4max.IsSome then 1 else 0
-        let i4min   = defaultArg i4min 0
-        let i4max   = defaultArg i4max (t.shape.[4] - 1)
-        let bounds = array2D [[i0min; i0max; i0given]; [i1min; i1max; i1given]; [i2min; i2max; i2given]; [i3min; i3max; i3given]; [i4min; i4max; i4given]]
-        t.GetSlice(bounds)
-    [<ExcludeFromCodeCoverage>]
-    member t.GetSlice(i0:int, i1min:int option, i1max:int option, i2:int, i3min:int option, i3max:int option, i4:int) =
-        // Dims: 5
-        let i0given = 1
-        let i0min   = i0
-        let i0max   = i0
-        let i1given = if i1min.IsSome || i1max.IsSome then 1 else 0
-        let i1min   = defaultArg i1min 0
-        let i1max   = defaultArg i1max (t.shape.[1] - 1)
-        let i2given = 1
-        let i2min   = i2
-        let i2max   = i2
-        let i3given = if i3min.IsSome || i3max.IsSome then 1 else 0
-        let i3min   = defaultArg i3min 0
-        let i3max   = defaultArg i3max (t.shape.[3] - 1)
-        let i4given = 1
-        let i4min   = i4
-        let i4max   = i4
-        let bounds = array2D [[i0min; i0max; i0given]; [i1min; i1max; i1given]; [i2min; i2max; i2given]; [i3min; i3max; i3given]; [i4min; i4max; i4given]]
-        t.GetSlice(bounds)
-    [<ExcludeFromCodeCoverage>]
-    member t.GetSlice(i0:int, i1min:int option, i1max:int option, i2:int, i3:int, i4min:int option, i4max:int option) =
-        // Dims: 5
-        let i0given = 1
-        let i0min   = i0
-        let i0max   = i0
-        let i1given = if i1min.IsSome || i1max.IsSome then 1 else 0
-        let i1min   = defaultArg i1min 0
-        let i1max   = defaultArg i1max (t.shape.[1] - 1)
-        let i2given = 1
-        let i2min   = i2
-        let i2max   = i2
-        let i3given = 1
-        let i3min   = i3
-        let i3max   = i3
-        let i4given = if i4min.IsSome || i4max.IsSome then 1 else 0
-        let i4min   = defaultArg i4min 0
-        let i4max   = defaultArg i4max (t.shape.[4] - 1)
-        let bounds = array2D [[i0min; i0max; i0given]; [i1min; i1max; i1given]; [i2min; i2max; i2given]; [i3min; i3max; i3given]; [i4min; i4max; i4given]]
-        t.GetSlice(bounds)
-    [<ExcludeFromCodeCoverage>]
-    member t.GetSlice(i0:int, i1min:int option, i1max:int option, i2:int, i3:int, i4:int) =
-        // Dims: 5
-        let i0given = 1
-        let i0min   = i0
-        let i0max   = i0
-        let i1given = if i1min.IsSome || i1max.IsSome then 1 else 0
-        let i1min   = defaultArg i1min 0
-        let i1max   = defaultArg i1max (t.shape.[1] - 1)
-        let i2given = 1
-        let i2min   = i2
-        let i2max   = i2
-        let i3given = 1
-        let i3min   = i3
-        let i3max   = i3
-        let i4given = 1
-        let i4min   = i4
-        let i4max   = i4
-        let bounds = array2D [[i0min; i0max; i0given]; [i1min; i1max; i1given]; [i2min; i2max; i2given]; [i3min; i3max; i3given]; [i4min; i4max; i4given]]
-        t.GetSlice(bounds)
-    [<ExcludeFromCodeCoverage>]
-    member t.GetSlice(i0:int, i1:int, i2min:int option, i2max:int option, i3min:int option, i3max:int option, i4min:int option, i4max:int option) =
-        // Dims: 5
-        let i0given = 1
-        let i0min   = i0
-        let i0max   = i0
-        let i1given = 1
-        let i1min   = i1
-        let i1max   = i1
-        let i2given = if i2min.IsSome || i2max.IsSome then 1 else 0
-        let i2min   = defaultArg i2min 0
-        let i2max   = defaultArg i2max (t.shape.[2] - 1)
-        let i3given = if i3min.IsSome || i3max.IsSome then 1 else 0
-        let i3min   = defaultArg i3min 0
-        let i3max   = defaultArg i3max (t.shape.[3] - 1)
-        let i4given = if i4min.IsSome || i4max.IsSome then 1 else 0
-        let i4min   = defaultArg i4min 0
-        let i4max   = defaultArg i4max (t.shape.[4] - 1)
-        let bounds = array2D [[i0min; i0max; i0given]; [i1min; i1max; i1given]; [i2min; i2max; i2given]; [i3min; i3max; i3given]; [i4min; i4max; i4given]]
-        t.GetSlice(bounds)
-    [<ExcludeFromCodeCoverage>]
-    member t.GetSlice(i0:int, i1:int, i2min:int option, i2max:int option, i3min:int option, i3max:int option, i4:int) =
-        // Dims: 5
-        let i0given = 1
-        let i0min   = i0
-        let i0max   = i0
-        let i1given = 1
-        let i1min   = i1
-        let i1max   = i1
-        let i2given = if i2min.IsSome || i2max.IsSome then 1 else 0
-        let i2min   = defaultArg i2min 0
-        let i2max   = defaultArg i2max (t.shape.[2] - 1)
-        let i3given = if i3min.IsSome || i3max.IsSome then 1 else 0
-        let i3min   = defaultArg i3min 0
-        let i3max   = defaultArg i3max (t.shape.[3] - 1)
-        let i4given = 1
-        let i4min   = i4
-        let i4max   = i4
-        let bounds = array2D [[i0min; i0max; i0given]; [i1min; i1max; i1given]; [i2min; i2max; i2given]; [i3min; i3max; i3given]; [i4min; i4max; i4given]]
-        t.GetSlice(bounds)
-    [<ExcludeFromCodeCoverage>]
-    member t.GetSlice(i0:int, i1:int, i2min:int option, i2max:int option, i3:int, i4min:int option, i4max:int option) =
-        // Dims: 5
-        let i0given = 1
-        let i0min   = i0
-        let i0max   = i0
-        let i1given = 1
-        let i1min   = i1
-        let i1max   = i1
-        let i2given = if i2min.IsSome || i2max.IsSome then 1 else 0
-        let i2min   = defaultArg i2min 0
-        let i2max   = defaultArg i2max (t.shape.[2] - 1)
-        let i3given = 1
-        let i3min   = i3
-        let i3max   = i3
-        let i4given = if i4min.IsSome || i4max.IsSome then 1 else 0
-        let i4min   = defaultArg i4min 0
-        let i4max   = defaultArg i4max (t.shape.[4] - 1)
-        let bounds = array2D [[i0min; i0max; i0given]; [i1min; i1max; i1given]; [i2min; i2max; i2given]; [i3min; i3max; i3given]; [i4min; i4max; i4given]]
-        t.GetSlice(bounds)
-    [<ExcludeFromCodeCoverage>]
-    member t.GetSlice(i0:int, i1:int, i2min:int option, i2max:int option, i3:int, i4:int) =
-        // Dims: 5
-        let i0given = 1
-        let i0min   = i0
-        let i0max   = i0
-        let i1given = 1
-        let i1min   = i1
-        let i1max   = i1
-        let i2given = if i2min.IsSome || i2max.IsSome then 1 else 0
-        let i2min   = defaultArg i2min 0
-        let i2max   = defaultArg i2max (t.shape.[2] - 1)
-        let i3given = 1
-        let i3min   = i3
-        let i3max   = i3
-        let i4given = 1
-        let i4min   = i4
-        let i4max   = i4
-        let bounds = array2D [[i0min; i0max; i0given]; [i1min; i1max; i1given]; [i2min; i2max; i2given]; [i3min; i3max; i3given]; [i4min; i4max; i4given]]
-        t.GetSlice(bounds)
-    [<ExcludeFromCodeCoverage>]
-    member t.GetSlice(i0:int, i1:int, i2:int, i3min:int option, i3max:int option, i4min:int option, i4max:int option) =
-        // Dims: 5
-        let i0given = 1
-        let i0min   = i0
-        let i0max   = i0
-        let i1given = 1
-        let i1min   = i1
-        let i1max   = i1
-        let i2given = 1
-        let i2min   = i2
-        let i2max   = i2
-        let i3given = if i3min.IsSome || i3max.IsSome then 1 else 0
-        let i3min   = defaultArg i3min 0
-        let i3max   = defaultArg i3max (t.shape.[3] - 1)
-        let i4given = if i4min.IsSome || i4max.IsSome then 1 else 0
-        let i4min   = defaultArg i4min 0
-        let i4max   = defaultArg i4max (t.shape.[4] - 1)
-        let bounds = array2D [[i0min; i0max; i0given]; [i1min; i1max; i1given]; [i2min; i2max; i2given]; [i3min; i3max; i3given]; [i4min; i4max; i4given]]
-        t.GetSlice(bounds)
-    [<ExcludeFromCodeCoverage>]
-    member t.GetSlice(i0:int, i1:int, i2:int, i3min:int option, i3max:int option, i4:int) =
-        // Dims: 5
-        let i0given = 1
-        let i0min   = i0
-        let i0max   = i0
-        let i1given = 1
-        let i1min   = i1
-        let i1max   = i1
-        let i2given = 1
-        let i2min   = i2
-        let i2max   = i2
-        let i3given = if i3min.IsSome || i3max.IsSome then 1 else 0
-        let i3min   = defaultArg i3min 0
-        let i3max   = defaultArg i3max (t.shape.[3] - 1)
-        let i4given = 1
-        let i4min   = i4
-        let i4max   = i4
-        let bounds = array2D [[i0min; i0max; i0given]; [i1min; i1max; i1given]; [i2min; i2max; i2given]; [i3min; i3max; i3given]; [i4min; i4max; i4given]]
-        t.GetSlice(bounds)
-    [<ExcludeFromCodeCoverage>]
-    member t.GetSlice(i0:int, i1:int, i2:int, i3:int, i4min:int option, i4max:int option) =
-        // Dims: 5
-        let i0given = 1
-        let i0min   = i0
-        let i0max   = i0
-        let i1given = 1
-        let i1min   = i1
-        let i1max   = i1
-        let i2given = 1
-        let i2min   = i2
-        let i2max   = i2
-        let i3given = 1
-        let i3min   = i3
-        let i3max   = i3
-        let i4given = if i4min.IsSome || i4max.IsSome then 1 else 0
-        let i4min   = defaultArg i4min 0
-        let i4max   = defaultArg i4max (t.shape.[4] - 1)
-        let bounds = array2D [[i0min; i0max; i0given]; [i1min; i1max; i1given]; [i2min; i2max; i2given]; [i3min; i3max; i3given]; [i4min; i4max; i4given]]
-        t.GetSlice(bounds)
-    [<ExcludeFromCodeCoverage>]
-    member t.GetSlice(i0:int, i1:int, i2:int, i3:int, i4:int) =
-        // Dims: 5
-        let i0given = 1
-        let i0min   = i0
-        let i0max   = i0
-        let i1given = 1
-        let i1min   = i1
-        let i1max   = i1
-        let i2given = 1
-        let i2min   = i2
-        let i2max   = i2
-        let i3given = 1
-        let i3min   = i3
-        let i3max   = i3
-        let i4given = 1
-        let i4min   = i4
-        let i4max   = i4
-        let bounds = array2D [[i0min; i0max; i0given]; [i1min; i1max; i1given]; [i2min; i2max; i2given]; [i3min; i3max; i3given]; [i4min; i4max; i4given]]
-        t.GetSlice(bounds)
-    [<ExcludeFromCodeCoverage>]
-    member t.GetSlice(i0min:int option, i0max:int option, i1min:int option, i1max:int option, i2min:int option, i2max:int option, i3min:int option, i3max:int option, i4min:int option, i4max:int option, i5min:int option, i5max:int option) =
-        // Dims: 6
-        let i0given = if i0min.IsSome || i0max.IsSome then 1 else 0
-        let i0min   = defaultArg i0min 0
-        let i0max   = defaultArg i0max (t.shape.[0] - 1)
-        let i1given = if i1min.IsSome || i1max.IsSome then 1 else 0
-        let i1min   = defaultArg i1min 0
-        let i1max   = defaultArg i1max (t.shape.[1] - 1)
-        let i2given = if i2min.IsSome || i2max.IsSome then 1 else 0
-        let i2min   = defaultArg i2min 0
-        let i2max   = defaultArg i2max (t.shape.[2] - 1)
-        let i3given = if i3min.IsSome || i3max.IsSome then 1 else 0
-        let i3min   = defaultArg i3min 0
-        let i3max   = defaultArg i3max (t.shape.[3] - 1)
-        let i4given = if i4min.IsSome || i4max.IsSome then 1 else 0
-        let i4min   = defaultArg i4min 0
-        let i4max   = defaultArg i4max (t.shape.[4] - 1)
-        let i5given = if i5min.IsSome || i5max.IsSome then 1 else 0
-        let i5min   = defaultArg i5min 0
-        let i5max   = defaultArg i5max (t.shape.[5] - 1)
-        let bounds = array2D [[i0min; i0max; i0given]; [i1min; i1max; i1given]; [i2min; i2max; i2given]; [i3min; i3max; i3given]; [i4min; i4max; i4given]; [i5min; i5max; i5given]]
-        t.GetSlice(bounds)
-    [<ExcludeFromCodeCoverage>]
-    member t.GetSlice(i0min:int option, i0max:int option, i1min:int option, i1max:int option, i2min:int option, i2max:int option, i3min:int option, i3max:int option, i4min:int option, i4max:int option, i5:int) =
-        // Dims: 6
-        let i0given = if i0min.IsSome || i0max.IsSome then 1 else 0
-        let i0min   = defaultArg i0min 0
-        let i0max   = defaultArg i0max (t.shape.[0] - 1)
-        let i1given = if i1min.IsSome || i1max.IsSome then 1 else 0
-        let i1min   = defaultArg i1min 0
-        let i1max   = defaultArg i1max (t.shape.[1] - 1)
-        let i2given = if i2min.IsSome || i2max.IsSome then 1 else 0
-        let i2min   = defaultArg i2min 0
-        let i2max   = defaultArg i2max (t.shape.[2] - 1)
-        let i3given = if i3min.IsSome || i3max.IsSome then 1 else 0
-        let i3min   = defaultArg i3min 0
-        let i3max   = defaultArg i3max (t.shape.[3] - 1)
-        let i4given = if i4min.IsSome || i4max.IsSome then 1 else 0
-        let i4min   = defaultArg i4min 0
-        let i4max   = defaultArg i4max (t.shape.[4] - 1)
-        let i5given = 1
-        let i5min   = i5
-        let i5max   = i5
-        let bounds = array2D [[i0min; i0max; i0given]; [i1min; i1max; i1given]; [i2min; i2max; i2given]; [i3min; i3max; i3given]; [i4min; i4max; i4given]; [i5min; i5max; i5given]]
-        t.GetSlice(bounds)
-    [<ExcludeFromCodeCoverage>]
-    member t.GetSlice(i0min:int option, i0max:int option, i1min:int option, i1max:int option, i2min:int option, i2max:int option, i3min:int option, i3max:int option, i4:int, i5min:int option, i5max:int option) =
-        // Dims: 6
-        let i0given = if i0min.IsSome || i0max.IsSome then 1 else 0
-        let i0min   = defaultArg i0min 0
-        let i0max   = defaultArg i0max (t.shape.[0] - 1)
-        let i1given = if i1min.IsSome || i1max.IsSome then 1 else 0
-        let i1min   = defaultArg i1min 0
-        let i1max   = defaultArg i1max (t.shape.[1] - 1)
-        let i2given = if i2min.IsSome || i2max.IsSome then 1 else 0
-        let i2min   = defaultArg i2min 0
-        let i2max   = defaultArg i2max (t.shape.[2] - 1)
-        let i3given = if i3min.IsSome || i3max.IsSome then 1 else 0
-        let i3min   = defaultArg i3min 0
-        let i3max   = defaultArg i3max (t.shape.[3] - 1)
-        let i4given = 1
-        let i4min   = i4
-        let i4max   = i4
-        let i5given = if i5min.IsSome || i5max.IsSome then 1 else 0
-        let i5min   = defaultArg i5min 0
-        let i5max   = defaultArg i5max (t.shape.[5] - 1)
-        let bounds = array2D [[i0min; i0max; i0given]; [i1min; i1max; i1given]; [i2min; i2max; i2given]; [i3min; i3max; i3given]; [i4min; i4max; i4given]; [i5min; i5max; i5given]]
-        t.GetSlice(bounds)
-    [<ExcludeFromCodeCoverage>]
-    member t.GetSlice(i0min:int option, i0max:int option, i1min:int option, i1max:int option, i2min:int option, i2max:int option, i3min:int option, i3max:int option, i4:int, i5:int) =
-        // Dims: 6
-        let i0given = if i0min.IsSome || i0max.IsSome then 1 else 0
-        let i0min   = defaultArg i0min 0
-        let i0max   = defaultArg i0max (t.shape.[0] - 1)
-        let i1given = if i1min.IsSome || i1max.IsSome then 1 else 0
-        let i1min   = defaultArg i1min 0
-        let i1max   = defaultArg i1max (t.shape.[1] - 1)
-        let i2given = if i2min.IsSome || i2max.IsSome then 1 else 0
-        let i2min   = defaultArg i2min 0
-        let i2max   = defaultArg i2max (t.shape.[2] - 1)
-        let i3given = if i3min.IsSome || i3max.IsSome then 1 else 0
-        let i3min   = defaultArg i3min 0
-        let i3max   = defaultArg i3max (t.shape.[3] - 1)
-        let i4given = 1
-        let i4min   = i4
-        let i4max   = i4
-        let i5given = 1
-        let i5min   = i5
-        let i5max   = i5
-        let bounds = array2D [[i0min; i0max; i0given]; [i1min; i1max; i1given]; [i2min; i2max; i2given]; [i3min; i3max; i3given]; [i4min; i4max; i4given]; [i5min; i5max; i5given]]
-        t.GetSlice(bounds)
-    [<ExcludeFromCodeCoverage>]
-    member t.GetSlice(i0min:int option, i0max:int option, i1min:int option, i1max:int option, i2min:int option, i2max:int option, i3:int, i4min:int option, i4max:int option, i5min:int option, i5max:int option) =
-        // Dims: 6
-        let i0given = if i0min.IsSome || i0max.IsSome then 1 else 0
-        let i0min   = defaultArg i0min 0
-        let i0max   = defaultArg i0max (t.shape.[0] - 1)
-        let i1given = if i1min.IsSome || i1max.IsSome then 1 else 0
-        let i1min   = defaultArg i1min 0
-        let i1max   = defaultArg i1max (t.shape.[1] - 1)
-        let i2given = if i2min.IsSome || i2max.IsSome then 1 else 0
-        let i2min   = defaultArg i2min 0
-        let i2max   = defaultArg i2max (t.shape.[2] - 1)
-        let i3given = 1
-        let i3min   = i3
-        let i3max   = i3
-        let i4given = if i4min.IsSome || i4max.IsSome then 1 else 0
-        let i4min   = defaultArg i4min 0
-        let i4max   = defaultArg i4max (t.shape.[4] - 1)
-        let i5given = if i5min.IsSome || i5max.IsSome then 1 else 0
-        let i5min   = defaultArg i5min 0
-        let i5max   = defaultArg i5max (t.shape.[5] - 1)
-        let bounds = array2D [[i0min; i0max; i0given]; [i1min; i1max; i1given]; [i2min; i2max; i2given]; [i3min; i3max; i3given]; [i4min; i4max; i4given]; [i5min; i5max; i5given]]
-        t.GetSlice(bounds)
-    [<ExcludeFromCodeCoverage>]
-    member t.GetSlice(i0min:int option, i0max:int option, i1min:int option, i1max:int option, i2min:int option, i2max:int option, i3:int, i4min:int option, i4max:int option, i5:int) =
-        // Dims: 6
-        let i0given = if i0min.IsSome || i0max.IsSome then 1 else 0
-        let i0min   = defaultArg i0min 0
-        let i0max   = defaultArg i0max (t.shape.[0] - 1)
-        let i1given = if i1min.IsSome || i1max.IsSome then 1 else 0
-        let i1min   = defaultArg i1min 0
-        let i1max   = defaultArg i1max (t.shape.[1] - 1)
-        let i2given = if i2min.IsSome || i2max.IsSome then 1 else 0
-        let i2min   = defaultArg i2min 0
-        let i2max   = defaultArg i2max (t.shape.[2] - 1)
-        let i3given = 1
-        let i3min   = i3
-        let i3max   = i3
-        let i4given = if i4min.IsSome || i4max.IsSome then 1 else 0
-        let i4min   = defaultArg i4min 0
-        let i4max   = defaultArg i4max (t.shape.[4] - 1)
-        let i5given = 1
-        let i5min   = i5
-        let i5max   = i5
-        let bounds = array2D [[i0min; i0max; i0given]; [i1min; i1max; i1given]; [i2min; i2max; i2given]; [i3min; i3max; i3given]; [i4min; i4max; i4given]; [i5min; i5max; i5given]]
-        t.GetSlice(bounds)
-    [<ExcludeFromCodeCoverage>]
-    member t.GetSlice(i0min:int option, i0max:int option, i1min:int option, i1max:int option, i2min:int option, i2max:int option, i3:int, i4:int, i5min:int option, i5max:int option) =
-        // Dims: 6
-        let i0given = if i0min.IsSome || i0max.IsSome then 1 else 0
-        let i0min   = defaultArg i0min 0
-        let i0max   = defaultArg i0max (t.shape.[0] - 1)
-        let i1given = if i1min.IsSome || i1max.IsSome then 1 else 0
-        let i1min   = defaultArg i1min 0
-        let i1max   = defaultArg i1max (t.shape.[1] - 1)
-        let i2given = if i2min.IsSome || i2max.IsSome then 1 else 0
-        let i2min   = defaultArg i2min 0
-        let i2max   = defaultArg i2max (t.shape.[2] - 1)
-        let i3given = 1
-        let i3min   = i3
-        let i3max   = i3
-        let i4given = 1
-        let i4min   = i4
-        let i4max   = i4
-        let i5given = if i5min.IsSome || i5max.IsSome then 1 else 0
-        let i5min   = defaultArg i5min 0
-        let i5max   = defaultArg i5max (t.shape.[5] - 1)
-        let bounds = array2D [[i0min; i0max; i0given]; [i1min; i1max; i1given]; [i2min; i2max; i2given]; [i3min; i3max; i3given]; [i4min; i4max; i4given]; [i5min; i5max; i5given]]
-        t.GetSlice(bounds)
-    [<ExcludeFromCodeCoverage>]
-    member t.GetSlice(i0min:int option, i0max:int option, i1min:int option, i1max:int option, i2min:int option, i2max:int option, i3:int, i4:int, i5:int) =
-        // Dims: 6
-        let i0given = if i0min.IsSome || i0max.IsSome then 1 else 0
-        let i0min   = defaultArg i0min 0
-        let i0max   = defaultArg i0max (t.shape.[0] - 1)
-        let i1given = if i1min.IsSome || i1max.IsSome then 1 else 0
-        let i1min   = defaultArg i1min 0
-        let i1max   = defaultArg i1max (t.shape.[1] - 1)
-        let i2given = if i2min.IsSome || i2max.IsSome then 1 else 0
-        let i2min   = defaultArg i2min 0
-        let i2max   = defaultArg i2max (t.shape.[2] - 1)
-        let i3given = 1
-        let i3min   = i3
-        let i3max   = i3
-        let i4given = 1
-        let i4min   = i4
-        let i4max   = i4
-        let i5given = 1
-        let i5min   = i5
-        let i5max   = i5
-        let bounds = array2D [[i0min; i0max; i0given]; [i1min; i1max; i1given]; [i2min; i2max; i2given]; [i3min; i3max; i3given]; [i4min; i4max; i4given]; [i5min; i5max; i5given]]
-        t.GetSlice(bounds)
-    [<ExcludeFromCodeCoverage>]
-    member t.GetSlice(i0min:int option, i0max:int option, i1min:int option, i1max:int option, i2:int, i3min:int option, i3max:int option, i4min:int option, i4max:int option, i5min:int option, i5max:int option) =
-        // Dims: 6
-        let i0given = if i0min.IsSome || i0max.IsSome then 1 else 0
-        let i0min   = defaultArg i0min 0
-        let i0max   = defaultArg i0max (t.shape.[0] - 1)
-        let i1given = if i1min.IsSome || i1max.IsSome then 1 else 0
-        let i1min   = defaultArg i1min 0
-        let i1max   = defaultArg i1max (t.shape.[1] - 1)
-        let i2given = 1
-        let i2min   = i2
-        let i2max   = i2
-        let i3given = if i3min.IsSome || i3max.IsSome then 1 else 0
-        let i3min   = defaultArg i3min 0
-        let i3max   = defaultArg i3max (t.shape.[3] - 1)
-        let i4given = if i4min.IsSome || i4max.IsSome then 1 else 0
-        let i4min   = defaultArg i4min 0
-        let i4max   = defaultArg i4max (t.shape.[4] - 1)
-        let i5given = if i5min.IsSome || i5max.IsSome then 1 else 0
-        let i5min   = defaultArg i5min 0
-        let i5max   = defaultArg i5max (t.shape.[5] - 1)
-        let bounds = array2D [[i0min; i0max; i0given]; [i1min; i1max; i1given]; [i2min; i2max; i2given]; [i3min; i3max; i3given]; [i4min; i4max; i4given]; [i5min; i5max; i5given]]
-        t.GetSlice(bounds)
-    [<ExcludeFromCodeCoverage>]
-    member t.GetSlice(i0min:int option, i0max:int option, i1min:int option, i1max:int option, i2:int, i3min:int option, i3max:int option, i4min:int option, i4max:int option, i5:int) =
-        // Dims: 6
-        let i0given = if i0min.IsSome || i0max.IsSome then 1 else 0
-        let i0min   = defaultArg i0min 0
-        let i0max   = defaultArg i0max (t.shape.[0] - 1)
-        let i1given = if i1min.IsSome || i1max.IsSome then 1 else 0
-        let i1min   = defaultArg i1min 0
-        let i1max   = defaultArg i1max (t.shape.[1] - 1)
-        let i2given = 1
-        let i2min   = i2
-        let i2max   = i2
-        let i3given = if i3min.IsSome || i3max.IsSome then 1 else 0
-        let i3min   = defaultArg i3min 0
-        let i3max   = defaultArg i3max (t.shape.[3] - 1)
-        let i4given = if i4min.IsSome || i4max.IsSome then 1 else 0
-        let i4min   = defaultArg i4min 0
-        let i4max   = defaultArg i4max (t.shape.[4] - 1)
-        let i5given = 1
-        let i5min   = i5
-        let i5max   = i5
-        let bounds = array2D [[i0min; i0max; i0given]; [i1min; i1max; i1given]; [i2min; i2max; i2given]; [i3min; i3max; i3given]; [i4min; i4max; i4given]; [i5min; i5max; i5given]]
-        t.GetSlice(bounds)
-    [<ExcludeFromCodeCoverage>]
-    member t.GetSlice(i0min:int option, i0max:int option, i1min:int option, i1max:int option, i2:int, i3min:int option, i3max:int option, i4:int, i5min:int option, i5max:int option) =
-        // Dims: 6
-        let i0given = if i0min.IsSome || i0max.IsSome then 1 else 0
-        let i0min   = defaultArg i0min 0
-        let i0max   = defaultArg i0max (t.shape.[0] - 1)
-        let i1given = if i1min.IsSome || i1max.IsSome then 1 else 0
-        let i1min   = defaultArg i1min 0
-        let i1max   = defaultArg i1max (t.shape.[1] - 1)
-        let i2given = 1
-        let i2min   = i2
-        let i2max   = i2
-        let i3given = if i3min.IsSome || i3max.IsSome then 1 else 0
-        let i3min   = defaultArg i3min 0
-        let i3max   = defaultArg i3max (t.shape.[3] - 1)
-        let i4given = 1
-        let i4min   = i4
-        let i4max   = i4
-        let i5given = if i5min.IsSome || i5max.IsSome then 1 else 0
-        let i5min   = defaultArg i5min 0
-        let i5max   = defaultArg i5max (t.shape.[5] - 1)
-        let bounds = array2D [[i0min; i0max; i0given]; [i1min; i1max; i1given]; [i2min; i2max; i2given]; [i3min; i3max; i3given]; [i4min; i4max; i4given]; [i5min; i5max; i5given]]
-        t.GetSlice(bounds)
-    [<ExcludeFromCodeCoverage>]
-    member t.GetSlice(i0min:int option, i0max:int option, i1min:int option, i1max:int option, i2:int, i3min:int option, i3max:int option, i4:int, i5:int) =
-        // Dims: 6
-        let i0given = if i0min.IsSome || i0max.IsSome then 1 else 0
-        let i0min   = defaultArg i0min 0
-        let i0max   = defaultArg i0max (t.shape.[0] - 1)
-        let i1given = if i1min.IsSome || i1max.IsSome then 1 else 0
-        let i1min   = defaultArg i1min 0
-        let i1max   = defaultArg i1max (t.shape.[1] - 1)
-        let i2given = 1
-        let i2min   = i2
-        let i2max   = i2
-        let i3given = if i3min.IsSome || i3max.IsSome then 1 else 0
-        let i3min   = defaultArg i3min 0
-        let i3max   = defaultArg i3max (t.shape.[3] - 1)
-        let i4given = 1
-        let i4min   = i4
-        let i4max   = i4
-        let i5given = 1
-        let i5min   = i5
-        let i5max   = i5
-        let bounds = array2D [[i0min; i0max; i0given]; [i1min; i1max; i1given]; [i2min; i2max; i2given]; [i3min; i3max; i3given]; [i4min; i4max; i4given]; [i5min; i5max; i5given]]
-        t.GetSlice(bounds)
-    [<ExcludeFromCodeCoverage>]
-    member t.GetSlice(i0min:int option, i0max:int option, i1min:int option, i1max:int option, i2:int, i3:int, i4min:int option, i4max:int option, i5min:int option, i5max:int option) =
-        // Dims: 6
-        let i0given = if i0min.IsSome || i0max.IsSome then 1 else 0
-        let i0min   = defaultArg i0min 0
-        let i0max   = defaultArg i0max (t.shape.[0] - 1)
-        let i1given = if i1min.IsSome || i1max.IsSome then 1 else 0
-        let i1min   = defaultArg i1min 0
-        let i1max   = defaultArg i1max (t.shape.[1] - 1)
-        let i2given = 1
-        let i2min   = i2
-        let i2max   = i2
-        let i3given = 1
-        let i3min   = i3
-        let i3max   = i3
-        let i4given = if i4min.IsSome || i4max.IsSome then 1 else 0
-        let i4min   = defaultArg i4min 0
-        let i4max   = defaultArg i4max (t.shape.[4] - 1)
-        let i5given = if i5min.IsSome || i5max.IsSome then 1 else 0
-        let i5min   = defaultArg i5min 0
-        let i5max   = defaultArg i5max (t.shape.[5] - 1)
-        let bounds = array2D [[i0min; i0max; i0given]; [i1min; i1max; i1given]; [i2min; i2max; i2given]; [i3min; i3max; i3given]; [i4min; i4max; i4given]; [i5min; i5max; i5given]]
-        t.GetSlice(bounds)
-    [<ExcludeFromCodeCoverage>]
-    member t.GetSlice(i0min:int option, i0max:int option, i1min:int option, i1max:int option, i2:int, i3:int, i4min:int option, i4max:int option, i5:int) =
-        // Dims: 6
-        let i0given = if i0min.IsSome || i0max.IsSome then 1 else 0
-        let i0min   = defaultArg i0min 0
-        let i0max   = defaultArg i0max (t.shape.[0] - 1)
-        let i1given = if i1min.IsSome || i1max.IsSome then 1 else 0
-        let i1min   = defaultArg i1min 0
-        let i1max   = defaultArg i1max (t.shape.[1] - 1)
-        let i2given = 1
-        let i2min   = i2
-        let i2max   = i2
-        let i3given = 1
-        let i3min   = i3
-        let i3max   = i3
-        let i4given = if i4min.IsSome || i4max.IsSome then 1 else 0
-        let i4min   = defaultArg i4min 0
-        let i4max   = defaultArg i4max (t.shape.[4] - 1)
-        let i5given = 1
-        let i5min   = i5
-        let i5max   = i5
-        let bounds = array2D [[i0min; i0max; i0given]; [i1min; i1max; i1given]; [i2min; i2max; i2given]; [i3min; i3max; i3given]; [i4min; i4max; i4given]; [i5min; i5max; i5given]]
-        t.GetSlice(bounds)
-    [<ExcludeFromCodeCoverage>]
-    member t.GetSlice(i0min:int option, i0max:int option, i1min:int option, i1max:int option, i2:int, i3:int, i4:int, i5min:int option, i5max:int option) =
-        // Dims: 6
-        let i0given = if i0min.IsSome || i0max.IsSome then 1 else 0
-        let i0min   = defaultArg i0min 0
-        let i0max   = defaultArg i0max (t.shape.[0] - 1)
-        let i1given = if i1min.IsSome || i1max.IsSome then 1 else 0
-        let i1min   = defaultArg i1min 0
-        let i1max   = defaultArg i1max (t.shape.[1] - 1)
-        let i2given = 1
-        let i2min   = i2
-        let i2max   = i2
-        let i3given = 1
-        let i3min   = i3
-        let i3max   = i3
-        let i4given = 1
-        let i4min   = i4
-        let i4max   = i4
-        let i5given = if i5min.IsSome || i5max.IsSome then 1 else 0
-        let i5min   = defaultArg i5min 0
-        let i5max   = defaultArg i5max (t.shape.[5] - 1)
-        let bounds = array2D [[i0min; i0max; i0given]; [i1min; i1max; i1given]; [i2min; i2max; i2given]; [i3min; i3max; i3given]; [i4min; i4max; i4given]; [i5min; i5max; i5given]]
-        t.GetSlice(bounds)
-    [<ExcludeFromCodeCoverage>]
-    member t.GetSlice(i0min:int option, i0max:int option, i1min:int option, i1max:int option, i2:int, i3:int, i4:int, i5:int) =
-        // Dims: 6
-        let i0given = if i0min.IsSome || i0max.IsSome then 1 else 0
-        let i0min   = defaultArg i0min 0
-        let i0max   = defaultArg i0max (t.shape.[0] - 1)
-        let i1given = if i1min.IsSome || i1max.IsSome then 1 else 0
-        let i1min   = defaultArg i1min 0
-        let i1max   = defaultArg i1max (t.shape.[1] - 1)
-        let i2given = 1
-        let i2min   = i2
-        let i2max   = i2
-        let i3given = 1
-        let i3min   = i3
-        let i3max   = i3
-        let i4given = 1
-        let i4min   = i4
-        let i4max   = i4
-        let i5given = 1
-        let i5min   = i5
-        let i5max   = i5
-        let bounds = array2D [[i0min; i0max; i0given]; [i1min; i1max; i1given]; [i2min; i2max; i2given]; [i3min; i3max; i3given]; [i4min; i4max; i4given]; [i5min; i5max; i5given]]
-        t.GetSlice(bounds)
-    [<ExcludeFromCodeCoverage>]
-    member t.GetSlice(i0min:int option, i0max:int option, i1:int, i2min:int option, i2max:int option, i3min:int option, i3max:int option, i4min:int option, i4max:int option, i5min:int option, i5max:int option) =
-        // Dims: 6
-        let i0given = if i0min.IsSome || i0max.IsSome then 1 else 0
-        let i0min   = defaultArg i0min 0
-        let i0max   = defaultArg i0max (t.shape.[0] - 1)
-        let i1given = 1
-        let i1min   = i1
-        let i1max   = i1
-        let i2given = if i2min.IsSome || i2max.IsSome then 1 else 0
-        let i2min   = defaultArg i2min 0
-        let i2max   = defaultArg i2max (t.shape.[2] - 1)
-        let i3given = if i3min.IsSome || i3max.IsSome then 1 else 0
-        let i3min   = defaultArg i3min 0
-        let i3max   = defaultArg i3max (t.shape.[3] - 1)
-        let i4given = if i4min.IsSome || i4max.IsSome then 1 else 0
-        let i4min   = defaultArg i4min 0
-        let i4max   = defaultArg i4max (t.shape.[4] - 1)
-        let i5given = if i5min.IsSome || i5max.IsSome then 1 else 0
-        let i5min   = defaultArg i5min 0
-        let i5max   = defaultArg i5max (t.shape.[5] - 1)
-        let bounds = array2D [[i0min; i0max; i0given]; [i1min; i1max; i1given]; [i2min; i2max; i2given]; [i3min; i3max; i3given]; [i4min; i4max; i4given]; [i5min; i5max; i5given]]
-        t.GetSlice(bounds)
-    [<ExcludeFromCodeCoverage>]
-    member t.GetSlice(i0min:int option, i0max:int option, i1:int, i2min:int option, i2max:int option, i3min:int option, i3max:int option, i4min:int option, i4max:int option, i5:int) =
-        // Dims: 6
-        let i0given = if i0min.IsSome || i0max.IsSome then 1 else 0
-        let i0min   = defaultArg i0min 0
-        let i0max   = defaultArg i0max (t.shape.[0] - 1)
-        let i1given = 1
-        let i1min   = i1
-        let i1max   = i1
-        let i2given = if i2min.IsSome || i2max.IsSome then 1 else 0
-        let i2min   = defaultArg i2min 0
-        let i2max   = defaultArg i2max (t.shape.[2] - 1)
-        let i3given = if i3min.IsSome || i3max.IsSome then 1 else 0
-        let i3min   = defaultArg i3min 0
-        let i3max   = defaultArg i3max (t.shape.[3] - 1)
-        let i4given = if i4min.IsSome || i4max.IsSome then 1 else 0
-        let i4min   = defaultArg i4min 0
-        let i4max   = defaultArg i4max (t.shape.[4] - 1)
-        let i5given = 1
-        let i5min   = i5
-        let i5max   = i5
-        let bounds = array2D [[i0min; i0max; i0given]; [i1min; i1max; i1given]; [i2min; i2max; i2given]; [i3min; i3max; i3given]; [i4min; i4max; i4given]; [i5min; i5max; i5given]]
-        t.GetSlice(bounds)
-    [<ExcludeFromCodeCoverage>]
-    member t.GetSlice(i0min:int option, i0max:int option, i1:int, i2min:int option, i2max:int option, i3min:int option, i3max:int option, i4:int, i5min:int option, i5max:int option) =
-        // Dims: 6
-        let i0given = if i0min.IsSome || i0max.IsSome then 1 else 0
-        let i0min   = defaultArg i0min 0
-        let i0max   = defaultArg i0max (t.shape.[0] - 1)
-        let i1given = 1
-        let i1min   = i1
-        let i1max   = i1
-        let i2given = if i2min.IsSome || i2max.IsSome then 1 else 0
-        let i2min   = defaultArg i2min 0
-        let i2max   = defaultArg i2max (t.shape.[2] - 1)
-        let i3given = if i3min.IsSome || i3max.IsSome then 1 else 0
-        let i3min   = defaultArg i3min 0
-        let i3max   = defaultArg i3max (t.shape.[3] - 1)
-        let i4given = 1
-        let i4min   = i4
-        let i4max   = i4
-        let i5given = if i5min.IsSome || i5max.IsSome then 1 else 0
-        let i5min   = defaultArg i5min 0
-        let i5max   = defaultArg i5max (t.shape.[5] - 1)
-        let bounds = array2D [[i0min; i0max; i0given]; [i1min; i1max; i1given]; [i2min; i2max; i2given]; [i3min; i3max; i3given]; [i4min; i4max; i4given]; [i5min; i5max; i5given]]
-        t.GetSlice(bounds)
-    [<ExcludeFromCodeCoverage>]
-    member t.GetSlice(i0min:int option, i0max:int option, i1:int, i2min:int option, i2max:int option, i3min:int option, i3max:int option, i4:int, i5:int) =
-        // Dims: 6
-        let i0given = if i0min.IsSome || i0max.IsSome then 1 else 0
-        let i0min   = defaultArg i0min 0
-        let i0max   = defaultArg i0max (t.shape.[0] - 1)
-        let i1given = 1
-        let i1min   = i1
-        let i1max   = i1
-        let i2given = if i2min.IsSome || i2max.IsSome then 1 else 0
-        let i2min   = defaultArg i2min 0
-        let i2max   = defaultArg i2max (t.shape.[2] - 1)
-        let i3given = if i3min.IsSome || i3max.IsSome then 1 else 0
-        let i3min   = defaultArg i3min 0
-        let i3max   = defaultArg i3max (t.shape.[3] - 1)
-        let i4given = 1
-        let i4min   = i4
-        let i4max   = i4
-        let i5given = 1
-        let i5min   = i5
-        let i5max   = i5
-        let bounds = array2D [[i0min; i0max; i0given]; [i1min; i1max; i1given]; [i2min; i2max; i2given]; [i3min; i3max; i3given]; [i4min; i4max; i4given]; [i5min; i5max; i5given]]
-        t.GetSlice(bounds)
-    [<ExcludeFromCodeCoverage>]
-    member t.GetSlice(i0min:int option, i0max:int option, i1:int, i2min:int option, i2max:int option, i3:int, i4min:int option, i4max:int option, i5min:int option, i5max:int option) =
-        // Dims: 6
-        let i0given = if i0min.IsSome || i0max.IsSome then 1 else 0
-        let i0min   = defaultArg i0min 0
-        let i0max   = defaultArg i0max (t.shape.[0] - 1)
-        let i1given = 1
-        let i1min   = i1
-        let i1max   = i1
-        let i2given = if i2min.IsSome || i2max.IsSome then 1 else 0
-        let i2min   = defaultArg i2min 0
-        let i2max   = defaultArg i2max (t.shape.[2] - 1)
-        let i3given = 1
-        let i3min   = i3
-        let i3max   = i3
-        let i4given = if i4min.IsSome || i4max.IsSome then 1 else 0
-        let i4min   = defaultArg i4min 0
-        let i4max   = defaultArg i4max (t.shape.[4] - 1)
-        let i5given = if i5min.IsSome || i5max.IsSome then 1 else 0
-        let i5min   = defaultArg i5min 0
-        let i5max   = defaultArg i5max (t.shape.[5] - 1)
-        let bounds = array2D [[i0min; i0max; i0given]; [i1min; i1max; i1given]; [i2min; i2max; i2given]; [i3min; i3max; i3given]; [i4min; i4max; i4given]; [i5min; i5max; i5given]]
-        t.GetSlice(bounds)
-    [<ExcludeFromCodeCoverage>]
-    member t.GetSlice(i0min:int option, i0max:int option, i1:int, i2min:int option, i2max:int option, i3:int, i4min:int option, i4max:int option, i5:int) =
-        // Dims: 6
-        let i0given = if i0min.IsSome || i0max.IsSome then 1 else 0
-        let i0min   = defaultArg i0min 0
-        let i0max   = defaultArg i0max (t.shape.[0] - 1)
-        let i1given = 1
-        let i1min   = i1
-        let i1max   = i1
-        let i2given = if i2min.IsSome || i2max.IsSome then 1 else 0
-        let i2min   = defaultArg i2min 0
-        let i2max   = defaultArg i2max (t.shape.[2] - 1)
-        let i3given = 1
-        let i3min   = i3
-        let i3max   = i3
-        let i4given = if i4min.IsSome || i4max.IsSome then 1 else 0
-        let i4min   = defaultArg i4min 0
-        let i4max   = defaultArg i4max (t.shape.[4] - 1)
-        let i5given = 1
-        let i5min   = i5
-        let i5max   = i5
-        let bounds = array2D [[i0min; i0max; i0given]; [i1min; i1max; i1given]; [i2min; i2max; i2given]; [i3min; i3max; i3given]; [i4min; i4max; i4given]; [i5min; i5max; i5given]]
-        t.GetSlice(bounds)
-    [<ExcludeFromCodeCoverage>]
-    member t.GetSlice(i0min:int option, i0max:int option, i1:int, i2min:int option, i2max:int option, i3:int, i4:int, i5min:int option, i5max:int option) =
-        // Dims: 6
-        let i0given = if i0min.IsSome || i0max.IsSome then 1 else 0
-        let i0min   = defaultArg i0min 0
-        let i0max   = defaultArg i0max (t.shape.[0] - 1)
-        let i1given = 1
-        let i1min   = i1
-        let i1max   = i1
-        let i2given = if i2min.IsSome || i2max.IsSome then 1 else 0
-        let i2min   = defaultArg i2min 0
-        let i2max   = defaultArg i2max (t.shape.[2] - 1)
-        let i3given = 1
-        let i3min   = i3
-        let i3max   = i3
-        let i4given = 1
-        let i4min   = i4
-        let i4max   = i4
-        let i5given = if i5min.IsSome || i5max.IsSome then 1 else 0
-        let i5min   = defaultArg i5min 0
-        let i5max   = defaultArg i5max (t.shape.[5] - 1)
-        let bounds = array2D [[i0min; i0max; i0given]; [i1min; i1max; i1given]; [i2min; i2max; i2given]; [i3min; i3max; i3given]; [i4min; i4max; i4given]; [i5min; i5max; i5given]]
-        t.GetSlice(bounds)
-    [<ExcludeFromCodeCoverage>]
-    member t.GetSlice(i0min:int option, i0max:int option, i1:int, i2min:int option, i2max:int option, i3:int, i4:int, i5:int) =
-        // Dims: 6
-        let i0given = if i0min.IsSome || i0max.IsSome then 1 else 0
-        let i0min   = defaultArg i0min 0
-        let i0max   = defaultArg i0max (t.shape.[0] - 1)
-        let i1given = 1
-        let i1min   = i1
-        let i1max   = i1
-        let i2given = if i2min.IsSome || i2max.IsSome then 1 else 0
-        let i2min   = defaultArg i2min 0
-        let i2max   = defaultArg i2max (t.shape.[2] - 1)
-        let i3given = 1
-        let i3min   = i3
-        let i3max   = i3
-        let i4given = 1
-        let i4min   = i4
-        let i4max   = i4
-        let i5given = 1
-        let i5min   = i5
-        let i5max   = i5
-        let bounds = array2D [[i0min; i0max; i0given]; [i1min; i1max; i1given]; [i2min; i2max; i2given]; [i3min; i3max; i3given]; [i4min; i4max; i4given]; [i5min; i5max; i5given]]
-        t.GetSlice(bounds)
-    [<ExcludeFromCodeCoverage>]
-    member t.GetSlice(i0min:int option, i0max:int option, i1:int, i2:int, i3min:int option, i3max:int option, i4min:int option, i4max:int option, i5min:int option, i5max:int option) =
-        // Dims: 6
-        let i0given = if i0min.IsSome || i0max.IsSome then 1 else 0
-        let i0min   = defaultArg i0min 0
-        let i0max   = defaultArg i0max (t.shape.[0] - 1)
-        let i1given = 1
-        let i1min   = i1
-        let i1max   = i1
-        let i2given = 1
-        let i2min   = i2
-        let i2max   = i2
-        let i3given = if i3min.IsSome || i3max.IsSome then 1 else 0
-        let i3min   = defaultArg i3min 0
-        let i3max   = defaultArg i3max (t.shape.[3] - 1)
-        let i4given = if i4min.IsSome || i4max.IsSome then 1 else 0
-        let i4min   = defaultArg i4min 0
-        let i4max   = defaultArg i4max (t.shape.[4] - 1)
-        let i5given = if i5min.IsSome || i5max.IsSome then 1 else 0
-        let i5min   = defaultArg i5min 0
-        let i5max   = defaultArg i5max (t.shape.[5] - 1)
-        let bounds = array2D [[i0min; i0max; i0given]; [i1min; i1max; i1given]; [i2min; i2max; i2given]; [i3min; i3max; i3given]; [i4min; i4max; i4given]; [i5min; i5max; i5given]]
-        t.GetSlice(bounds)
-    [<ExcludeFromCodeCoverage>]
-    member t.GetSlice(i0min:int option, i0max:int option, i1:int, i2:int, i3min:int option, i3max:int option, i4min:int option, i4max:int option, i5:int) =
-        // Dims: 6
-        let i0given = if i0min.IsSome || i0max.IsSome then 1 else 0
-        let i0min   = defaultArg i0min 0
-        let i0max   = defaultArg i0max (t.shape.[0] - 1)
-        let i1given = 1
-        let i1min   = i1
-        let i1max   = i1
-        let i2given = 1
-        let i2min   = i2
-        let i2max   = i2
-        let i3given = if i3min.IsSome || i3max.IsSome then 1 else 0
-        let i3min   = defaultArg i3min 0
-        let i3max   = defaultArg i3max (t.shape.[3] - 1)
-        let i4given = if i4min.IsSome || i4max.IsSome then 1 else 0
-        let i4min   = defaultArg i4min 0
-        let i4max   = defaultArg i4max (t.shape.[4] - 1)
-        let i5given = 1
-        let i5min   = i5
-        let i5max   = i5
-        let bounds = array2D [[i0min; i0max; i0given]; [i1min; i1max; i1given]; [i2min; i2max; i2given]; [i3min; i3max; i3given]; [i4min; i4max; i4given]; [i5min; i5max; i5given]]
-        t.GetSlice(bounds)
-    [<ExcludeFromCodeCoverage>]
-    member t.GetSlice(i0min:int option, i0max:int option, i1:int, i2:int, i3min:int option, i3max:int option, i4:int, i5min:int option, i5max:int option) =
-        // Dims: 6
-        let i0given = if i0min.IsSome || i0max.IsSome then 1 else 0
-        let i0min   = defaultArg i0min 0
-        let i0max   = defaultArg i0max (t.shape.[0] - 1)
-        let i1given = 1
-        let i1min   = i1
-        let i1max   = i1
-        let i2given = 1
-        let i2min   = i2
-        let i2max   = i2
-        let i3given = if i3min.IsSome || i3max.IsSome then 1 else 0
-        let i3min   = defaultArg i3min 0
-        let i3max   = defaultArg i3max (t.shape.[3] - 1)
-        let i4given = 1
-        let i4min   = i4
-        let i4max   = i4
-        let i5given = if i5min.IsSome || i5max.IsSome then 1 else 0
-        let i5min   = defaultArg i5min 0
-        let i5max   = defaultArg i5max (t.shape.[5] - 1)
-        let bounds = array2D [[i0min; i0max; i0given]; [i1min; i1max; i1given]; [i2min; i2max; i2given]; [i3min; i3max; i3given]; [i4min; i4max; i4given]; [i5min; i5max; i5given]]
-        t.GetSlice(bounds)
-    [<ExcludeFromCodeCoverage>]
-    member t.GetSlice(i0min:int option, i0max:int option, i1:int, i2:int, i3min:int option, i3max:int option, i4:int, i5:int) =
-        // Dims: 6
-        let i0given = if i0min.IsSome || i0max.IsSome then 1 else 0
-        let i0min   = defaultArg i0min 0
-        let i0max   = defaultArg i0max (t.shape.[0] - 1)
-        let i1given = 1
-        let i1min   = i1
-        let i1max   = i1
-        let i2given = 1
-        let i2min   = i2
-        let i2max   = i2
-        let i3given = if i3min.IsSome || i3max.IsSome then 1 else 0
-        let i3min   = defaultArg i3min 0
-        let i3max   = defaultArg i3max (t.shape.[3] - 1)
-        let i4given = 1
-        let i4min   = i4
-        let i4max   = i4
-        let i5given = 1
-        let i5min   = i5
-        let i5max   = i5
-        let bounds = array2D [[i0min; i0max; i0given]; [i1min; i1max; i1given]; [i2min; i2max; i2given]; [i3min; i3max; i3given]; [i4min; i4max; i4given]; [i5min; i5max; i5given]]
-        t.GetSlice(bounds)
-    [<ExcludeFromCodeCoverage>]
-    member t.GetSlice(i0min:int option, i0max:int option, i1:int, i2:int, i3:int, i4min:int option, i4max:int option, i5min:int option, i5max:int option) =
-        // Dims: 6
-        let i0given = if i0min.IsSome || i0max.IsSome then 1 else 0
-        let i0min   = defaultArg i0min 0
-        let i0max   = defaultArg i0max (t.shape.[0] - 1)
-        let i1given = 1
-        let i1min   = i1
-        let i1max   = i1
-        let i2given = 1
-        let i2min   = i2
-        let i2max   = i2
-        let i3given = 1
-        let i3min   = i3
-        let i3max   = i3
-        let i4given = if i4min.IsSome || i4max.IsSome then 1 else 0
-        let i4min   = defaultArg i4min 0
-        let i4max   = defaultArg i4max (t.shape.[4] - 1)
-        let i5given = if i5min.IsSome || i5max.IsSome then 1 else 0
-        let i5min   = defaultArg i5min 0
-        let i5max   = defaultArg i5max (t.shape.[5] - 1)
-        let bounds = array2D [[i0min; i0max; i0given]; [i1min; i1max; i1given]; [i2min; i2max; i2given]; [i3min; i3max; i3given]; [i4min; i4max; i4given]; [i5min; i5max; i5given]]
-        t.GetSlice(bounds)
-    [<ExcludeFromCodeCoverage>]
-    member t.GetSlice(i0min:int option, i0max:int option, i1:int, i2:int, i3:int, i4min:int option, i4max:int option, i5:int) =
-        // Dims: 6
-        let i0given = if i0min.IsSome || i0max.IsSome then 1 else 0
-        let i0min   = defaultArg i0min 0
-        let i0max   = defaultArg i0max (t.shape.[0] - 1)
-        let i1given = 1
-        let i1min   = i1
-        let i1max   = i1
-        let i2given = 1
-        let i2min   = i2
-        let i2max   = i2
-        let i3given = 1
-        let i3min   = i3
-        let i3max   = i3
-        let i4given = if i4min.IsSome || i4max.IsSome then 1 else 0
-        let i4min   = defaultArg i4min 0
-        let i4max   = defaultArg i4max (t.shape.[4] - 1)
-        let i5given = 1
-        let i5min   = i5
-        let i5max   = i5
-        let bounds = array2D [[i0min; i0max; i0given]; [i1min; i1max; i1given]; [i2min; i2max; i2given]; [i3min; i3max; i3given]; [i4min; i4max; i4given]; [i5min; i5max; i5given]]
-        t.GetSlice(bounds)
-    [<ExcludeFromCodeCoverage>]
-    member t.GetSlice(i0min:int option, i0max:int option, i1:int, i2:int, i3:int, i4:int, i5min:int option, i5max:int option) =
-        // Dims: 6
-        let i0given = if i0min.IsSome || i0max.IsSome then 1 else 0
-        let i0min   = defaultArg i0min 0
-        let i0max   = defaultArg i0max (t.shape.[0] - 1)
-        let i1given = 1
-        let i1min   = i1
-        let i1max   = i1
-        let i2given = 1
-        let i2min   = i2
-        let i2max   = i2
-        let i3given = 1
-        let i3min   = i3
-        let i3max   = i3
-        let i4given = 1
-        let i4min   = i4
-        let i4max   = i4
-        let i5given = if i5min.IsSome || i5max.IsSome then 1 else 0
-        let i5min   = defaultArg i5min 0
-        let i5max   = defaultArg i5max (t.shape.[5] - 1)
-        let bounds = array2D [[i0min; i0max; i0given]; [i1min; i1max; i1given]; [i2min; i2max; i2given]; [i3min; i3max; i3given]; [i4min; i4max; i4given]; [i5min; i5max; i5given]]
-        t.GetSlice(bounds)
-    [<ExcludeFromCodeCoverage>]
-    member t.GetSlice(i0min:int option, i0max:int option, i1:int, i2:int, i3:int, i4:int, i5:int) =
-        // Dims: 6
-        let i0given = if i0min.IsSome || i0max.IsSome then 1 else 0
-        let i0min   = defaultArg i0min 0
-        let i0max   = defaultArg i0max (t.shape.[0] - 1)
-        let i1given = 1
-        let i1min   = i1
-        let i1max   = i1
-        let i2given = 1
-        let i2min   = i2
-        let i2max   = i2
-        let i3given = 1
-        let i3min   = i3
-        let i3max   = i3
-        let i4given = 1
-        let i4min   = i4
-        let i4max   = i4
-        let i5given = 1
-        let i5min   = i5
-        let i5max   = i5
-        let bounds = array2D [[i0min; i0max; i0given]; [i1min; i1max; i1given]; [i2min; i2max; i2given]; [i3min; i3max; i3given]; [i4min; i4max; i4given]; [i5min; i5max; i5given]]
-        t.GetSlice(bounds)
-    [<ExcludeFromCodeCoverage>]
-    member t.GetSlice(i0:int, i1min:int option, i1max:int option, i2min:int option, i2max:int option, i3min:int option, i3max:int option, i4min:int option, i4max:int option, i5min:int option, i5max:int option) =
-        // Dims: 6
-        let i0given = 1
-        let i0min   = i0
-        let i0max   = i0
-        let i1given = if i1min.IsSome || i1max.IsSome then 1 else 0
-        let i1min   = defaultArg i1min 0
-        let i1max   = defaultArg i1max (t.shape.[1] - 1)
-        let i2given = if i2min.IsSome || i2max.IsSome then 1 else 0
-        let i2min   = defaultArg i2min 0
-        let i2max   = defaultArg i2max (t.shape.[2] - 1)
-        let i3given = if i3min.IsSome || i3max.IsSome then 1 else 0
-        let i3min   = defaultArg i3min 0
-        let i3max   = defaultArg i3max (t.shape.[3] - 1)
-        let i4given = if i4min.IsSome || i4max.IsSome then 1 else 0
-        let i4min   = defaultArg i4min 0
-        let i4max   = defaultArg i4max (t.shape.[4] - 1)
-        let i5given = if i5min.IsSome || i5max.IsSome then 1 else 0
-        let i5min   = defaultArg i5min 0
-        let i5max   = defaultArg i5max (t.shape.[5] - 1)
-        let bounds = array2D [[i0min; i0max; i0given]; [i1min; i1max; i1given]; [i2min; i2max; i2given]; [i3min; i3max; i3given]; [i4min; i4max; i4given]; [i5min; i5max; i5given]]
-        t.GetSlice(bounds)
-    [<ExcludeFromCodeCoverage>]
-    member t.GetSlice(i0:int, i1min:int option, i1max:int option, i2min:int option, i2max:int option, i3min:int option, i3max:int option, i4min:int option, i4max:int option, i5:int) =
-        // Dims: 6
-        let i0given = 1
-        let i0min   = i0
-        let i0max   = i0
-        let i1given = if i1min.IsSome || i1max.IsSome then 1 else 0
-        let i1min   = defaultArg i1min 0
-        let i1max   = defaultArg i1max (t.shape.[1] - 1)
-        let i2given = if i2min.IsSome || i2max.IsSome then 1 else 0
-        let i2min   = defaultArg i2min 0
-        let i2max   = defaultArg i2max (t.shape.[2] - 1)
-        let i3given = if i3min.IsSome || i3max.IsSome then 1 else 0
-        let i3min   = defaultArg i3min 0
-        let i3max   = defaultArg i3max (t.shape.[3] - 1)
-        let i4given = if i4min.IsSome || i4max.IsSome then 1 else 0
-        let i4min   = defaultArg i4min 0
-        let i4max   = defaultArg i4max (t.shape.[4] - 1)
-        let i5given = 1
-        let i5min   = i5
-        let i5max   = i5
-        let bounds = array2D [[i0min; i0max; i0given]; [i1min; i1max; i1given]; [i2min; i2max; i2given]; [i3min; i3max; i3given]; [i4min; i4max; i4given]; [i5min; i5max; i5given]]
-        t.GetSlice(bounds)
-    [<ExcludeFromCodeCoverage>]
-    member t.GetSlice(i0:int, i1min:int option, i1max:int option, i2min:int option, i2max:int option, i3min:int option, i3max:int option, i4:int, i5min:int option, i5max:int option) =
-        // Dims: 6
-        let i0given = 1
-        let i0min   = i0
-        let i0max   = i0
-        let i1given = if i1min.IsSome || i1max.IsSome then 1 else 0
-        let i1min   = defaultArg i1min 0
-        let i1max   = defaultArg i1max (t.shape.[1] - 1)
-        let i2given = if i2min.IsSome || i2max.IsSome then 1 else 0
-        let i2min   = defaultArg i2min 0
-        let i2max   = defaultArg i2max (t.shape.[2] - 1)
-        let i3given = if i3min.IsSome || i3max.IsSome then 1 else 0
-        let i3min   = defaultArg i3min 0
-        let i3max   = defaultArg i3max (t.shape.[3] - 1)
-        let i4given = 1
-        let i4min   = i4
-        let i4max   = i4
-        let i5given = if i5min.IsSome || i5max.IsSome then 1 else 0
-        let i5min   = defaultArg i5min 0
-        let i5max   = defaultArg i5max (t.shape.[5] - 1)
-        let bounds = array2D [[i0min; i0max; i0given]; [i1min; i1max; i1given]; [i2min; i2max; i2given]; [i3min; i3max; i3given]; [i4min; i4max; i4given]; [i5min; i5max; i5given]]
-        t.GetSlice(bounds)
-    [<ExcludeFromCodeCoverage>]
-    member t.GetSlice(i0:int, i1min:int option, i1max:int option, i2min:int option, i2max:int option, i3min:int option, i3max:int option, i4:int, i5:int) =
-        // Dims: 6
-        let i0given = 1
-        let i0min   = i0
-        let i0max   = i0
-        let i1given = if i1min.IsSome || i1max.IsSome then 1 else 0
-        let i1min   = defaultArg i1min 0
-        let i1max   = defaultArg i1max (t.shape.[1] - 1)
-        let i2given = if i2min.IsSome || i2max.IsSome then 1 else 0
-        let i2min   = defaultArg i2min 0
-        let i2max   = defaultArg i2max (t.shape.[2] - 1)
-        let i3given = if i3min.IsSome || i3max.IsSome then 1 else 0
-        let i3min   = defaultArg i3min 0
-        let i3max   = defaultArg i3max (t.shape.[3] - 1)
-        let i4given = 1
-        let i4min   = i4
-        let i4max   = i4
-        let i5given = 1
-        let i5min   = i5
-        let i5max   = i5
-        let bounds = array2D [[i0min; i0max; i0given]; [i1min; i1max; i1given]; [i2min; i2max; i2given]; [i3min; i3max; i3given]; [i4min; i4max; i4given]; [i5min; i5max; i5given]]
-        t.GetSlice(bounds)
-    [<ExcludeFromCodeCoverage>]
-    member t.GetSlice(i0:int, i1min:int option, i1max:int option, i2min:int option, i2max:int option, i3:int, i4min:int option, i4max:int option, i5min:int option, i5max:int option) =
-        // Dims: 6
-        let i0given = 1
-        let i0min   = i0
-        let i0max   = i0
-        let i1given = if i1min.IsSome || i1max.IsSome then 1 else 0
-        let i1min   = defaultArg i1min 0
-        let i1max   = defaultArg i1max (t.shape.[1] - 1)
-        let i2given = if i2min.IsSome || i2max.IsSome then 1 else 0
-        let i2min   = defaultArg i2min 0
-        let i2max   = defaultArg i2max (t.shape.[2] - 1)
-        let i3given = 1
-        let i3min   = i3
-        let i3max   = i3
-        let i4given = if i4min.IsSome || i4max.IsSome then 1 else 0
-        let i4min   = defaultArg i4min 0
-        let i4max   = defaultArg i4max (t.shape.[4] - 1)
-        let i5given = if i5min.IsSome || i5max.IsSome then 1 else 0
-        let i5min   = defaultArg i5min 0
-        let i5max   = defaultArg i5max (t.shape.[5] - 1)
-        let bounds = array2D [[i0min; i0max; i0given]; [i1min; i1max; i1given]; [i2min; i2max; i2given]; [i3min; i3max; i3given]; [i4min; i4max; i4given]; [i5min; i5max; i5given]]
-        t.GetSlice(bounds)
-    [<ExcludeFromCodeCoverage>]
-    member t.GetSlice(i0:int, i1min:int option, i1max:int option, i2min:int option, i2max:int option, i3:int, i4min:int option, i4max:int option, i5:int) =
-        // Dims: 6
-        let i0given = 1
-        let i0min   = i0
-        let i0max   = i0
-        let i1given = if i1min.IsSome || i1max.IsSome then 1 else 0
-        let i1min   = defaultArg i1min 0
-        let i1max   = defaultArg i1max (t.shape.[1] - 1)
-        let i2given = if i2min.IsSome || i2max.IsSome then 1 else 0
-        let i2min   = defaultArg i2min 0
-        let i2max   = defaultArg i2max (t.shape.[2] - 1)
-        let i3given = 1
-        let i3min   = i3
-        let i3max   = i3
-        let i4given = if i4min.IsSome || i4max.IsSome then 1 else 0
-        let i4min   = defaultArg i4min 0
-        let i4max   = defaultArg i4max (t.shape.[4] - 1)
-        let i5given = 1
-        let i5min   = i5
-        let i5max   = i5
-        let bounds = array2D [[i0min; i0max; i0given]; [i1min; i1max; i1given]; [i2min; i2max; i2given]; [i3min; i3max; i3given]; [i4min; i4max; i4given]; [i5min; i5max; i5given]]
-        t.GetSlice(bounds)
-    [<ExcludeFromCodeCoverage>]
-    member t.GetSlice(i0:int, i1min:int option, i1max:int option, i2min:int option, i2max:int option, i3:int, i4:int, i5min:int option, i5max:int option) =
-        // Dims: 6
-        let i0given = 1
-        let i0min   = i0
-        let i0max   = i0
-        let i1given = if i1min.IsSome || i1max.IsSome then 1 else 0
-        let i1min   = defaultArg i1min 0
-        let i1max   = defaultArg i1max (t.shape.[1] - 1)
-        let i2given = if i2min.IsSome || i2max.IsSome then 1 else 0
-        let i2min   = defaultArg i2min 0
-        let i2max   = defaultArg i2max (t.shape.[2] - 1)
-        let i3given = 1
-        let i3min   = i3
-        let i3max   = i3
-        let i4given = 1
-        let i4min   = i4
-        let i4max   = i4
-        let i5given = if i5min.IsSome || i5max.IsSome then 1 else 0
-        let i5min   = defaultArg i5min 0
-        let i5max   = defaultArg i5max (t.shape.[5] - 1)
-        let bounds = array2D [[i0min; i0max; i0given]; [i1min; i1max; i1given]; [i2min; i2max; i2given]; [i3min; i3max; i3given]; [i4min; i4max; i4given]; [i5min; i5max; i5given]]
-        t.GetSlice(bounds)
-    [<ExcludeFromCodeCoverage>]
-    member t.GetSlice(i0:int, i1min:int option, i1max:int option, i2min:int option, i2max:int option, i3:int, i4:int, i5:int) =
-        // Dims: 6
-        let i0given = 1
-        let i0min   = i0
-        let i0max   = i0
-        let i1given = if i1min.IsSome || i1max.IsSome then 1 else 0
-        let i1min   = defaultArg i1min 0
-        let i1max   = defaultArg i1max (t.shape.[1] - 1)
-        let i2given = if i2min.IsSome || i2max.IsSome then 1 else 0
-        let i2min   = defaultArg i2min 0
-        let i2max   = defaultArg i2max (t.shape.[2] - 1)
-        let i3given = 1
-        let i3min   = i3
-        let i3max   = i3
-        let i4given = 1
-        let i4min   = i4
-        let i4max   = i4
-        let i5given = 1
-        let i5min   = i5
-        let i5max   = i5
-        let bounds = array2D [[i0min; i0max; i0given]; [i1min; i1max; i1given]; [i2min; i2max; i2given]; [i3min; i3max; i3given]; [i4min; i4max; i4given]; [i5min; i5max; i5given]]
-        t.GetSlice(bounds)
-    [<ExcludeFromCodeCoverage>]
-    member t.GetSlice(i0:int, i1min:int option, i1max:int option, i2:int, i3min:int option, i3max:int option, i4min:int option, i4max:int option, i5min:int option, i5max:int option) =
-        // Dims: 6
-        let i0given = 1
-        let i0min   = i0
-        let i0max   = i0
-        let i1given = if i1min.IsSome || i1max.IsSome then 1 else 0
-        let i1min   = defaultArg i1min 0
-        let i1max   = defaultArg i1max (t.shape.[1] - 1)
-        let i2given = 1
-        let i2min   = i2
-        let i2max   = i2
-        let i3given = if i3min.IsSome || i3max.IsSome then 1 else 0
-        let i3min   = defaultArg i3min 0
-        let i3max   = defaultArg i3max (t.shape.[3] - 1)
-        let i4given = if i4min.IsSome || i4max.IsSome then 1 else 0
-        let i4min   = defaultArg i4min 0
-        let i4max   = defaultArg i4max (t.shape.[4] - 1)
-        let i5given = if i5min.IsSome || i5max.IsSome then 1 else 0
-        let i5min   = defaultArg i5min 0
-        let i5max   = defaultArg i5max (t.shape.[5] - 1)
-        let bounds = array2D [[i0min; i0max; i0given]; [i1min; i1max; i1given]; [i2min; i2max; i2given]; [i3min; i3max; i3given]; [i4min; i4max; i4given]; [i5min; i5max; i5given]]
-        t.GetSlice(bounds)
-    [<ExcludeFromCodeCoverage>]
-    member t.GetSlice(i0:int, i1min:int option, i1max:int option, i2:int, i3min:int option, i3max:int option, i4min:int option, i4max:int option, i5:int) =
-        // Dims: 6
-        let i0given = 1
-        let i0min   = i0
-        let i0max   = i0
-        let i1given = if i1min.IsSome || i1max.IsSome then 1 else 0
-        let i1min   = defaultArg i1min 0
-        let i1max   = defaultArg i1max (t.shape.[1] - 1)
-        let i2given = 1
-        let i2min   = i2
-        let i2max   = i2
-        let i3given = if i3min.IsSome || i3max.IsSome then 1 else 0
-        let i3min   = defaultArg i3min 0
-        let i3max   = defaultArg i3max (t.shape.[3] - 1)
-        let i4given = if i4min.IsSome || i4max.IsSome then 1 else 0
-        let i4min   = defaultArg i4min 0
-        let i4max   = defaultArg i4max (t.shape.[4] - 1)
-        let i5given = 1
-        let i5min   = i5
-        let i5max   = i5
-        let bounds = array2D [[i0min; i0max; i0given]; [i1min; i1max; i1given]; [i2min; i2max; i2given]; [i3min; i3max; i3given]; [i4min; i4max; i4given]; [i5min; i5max; i5given]]
-        t.GetSlice(bounds)
-    [<ExcludeFromCodeCoverage>]
-    member t.GetSlice(i0:int, i1min:int option, i1max:int option, i2:int, i3min:int option, i3max:int option, i4:int, i5min:int option, i5max:int option) =
-        // Dims: 6
-        let i0given = 1
-        let i0min   = i0
-        let i0max   = i0
-        let i1given = if i1min.IsSome || i1max.IsSome then 1 else 0
-        let i1min   = defaultArg i1min 0
-        let i1max   = defaultArg i1max (t.shape.[1] - 1)
-        let i2given = 1
-        let i2min   = i2
-        let i2max   = i2
-        let i3given = if i3min.IsSome || i3max.IsSome then 1 else 0
-        let i3min   = defaultArg i3min 0
-        let i3max   = defaultArg i3max (t.shape.[3] - 1)
-        let i4given = 1
-        let i4min   = i4
-        let i4max   = i4
-        let i5given = if i5min.IsSome || i5max.IsSome then 1 else 0
-        let i5min   = defaultArg i5min 0
-        let i5max   = defaultArg i5max (t.shape.[5] - 1)
-        let bounds = array2D [[i0min; i0max; i0given]; [i1min; i1max; i1given]; [i2min; i2max; i2given]; [i3min; i3max; i3given]; [i4min; i4max; i4given]; [i5min; i5max; i5given]]
-        t.GetSlice(bounds)
-    [<ExcludeFromCodeCoverage>]
-    member t.GetSlice(i0:int, i1min:int option, i1max:int option, i2:int, i3min:int option, i3max:int option, i4:int, i5:int) =
-        // Dims: 6
-        let i0given = 1
-        let i0min   = i0
-        let i0max   = i0
-        let i1given = if i1min.IsSome || i1max.IsSome then 1 else 0
-        let i1min   = defaultArg i1min 0
-        let i1max   = defaultArg i1max (t.shape.[1] - 1)
-        let i2given = 1
-        let i2min   = i2
-        let i2max   = i2
-        let i3given = if i3min.IsSome || i3max.IsSome then 1 else 0
-        let i3min   = defaultArg i3min 0
-        let i3max   = defaultArg i3max (t.shape.[3] - 1)
-        let i4given = 1
-        let i4min   = i4
-        let i4max   = i4
-        let i5given = 1
-        let i5min   = i5
-        let i5max   = i5
-        let bounds = array2D [[i0min; i0max; i0given]; [i1min; i1max; i1given]; [i2min; i2max; i2given]; [i3min; i3max; i3given]; [i4min; i4max; i4given]; [i5min; i5max; i5given]]
-        t.GetSlice(bounds)
-    [<ExcludeFromCodeCoverage>]
-    member t.GetSlice(i0:int, i1min:int option, i1max:int option, i2:int, i3:int, i4min:int option, i4max:int option, i5min:int option, i5max:int option) =
-        // Dims: 6
-        let i0given = 1
-        let i0min   = i0
-        let i0max   = i0
-        let i1given = if i1min.IsSome || i1max.IsSome then 1 else 0
-        let i1min   = defaultArg i1min 0
-        let i1max   = defaultArg i1max (t.shape.[1] - 1)
-        let i2given = 1
-        let i2min   = i2
-        let i2max   = i2
-        let i3given = 1
-        let i3min   = i3
-        let i3max   = i3
-        let i4given = if i4min.IsSome || i4max.IsSome then 1 else 0
-        let i4min   = defaultArg i4min 0
-        let i4max   = defaultArg i4max (t.shape.[4] - 1)
-        let i5given = if i5min.IsSome || i5max.IsSome then 1 else 0
-        let i5min   = defaultArg i5min 0
-        let i5max   = defaultArg i5max (t.shape.[5] - 1)
-        let bounds = array2D [[i0min; i0max; i0given]; [i1min; i1max; i1given]; [i2min; i2max; i2given]; [i3min; i3max; i3given]; [i4min; i4max; i4given]; [i5min; i5max; i5given]]
-        t.GetSlice(bounds)
-    [<ExcludeFromCodeCoverage>]
-    member t.GetSlice(i0:int, i1min:int option, i1max:int option, i2:int, i3:int, i4min:int option, i4max:int option, i5:int) =
-        // Dims: 6
-        let i0given = 1
-        let i0min   = i0
-        let i0max   = i0
-        let i1given = if i1min.IsSome || i1max.IsSome then 1 else 0
-        let i1min   = defaultArg i1min 0
-        let i1max   = defaultArg i1max (t.shape.[1] - 1)
-        let i2given = 1
-        let i2min   = i2
-        let i2max   = i2
-        let i3given = 1
-        let i3min   = i3
-        let i3max   = i3
-        let i4given = if i4min.IsSome || i4max.IsSome then 1 else 0
-        let i4min   = defaultArg i4min 0
-        let i4max   = defaultArg i4max (t.shape.[4] - 1)
-        let i5given = 1
-        let i5min   = i5
-        let i5max   = i5
-        let bounds = array2D [[i0min; i0max; i0given]; [i1min; i1max; i1given]; [i2min; i2max; i2given]; [i3min; i3max; i3given]; [i4min; i4max; i4given]; [i5min; i5max; i5given]]
-        t.GetSlice(bounds)
-    [<ExcludeFromCodeCoverage>]
-    member t.GetSlice(i0:int, i1min:int option, i1max:int option, i2:int, i3:int, i4:int, i5min:int option, i5max:int option) =
-        // Dims: 6
-        let i0given = 1
-        let i0min   = i0
-        let i0max   = i0
-        let i1given = if i1min.IsSome || i1max.IsSome then 1 else 0
-        let i1min   = defaultArg i1min 0
-        let i1max   = defaultArg i1max (t.shape.[1] - 1)
-        let i2given = 1
-        let i2min   = i2
-        let i2max   = i2
-        let i3given = 1
-        let i3min   = i3
-        let i3max   = i3
-        let i4given = 1
-        let i4min   = i4
-        let i4max   = i4
-        let i5given = if i5min.IsSome || i5max.IsSome then 1 else 0
-        let i5min   = defaultArg i5min 0
-        let i5max   = defaultArg i5max (t.shape.[5] - 1)
-        let bounds = array2D [[i0min; i0max; i0given]; [i1min; i1max; i1given]; [i2min; i2max; i2given]; [i3min; i3max; i3given]; [i4min; i4max; i4given]; [i5min; i5max; i5given]]
-        t.GetSlice(bounds)
-    [<ExcludeFromCodeCoverage>]
-    member t.GetSlice(i0:int, i1min:int option, i1max:int option, i2:int, i3:int, i4:int, i5:int) =
-        // Dims: 6
-        let i0given = 1
-        let i0min   = i0
-        let i0max   = i0
-        let i1given = if i1min.IsSome || i1max.IsSome then 1 else 0
-        let i1min   = defaultArg i1min 0
-        let i1max   = defaultArg i1max (t.shape.[1] - 1)
-        let i2given = 1
-        let i2min   = i2
-        let i2max   = i2
-        let i3given = 1
-        let i3min   = i3
-        let i3max   = i3
-        let i4given = 1
-        let i4min   = i4
-        let i4max   = i4
-        let i5given = 1
-        let i5min   = i5
-        let i5max   = i5
-        let bounds = array2D [[i0min; i0max; i0given]; [i1min; i1max; i1given]; [i2min; i2max; i2given]; [i3min; i3max; i3given]; [i4min; i4max; i4given]; [i5min; i5max; i5given]]
-        t.GetSlice(bounds)
-    [<ExcludeFromCodeCoverage>]
-    member t.GetSlice(i0:int, i1:int, i2min:int option, i2max:int option, i3min:int option, i3max:int option, i4min:int option, i4max:int option, i5min:int option, i5max:int option) =
-        // Dims: 6
-        let i0given = 1
-        let i0min   = i0
-        let i0max   = i0
-        let i1given = 1
-        let i1min   = i1
-        let i1max   = i1
-        let i2given = if i2min.IsSome || i2max.IsSome then 1 else 0
-        let i2min   = defaultArg i2min 0
-        let i2max   = defaultArg i2max (t.shape.[2] - 1)
-        let i3given = if i3min.IsSome || i3max.IsSome then 1 else 0
-        let i3min   = defaultArg i3min 0
-        let i3max   = defaultArg i3max (t.shape.[3] - 1)
-        let i4given = if i4min.IsSome || i4max.IsSome then 1 else 0
-        let i4min   = defaultArg i4min 0
-        let i4max   = defaultArg i4max (t.shape.[4] - 1)
-        let i5given = if i5min.IsSome || i5max.IsSome then 1 else 0
-        let i5min   = defaultArg i5min 0
-        let i5max   = defaultArg i5max (t.shape.[5] - 1)
-        let bounds = array2D [[i0min; i0max; i0given]; [i1min; i1max; i1given]; [i2min; i2max; i2given]; [i3min; i3max; i3given]; [i4min; i4max; i4given]; [i5min; i5max; i5given]]
-        t.GetSlice(bounds)
-    [<ExcludeFromCodeCoverage>]
-    member t.GetSlice(i0:int, i1:int, i2min:int option, i2max:int option, i3min:int option, i3max:int option, i4min:int option, i4max:int option, i5:int) =
-        // Dims: 6
-        let i0given = 1
-        let i0min   = i0
-        let i0max   = i0
-        let i1given = 1
-        let i1min   = i1
-        let i1max   = i1
-        let i2given = if i2min.IsSome || i2max.IsSome then 1 else 0
-        let i2min   = defaultArg i2min 0
-        let i2max   = defaultArg i2max (t.shape.[2] - 1)
-        let i3given = if i3min.IsSome || i3max.IsSome then 1 else 0
-        let i3min   = defaultArg i3min 0
-        let i3max   = defaultArg i3max (t.shape.[3] - 1)
-        let i4given = if i4min.IsSome || i4max.IsSome then 1 else 0
-        let i4min   = defaultArg i4min 0
-        let i4max   = defaultArg i4max (t.shape.[4] - 1)
-        let i5given = 1
-        let i5min   = i5
-        let i5max   = i5
-        let bounds = array2D [[i0min; i0max; i0given]; [i1min; i1max; i1given]; [i2min; i2max; i2given]; [i3min; i3max; i3given]; [i4min; i4max; i4given]; [i5min; i5max; i5given]]
-        t.GetSlice(bounds)
-    [<ExcludeFromCodeCoverage>]
-    member t.GetSlice(i0:int, i1:int, i2min:int option, i2max:int option, i3min:int option, i3max:int option, i4:int, i5min:int option, i5max:int option) =
-        // Dims: 6
-        let i0given = 1
-        let i0min   = i0
-        let i0max   = i0
-        let i1given = 1
-        let i1min   = i1
-        let i1max   = i1
-        let i2given = if i2min.IsSome || i2max.IsSome then 1 else 0
-        let i2min   = defaultArg i2min 0
-        let i2max   = defaultArg i2max (t.shape.[2] - 1)
-        let i3given = if i3min.IsSome || i3max.IsSome then 1 else 0
-        let i3min   = defaultArg i3min 0
-        let i3max   = defaultArg i3max (t.shape.[3] - 1)
-        let i4given = 1
-        let i4min   = i4
-        let i4max   = i4
-        let i5given = if i5min.IsSome || i5max.IsSome then 1 else 0
-        let i5min   = defaultArg i5min 0
-        let i5max   = defaultArg i5max (t.shape.[5] - 1)
-        let bounds = array2D [[i0min; i0max; i0given]; [i1min; i1max; i1given]; [i2min; i2max; i2given]; [i3min; i3max; i3given]; [i4min; i4max; i4given]; [i5min; i5max; i5given]]
-        t.GetSlice(bounds)
-    [<ExcludeFromCodeCoverage>]
-    member t.GetSlice(i0:int, i1:int, i2min:int option, i2max:int option, i3min:int option, i3max:int option, i4:int, i5:int) =
-        // Dims: 6
-        let i0given = 1
-        let i0min   = i0
-        let i0max   = i0
-        let i1given = 1
-        let i1min   = i1
-        let i1max   = i1
-        let i2given = if i2min.IsSome || i2max.IsSome then 1 else 0
-        let i2min   = defaultArg i2min 0
-        let i2max   = defaultArg i2max (t.shape.[2] - 1)
-        let i3given = if i3min.IsSome || i3max.IsSome then 1 else 0
-        let i3min   = defaultArg i3min 0
-        let i3max   = defaultArg i3max (t.shape.[3] - 1)
-        let i4given = 1
-        let i4min   = i4
-        let i4max   = i4
-        let i5given = 1
-        let i5min   = i5
-        let i5max   = i5
-        let bounds = array2D [[i0min; i0max; i0given]; [i1min; i1max; i1given]; [i2min; i2max; i2given]; [i3min; i3max; i3given]; [i4min; i4max; i4given]; [i5min; i5max; i5given]]
-        t.GetSlice(bounds)
-    [<ExcludeFromCodeCoverage>]
-    member t.GetSlice(i0:int, i1:int, i2min:int option, i2max:int option, i3:int, i4min:int option, i4max:int option, i5min:int option, i5max:int option) =
-        // Dims: 6
-        let i0given = 1
-        let i0min   = i0
-        let i0max   = i0
-        let i1given = 1
-        let i1min   = i1
-        let i1max   = i1
-        let i2given = if i2min.IsSome || i2max.IsSome then 1 else 0
-        let i2min   = defaultArg i2min 0
-        let i2max   = defaultArg i2max (t.shape.[2] - 1)
-        let i3given = 1
-        let i3min   = i3
-        let i3max   = i3
-        let i4given = if i4min.IsSome || i4max.IsSome then 1 else 0
-        let i4min   = defaultArg i4min 0
-        let i4max   = defaultArg i4max (t.shape.[4] - 1)
-        let i5given = if i5min.IsSome || i5max.IsSome then 1 else 0
-        let i5min   = defaultArg i5min 0
-        let i5max   = defaultArg i5max (t.shape.[5] - 1)
-        let bounds = array2D [[i0min; i0max; i0given]; [i1min; i1max; i1given]; [i2min; i2max; i2given]; [i3min; i3max; i3given]; [i4min; i4max; i4given]; [i5min; i5max; i5given]]
-        t.GetSlice(bounds)
-    [<ExcludeFromCodeCoverage>]
-    member t.GetSlice(i0:int, i1:int, i2min:int option, i2max:int option, i3:int, i4min:int option, i4max:int option, i5:int) =
-        // Dims: 6
-        let i0given = 1
-        let i0min   = i0
-        let i0max   = i0
-        let i1given = 1
-        let i1min   = i1
-        let i1max   = i1
-        let i2given = if i2min.IsSome || i2max.IsSome then 1 else 0
-        let i2min   = defaultArg i2min 0
-        let i2max   = defaultArg i2max (t.shape.[2] - 1)
-        let i3given = 1
-        let i3min   = i3
-        let i3max   = i3
-        let i4given = if i4min.IsSome || i4max.IsSome then 1 else 0
-        let i4min   = defaultArg i4min 0
-        let i4max   = defaultArg i4max (t.shape.[4] - 1)
-        let i5given = 1
-        let i5min   = i5
-        let i5max   = i5
-        let bounds = array2D [[i0min; i0max; i0given]; [i1min; i1max; i1given]; [i2min; i2max; i2given]; [i3min; i3max; i3given]; [i4min; i4max; i4given]; [i5min; i5max; i5given]]
-        t.GetSlice(bounds)
-    [<ExcludeFromCodeCoverage>]
-    member t.GetSlice(i0:int, i1:int, i2min:int option, i2max:int option, i3:int, i4:int, i5min:int option, i5max:int option) =
-        // Dims: 6
-        let i0given = 1
-        let i0min   = i0
-        let i0max   = i0
-        let i1given = 1
-        let i1min   = i1
-        let i1max   = i1
-        let i2given = if i2min.IsSome || i2max.IsSome then 1 else 0
-        let i2min   = defaultArg i2min 0
-        let i2max   = defaultArg i2max (t.shape.[2] - 1)
-        let i3given = 1
-        let i3min   = i3
-        let i3max   = i3
-        let i4given = 1
-        let i4min   = i4
-        let i4max   = i4
-        let i5given = if i5min.IsSome || i5max.IsSome then 1 else 0
-        let i5min   = defaultArg i5min 0
-        let i5max   = defaultArg i5max (t.shape.[5] - 1)
-        let bounds = array2D [[i0min; i0max; i0given]; [i1min; i1max; i1given]; [i2min; i2max; i2given]; [i3min; i3max; i3given]; [i4min; i4max; i4given]; [i5min; i5max; i5given]]
-        t.GetSlice(bounds)
-    [<ExcludeFromCodeCoverage>]
-    member t.GetSlice(i0:int, i1:int, i2min:int option, i2max:int option, i3:int, i4:int, i5:int) =
-        // Dims: 6
-        let i0given = 1
-        let i0min   = i0
-        let i0max   = i0
-        let i1given = 1
-        let i1min   = i1
-        let i1max   = i1
-        let i2given = if i2min.IsSome || i2max.IsSome then 1 else 0
-        let i2min   = defaultArg i2min 0
-        let i2max   = defaultArg i2max (t.shape.[2] - 1)
-        let i3given = 1
-        let i3min   = i3
-        let i3max   = i3
-        let i4given = 1
-        let i4min   = i4
-        let i4max   = i4
-        let i5given = 1
-        let i5min   = i5
-        let i5max   = i5
-        let bounds = array2D [[i0min; i0max; i0given]; [i1min; i1max; i1given]; [i2min; i2max; i2given]; [i3min; i3max; i3given]; [i4min; i4max; i4given]; [i5min; i5max; i5given]]
-        t.GetSlice(bounds)
-    [<ExcludeFromCodeCoverage>]
-    member t.GetSlice(i0:int, i1:int, i2:int, i3min:int option, i3max:int option, i4min:int option, i4max:int option, i5min:int option, i5max:int option) =
-        // Dims: 6
-        let i0given = 1
-        let i0min   = i0
-        let i0max   = i0
-        let i1given = 1
-        let i1min   = i1
-        let i1max   = i1
-        let i2given = 1
-        let i2min   = i2
-        let i2max   = i2
-        let i3given = if i3min.IsSome || i3max.IsSome then 1 else 0
-        let i3min   = defaultArg i3min 0
-        let i3max   = defaultArg i3max (t.shape.[3] - 1)
-        let i4given = if i4min.IsSome || i4max.IsSome then 1 else 0
-        let i4min   = defaultArg i4min 0
-        let i4max   = defaultArg i4max (t.shape.[4] - 1)
-        let i5given = if i5min.IsSome || i5max.IsSome then 1 else 0
-        let i5min   = defaultArg i5min 0
-        let i5max   = defaultArg i5max (t.shape.[5] - 1)
-        let bounds = array2D [[i0min; i0max; i0given]; [i1min; i1max; i1given]; [i2min; i2max; i2given]; [i3min; i3max; i3given]; [i4min; i4max; i4given]; [i5min; i5max; i5given]]
-        t.GetSlice(bounds)
-    [<ExcludeFromCodeCoverage>]
-    member t.GetSlice(i0:int, i1:int, i2:int, i3min:int option, i3max:int option, i4min:int option, i4max:int option, i5:int) =
-        // Dims: 6
-        let i0given = 1
-        let i0min   = i0
-        let i0max   = i0
-        let i1given = 1
-        let i1min   = i1
-        let i1max   = i1
-        let i2given = 1
-        let i2min   = i2
-        let i2max   = i2
-        let i3given = if i3min.IsSome || i3max.IsSome then 1 else 0
-        let i3min   = defaultArg i3min 0
-        let i3max   = defaultArg i3max (t.shape.[3] - 1)
-        let i4given = if i4min.IsSome || i4max.IsSome then 1 else 0
-        let i4min   = defaultArg i4min 0
-        let i4max   = defaultArg i4max (t.shape.[4] - 1)
-        let i5given = 1
-        let i5min   = i5
-        let i5max   = i5
-        let bounds = array2D [[i0min; i0max; i0given]; [i1min; i1max; i1given]; [i2min; i2max; i2given]; [i3min; i3max; i3given]; [i4min; i4max; i4given]; [i5min; i5max; i5given]]
-        t.GetSlice(bounds)
-    [<ExcludeFromCodeCoverage>]
-    member t.GetSlice(i0:int, i1:int, i2:int, i3min:int option, i3max:int option, i4:int, i5min:int option, i5max:int option) =
-        // Dims: 6
-        let i0given = 1
-        let i0min   = i0
-        let i0max   = i0
-        let i1given = 1
-        let i1min   = i1
-        let i1max   = i1
-        let i2given = 1
-        let i2min   = i2
-        let i2max   = i2
-        let i3given = if i3min.IsSome || i3max.IsSome then 1 else 0
-        let i3min   = defaultArg i3min 0
-        let i3max   = defaultArg i3max (t.shape.[3] - 1)
-        let i4given = 1
-        let i4min   = i4
-        let i4max   = i4
-        let i5given = if i5min.IsSome || i5max.IsSome then 1 else 0
-        let i5min   = defaultArg i5min 0
-        let i5max   = defaultArg i5max (t.shape.[5] - 1)
-        let bounds = array2D [[i0min; i0max; i0given]; [i1min; i1max; i1given]; [i2min; i2max; i2given]; [i3min; i3max; i3given]; [i4min; i4max; i4given]; [i5min; i5max; i5given]]
-        t.GetSlice(bounds)
-    [<ExcludeFromCodeCoverage>]
-    member t.GetSlice(i0:int, i1:int, i2:int, i3min:int option, i3max:int option, i4:int, i5:int) =
-        // Dims: 6
-        let i0given = 1
-        let i0min   = i0
-        let i0max   = i0
-        let i1given = 1
-        let i1min   = i1
-        let i1max   = i1
-        let i2given = 1
-        let i2min   = i2
-        let i2max   = i2
-        let i3given = if i3min.IsSome || i3max.IsSome then 1 else 0
-        let i3min   = defaultArg i3min 0
-        let i3max   = defaultArg i3max (t.shape.[3] - 1)
-        let i4given = 1
-        let i4min   = i4
-        let i4max   = i4
-        let i5given = 1
-        let i5min   = i5
-        let i5max   = i5
-        let bounds = array2D [[i0min; i0max; i0given]; [i1min; i1max; i1given]; [i2min; i2max; i2given]; [i3min; i3max; i3given]; [i4min; i4max; i4given]; [i5min; i5max; i5given]]
-        t.GetSlice(bounds)
-    [<ExcludeFromCodeCoverage>]
-    member t.GetSlice(i0:int, i1:int, i2:int, i3:int, i4min:int option, i4max:int option, i5min:int option, i5max:int option) =
-        // Dims: 6
-        let i0given = 1
-        let i0min   = i0
-        let i0max   = i0
-        let i1given = 1
-        let i1min   = i1
-        let i1max   = i1
-        let i2given = 1
-        let i2min   = i2
-        let i2max   = i2
-        let i3given = 1
-        let i3min   = i3
-        let i3max   = i3
-        let i4given = if i4min.IsSome || i4max.IsSome then 1 else 0
-        let i4min   = defaultArg i4min 0
-        let i4max   = defaultArg i4max (t.shape.[4] - 1)
-        let i5given = if i5min.IsSome || i5max.IsSome then 1 else 0
-        let i5min   = defaultArg i5min 0
-        let i5max   = defaultArg i5max (t.shape.[5] - 1)
-        let bounds = array2D [[i0min; i0max; i0given]; [i1min; i1max; i1given]; [i2min; i2max; i2given]; [i3min; i3max; i3given]; [i4min; i4max; i4given]; [i5min; i5max; i5given]]
-        t.GetSlice(bounds)
-    [<ExcludeFromCodeCoverage>]
-    member t.GetSlice(i0:int, i1:int, i2:int, i3:int, i4min:int option, i4max:int option, i5:int) =
-        // Dims: 6
-        let i0given = 1
-        let i0min   = i0
-        let i0max   = i0
-        let i1given = 1
-        let i1min   = i1
-        let i1max   = i1
-        let i2given = 1
-        let i2min   = i2
-        let i2max   = i2
-        let i3given = 1
-        let i3min   = i3
-        let i3max   = i3
-        let i4given = if i4min.IsSome || i4max.IsSome then 1 else 0
-        let i4min   = defaultArg i4min 0
-        let i4max   = defaultArg i4max (t.shape.[4] - 1)
-        let i5given = 1
-        let i5min   = i5
-        let i5max   = i5
-        let bounds = array2D [[i0min; i0max; i0given]; [i1min; i1max; i1given]; [i2min; i2max; i2given]; [i3min; i3max; i3given]; [i4min; i4max; i4given]; [i5min; i5max; i5given]]
-        t.GetSlice(bounds)
-    [<ExcludeFromCodeCoverage>]
-    member t.GetSlice(i0:int, i1:int, i2:int, i3:int, i4:int, i5min:int option, i5max:int option) =
-        // Dims: 6
-        let i0given = 1
-        let i0min   = i0
-        let i0max   = i0
-        let i1given = 1
-        let i1min   = i1
-        let i1max   = i1
-        let i2given = 1
-        let i2min   = i2
-        let i2max   = i2
-        let i3given = 1
-        let i3min   = i3
-        let i3max   = i3
-        let i4given = 1
-        let i4min   = i4
-        let i4max   = i4
-        let i5given = if i5min.IsSome || i5max.IsSome then 1 else 0
-        let i5min   = defaultArg i5min 0
-        let i5max   = defaultArg i5max (t.shape.[5] - 1)
-        let bounds = array2D [[i0min; i0max; i0given]; [i1min; i1max; i1given]; [i2min; i2max; i2given]; [i3min; i3max; i3given]; [i4min; i4max; i4given]; [i5min; i5max; i5given]]
-        t.GetSlice(bounds)
-    [<ExcludeFromCodeCoverage>]
-    member t.GetSlice(i0:int, i1:int, i2:int, i3:int, i4:int, i5:int) =
-        // Dims: 6
-        let i0given = 1
-        let i0min   = i0
-        let i0max   = i0
-        let i1given = 1
-        let i1min   = i1
-        let i1max   = i1
-        let i2given = 1
-        let i2min   = i2
-        let i2max   = i2
-        let i3given = 1
-        let i3min   = i3
-        let i3max   = i3
-        let i4given = 1
-        let i4min   = i4
-        let i4max   = i4
-        let i5given = 1
-        let i5min   = i5
-        let i5max   = i5
-        let bounds = array2D [[i0min; i0max; i0given]; [i1min; i1max; i1given]; [i2min; i2max; i2given]; [i3min; i3max; i3given]; [i4min; i4max; i4given]; [i5min; i5max; i5given]]
-        t.GetSlice(bounds)
-
-[<assembly: System.Runtime.CompilerServices.InternalsVisibleTo("DiffSharp.Tests")>]
-do()
+﻿namespace DiffSharp
+open DiffSharp.Backends
+open DiffSharp.Util
+open System
+open System.IO
+open System.Runtime.Serialization
+open System.Runtime.Serialization.Formatters.Binary
+open System.Diagnostics.CodeAnalysis
+
+#nowarn "1182" // turn off compiler-generated unused variable warnings in this file only
+
+type scalar = IConvertible
+
+[<CustomEquality; CustomComparison>]
+type Tensor = 
+    | Tensor of primalRaw:RawTensor
+    | TensorF of primal:Tensor * derivative:Tensor * nestingTag:uint32
+    | TensorR of primal:Tensor * derivative:(Tensor ref) * parentOp:TensorOp * fanout:(uint32 ref) * nestingTag:uint32
+
+    member t.primal =
+        match t with
+        | Tensor(_) -> t
+        | TensorF(tp,_,_) -> tp
+        | TensorR(tp,_,_,_,_) -> tp
+
+    member t.primalDeep =
+        match t with
+        | Tensor(_) -> t
+        | TensorF(tp,_,_) -> tp.primalDeep
+        | TensorR(tp,_,_,_,_) -> tp.primalDeep
+
+    member t.primalRaw =
+        match t with
+        | Tensor(tp) -> tp
+        | TensorF(tp,_,_) -> tp.primalRaw
+        | TensorR(tp,_,_,_,_) -> tp.primalRaw
+
+    member t.cast(dtype) =
+        match t with
+        | Tensor(tp) -> Tensor(tp.Cast(dtype))
+        | TensorF(_,_,_) -> failwith "cannot cast TensorF"
+        | TensorR(tp,_,_,_,_) -> failwith "cannot cast TensorR"
+
+    member t.toBool() = t.cast(DType.Bool)
+    member t.toInt8() = t.cast(DType.Int8)
+    member t.toInt16() = t.cast(DType.Int16)
+    member t.toInt32() = t.cast(DType.Int32)
+    member t.toInt64() = t.cast(DType.Int64)
+    member t.toFloat32() = t.cast(DType.Float32)
+    member t.toFloat64() = t.cast(DType.Float64)
+
+    member t.dtype = t.primalRaw.DType
+
+    member t.depth =
+        let rec depth x d =
+            match x with
+            | Tensor(_) -> d
+            | TensorF(tp,_,_) -> depth tp (d + 1)
+            | TensorR(tp,_,_,_,_) -> depth tp (d + 1)
+        depth t 0
+
+    member t.parentOp =
+        match t with
+        | Tensor(_) -> failwith "Cannot get derivative of constant Tensor"
+        | TensorF(_)-> failwith "Cannot get parent operation of TensorF"
+        | TensorR(_,_,o,_,_) -> o
+
+    member t.derivative
+        with get() =
+            match t with
+            | Tensor(_) -> failwith "Cannot get derivative of constant Tensor"
+            | TensorF(_,td,_) -> td
+            | TensorR(_,td,_,_,_) -> !td
+        and set(value) =
+            match t with
+            | Tensor(_) -> failwith "Cannot set derivative of constant Tensor"
+            | TensorF(_) -> failwith "Cannot set derivative of TensorF"
+            | TensorR(_,td,_,_,_) -> td := value
+
+    member t.derivativeDeep =
+        match t with
+        | Tensor(_) -> failwith "Cannot get derivative of constant Tensor"
+        | TensorF(_,td,_) -> 
+            match td with
+            | Tensor(_) -> td
+            | _ -> td.derivativeDeep
+        | TensorR(_,td,_,_,_) -> 
+            match !td with
+            | Tensor(_) -> !td
+            | _ -> (!td).derivativeDeep
+
+    member t.fanout
+        with get() =
+            match t with
+            | Tensor(_) -> failwith "Cannot get fanout of constant Tensor"
+            | TensorF(_) -> failwith "Cannot get fanout of TensorF"
+            | TensorR(_,_,_,f,_) -> !f
+        and set(value) =
+            match t with
+            | Tensor(_) -> failwith "Cannot set fanout of constant Tensor"
+            | TensorF(_) -> failwith "Cannot set fanout of TensorF"
+            | TensorR(_,_,_,f,_) -> f := value
+
+    member t.forwardDiff(derivative:Tensor, ?tag:uint32) = 
+        let tag = defaultArg tag GlobalNestingLevel.Current
+        if t.shape = derivative.shape then TensorF(t, derivative, tag) else failwithf "Expecting derivative of same shape with primal. primal: %A, derivative: %A" t derivative
+    member t.reverseDiff(?tag:uint32) = 
+        let tag = defaultArg tag GlobalNestingLevel.Current
+        TensorR(t, ref (t.zeroLike()), NewT, ref 0u, tag)
+    member t.noDiff() = Tensor(t.primalRaw)
+    member t.isForwardDiff() =
+        match t with
+        | TensorF(_) -> true
+        | _ -> false
+    member t.isReverseDiff() =
+        match t with
+        | TensorR(_) -> true
+        | _ -> false
+    member t.isNoDiff() =
+        match t with
+        | Tensor(_) -> true
+        | _ -> false
+    member t.shape = t.primalRaw.Shape
+    member t.dim = t.primalRaw.Dim
+    member t.nelement = t.primalRaw.Nelement
+    member t.toArray() = t.primalRaw.ToArray()
+    member t.toScalar() = t.primalRaw.ToScalar()
+    member t1.isSameDiffType(t2:Tensor) =
+        match t1, t2 with
+        | Tensor(_),  Tensor(_)  -> true
+        | Tensor(_),  TensorF(_) -> false
+        | Tensor(_),  TensorR(_) -> false
+        | TensorF(_), Tensor(_)  -> false
+        | TensorF(_), TensorF(_) -> true
+        | TensorF(_), TensorR(_) -> false
+        | TensorR(_), Tensor(_)  -> false
+        | TensorR(_), TensorF(_) -> false
+        | TensorR(_), TensorR(_) -> true
+    member t.save(fileName:string) =
+        let formatter = BinaryFormatter()
+        let fs = new FileStream(fileName, FileMode.Create)
+        try
+            formatter.Serialize(fs, t)
+        with
+        | :? SerializationException as e -> failwithf "Cannot save Tensor. %A" e.Message
+        fs.Close()
+    static member load(fileName:string) =
+        let formatter = BinaryFormatter()
+        let fs = new FileStream(fileName, FileMode.Open)
+        try
+            let t = formatter.Deserialize(fs) :?> Tensor
+            fs.Close()
+            t
+        with
+        | :? SerializationException as e -> failwithf "Cannot load Tensor. %A" e.Message
+
+    member t.parents() =
+        let mutable p = []
+        let rec parents (t:obj) d =
+            p <- p |> List.append [t]
+            match t with
+            | :? Tensor as t ->
+                match t with
+                | Tensor(_) -> sprintf "Tensor %A" t.shape
+                | TensorF(_) -> sprintf "TensorF %A" t.shape
+                | TensorR(_,_,o,_,_) -> 
+                    let c, _ = Reflection.FSharpValue.GetUnionFields(o, typeof<TensorOp>)
+                    let fields = c.GetFields()
+                    let mutable ret = sprintf "TensorR %A %s" t.shape c.Name
+                    for field in fields do
+                        let fv = field.GetValue(o)
+                        ret <- ret + sprintf "\n%s%s" (String.replicate d " ") (parents fv (d+1))
+                    ret
+            | :? (Tensor array) as ts ->
+                let mutable ret = ""
+                let mutable prefix = ""
+                for t in ts do
+                    ret <- ret + sprintf "%s%s%s" prefix (String.replicate d " ") (parents t (d+1))
+                    prefix <- "\n"
+                ret
+            | _ -> indentNewLines (sprintf "%A" t) (d-1)
+        let ps = parents t 1
+        p |> List.rev, ps
+
+    override t.Equals(other) =
+        match other with
+        | :? Tensor as tensor -> t.primalRaw.Equals(tensor.primalRaw)
+        | _ -> false
+    override t.GetHashCode() = hash t.primalRaw
+    interface System.IComparable with
+        override t.CompareTo(other) =
+            match other with
+            | :? Tensor as tensor -> 
+                if t.dim = tensor.dim && t.dim = 0 then
+                    t.primalRaw.CompareTo(tensor.primalRaw)
+                else
+                    failwith "Cannot compare non-scalar Tensors"
+            | _ -> failwith "Cannot compare Tensor with another type"
+    static member op_Explicit(tensor:Tensor):'a = downcast tensor.toScalar()
+    
+    member t.allclose(tensor:Tensor, ?relativeTolerance, ?absoluteTolerance) =
+        let relativeTolerance = defaultArg relativeTolerance 1e-5
+        let absoluteTolerance = defaultArg absoluteTolerance 1e-8
+        t.primalRaw.AllClose(tensor.primalRaw, relativeTolerance, absoluteTolerance)
+
+    member a.zerosLike(?shape:seq<int>, ?dtype, ?device, ?backend) = 
+        let shape = defaultArg shape (a.shape |> Array.toSeq)
+        Tensor(a.primalRaw.ZerosLike(shape |> Array.ofSeq, ?dtype=dtype, ?device=device, ?backend=backend))
+    member a.onesLike(?shape:seq<int>, ?dtype, ?device, ?backend) = 
+        let shape = defaultArg shape (a.shape |> Array.toSeq)
+        Tensor(a.primalRaw.OnesLike(shape |> Array.ofSeq, ?dtype=dtype, ?device=device, ?backend=backend))
+    member a.fullLike(shape:seq<int>, value:scalar, ?dtype, ?device, ?backend) = 
+        Tensor(a.primalRaw.FullLike(shape |> Array.ofSeq, value, ?dtype=dtype, ?device=device, ?backend=backend))
+    member a.scalarLike(scalar:IConvertible, ?dtype, ?device, ?backend) = 
+        a.fullLike([], scalar, ?dtype=dtype, ?device=device, ?backend=backend)
+    member a.randLike(?shape:seq<int>, ?dtype, ?device, ?backend) = 
+        let shape = defaultArg shape (a.shape |> Array.toSeq)
+        Tensor(a.primalRaw.RandomLike((shape |> Array.ofSeq), ?dtype=dtype, ?device=device, ?backend=backend))
+    member a.randnLike(?shape:seq<int>, ?dtype, ?device, ?backend) = 
+        let shape = defaultArg shape (a.shape |> Array.toSeq)
+        Tensor(a.primalRaw.RandomNormalLike(shape |> Array.ofSeq, ?dtype=dtype, ?device=device, ?backend=backend))
+    member a.zeroLike(?dtype, ?device, ?backend) = Tensor(a.primalRaw.ZeroLike(?dtype=dtype, ?device=device, ?backend=backend))
+    member a.oneLike(?dtype, ?device, ?backend) = Tensor(a.primalRaw.OneLike(?dtype=dtype, ?device=device, ?backend=backend))
+    member a.arangeLike(endVal:float, ?startVal:float, ?step:float, ?dtype, ?device, ?backend) =
+        let startVal = defaultArg startVal 0.
+        let step = defaultArg step 1.
+        let length = (endVal - startVal) / step |> ceil |> int
+        let v = Array.init length (fun i -> startVal + float(i) * step)
+        a.like(box v, ?dtype=dtype, ?device=device, ?backend=backend)
+    member a.like(value, ?dtype, ?device, ?backend) = Tensor(a.primalRaw.CreateLike(value, ?dtype=dtype, ?device=device, ?backend=backend))
+    member a.clone() = Tensor(a.primalRaw.Clone())
+    member a.onehotLike(length:int, hot:int, ?dtype, ?device, ?backend) =
+        if hot < 0 || hot >= length then failwithf "Expecting 0 <= hot < length"
+        a.zerosLike([|length|], ?dtype=dtype, ?device=device, ?backend=backend).addSlice([|hot|], a.onesLike([|1|], ?dtype=dtype, ?device=device, ?backend=backend))
+    member a.lt(b:Tensor) = Tensor(a.primalRaw.LtTT(b.primalRaw))
+    member a.gt(b:Tensor) = Tensor(a.primalRaw.GtTT(b.primalRaw))
+    member a.le(b:Tensor) =Tensor(a.primalRaw.LeTT(b.primalRaw))
+    member a.ge(b:Tensor) = Tensor(a.primalRaw.GeTT(b.primalRaw))
+    member a.isinf() = Tensor(a.primalRaw.IsInfT())
+    member a.isnan() = Tensor(a.primalRaw.IsNaNT())
+    member a.hasinf() = a.isinf().sum() > a.zeroLike(dtype=DType.Int64)
+    member a.hasnan() = a.isnan().sum() > a.zeroLike(dtype=DType.Int64)
+    member a.maxIndex() = a.primalRaw.MaxIndexT()
+    member a.minIndex() = a.primalRaw.MinIndexT()
+    member a.max() = a.[a.maxIndex()]
+    member a.min() = a.[a.minIndex()]
+    member a.max(b:Tensor) = ((a + b) + Tensor.Abs(b - a)) / 2.
+    member a.max(b) = a.max(a.like(b))
+    member a.min(b:Tensor) = ((a + b) - Tensor.Abs(a - b)) / 2.
+    member a.min(b) = a.min(a.like(b))
+
+    member a.diagonal(?offset:int, ?dim1:int, ?dim2:int) =
+        if a.dim < 2 then failwithf "Tensor must be at least 2-dimensional"
+        let offset = defaultArg offset 0
+        let dim1 = defaultArg dim1 0
+        let dim2 = defaultArg dim2 1
+        let mutable finished = false
+        let mutable d = []
+        let mutable i = 0
+        let mutable j = offset
+        while not finished do
+            if i >= a.shape.[dim1] || j >= a.shape.[dim2] then 
+                finished <- true
+            elif j >= 0 then
+                // let bounds = array2D [[i0min; i0max; i0given]; [i1min; i1max; i1given]; [i2min; i2max; i2given]; [i3min; i3max; i3given]]
+                let bounds = Array2D.init (a.dim) 3 (fun ii jj -> 
+                                                        if ii = dim1 then
+                                                            if jj < 2 then i else 1
+                                                        elif ii = dim2 then
+                                                            if jj < 2 then j else 1
+                                                        else
+                                                            if jj = 0 then 0
+                                                            elif jj = 1 then a.shape.[ii]-1
+                                                            else 0
+                                                        )
+                d <- [a.GetSlice(bounds)] |> List.append d
+            i <- i + 1
+            j <- j + 1
+        if d |> List.isEmpty then failwithf "Empty diagonal"
+        Tensor.stack(d)
+
+    member a.trace() = let d:Tensor = a.diagonal() in d.sum()
+
+    member a.expand(newShape:seq<int>) =
+        let newShape = newShape|>Seq.toArray
+        if a.shape = newShape then a else
+        match a with
+        | Tensor(ap) -> Tensor(ap.Expand(newShape))
+        | TensorF(ap,ad,at) ->
+            let cp = ap.expand(newShape)
+            let cd = ad.expand(newShape)
+            TensorF(cp,cd,at)
+        | TensorR(ap,_,_,_,at) ->
+            let cp = ap.expand(newShape)
+            TensorR(cp, ref (a.zeroLike()), ExpandT(a), ref 0u, at)
+
+    member internal t.GetSlice(bounds:int[,]) =
+        // printfn "t.GetSlice bounds\n %A" bounds
+        if t.dim = 0 then failwith "Cannot slice a scalar Tensor"
+        let fullBounds = Array2D.init t.dim 3 (fun i j -> if j=0 then 0 elif j=1 then t.shape.[i]-1 else 0)
+        bounds |> Array2D.iteri (fun i j v -> 
+            if j=1 && v >= t.shape.[i] then failwithf "Index outside the bounds of Tensor shape %A" t.shape
+            fullBounds.[i, j] <- v)
+        // printfn "t.GetSlice fullBounds\n %A" fullBounds
+        match t with
+        | Tensor(ap) -> Tensor(ap.GetSlice(fullBounds))
+        | TensorF(ap,ad,at) -> TensorF(ap.GetSlice(fullBounds), ad.GetSlice(fullBounds), at)
+        | TensorR(ap,_,_,_,at) -> TensorR(ap.GetSlice(fullBounds), ref (ap.zeroLike()), SliceT(t, fullBounds), ref 0u, at)
+
+    member t.Item
+        with get([<System.ParamArray>] index:int[]) =
+            if t.dim = 0 then failwith "Cannot index a scalar Tensor"
+            if index.Length > t.dim then failwithf "Expecting an index with <=%i dimensions" t.dim
+            let bounds = Array2D.init index.Length 3 (fun i j -> if j=2 then 1 else index.[i])
+            t.GetSlice(bounds)
+
+    static member create(value:obj, ?dtype:DType, ?device:Device, ?backend:Backend) =
+        let res = value |> tryFlatArrayAndShape<Tensor> // support creation of new Tensor from a structure holding scalar Tensors
+        match res with
+        | Some (array, shape) -> 
+            let array = array |> Array.map float32
+            let value = arrayND shape (fun ii -> array.[indexToFlatIndex shape ii])
+            Tensor(RawTensor.Create(value, ?dtype=dtype, ?device=device, ?backend=backend))
+        | None ->
+            Tensor(RawTensor.Create(value, ?dtype=dtype, ?device=device, ?backend=backend))        
+
+    static member stack(tensors:seq<Tensor>, ?dim:int) = 
+        let dim = defaultArg dim 0 
+        let tensors = tensors |> Seq.toArray
+        if tensors.Length = 0 then failwithf "Expecting a non-empty sequence of Tensors"
+        // TODO: check if all Tensors are of the same type (Tensor, TensorF, or TensorR) and have the same nesting tag
+        let shapes = tensors |> Seq.map (fun t -> t.shape)
+        checkCanStack shapes
+        match Seq.head tensors with
+        | Tensor(ap) -> Tensor(ap.StackTs((tensors |> Array.map (fun t -> t.primalRaw)), dim))
+        | TensorF(_,_,at) ->
+            let ap = tensors |> Seq.map (fun t -> t.primal)
+            let ad = tensors |> Seq.map (fun t -> t.derivative)
+            TensorF(Tensor.stack(ap,dim=dim), Tensor.stack(ad,dim=dim), at)
+        | TensorR(_,_,_,_,at) ->
+            let ap = tensors |> Seq.map (fun t -> t.primal)
+            let cp = Tensor.stack(ap,dim=dim)
+            TensorR(cp, ref (cp.zeroLike()), StackTs(tensors, dim), ref 0u, at)
+
+    member a.unstack (?dim:int) =
+        let dim = defaultArg dim 0 
+        checkCanUnstack a.dim
+        match a with
+        | Tensor(ap) -> ap.UnstackT(dim) |> Array.map Tensor
+        | TensorF(ap,ad,at) -> Array.map2 (fun p d -> TensorF(p,d,at)) (ap.unstack(dim)) (ad.unstack(dim))
+        | TensorR(ap,_,_,_,at) -> Array.mapi (fun i p -> TensorR(p, ref (p.zeroLike()), UnstackT(a, dim, i), ref 0u, at)) (ap.unstack(dim))
+
+    static member cat(tensors:seq<Tensor>, ?dim: int) = 
+        let dim = defaultArg dim 0 
+        let tensors = tensors |> Seq.toArray
+        // TODO: check if all Tensors are of the same type (Tensor, TensorF, or TensorR) and have the same nesting tag
+        match Seq.head tensors with
+        | Tensor(ap) -> Tensor(ap .CatTs((tensors |> Array.map (fun t -> t.primalRaw)), dim))
+        | TensorF(_,_,at) ->
+            let ap = tensors |> Seq.map (fun t -> t.primal)
+            let ad = tensors |> Seq.map (fun t -> t.derivative)
+            TensorF(Tensor.cat(ap, dim=dim), Tensor.cat(ad, dim=dim), at)
+        | TensorR(_,_,_,_,at) ->
+            let ap = tensors |> Seq.map (fun t -> t.primal)
+            let cp = Tensor.cat(ap, dim=dim)
+            TensorR(cp, ref (cp.zeroLike()), CatTs(tensors, dim), ref 0u, at)
+
+    member a.split (sizes: seq<int>, ?dim: int) =
+        let dim = defaultArg dim 0
+        let sizes = sizes |> Seq.toArray
+        match a with
+        | Tensor(ap) -> ap.SplitT(sizes, dim=dim) |> Array.map Tensor
+        | TensorF(ap,ad,at) -> Array.map2 (fun p d -> TensorF(p,d,at)) (ap.split(sizes)) (ad.split(sizes, dim=dim))
+        | TensorR(ap,_,_,_,at) -> Array.mapi (fun i p -> TensorR(p, ref (p.zeroLike()), SplitT(a, sizes, dim, i), ref 0u, at)) (ap.split(sizes, dim=dim))
+
+    static member inline OpUnary(a, fRaw, fTensor, dfTensorFwd, dfTensorRev) =
+        match a with
+        | Tensor(ap)           -> Tensor(fRaw(ap))
+        | TensorF(ap,ad,at)    -> let cp = fTensor(ap) in TensorF(cp, dfTensorFwd(cp,ap,ad), at)
+        | TensorR(ap,_,_,_,at) -> let cp = fTensor(ap) in TensorR(cp, ref (a.zeroLike()), dfTensorRev(a), ref 0u, at)
+
+    static member inline OpBinary(a, b, fRaw, fTensor, dfTensorFwdTT, dfTensorFwdTC, dfTensorFwdCT, dfTensorRevTT, dfTensorRevTC, dfTensorRevCT) =
+        match a, b with
+        | Tensor(ap),           Tensor(bp)                      -> Tensor(fRaw(ap, bp))
+        | Tensor(_),            TensorF(bp,bd,bt)               -> let cp = fTensor(a,bp)  in TensorF(cp, dfTensorFwdCT(cp,bp,bd), bt)
+        | Tensor(_),            TensorR(bp,_,_,_,bt)            -> let cp = fTensor(a,bp)  in TensorR(cp, ref (a.zeroLike()), dfTensorRevCT(a,b), ref 0u, bt)
+        | TensorF(ap,ad,at),    Tensor(_)                       -> let cp = fTensor(ap,b)  in TensorF(cp, dfTensorFwdTC(cp,ap,ad), at)
+        | TensorF(ap,ad,at),    TensorF(bp,bd,bt)    when at=bt -> let cp = fTensor(ap,bp) in TensorF(cp, dfTensorFwdTT(cp,ap,ad,bp,bd), at)
+        | TensorF(ap,ad,at),    TensorF(_,_,bt)      when at>bt -> let cp = fTensor(ap,b)  in TensorF(cp, dfTensorFwdTC(cp,ap,ad), at)
+        | TensorF(_,_,at),      TensorF(bp,bd,bt)    when at<bt -> let cp = fTensor(a,bp)  in TensorF(cp, dfTensorFwdCT(cp,bp,bd), bt)
+        | TensorF(_,_,at),      TensorR(_,_,_,_,bt)  when at=bt -> failwith "Cannot have TensorF and TensorR in the same nesting level"
+        | TensorF(ap,ad,at),    TensorR(_,_,_,_,bt)  when at>bt -> let cp = fTensor(ap,b)  in TensorF(cp, dfTensorFwdTC(cp,ap,ad), at)
+        | TensorF(_,_,at),      TensorR(bp,_,_,_,bt) when at<bt -> let cp = fTensor(a,bp)  in TensorR(cp, ref (a.zeroLike()), dfTensorRevCT(a,b), ref 0u, bt)
+        | TensorR(ap,_,_,_,at), Tensor(_)                       -> let cp = fTensor(ap,b)  in TensorR(cp, ref (a.zeroLike()), dfTensorRevTC(a,b), ref 0u, at)
+        | TensorR(_,_,_,_,at),  TensorF(_,_,bt)      when at=bt -> failwith "Cannot have TensorR and TensorF in the same nesting level"
+        | TensorR(ap,_,_,_,at), TensorF(_,_,bt)      when at>bt -> let cp = fTensor(ap, b) in TensorR(cp, ref (a.zeroLike()), dfTensorRevTC(a,b), ref 0u, at)
+        | TensorR(_,_,_,_,at),  TensorF(bp,bd,bt)    when at<bt -> let cp = fTensor(a,bp)  in TensorF(cp, dfTensorFwdCT(cp, bp, bd), bt)
+        | TensorR(ap,_,_,_,at), TensorR(bp,_,_,_,bt) when at=bt -> let cp = fTensor(ap,bp) in TensorR(cp, ref (a.zeroLike()), dfTensorRevTT(a,b), ref 0u, at)
+        | TensorR(ap,_,_,_,at), TensorR(_,_,_,_,bt)  when at>bt -> let cp = fTensor(ap,b)  in TensorR(cp, ref (a.zeroLike()), dfTensorRevTC(a,b), ref 0u, at)
+        | TensorR(_,_,_,_,at),  TensorR(bp,_,_,_,bt) when at<bt -> let cp = fTensor(a,bp)  in TensorR(cp, ref (a.zeroLike()), dfTensorRevCT(a,b), ref 0u, bt)
+        | _ -> failwith "Unexpected combination of Tensors" // Won't happen, added for suppressing "incomplete matches" warning
+
+    static member (+) (a:Tensor, b:Tensor) =
+        if a.dtype <> b.dtype then
+            let tnew = DType.widen a.dtype b.dtype
+            let aCast = a.cast(tnew)
+            let bCast = b.cast(tnew)
+            aCast + bCast
+        elif a.shape = b.shape then
+            let inline fRaw(a:RawTensor,b) = a.AddTT(b)
+            let inline fTensor(a,b) = a + b
+            let inline dfTensorFwdTT(cp,ap,ad,bp:Tensor,bd:Tensor) = ad + bd
+            let inline dfTensorFwdTC(cp,ap,ad) = ad
+            let inline dfTensorFwdCT(cp,bp,bd) = bd
+            let inline dfTensorRevTT(a,b) = AddTT(a,b)
+            let inline dfTensorRevTC(a,b) = AddTTConst(a)
+            let inline dfTensorRevCT(a,b) = AddTTConst(b)
+            Tensor.OpBinary(a, b, fRaw, fTensor, dfTensorFwdTT, dfTensorFwdTC, dfTensorFwdCT, dfTensorRevTT, dfTensorRevTC, dfTensorRevCT)
+        elif a.dim = 0 then
+            let inline fRaw(a,b:RawTensor) = b.AddTT0(a)
+            let inline fTensor(a,b) = a + b
+            let inline dfTensorFwdTT(cp,ap,ad,bp:Tensor,bd:Tensor) = ad + bd
+            let inline dfTensorFwdTC(cp,ap,ad:Tensor) = ad.expand(b.shape)
+            let inline dfTensorFwdCT(cp,bp,bd) = bd
+            let inline dfTensorRevTT(a,b) = AddTT0(b,a)
+            let inline dfTensorRevTC(a,b) = AddTConstT0(a)
+            let inline dfTensorRevCT(a,b) = AddTT0Const(b)
+            Tensor.OpBinary(a, b, fRaw, fTensor, dfTensorFwdTT, dfTensorFwdTC, dfTensorFwdCT, dfTensorRevTT, dfTensorRevTC, dfTensorRevCT)
+        elif b.dim = 0 then
+            let inline fRaw(a:RawTensor,b) = a.AddTT0(b)
+            let inline fTensor(a,b) = a + b
+            let inline dfTensorFwdTT(cp,ap,ad,bp:Tensor,bd:Tensor) = ad + bd
+            let inline dfTensorFwdTC(cp,ap,ad) = ad
+            let inline dfTensorFwdCT(cp,bp,bd:Tensor) = bd.expand(a.shape)
+            let inline dfTensorRevTT(a,b) = AddTT0(a,b)
+            let inline dfTensorRevTC(a,b) = AddTT0Const(a)
+            let inline dfTensorRevCT(a,b) = AddTConstT0(b)
+            Tensor.OpBinary(a, b, fRaw, fTensor, dfTensorFwdTT, dfTensorFwdTC, dfTensorFwdCT, dfTensorRevTT, dfTensorRevTC, dfTensorRevCT)
+        elif a.dim = 2 && b.dim = 1 && a.shape.[1] = b.shape.[0] then
+            let inline fRaw(a:RawTensor,b) = a.AddT2T1(b)
+            let inline fTensor(a,b) = a + b
+            let inline dfTensorFwdTT(cp,ap,ad,bp:Tensor,bd:Tensor) = ad + bd
+            let inline dfTensorFwdTC(cp,ap,ad) = ad
+            let inline dfTensorFwdCT(cp:Tensor,bp:Tensor,bd:Tensor) = cp.zerosLike() + bd
+            let inline dfTensorRevTT(a,b) = AddT2T1(a,b)
+            let inline dfTensorRevTC(a,b) = AddT2T1Const(a)
+            let inline dfTensorRevCT(a,b) = AddT2ConstT1(b)
+            Tensor.OpBinary(a, b, fRaw, fTensor, dfTensorFwdTT, dfTensorFwdTC, dfTensorFwdCT, dfTensorRevTT, dfTensorRevTC, dfTensorRevCT)
+        elif a.dim = 1 && b.dim = 2 && a.shape.[0] = b.shape.[1] then
+            let inline fRaw(a,b:RawTensor) = b.AddT2T1(a)
+            let inline fTensor(a,b) = a + b
+            let inline dfTensorFwdTT(cp,ap,ad,bp:Tensor,bd:Tensor) = ad + bd
+            let inline dfTensorFwdTC(cp:Tensor,ap,ad) = ad + cp.zerosLike()
+            let inline dfTensorFwdCT(cp,bp,bd) = bd
+            let inline dfTensorRevTT(a,b) = AddT2T1(b,a)
+            let inline dfTensorRevTC(a,b) = AddT2ConstT1(a)
+            let inline dfTensorRevCT(a,b) = AddT2T1Const(b)
+            Tensor.OpBinary(a, b, fRaw, fTensor, dfTensorFwdTT, dfTensorFwdTC, dfTensorFwdCT, dfTensorRevTT, dfTensorRevTC, dfTensorRevCT)
+        else
+            let newShape = broadcastShapes2 a.shape b.shape
+            let aExpanded = a.expand(newShape)
+            let bExpanded = b.expand(newShape)
+            aExpanded + bExpanded
+    static member (+) (a:Tensor, b) = a + a.scalarLike(b)
+    static member (+) (a, b:Tensor) = b.scalarLike(a) + b
+    member a.add(b:Tensor) = a + b
+    member a.add(b) = a + a.scalarLike(b)
+
+    static member (-) (a:Tensor, b:Tensor) =
+        if a.dtype <> b.dtype then
+            let tnew = DType.widen a.dtype b.dtype
+            let aCast = a.cast(tnew)
+            let bCast = b.cast(tnew)
+            aCast - bCast
+        elif a.shape = b.shape then
+            let inline fRaw(a:RawTensor,b) = a.SubTT(b)
+            let inline fTensor(a,b) = a - b
+            let inline dfTensorFwdTT(cp,ap,ad,bp,bd) = ad - bd
+            let inline dfTensorFwdTC(cp,ap,ad) = ad
+            let inline dfTensorFwdCT(cp,bp,bd) = -bd
+            let inline dfTensorRevTT(a,b) = SubTT(a,b)
+            let inline dfTensorRevTC(a,b) = SubTTConst(a)
+            let inline dfTensorRevCT(a,b) = SubTConstT(b)
+            Tensor.OpBinary(a, b, fRaw, fTensor, dfTensorFwdTT, dfTensorFwdTC, dfTensorFwdCT, dfTensorRevTT, dfTensorRevTC, dfTensorRevCT)
+        elif a.dim = 0 then
+            let inline fRaw(a:RawTensor,b) = a.SubT0T(b)
+            let inline fTensor(a,b) = a - b
+            let inline dfTensorFwdTT(cp,ap,ad,bp,bd) = ad - bd
+            let inline dfTensorFwdTC(cp,ap,ad:Tensor) = ad.expand(b.shape)
+            let inline dfTensorFwdCT(cp,bp,bd) = -bd
+            let inline dfTensorRevTT(a,b) = SubT0T(a,b)
+            let inline dfTensorRevTC(a,b) = SubT0TConst(a)
+            let inline dfTensorRevCT(a,b) = SubT0ConstT(b)
+            Tensor.OpBinary(a, b, fRaw, fTensor, dfTensorFwdTT, dfTensorFwdTC, dfTensorFwdCT, dfTensorRevTT, dfTensorRevTC, dfTensorRevCT)
+        elif b.dim = 0 then
+            let inline fRaw(a:RawTensor,b) = a.SubTT0(b)
+            let inline fTensor(a,b) = a - b
+            let inline dfTensorFwdTT(cp,ap,ad,bp,bd) = ad - bd
+            let inline dfTensorFwdTC(cp,ap,ad) = ad
+            let inline dfTensorFwdCT(cp,bp,bd:Tensor) = (-bd).expand(a.shape)
+            let inline dfTensorRevTT(a,b) = SubTT0(a,b)
+            let inline dfTensorRevTC(a,b) = SubTT0Const(a)
+            let inline dfTensorRevCT(a,b) = SubTConstT0(b)
+            Tensor.OpBinary(a, b, fRaw, fTensor, dfTensorFwdTT, dfTensorFwdTC, dfTensorFwdCT, dfTensorRevTT, dfTensorRevTC, dfTensorRevCT)
+        else
+            let newShape = broadcastShapes2 a.shape b.shape
+            let aExpanded = a.expand(newShape)
+            let bExpanded = b.expand(newShape)
+            aExpanded - bExpanded
+    static member (-) (a:Tensor, b) = a - a.scalarLike(b)
+    static member (-) (a, b:Tensor) = b.scalarLike(a) - b
+    member a.sub(b:Tensor) = a - b
+    member a.sub(b) = a - a.scalarLike(b)
+
+    static member (*) (a:Tensor, b:Tensor) =
+        if a.dtype <> b.dtype then
+            let tnew = DType.widen a.dtype b.dtype
+            let aCast = a.cast(tnew)
+            let bCast = b.cast(tnew)
+            aCast * bCast
+        elif a.shape = b.shape then
+            let inline fRaw(a:RawTensor,b) = a.MulTT(b)
+            let inline fTensor(a,b) = a * b
+            let inline dfTensorFwdTT(cp:Tensor,ap:Tensor,ad:Tensor,bp:Tensor,bd:Tensor) = (ad * bp) + (ap * bd)
+            let inline dfTensorFwdTC(cp:Tensor,ap:Tensor,ad:Tensor) = ad * b
+            let inline dfTensorFwdCT(cp:Tensor,bp:Tensor,bd:Tensor) = a * bd
+            let inline dfTensorRevTT(a,b) = MulTT(a,b)
+            let inline dfTensorRevTC(a,b) = MulTTConst(a,b)
+            let inline dfTensorRevCT(a,b) = MulTTConst(b,a)
+            Tensor.OpBinary(a, b, fRaw, fTensor, dfTensorFwdTT, dfTensorFwdTC, dfTensorFwdCT, dfTensorRevTT, dfTensorRevTC, dfTensorRevCT)
+        elif a.dim = 0 then
+            let inline fRaw(a,b:RawTensor) = b.MulTT0(a)
+            let inline fTensor(a,b) = a * b
+            let inline dfTensorFwdTT(cp:Tensor,ap:Tensor,ad:Tensor,bp:Tensor,bd:Tensor) = (ad * bp) + (ap * bd)
+            let inline dfTensorFwdTC(cp:Tensor,ap:Tensor,ad:Tensor) = ad * b
+            let inline dfTensorFwdCT(cp:Tensor,bp:Tensor,bd:Tensor) = a * bd
+            let inline dfTensorRevTT(a,b) = MulTT0(b,a)
+            let inline dfTensorRevTC(a,b) = MulTConstT0(a,b)
+            let inline dfTensorRevCT(a,b) = MulTT0Const(b,a)
+            Tensor.OpBinary(a, b, fRaw, fTensor, dfTensorFwdTT, dfTensorFwdTC, dfTensorFwdCT, dfTensorRevTT, dfTensorRevTC, dfTensorRevCT)
+        elif b.dim = 0 then
+            let inline fRaw(a:RawTensor,b) = a.MulTT0(b)
+            let inline fTensor(a,b) = a * b
+            let inline dfTensorFwdTT(cp:Tensor,ap:Tensor,ad:Tensor,bp:Tensor,bd:Tensor) = (ad * bp) + (ap * bd)
+            let inline dfTensorFwdTC(cp:Tensor,ap:Tensor,ad:Tensor) = ad * b
+            let inline dfTensorFwdCT(cp:Tensor,bp:Tensor,bd:Tensor) = a * bd
+            let inline dfTensorRevTT(a,b) = MulTT0(a,b)
+            let inline dfTensorRevTC(a,b) = MulTT0Const(a,b)
+            let inline dfTensorRevCT(a,b) = MulTConstT0(b,a)
+            Tensor.OpBinary(a, b, fRaw, fTensor, dfTensorFwdTT, dfTensorFwdTC, dfTensorFwdCT, dfTensorRevTT, dfTensorRevTC, dfTensorRevCT)
+        else
+            let newShape = broadcastShapes2 a.shape b.shape
+            let aExpanded = a.expand(newShape)
+            let bExpanded = b.expand(newShape)
+            aExpanded * bExpanded
+    static member (*) (a:Tensor, b) = a * a.scalarLike(b)
+    static member (*) (a, b:Tensor) = b.scalarLike(a) * b
+    member a.mul(b:Tensor) = a * b
+    member a.mul(b) = a * a.scalarLike(b)
+
+    static member (/) (a:Tensor, b:Tensor) =
+        if a.dtype <> b.dtype then
+            let tnew = DType.widen a.dtype b.dtype
+            let aCast = a.cast(tnew)
+            let bCast = b.cast(tnew)
+            aCast / bCast
+        elif a.shape = b.shape then
+            let inline fRaw(a:RawTensor,b) = a.DivTT(b)
+            let inline fTensor(a,b) = a / b
+            let inline dfTensorFwdTT(cp:Tensor,ap:Tensor,ad:Tensor,bp:Tensor,bd:Tensor) = (ad - bd * cp) / bp
+            let inline dfTensorFwdTC(cp:Tensor,ap:Tensor,ad:Tensor) = ad / b
+            let inline dfTensorFwdCT(cp:Tensor,bp:Tensor,bd:Tensor) = -bd * cp / bp
+            let inline dfTensorRevTT(a,b) = DivTT(a,b)
+            let inline dfTensorRevTC(a,b) = DivTTConst(a,b)
+            let inline dfTensorRevCT(a,b) = DivTConstT(a,b)
+            Tensor.OpBinary(a, b, fRaw, fTensor, dfTensorFwdTT, dfTensorFwdTC, dfTensorFwdCT, dfTensorRevTT, dfTensorRevTC, dfTensorRevCT)
+        elif a.dim = 0 then
+            let inline fRaw(a:RawTensor,b) = a.DivT0T(b)
+            let inline fTensor(a,b) = a / b
+            let inline dfTensorFwdTT(cp:Tensor,ap:Tensor,ad:Tensor,bp:Tensor,bd:Tensor) = (ad - bd * cp) / bp
+            let inline dfTensorFwdTC(cp:Tensor,ap:Tensor,ad:Tensor) = ad / b
+            let inline dfTensorFwdCT(cp:Tensor,bp:Tensor,bd:Tensor) = -bd * cp / bp
+            let inline dfTensorRevTT(a,b) = DivT0T(a,b)
+            let inline dfTensorRevTC(a,b) = DivT0TConst(a,b)
+            let inline dfTensorRevCT(a,b) = DivT0ConstT(a,b)
+            Tensor.OpBinary(a, b, fRaw, fTensor, dfTensorFwdTT, dfTensorFwdTC, dfTensorFwdCT, dfTensorRevTT, dfTensorRevTC, dfTensorRevCT)
+        elif b.dim = 0 then
+            let inline fRaw(a:RawTensor,b) = a.DivTT0(b)
+            let inline fTensor(a:Tensor,b:Tensor) = a / b
+            let inline dfTensorFwdTT(cp:Tensor,ap:Tensor,ad:Tensor,bp:Tensor,bd:Tensor) = (ad - bd * cp) / bp
+            let inline dfTensorFwdTC(cp:Tensor,ap:Tensor,ad:Tensor) = ad / b
+            let inline dfTensorFwdCT(cp:Tensor,bp:Tensor,bd:Tensor) = -bd * cp / bp
+            let inline dfTensorRevTT(a,b) = DivTT0(a,b)
+            let inline dfTensorRevTC(a,b) = DivTT0Const(a,b)
+            let inline dfTensorRevCT(a,b) = DivTConstT0(a,b)
+            Tensor.OpBinary(a, b, fRaw, fTensor, dfTensorFwdTT, dfTensorFwdTC, dfTensorFwdCT, dfTensorRevTT, dfTensorRevTC, dfTensorRevCT)
+        else
+            let newShape = broadcastShapes2 a.shape b.shape
+            let aExpanded = a.expand(newShape)
+            let bExpanded = b.expand(newShape)
+            aExpanded / bExpanded
+    static member (/) (a:Tensor, b) = a / a.scalarLike(b)
+    static member (/) (a, b:Tensor) = b.scalarLike(a) / b
+    member a.div(b:Tensor) = a / b
+    member a.div(b) = a / a.scalarLike(b)
+
+    static member Pow (a:Tensor, b:Tensor) =
+        if a.dtype <> b.dtype then
+            let tnew = DType.widen a.dtype b.dtype
+            let aCast = a.cast(tnew)
+            let bCast = b.cast(tnew)
+            Tensor.Pow (aCast, bCast)
+        elif a.shape = b.shape then
+            let inline fRaw(a:RawTensor,b) = a.PowTT(b)
+            let inline fTensor(a:Tensor,b:Tensor) = a ** b
+            let inline dfTensorFwdTT(cp:Tensor,ap:Tensor,ad:Tensor,bp:Tensor,bd:Tensor) = (ap ** (bp - 1.)) * (ad * bp + ap * bd * log ap)
+            let inline dfTensorFwdTC(cp,ap,ad) = ad * (ap ** (b - 1.)) * b
+            let inline dfTensorFwdCT(cp,bp,bd) = bd * cp * log a
+            let inline dfTensorRevTT(a,b) = PowTT(a,b)
+            let inline dfTensorRevTC(a,b) = PowTTConst(a,b)
+            let inline dfTensorRevCT(a,b) = PowTConstT(a,b)
+            Tensor.OpBinary(a, b, fRaw, fTensor, dfTensorFwdTT, dfTensorFwdTC, dfTensorFwdCT, dfTensorRevTT, dfTensorRevTC, dfTensorRevCT)
+        elif a.dim = 0 then
+            let inline fRaw(a:RawTensor,b) = a.PowT0T(b)
+            let inline fTensor(a:Tensor,b:Tensor) = a ** b
+            let inline dfTensorFwdTT(cp:Tensor,ap:Tensor,ad:Tensor,bp:Tensor,bd:Tensor) = (ap ** (bp - 1.)) * (ad * bp + ap * bd * log ap)
+            let inline dfTensorFwdTC(cp,ap,ad) = ad * (ap ** (b - 1.)) * b
+            let inline dfTensorFwdCT(cp,bp,bd) = bd * cp * log a
+            let inline dfTensorRevTT(a,b) = PowT0T(a,b)
+            let inline dfTensorRevTC(a,b) = PowT0TConst(a,b)
+            let inline dfTensorRevCT(a,b) = PowT0ConstT(a,b)
+            Tensor.OpBinary(a, b, fRaw, fTensor, dfTensorFwdTT, dfTensorFwdTC, dfTensorFwdCT, dfTensorRevTT, dfTensorRevTC, dfTensorRevCT)
+        elif b.dim = 0 then
+            let inline fRaw(a:RawTensor,b) = a.PowTT0(b)
+            let inline fTensor(a:Tensor,b:Tensor) = a ** b
+            let inline dfTensorFwdTT(cp:Tensor,ap:Tensor,ad:Tensor,bp:Tensor,bd:Tensor) = (ap ** (bp - 1.)) * (ad * bp + ap * bd * log ap)
+            let inline dfTensorFwdTC(cp,ap,ad) = ad * (ap ** (b - 1.)) * b
+            let inline dfTensorFwdCT(cp,bp,bd) = bd * cp * log a
+            let inline dfTensorRevTT(a,b) = PowTT0(a,b)
+            let inline dfTensorRevTC(a,b) = PowTT0Const(a,b)
+            let inline dfTensorRevCT(a,b) = PowTConstT0(a,b)
+            Tensor.OpBinary(a, b, fRaw, fTensor, dfTensorFwdTT, dfTensorFwdTC, dfTensorFwdCT, dfTensorRevTT, dfTensorRevTC, dfTensorRevCT)
+        else
+            let newShape = broadcastShapes2 a.shape b.shape
+            let aExpanded = a.expand(newShape)
+            let bExpanded = b.expand(newShape)
+            Tensor.Pow(aExpanded, bExpanded)
+
+    static member Pow (a:Tensor, b:float) = a ** a.scalarLike(b)
+    static member Pow (a:Tensor, b:int) = a ** a.scalarLike(b)
+    static member Pow (a:Tensor, b) = a ** a.scalarLike(b)
+    static member Pow (a:float, b:Tensor) = b.scalarLike(a) ** b
+    static member Pow (a:int, b:Tensor) = b.scalarLike(a) ** b
+    static member Pow (a, b:Tensor) = b.scalarLike(a) ** b
+    member a.pow(b:Tensor) = a ** b
+    member a.pow(b) = a ** a.scalarLike(b)
+
+    member a.matmul (b:Tensor) =
+        checkCanMatmul a.shape b.shape
+        let inline fRaw(a:RawTensor,b) = a.MatMulT2T2(b)
+        let inline fTensor(a:Tensor,b) = a.matmul(b)
+        let inline dfTensorFwdTT(cp,ap:Tensor,ad:Tensor,bp:Tensor,bd:Tensor) = ad.matmul(bp) + ap.matmul(bd)
+        let inline dfTensorFwdTC(cp,ap,ad:Tensor) = ad.matmul(b)
+        let inline dfTensorFwdCT(cp,bp,bd) = a.matmul(bd)
+        let inline dfTensorRevTT(a,b) = MatMulT2T2(a,b)
+        let inline dfTensorRevTC(a,b) = MatMulT2T2Const(a,b)
+        let inline dfTensorRevCT(a,b) = MatMulT2ConstT2(a,b)
+        Tensor.OpBinary(a, b, fRaw, fTensor, dfTensorFwdTT, dfTensorFwdTC, dfTensorFwdCT, dfTensorRevTT, dfTensorRevTC, dfTensorRevCT)
+
+    member a.dot(b:Tensor) =
+        checkCanDot a.shape b.shape
+        let a:Tensor = a.view([1;a.nelement])
+        let b:Tensor = b.view([b.nelement;1])
+        a.matmul(b).view([])
+
+    static member (~-) (a:Tensor) =
+        let inline fRaw(a:RawTensor) = a.NegT()
+        let inline fTensor(a) = -a
+        let inline dfTensorFwd(cp,ap,ad) = -ad
+        let inline dfTensorRev(a) = NegT(a)
+        Tensor.OpUnary(a, fRaw, fTensor, dfTensorFwd, dfTensorRev)
+    member a.neg() = -a
+
+    member a.sum() =
+        let inline fRaw(a:RawTensor) = a.SumT()
+        let inline fTensor(a:Tensor) = a.sum()
+        let inline dfTensorFwd(cp,ap,ad:Tensor) = ad.sum()
+        let inline dfTensorRev(a) = SumT(a)
+        Tensor.OpUnary(a, fRaw, fTensor, dfTensorFwd, dfTensorRev)
+
+    // TODO: this can be implemented in a more memory efficient way by pushing the sum operation to the RawTensor level and implementing the derivatives using general broadcasting when it's available
+    member a.sum(dim:int, ?keepDim:bool) =
+       let keepDim = defaultArg keepDim false
+       let res =
+        if dim = 0 && a.dim = 0 then a
+        else
+            if dim >= a.dim || dim < 0 then failwithf "Expecting dim to be between 0 and %A" a.dim
+            let sBounds = Array2D.init a.dim 3 (fun i j -> if j=0 then 0 elif j=1 then a.shape.[i]-1 else 0)
+            sBounds.[dim, 1] <- 0
+            sBounds.[dim, 2] <- 1
+            let mutable s = a.zerosLike().GetSlice(sBounds)
+            for i=0 to a.shape.[dim]-1 do
+                sBounds.[dim,0] <- i
+                sBounds.[dim,1] <- i
+                sBounds.[dim,2] <- 1
+                s <- s + a.GetSlice(sBounds)
+            s
+       if keepDim then res.unsqueeze(dim) else res
+
+    member a.sum(dim, ?keepDim) = a.sum(dim, ?keepDim=keepDim)
+
+    /// Reduce the dimensionality via summation until we reach `newShape`.  An expansion
+    /// from newShape to shape must be possible.
+    member a.sumToSize(newShape:int[]) =
+        let oldShape = a.shape
+        if oldShape = newShape then a
+        elif newShape.Length = 0 then a.sum()
+        else
+            checkCanExpandShape newShape oldShape
+            let trim = oldShape.Length - newShape.Length
+            let mutable result = a
+            // collapse the eliminated dimensions
+            for _dim in 0 .. trim-1 do 
+                result <- result.sum(0, keepDim=false)
+            // reduce the squeezed dimensions
+            for dim in 0 .. newShape.Length-1 do 
+                if oldShape.[trim+dim] <> newShape.[dim] then 
+                    result <- result.sum(dim, keepDim=true)
+            result
+
+    member a.mean() = a.sum() / a.nelement
+
+    member a.mean(dim:int, ?keepDim:bool) = 
+        if dim = 0 && a.dim = 0 then a
+        else a.sum(dim, ?keepDim=keepDim) / a.shape.[dim]
+
+    // This is the two-pass algorithm better than the naive algorithm
+    member a.variance() = let a' = a - a.mean() in (a' * a').sum() / (a.nelement - 1)
+
+    // TODO: this is the naive algorithm, can be improved for better numerical stability
+    member a.variance(dim:int, ?keepDim:bool) =
+        let keepDim = defaultArg keepDim false
+        if dim >= a.dim || dim < 0 then failwithf "Expecting dim to be between 0 and %A" a.dim
+        let sBounds = Array2D.init a.dim 3 (fun i j -> if j=0 then 0 elif j=1 then a.shape.[i]-1 else 0)
+        sBounds.[dim, 1] <- 0
+        sBounds.[dim, 2] <- 1
+        let mutable s = a.zerosLike().GetSlice(sBounds)
+        let mutable sSquare = a.zerosLike().GetSlice(sBounds)
+        let n = a.shape.[dim]
+        for i=0 to n-1 do
+            sBounds.[dim,0] <- i
+            sBounds.[dim,1] <- i
+            sBounds.[dim,2] <- 1
+            let slice = a.GetSlice(sBounds)
+            s <- s + slice
+            sSquare <- sSquare + slice * slice
+        let res = (sSquare - (s * s) / n) / (n - 1)
+        if keepDim then res.unsqueeze(dim) else res
+
+    member a.stddev(dim:int, ?keepDim) = a.variance(dim, ?keepDim=keepDim) |> Tensor.Sqrt
+
+    member a.stddev() = a.variance() |> Tensor.Sqrt
+
+    // This is useful to keep as a special case of sum for performance reasons because it's involved in reverse mode of broadcasting addition of bias in NN linear layers
+    member internal a.sumT2Dim0() =
+        let inline fRaw(a:RawTensor) = a.SumT2Dim0()
+        let inline fTensor(a:Tensor) = a.sumT2Dim0()
+        let inline dfTensorFwd(cp,ap,ad:Tensor):Tensor = ad.sumT2Dim0()
+        let inline dfTensorRev(a) = SumT2Dim0(a)
+        Tensor.OpUnary(a, fRaw, fTensor, dfTensorFwd, dfTensorRev)
+    
+    member a.transpose() =
+        checkCanTranspose a.dim
+        let inline fRaw(a:RawTensor) = a.TransposeT2()
+        let inline fTensor(a:Tensor) = a.transpose()
+        let inline dfTensorFwd(cp,ap,ad:Tensor) = ad.transpose()
+        let inline dfTensorRev(a) = TransposeT2(a)
+        Tensor.OpUnary(a, fRaw, fTensor, dfTensorFwd, dfTensorRev)
+
+    member a.squeeze(?dim:int) =
+        let dim = defaultArg dim -1
+        let inline fRaw(a:RawTensor) = a.SqueezeT(dim)
+        let inline fTensor(a:Tensor) = a.squeeze(dim)
+        let inline dfTensorFwd(cp,ap,ad:Tensor) = ad.squeeze(dim)
+        let inline dfTensorRev(a) = SqueezeT(a)
+        Tensor.OpUnary(a, fRaw, fTensor, dfTensorFwd, dfTensorRev)
+
+    member a.unsqueeze(dim:int) =
+        let inline fRaw(a:RawTensor) = a.UnsqueezeT(dim)
+        let inline fTensor(a:Tensor) = a.unsqueeze(dim)
+        let inline dfTensorFwd(cp,ap,ad:Tensor) = ad.unsqueeze(dim)
+        let inline dfTensorRev(a) = UnsqueezeT(a)
+        Tensor.OpUnary(a, fRaw, fTensor, dfTensorFwd, dfTensorRev)
+
+    member a.flip(dims:seq<int>) =
+        let dims = dims |> Array.ofSeq
+        checkCanFlip a.dim dims
+        let inline fRaw(a:RawTensor) = a.FlipT(dims)
+        let inline fTensor(a:Tensor) = a.flip(dims)
+        let inline dfTensorFwd(cp,ap,ad:Tensor) = ad.flip(dims)
+        let inline dfTensorRev(a) = FlipT(a, dims)
+        Tensor.OpUnary(a, fRaw, fTensor, dfTensorFwd, dfTensorRev)
+
+    member a.dilate(dilations:seq<int>) =
+        let dilations = dilations |> Array.ofSeq
+        checkCanDilate a.dim dilations
+        let inline fRaw(a:RawTensor) = a.DilateT(dilations)
+        let inline fTensor(a:Tensor) = a.dilate(dilations)
+        let inline dfTensorFwd(cp,ap,ad:Tensor) = ad.dilate(dilations)
+        let inline dfTensorRev(a) = DilateT(a, dilations)
+        Tensor.OpUnary(a, fRaw, fTensor, dfTensorFwd, dfTensorRev)
+
+    member a.undilate(dilations:seq<int>) =
+        let dilations = dilations |> Array.ofSeq
+        let inline fRaw(a:RawTensor) = a.UndilateT(dilations)
+        let inline fTensor(a:Tensor) = a.undilate(dilations)
+        let inline dfTensorFwd(cp,ap,ad:Tensor) = ad.undilate(dilations)
+        let inline dfTensorRev(a) = UndilateT(a, dilations)
+        Tensor.OpUnary(a, fRaw, fTensor, dfTensorFwd, dfTensorRev)
+
+    member a.repeat(dim:int, times:int) =
+        checkCanRepeat a.shape dim
+        let newShape = a.shape |> Array.copy
+        newShape.[dim] <- times
+        let mutable ret = a.zerosLike(newShape)
+        let location = Array.create a.dim 0
+        for i=0 to times-1 do
+            location.[dim] <- i
+            ret <- ret.addSlice(location, a)
+        ret
+
+    member a.view(shape:seq<int>) =
+        let shape = shape |> Seq.toArray |> shapeComplete a.nelement  // Handles -1 semantics
+        checkCanView a.shape shape
+        let inline fRaw(a:RawTensor) = a.ViewT(shape)
+        let inline fTensor(a:Tensor) = a.view(shape)
+        let inline dfTensorFwd(cp,ap,ad:Tensor) = ad.view(shape)
+        let inline dfTensorRev(a) = ViewT(a, a.shape)
+        Tensor.OpUnary(a, fRaw, fTensor, dfTensorFwd, dfTensorRev)
+    member t.view(shape:int) = t.view([|shape|])
+
+    member a.viewAs(b:Tensor) = a.view(b.shape)
+
+    member a.flatten(?startDim:int, ?endDim:int) =
+        if a.dim < 2 then 
+            a
+        else
+            let startDim = defaultArg startDim 0
+            let endDim = defaultArg endDim (a.dim - 1)
+            checkCanFlatten a.shape startDim endDim
+            a.view(a.shape |> shapeFlatten startDim endDim)
+
+    member a.sign() =
+        let inline fRaw(a:RawTensor) = a.SignT()
+        let inline fTensor(a:Tensor) = a.sign()
+        let inline dfTensorFwd(cp:Tensor,ap,ad) = cp.zerosLike()
+        let inline dfTensorRev(a) = SignT(a)
+        Tensor.OpUnary(a, fRaw, fTensor, dfTensorFwd, dfTensorRev)
+    // static member Sign(a:Tensor) = a.sign() // not supported becaose FSharp.Core sign operator returns int
+
+    member a.floor() =
+        let inline fRaw(a:RawTensor) = a.FloorT()
+        let inline fTensor(a:Tensor) = a.floor()
+        let inline dfTensorFwd(cp:Tensor,ap,ad) = cp.zerosLike()
+        let inline dfTensorRev(a) = FloorT(a)
+        Tensor.OpUnary(a, fRaw, fTensor, dfTensorFwd, dfTensorRev)
+    static member Floor(a:Tensor) = a.floor() // needed for FSharp.Core floor operator overload
+
+    member a.ceil() =
+        let inline fRaw(a:RawTensor) = a.CeilT()
+        let inline fTensor(a:Tensor) = a.ceil()
+        let inline dfTensorFwd(cp:Tensor,ap,ad) = cp.zerosLike()
+        let inline dfTensorRev(a) = CeilT(a)
+        Tensor.OpUnary(a, fRaw, fTensor, dfTensorFwd, dfTensorRev)
+    static member Ceiling(a:Tensor) = a.ceil() // needed for FSharp.Core ceil operator overload
+
+    member a.round() =
+        let inline fRaw(a:RawTensor) = a.RoundT()
+        let inline fTensor(a:Tensor) = a.round()
+        let inline dfTensorFwd(cp:Tensor,ap,ad) = cp.zerosLike()
+        let inline dfTensorRev(a) = RoundT(a)
+        Tensor.OpUnary(a, fRaw, fTensor, dfTensorFwd, dfTensorRev)
+    static member Round(a:Tensor) = a.round() // needed for FSharp.Core round operator overload
+
+    member a.abs() =
+        let inline fRaw(a:RawTensor) = a.AbsT()
+        let inline fTensor(a:Tensor) = a.abs()
+        let inline dfTensorFwd(cp,ap:Tensor,ad) = ad * ap.sign()
+        let inline dfTensorRev(a) = AbsT(a)
+        Tensor.OpUnary(a, fRaw, fTensor, dfTensorFwd, dfTensorRev)
+    static member Abs(a:Tensor) = a.abs() // needed for FSharp.Core abs operator overload
+
+    member a.relu() =
+        let inline fRaw(a:RawTensor) = a.ReluT()
+        let inline fTensor(a:Tensor) = a.relu()
+        let inline dfTensorFwd(cp,ap:Tensor,ad:Tensor) = let sap = ap.sign() in ad * sap.abs() * (sap + 1.) / 2.
+        let inline dfTensorRev(a) = ReluT(a)
+        Tensor.OpUnary(a, fRaw, fTensor, dfTensorFwd, dfTensorRev)
+
+    member a.leakyRelu(?negativeSlope:float) =
+        let negativeSlope = defaultArg negativeSlope 0.01
+        let zeros = a.zerosLike() in zeros.max(a) + negativeSlope * zeros.min(a)
+
+    member a.sigmoid() =
+        let inline fRaw(a:RawTensor) = a.SigmoidT()
+        let inline fTensor(a:Tensor) = a.sigmoid()
+        let inline dfTensorFwd(cp:Tensor,ap,ad) = ad * cp * (1. - cp)
+        let inline dfTensorRev(a) = SigmoidT(a)
+        Tensor.OpUnary(a, fRaw, fTensor, dfTensorFwd, dfTensorRev)
+
+    member a.exp() =
+        let inline fRaw(a:RawTensor) = a.ExpT()
+        let inline fTensor(a:Tensor) = a.exp()
+        let inline dfTensorFwd(cp,ap,ad) = ad * cp
+        let inline dfTensorRev(a) = ExpT(a)
+        Tensor.OpUnary(a, fRaw, fTensor, dfTensorFwd, dfTensorRev)
+    static member Exp(a:Tensor) = a.exp() // needed for FSharp.Core exp operator overload
+
+    member a.log() =
+        let inline fRaw(a:RawTensor) = a.LogT()
+        let inline fTensor(a:Tensor) = a.log()
+        let inline dfTensorFwd(cp,ap,ad) = ad / ap
+        let inline dfTensorRev(a) = LogT(a)
+        Tensor.OpUnary(a, fRaw, fTensor, dfTensorFwd, dfTensorRev)
+    static member Log(a:Tensor) = a.log() // needed for FSharp.Core log operator overload
+
+    member a.softplus() =
+        let inline fRaw(a:RawTensor) = a.SoftplusT()
+        let inline fTensor(a:Tensor) = a.softplus()
+        let inline dfTensorFwd(cp,ap:Tensor,ad) = ad / (1. + ap.neg().exp())
+        let inline dfTensorRev(a) = SoftplusT(a)
+        Tensor.OpUnary(a, fRaw, fTensor, dfTensorFwd, dfTensorRev)
+
+    member a.log10() =
+        let inline fRaw(a:RawTensor) = a.Log10T()
+        let inline fTensor(a:Tensor) = a.log10()
+        let inline dfTensorFwd(cp,ap:Tensor,ad) = ad / (ap * log10Val)
+        let inline dfTensorRev(a) = Log10T(a)
+        Tensor.OpUnary(a, fRaw, fTensor, dfTensorFwd, dfTensorRev)
+    static member Log10(a:Tensor) = a.log10() // needed for FSharp.Core log10 operator overload
+
+    member a.sqrt() =
+        let inline fRaw(a:RawTensor) = a.SqrtT()
+        let inline fTensor(a:Tensor) = a.sqrt()
+        let inline dfTensorFwd(cp:Tensor,ap,ad) = ad / (2. * cp)
+        let inline dfTensorRev(a) = SqrtT(a)
+        Tensor.OpUnary(a, fRaw, fTensor, dfTensorFwd, dfTensorRev)
+    static member Sqrt(a:Tensor) = a.sqrt() // needed for FSharp.Core sqrt operator overload
+
+    member a.sin() =
+        let inline fRaw(a:RawTensor) = a.SinT()
+        let inline fTensor(a:Tensor) = a.sin()
+        let inline dfTensorFwd(cp:Tensor,ap:Tensor,ad) = ad * ap.cos()
+        let inline dfTensorRev(a) = SinT(a)
+        Tensor.OpUnary(a, fRaw, fTensor, dfTensorFwd, dfTensorRev)
+    static member Sin(a:Tensor) = a.sin() // needed for FSharp.Core sin operator overload
+
+    member a.cos() =
+        let inline fRaw(a:RawTensor) = a.CosT()
+        let inline fTensor(a:Tensor) = a.cos()
+        let inline dfTensorFwd(cp:Tensor,ap:Tensor,ad) = -ad * ap.sin()
+        let inline dfTensorRev(a) = CosT(a)
+        Tensor.OpUnary(a, fRaw, fTensor, dfTensorFwd, dfTensorRev)
+    static member Cos(a:Tensor) = a.cos() // needed for FSharp.Core cos operator overload
+
+    member a.tan() =
+        let inline fRaw(a:RawTensor) = a.TanT()
+        let inline fTensor(a:Tensor) = a.tan()
+        let inline dfTensorFwd(cp:Tensor,ap:Tensor,ad) = let cosap = ap.cos() in ad / (cosap * cosap)
+        let inline dfTensorRev(a) = TanT(a)
+        Tensor.OpUnary(a, fRaw, fTensor, dfTensorFwd, dfTensorRev)
+    static member Tan(a:Tensor) = a.tan() // needed for FSharp.Core tan operator overload
+
+    member a.sinh() =
+        let inline fRaw(a:RawTensor) = a.SinhT()
+        let inline fTensor(a:Tensor) = a.sinh()
+        let inline dfTensorFwd(cp:Tensor,ap:Tensor,ad) = ad * ap.cosh()
+        let inline dfTensorRev(a) = SinhT(a)
+        Tensor.OpUnary(a, fRaw, fTensor, dfTensorFwd, dfTensorRev)
+    static member Sinh(a:Tensor) = a.sinh() // needed for FSharp.Core sinh operator overload
+
+    member a.cosh() =
+        let inline fRaw(a:RawTensor) = a.CoshT()
+        let inline fTensor(a:Tensor) = a.cosh()
+        let inline dfTensorFwd(cp:Tensor,ap:Tensor,ad) = ad * ap.sinh()
+        let inline dfTensorRev(a) = CoshT(a)
+        Tensor.OpUnary(a, fRaw, fTensor, dfTensorFwd, dfTensorRev)
+    static member Cosh(a:Tensor) = a.cosh() // needed for FSharp.Core cosh operator overload
+
+    member a.tanh() =
+        let inline fRaw(a:RawTensor) = a.TanhT()
+        let inline fTensor(a:Tensor) = a.tanh()
+        let inline dfTensorFwd(cp:Tensor,ap:Tensor,ad) = let coshap = ap.cosh() in ad / (coshap * coshap)
+        let inline dfTensorRev(a) = TanhT(a)
+        Tensor.OpUnary(a, fRaw, fTensor, dfTensorFwd, dfTensorRev)
+    static member Tanh(a:Tensor) = a.tanh() // needed for FSharp.Core tanh operator overload
+
+    member a.asin() =
+        let inline fRaw(a:RawTensor) = a.AsinT()
+        let inline fTensor(a:Tensor) = a.asin()
+        let inline dfTensorFwd(cp:Tensor,ap:Tensor,ad) = ad / (1. - ap*ap).sqrt()
+        let inline dfTensorRev(a) = AsinT(a)
+        Tensor.OpUnary(a, fRaw, fTensor, dfTensorFwd, dfTensorRev)
+    static member Asin(a:Tensor) = a.asin() // needed for FSharp.Core asin operator overload
+
+    member a.acos() =
+        let inline fRaw(a:RawTensor) = a.AcosT()
+        let inline fTensor(a:Tensor) = a.acos()
+        let inline dfTensorFwd(cp:Tensor,ap:Tensor,ad) = -ad / (1. - ap*ap).sqrt()
+        let inline dfTensorRev(a) = AcosT(a)
+        Tensor.OpUnary(a, fRaw, fTensor, dfTensorFwd, dfTensorRev)
+    static member Acos(a:Tensor) = a.acos() // needed for FSharp.Core acos operator overload
+
+    member a.atan() =
+        let inline fRaw(a:RawTensor) = a.AtanT()
+        let inline fTensor(a:Tensor) = a.atan()
+        let inline dfTensorFwd(cp:Tensor,ap:Tensor,ad) = ad / (1. + ap*ap)
+        let inline dfTensorRev(a) = AtanT(a)
+        Tensor.OpUnary(a, fRaw, fTensor, dfTensorFwd, dfTensorRev)
+    static member Atan(a:Tensor) = a.atan() // needed for FSharp.Core atan operator overload
+
+    member a.addSlice(location:seq<int>, b:Tensor) =
+        let location = location |> Seq.toArray
+        checkCanAddSlice a.shape location b.shape
+        let inline fRaw(a:RawTensor,b) = a.AddTTSlice(location, b)
+        let inline fTensor(a:Tensor,b) = a.addSlice(location, b)
+        let inline dfTensorFwdTT(cp,ap,ad:Tensor,bp:Tensor,bd:Tensor) = ad.addSlice(location, bd)
+        let inline dfTensorFwdTC(cp,ap,ad) = ad
+        let inline dfTensorFwdCT(cp:Tensor,bp,bd) = cp.zerosLike().addSlice(location, bd)
+        let inline dfTensorRevTT(a,b) = AddTTSlice(a,location,b)
+        let inline dfTensorRevTC(a,b) = AddTTConstSlice(a)
+        let inline dfTensorRevCT(a,b) = AddTConstTSlice(location,b)
+        Tensor.OpBinary(a, b, fRaw, fTensor, dfTensorFwdTT, dfTensorFwdTC, dfTensorFwdCT, dfTensorRevTT, dfTensorRevTC, dfTensorRevCT)
+
+    member a.softmax(dim:int) =
+        if dim < 0 || dim >= a.dim then failwithf "Expecting 0 <= dim (%A) < a.dim (%A)" dim a.dim
+        let e = (a - a.max().noDiff()).exp()
+        let esum = e.sum(dim, keepDim=true).repeat(dim, a.shape.[dim])
+        e / esum
+
+    member a.logsoftmax(dim:int) =
+        if dim < 0 || dim >= a.dim then failwithf "Expecting 0 <= dim (%A) < a.dim (%A)" dim a.dim
+        a - a.logsumexp(dim, keepDim=true)
+
+    member a.logsumexp(dim:int, ?keepDim:bool) =
+        if dim < 0 || dim >= a.dim then failwithf "Expecting 0 <= dim (%A) < a.dim (%A)" dim a.dim
+        let keepDim = defaultArg keepDim false
+        let amax = a.max().noDiff()
+        let e = (a - amax).exp()
+        let res = amax + e.sum(dim).add(System.Single.Epsilon).log()
+        if keepDim then res.unsqueeze(dim) else res
+
+    member input.mseLoss(target:Tensor, ?reduction:string) = 
+        if input.shape <> target.shape then failwithf "Expecting input.shape (%A) and target.shape (%A) to be the same" input.shape target.shape
+        let reduction = defaultArg reduction "mean"
+        if not (reduction = "none" || reduction = "mean" || reduction = "sum") then failwithf "Expecting reduction (%A) to be one of (none, mean, sum)" reduction
+        let z = input - target
+        let l = z * z
+        if reduction = "none" then
+            l
+        elif reduction = "mean" then
+            l.mean()
+        else // reduction = "sum"
+            l.sum()
+
+    member input.crossEntropyLoss(target:Tensor, ?weight:Tensor, ?reduction:string) =
+        input.logsoftmax(dim=1).nllLoss(target, ?weight=weight, ?reduction=reduction)
+
+    member input.nllLoss(target:Tensor, ?weight:Tensor, ?reduction:string) =
+        let n, classes, d = 
+            if input.dim < 2 
+                then failwithf "Expecting either: input with shape (N,C) and target with shape (N); or input with shape (N,C,d1,d2,...,dk) and target with shape (N,d1,d2,...,dk). Received input.shape %A and target.shape %A" input.shape target.shape
+            elif input.dim = 2 then
+                let n, c = input.shape.[0], input.shape.[1]
+                if target.shape <> [|n|] then failwithf "Expecting either: input with shape (N,C) and target with shape (N); or input with shape (N,C,d1,d2,...,dk) and target with shape (N,d1,d2,...,dk). Received input.shape %A and target.shape %A" input.shape target.shape
+                n, c, [||]
+            else
+                let n, c, d = input.shape.[0], input.shape.[1], input.shape.[2..]
+                if target.shape.[0] <> n then failwithf "Expecting either: input with shape (N,C) and target with shape (N); or input with shape (N,C,d1,d2,...,dk) and target with shape (N,d1,d2,...,dk). Received input.shape %A and target.shape %A" input.shape target.shape
+                if d <> target.shape.[1..] then failwithf "Expecting either: input with shape (N,C) and target with shape (N); or input with shape (N,C,d1,d2,...,dk) and target with shape (N,d1,d2,...,dk). Received input.shape %A and target.shape %A" input.shape target.shape
+                n, c, d
+        let mutable weightSpecified = false
+        let mutable ww = input.zeroLike()
+        match weight with
+        | Some w -> ww <- w; weightSpecified <- true
+        | None -> ww <- input.onesLike([classes]); weightSpecified <- false
+        let weight = ww
+        let reduction = defaultArg reduction "mean"
+        if not (reduction = "none" || reduction = "mean" || reduction = "sum") then failwithf "Expecting reduction (%A) to be one of (none, mean, sum)" reduction
+        if input.dim = 2 then
+            let mutable wacc = input.zeroLike()
+            let l = Array.init n (fun i -> 
+                                    let target = target.[i].toScalar() |> System.Convert.ToInt32
+                                    let w = weight.[target]
+                                    wacc <- wacc + w
+                                    -w*input.[i, target]) |> Tensor.stack
+            if reduction = "none" then
+                l
+            elif reduction = "mean" then
+                if weightSpecified then l.sum()/wacc else l.mean()
+            else // reduction = "sum"
+                l.sum()
+        else
+            let mutable wacc = input.zeroLike()
+            let l = Array.init n (fun i ->
+                                    let aa = input.[i].view([classes; -1])
+                                    let bb = target.[i].view(-1)
+                                    let l = Array.init bb.nelement (fun j ->
+                                                                    let target = bb.[j].toScalar() |> System.Convert.ToInt32
+                                                                    let w = weight.[target]
+                                                                    wacc <- wacc + w
+                                                                    -w*aa.[target, j]) |> Tensor.stack
+                                    l.view(d)) |> Tensor.stack
+            if reduction = "none" then
+                l
+            elif reduction = "mean" then
+                if weightSpecified then l.sum()/wacc else l.mean()
+            else // reduction = "sum"
+                l.sum()
+
+    member a.conv1d(b:Tensor, ?stride:int, ?padding:int, ?dilation:int) =
+        // a: input, b: filter
+        let stride = defaultArg stride 1
+        let padding = defaultArg padding 0
+        let dilation = defaultArg dilation 1
+        checkCanConv1d a.dtype b.dtype  a.shape b.shape stride padding dilation
+        let mutable b = b
+        if dilation > 1 then
+            b <- b.dilate([|1;1;dilation|])
+        let inline fRaw(a:RawTensor,b) = a.Conv1D(b, stride, padding)
+        let inline fTensor(a:Tensor,b) = a.conv1d(b, stride, padding)
+        let inline dfTensorFwdTT(cp,ap:Tensor,ad:Tensor,bp:Tensor,bd:Tensor) = ad.conv1d(bp, stride, padding) + ap.conv1d(bd, stride, padding)
+        let inline dfTensorFwdTC(cp,ap,ad:Tensor) = ad.conv1d(b, stride, padding)
+        let inline dfTensorFwdCT(cp,bp,bd) = a.conv1d(bd, stride, padding)
+        let inline dfTensorRevTT(a,b) = Conv1DTT(a,b, stride, padding)
+        let inline dfTensorRevTC(a,b) = Conv1DTTConst(a,b, stride, padding)
+        let inline dfTensorRevCT(a,b) = Conv1DTConstT(a,b, stride, padding)
+        Tensor.OpBinary(a, b, fRaw, fTensor, dfTensorFwdTT, dfTensorFwdTC, dfTensorFwdCT, dfTensorRevTT, dfTensorRevTC, dfTensorRevCT)
+
+    // a: input, NxCxI (batchSize x inputChannels x inputLength)
+    // b: filters, KxCxF (outputChannels x inputChannels x kernelLength)
+    // t: output, NxKxL (batchSize x outputChannels x outputLength)
+    member internal t.conv1dReverseDiff(a: Tensor, b:Tensor, aConst:bool, bConst:bool, stride:int, padding:int) =
+        let a = if aConst then a else a.primal
+        let b = if bConst then b else b.primal
+        let batchSize = t.shape.[0]
+        let outputChannels = t.shape.[1]
+        // let outputLength = t.shape.[2]
+        let inputChannels = a.shape.[1]
+        let inputLength = a.shape.[2]
+        let kernelLength = b.shape.[2]
+        let mutable tderivative = t.derivative
+        if stride > 1 then
+            tderivative <- tderivative.dilate([|1;1;stride|])
+        let mutable aderivative = a.zeroLike()
+        let mutable bderivative = b.zeroLike()
+        if not aConst then
+            // propagate to a
+            aderivative <- a.zerosLike()
+            let bFlipped = b.flip([|2|])
+            for k=0 to outputChannels-1 do
+                let b = bFlipped.[k].view([|inputChannels; 1; kernelLength|])
+                let dBounds = array2D [[0; batchSize-1; 1]; [k; k; 1]; [0; tderivative.shape.[2]-1; 1]]
+                let d = tderivative.GetSlice(dBounds).view([|batchSize; 1; -1|])
+                let mutable c = d.conv1d(b, padding=kernelLength-1)
+                if padding > 0 then
+                    let cBounds = array2D [[0; batchSize-1; 1]; [0; inputChannels-1; 1]; [padding; padding + inputLength - 1; 1]]
+                    c <- c.GetSlice(cBounds)
+                    c <- c.view([|batchSize; inputChannels; inputLength|])
+                aderivative <- aderivative + c
+        if not bConst then
+            // propagate to b
+            bderivative <- b.zerosLike()
+            for n=0 to batchSize-1 do
+                let aa = a.[n].view([|inputChannels; 1; inputLength|]) // treat size-one batch of a c-channel image as a size-c batch of one-channel images
+                let d = tderivative.[n]
+                for k=0 to outputChannels-1 do
+                    let dd = d.[k].view([|1; 1; tderivative.shape.[2]|])
+                    let mutable c = aa.conv1d(dd, padding=padding)
+                    c <- c.view([|1; inputChannels; c.shape.[2]|])
+                    let cBounds = array2D [[0;0;1]; [0;inputChannels-1;1]; [0;kernelLength-1;1]]
+                    c <- c.GetSlice(cBounds)                 
+                    c <- c.view([|1; inputChannels; kernelLength|])
+                    bderivative <- bderivative.addSlice([|k; 0; 0|], c)
+        aderivative, bderivative
+
+    member a.conv2d(b:Tensor, ?stride:int, ?padding:int, ?dilation:int, ?strides:seq<int>, ?paddings:seq<int>, ?dilations:seq<int>) =
+        let strides = 
+            match stride, strides with
+            | Some _ , Some _ -> failwithf "Expecting only one of stride, strides"
+            | Some s, None -> [|s; s|]
+            | None, Some s -> let s = s |> Array.ofSeq in if s.Length <> 2 then failwithf "Expecting strides to have length two" else s
+            | _ -> [|1; 1|]
+        let paddings = 
+            match padding, paddings with
+            | Some _ , Some _ -> failwithf "Expecting only one of padding, paddings"
+            | Some p, None -> [|p; p|]
+            | None, Some p -> let p = p |> Array.ofSeq in if p.Length <> 2 then failwithf "Expecting paddings to have length two" else p
+            | _ -> [|0; 0|]
+        let dilations = 
+            match dilation, dilations with
+            | Some _ , Some _ -> failwithf "Expecting only one of dilation, dilations"
+            | Some d, None -> [|d; d|]
+            | None, Some d -> let d = d |> Array.ofSeq in if d.Length <> 2 then failwithf "Expecting dilations to have length two" else d
+            | _ -> [|1; 1|]
+        checkCanConv2d a.dtype b.dtype a.shape b.shape strides paddings dilations
+        let mutable b = b
+        if dilations.[0] > 1 || dilations.[1] > 1 then
+            b <- b.dilate([|1; 1; dilations.[0]; dilations.[1]|])
+        let inline fRaw(a:RawTensor,b) = a.Conv2D(b, strides, paddings)
+        let inline fTensor(a:Tensor,b) = a.conv2d(b, strides=strides, paddings=paddings)
+        let inline dfTensorFwdTT(cp,ap:Tensor,ad:Tensor,bp,bd) = ad.conv2d(bp, strides=strides, paddings=paddings) + ap.conv2d(bd, strides=strides, paddings=paddings)
+        let inline dfTensorFwdTC(cp,ap,ad:Tensor) = ad.conv2d(b, strides=strides, paddings=paddings)
+        let inline dfTensorFwdCT(cp,bp,bd) = a.conv2d(bd, strides=strides, paddings=paddings)
+        let inline dfTensorRevTT(a,b) = Conv2DTT(a,b, strides, paddings)
+        let inline dfTensorRevTC(a,b) = Conv2DTTConst(a,b, strides, paddings)
+        let inline dfTensorRevCT(a,b) = Conv2DTConstT(a,b, strides, paddings)
+        Tensor.OpBinary(a, b, fRaw, fTensor, dfTensorFwdTT, dfTensorFwdTC, dfTensorFwdCT, dfTensorRevTT, dfTensorRevTC, dfTensorRevCT)
+
+    // a: input, NxCxHxW (batchSize x inputChannels x inputHeight x inputWidth)
+    // b: filters, KxCxFxG (outputChannels x inputChannels x kernelHeight x kernelWidth)
+    // t: output, NxKxLxM (batchSize x outputChannels x outputHeight x outputWidth)
+    member internal t.conv2dReverseDiff(a: Tensor, b:Tensor, aConst:bool, bConst:bool, strides:int[], paddings:int[]) =
+        let a = if aConst then a else a.primal
+        let b = if bConst then b else b.primal
+        let batchSize = t.shape.[0]
+        let outputChannels = t.shape.[1]
+        // let outputHeight = t.shape.[2]
+        // let outputWidth = t.shape.[3]
+        let inputChannels = a.shape.[1]
+        let inputHeight = a.shape.[2]
+        let inputWidth = a.shape.[3]
+        let kernelHeight = b.shape.[2]
+        let kernelWidth = b.shape.[3]
+        let mutable tderivative = t.derivative
+        if strides.[0] > 1 || strides.[1] > 1 then
+            tderivative <- tderivative.dilate([|1;1;strides.[0];strides.[1]|])
+        let mutable aderivative = a.zeroLike()
+        let mutable bderivative = b.zeroLike()
+        if not aConst then
+            // propagate to a
+            aderivative <- a.zerosLike()
+            let bFlipped = b.flip([|2;3|])
+            for k=0 to outputChannels-1 do
+                let b = bFlipped.[k].view([|inputChannels; 1; kernelHeight; kernelWidth|])
+                let dBounds = array2D [[0; batchSize-1; 1]; [k; k; 1]; [0; tderivative.shape.[2]-1; 1]; [0; tderivative.shape.[3]-1; 1]]
+                let d = tderivative.GetSlice(dBounds).view([|batchSize; 1; tderivative.shape.[2]; tderivative.shape.[3]|])
+                let mutable c : Tensor = d.conv2d(b, paddings=[|kernelHeight-1; kernelWidth-1|])
+                if paddings.[0] > 0 || paddings.[1] > 0 then
+                    let cBounds = array2D [[0; batchSize-1; 1]; 
+                                           [0; inputChannels-1; 1]; 
+                                           [paddings.[0]; paddings.[0] + inputHeight - 1; 1]; 
+                                           [paddings.[1]; paddings.[1] + inputWidth - 1; 1]]
+                    c <- c.GetSlice(cBounds)
+                    c <- c.view([|batchSize; inputChannels; inputHeight; inputWidth|])
+                aderivative <- aderivative  + c
+        if not bConst then
+            // propagate to b
+            bderivative <- b.zerosLike()
+            for n=0 to batchSize-1 do
+                let aa = a.[n].view([|inputChannels; 1; inputHeight; inputWidth|]) // treat size-one batch of a c-channel image as a size-c batch of one-channel images
+                let d = tderivative.[n]
+                for k=0 to outputChannels-1 do
+                    let dd = d.[k].view([|1; 1; tderivative.shape.[2]; tderivative.shape.[3]|])
+                    let mutable c = aa.conv2d(dd, paddings=paddings)
+                    // c <- c.view([|1; inputChannels; kernelHeight; kernelWidth|])
+                    c <- c.view([|1; inputChannels; c.shape.[2]; c.shape.[3]|])
+                    let cBounds = array2D [[0;0;1]; [0;inputChannels-1;1]; [0;kernelHeight-1;1]; [0;kernelWidth-1;1]]
+                    c <- c.GetSlice(cBounds)                 
+                    c <- c.view([|1; inputChannels; kernelHeight; kernelWidth|])
+                    bderivative <- bderivative.addSlice([|k; 0; 0; 0|], c)
+        aderivative, bderivative
+
+    member a.conv3d(b:Tensor, ?stride:int, ?padding:int, ?dilation:int, ?strides:seq<int>, ?paddings:seq<int>, ?dilations:seq<int>) =
+        let strides = 
+            match stride, strides with
+            | Some _ , Some _ -> failwithf "Expecting only one of stride, strides"
+            | Some s, None -> [|s; s; s|]
+            | None, Some s -> let s = s |> Array.ofSeq in if s.Length <> 3 then failwithf "Expecting strides to have length three" else s
+            | _ -> [|1; 1; 1|]
+        let paddings = 
+            match padding, paddings with
+            | Some _ , Some _ -> failwithf "Expecting only one of padding, paddings"
+            | Some p, None -> [|p; p; p|]
+            | None, Some p -> let p = p |> Array.ofSeq in if p.Length <> 3 then failwithf "Expecting paddings to have length three" else p
+            | _ -> [|0; 0; 0|]
+        let dilations = 
+            match dilation, dilations with
+            | Some _ , Some _ -> failwithf "Expecting only one of dilation, dilations"
+            | Some d, None -> [|d; d; d|]
+            | None, Some d -> let d = d |> Array.ofSeq in if d.Length <> 3 then failwithf "Expecting dilations to have length three" else d
+            | _ -> [|1; 1; 1|]
+        checkCanConv3d a.dtype b.dtype a.shape b.shape strides paddings dilations
+        let mutable b = b
+        if dilations.[0] > 1 || dilations.[1] > 1 || dilations.[2] > 1 then
+            b <- b.dilate([|1; 1; dilations.[0]; dilations.[1]; dilations.[2]|])
+        let inline fRaw(a:RawTensor,b) = a.Conv3D(b, strides, paddings)
+        let inline fTensor(a:Tensor,b) = a.conv3d(b, strides=strides, paddings=paddings)
+        let inline dfTensorFwdTT(cp,ap:Tensor,ad:Tensor,bp,bd) = ad.conv3d(bp, strides=strides, paddings=paddings) + ap.conv3d(bd, strides=strides, paddings=paddings)
+        let inline dfTensorFwdTC(cp,ap,ad:Tensor) = ad.conv3d(b, strides=strides, paddings=paddings)
+        let inline dfTensorFwdCT(cp,bp,bd) = a.conv3d(bd, strides=strides, paddings=paddings)
+        let inline dfTensorRevTT(a,b) = Conv3DTT(a,b, strides, paddings)
+        let inline dfTensorRevTC(a,b) = Conv3DTTConst(a,b, strides, paddings)
+        let inline dfTensorRevCT(a,b) = Conv3DTConstT(a,b, strides, paddings)
+        Tensor.OpBinary(a, b, fRaw, fTensor, dfTensorFwdTT, dfTensorFwdTC, dfTensorFwdCT, dfTensorRevTT, dfTensorRevTC, dfTensorRevCT)
+
+    // a: input, NxCxDxHxW (batchSize x inputChannels x inputDepth x inputHeight x inputWidth)
+    // b: filters, KxCxExFxG (outputChannels x inputChannels x kernelDepth x kernelHeight x kernelWidth)
+    // t: output, NxKxLxMxN (batchSize x outputChannels x outputDepth x outputHeight x outputWidth)
+    member internal t.conv3dReverseDiff(a: Tensor, b:Tensor, aConst:bool, bConst:bool, strides:int[], paddings:int[]) =
+        let a = if aConst then a else a.primal
+        let b = if bConst then b else b.primal
+        let batchSize = t.shape.[0]
+        let outputChannels = t.shape.[1]
+        // let outputDepth = t.shape.[2]
+        // let outputHeight = t.shape.[3]
+        // let outputWidth = t.shape.[4]
+        let inputChannels = a.shape.[1]
+        let inputDepth = a.shape.[2]
+        let inputHeight = a.shape.[3]
+        let inputWidth = a.shape.[4]
+        let kernelDepth = b.shape.[2]
+        let kernelHeight = b.shape.[3]
+        let kernelWidth = b.shape.[4]
+        let mutable tderivative = t.derivative
+        if strides.[0] > 1 || strides.[1] > 1 || strides.[2] > 1 then
+            tderivative <- tderivative.dilate([|1;1;strides.[0];strides.[1];strides.[2]|])
+        let mutable aderivative = a.zeroLike()
+        let mutable bderivative = b.zeroLike()
+        if not aConst then
+            // propagate to a
+            aderivative <- a.zerosLike()
+            let bFlipped = b.flip([|2;3;4|])
+            for k=0 to outputChannels-1 do
+                let b = bFlipped.[k].view([|inputChannels; 1; kernelDepth; kernelHeight; kernelWidth|])
+                let dBounds = array2D [[0; batchSize-1; 1]; [k; k; 1]; [0; tderivative.shape.[2]-1; 1]; [0; tderivative.shape.[3]-1; 1]; [0; tderivative.shape.[4]-1; 1]]
+                let d = tderivative.GetSlice(dBounds).view([|batchSize; 1; tderivative.shape.[2]; tderivative.shape.[3]; tderivative.shape.[4]|])
+                let mutable c : Tensor = d.conv3d(b, paddings=[|kernelDepth-1; kernelHeight-1; kernelWidth-1|])
+                if paddings.[0] > 0 || paddings.[1] > 0 || paddings.[2] > 0 then
+                    let cBounds = array2D [[0; batchSize-1; 1]; 
+                                           [0; inputChannels-1; 1]; 
+                                           [paddings.[0]; paddings.[0] + inputDepth - 1; 1]; 
+                                           [paddings.[1]; paddings.[1] + inputHeight - 1; 1];
+                                           [paddings.[2]; paddings.[2] + inputWidth - 1; 1]]
+                    c <- c.GetSlice(cBounds)
+                    c <- c.view([|batchSize; inputChannels; inputDepth; inputHeight; inputWidth|])
+                aderivative <- aderivative  + c
+        if not bConst then
+            // propagate to b
+            bderivative <- b.zerosLike()
+            for n=0 to batchSize-1 do
+                let aa = a.[n].view([|inputChannels; 1; inputDepth; inputHeight; inputWidth|]) // treat size-one batch of a c-channel image as a size-c batch of one-channel images
+                let d = tderivative.[n]
+                for k=0 to outputChannels-1 do
+                    let dd = d.[k].view([|1; 1; tderivative.shape.[2]; tderivative.shape.[3]; tderivative.shape.[4]|])
+                    let mutable c = aa.conv3d(dd, paddings=paddings)
+                    // c <- c.view([|1; inputChannels; kernelHeight; kernelWidth|])
+                    c <- c.view([|1; inputChannels; c.shape.[2]; c.shape.[3]; c.shape.[4]|])
+                    let cBounds = array2D [[0;0;1]; [0;inputChannels-1;1]; [0;kernelDepth-1;1]; [0;kernelHeight-1;1]; [0;kernelWidth-1;1]]
+                    c <- c.GetSlice(cBounds)
+                    c <- c.view([|1; inputChannels; kernelDepth; kernelHeight; kernelWidth|])
+                    bderivative <- bderivative.addSlice([|k; 0; 0; 0; 0|], c)
+        aderivative, bderivative
+
+    member t.reverse(?value:Tensor, ?zeroDerivatives:bool) =
+        let value = defaultArg value (t.onesLike())
+        let zeroDerivatives = defaultArg zeroDerivatives true
+        if value.shape <> t.shape then failwithf "Expecting value.shape (%A) and t.shape (%A) to be the same" value.shape t.shape
+        t.reverseReset(zeroDerivatives)
+        t.reversePush(value)
+
+    member inline t.backward(value) = t.reverse(value)
+
+    member t.reverseReset(zeroDerivatives:bool) =
+        let rec reset (ts: Tensor list) =
+            match ts with
+            | [] -> ()
+            | t :: tt ->
+                match t with
+                | TensorR(_,_,o,_,_) ->
+                    if zeroDerivatives then t.derivative <- t.zeroLike()
+                    t.fanout <- t.fanout + 1u
+                    if t.fanout = 1u then
+                        match o with
+                        | AddTT(a,b) -> reset (a::b::tt)
+                        | AddTTConst(a) -> reset (a::tt)
+                        | AddTT0(a,b) -> reset (a::b::tt)
+                        | AddTT0Const(a) -> reset (a::tt)
+                        | AddTConstT0(b) -> reset (b::tt)
+                        | AddT2T1(a,b) -> reset (a::b::tt)
+                        | AddT2T1Const(a) -> reset (a::tt)
+                        | AddT2ConstT1(b) -> reset (b::tt)
+                        | SubTT(a,b) -> reset (a::b::tt)
+                        | SubTTConst(a) -> reset (a::tt)
+                        | SubTConstT(b) -> reset (b::tt)
+                        | SubT0T(a,b) -> reset (a::b::tt)
+                        | SubT0TConst(a) -> reset (a::tt)
+                        | SubT0ConstT(b) -> reset (b::tt)
+                        | SubTT0(a,b) -> reset (a::b::tt)
+                        | SubTT0Const(a) -> reset (a::tt)
+                        | SubTConstT0(b) -> reset (b::tt)
+                        | MulTT(a,b) -> reset (a::b::tt)
+                        | MulTTConst(a,_) -> reset (a::tt)
+                        | MulTT0(a,b) -> reset (a::b::tt)
+                        | MulTConstT0(_,b) -> reset (b::tt)
+                        | MulTT0Const(a,_) -> reset (a::tt)
+                        | DivTT(a,b) -> reset (a::b::tt)
+                        | DivTTConst(a,_) -> reset (a::tt)
+                        | DivTConstT(_,b) -> reset (b::tt)
+                        | DivT0T(a,b) -> reset (a::b::tt)
+                        | DivT0TConst(a,_) -> reset (a::tt)
+                        | DivT0ConstT(_,b) -> reset (b::tt)
+                        | DivTT0(a,b) -> reset (a::b::tt)
+                        | DivTT0Const(a,_) -> reset (a::tt)
+                        | DivTConstT0(_,b) -> reset (b::tt)
+                        | PowTT(a,b) -> reset (a::b::tt)
+                        | PowTTConst(a,_) -> reset (a::tt)
+                        | PowTConstT(_,b) -> reset (b::tt)
+                        | PowT0T(a,b) -> reset (a::b::tt)
+                        | PowT0TConst(a,_) -> reset (a::tt)
+                        | PowT0ConstT(_,b) -> reset (b::tt)
+                        | PowTT0(a,b) -> reset (a::b::tt)
+                        | PowTT0Const(a,_) -> reset (a::tt)
+                        | PowTConstT0(_,b) -> reset (b::tt)
+                        | MatMulT2T2(a,b) -> reset (a::b::tt)
+                        | MatMulT2T2Const(a,_) -> reset (a::tt)
+                        | MatMulT2ConstT2(_,b) -> reset (b::tt)
+                        | Conv1DTT(a,b,_,_) -> reset (a::b::tt)
+                        | Conv1DTTConst(a,_,_,_) -> reset (a::tt)
+                        | Conv1DTConstT(_,b,_,_) -> reset (b::tt)
+                        | Conv2DTT(a,b,_,_) -> reset (a::b::tt)
+                        | Conv2DTTConst(a,_,_,_) -> reset (a::tt)
+                        | Conv2DTConstT(_,b,_,_) -> reset (b::tt)
+                        | Conv3DTT(a,b,_,_) -> reset (a::b::tt)
+                        | Conv3DTTConst(a,_,_,_) -> reset (a::tt)
+                        | Conv3DTConstT(_,b,_,_) -> reset (b::tt)
+                        | NegT(a) -> reset (a::tt)
+                        | SumT(a) -> reset (a::tt)
+                        | SumT2Dim0(a) -> reset (a::tt)
+                        | ExpandT(a) -> reset (a::tt)
+                        | StackTs(a,_) -> reset (List.append (a |> List.ofSeq) tt)
+                        | UnstackT(a,_,_) -> reset (a::tt)
+                        | CatTs(a,_) -> reset (List.append (a |> List.ofSeq) tt)
+                        | SplitT(a,_,_,_) -> reset (a::tt)
+                        | TransposeT2(a) -> reset (a::tt)
+                        | SqueezeT(a) -> reset (a::tt)
+                        | UnsqueezeT(a) -> reset (a::tt)
+                        | FlipT(a,_) -> reset (a::tt)
+                        | DilateT(a,_) -> reset (a::tt)
+                        | UndilateT(a,_) -> reset (a::tt)
+                        | ViewT(a,_) -> reset (a::tt)
+                        | SliceT(a,_) -> reset (a::tt)
+                        | AddTTSlice(a,_,b) -> reset (a::b::tt)
+                        | AddTTConstSlice(a) -> reset (a::tt)
+                        | AddTConstTSlice(_, b) -> reset (b::tt)
+                        | SignT(a) -> reset (a::tt)
+                        | FloorT(a) -> reset (a::tt)
+                        | CeilT(a) -> reset (a::tt)
+                        | RoundT(a) -> reset (a::tt)
+                        | AbsT(a) -> reset (a::tt)
+                        | ReluT(a) -> reset (a::tt)
+                        | SoftplusT(a) -> reset (a::tt)
+                        | SigmoidT(a) -> reset (a::tt)
+                        | ExpT(a) -> reset (a::tt)
+                        | LogT(a) -> reset (a::tt)
+                        | Log10T(a) -> reset (a::tt)
+                        | SqrtT(a) -> reset (a::tt)
+                        | SinT(a) -> reset (a::tt)
+                        | CosT(a) -> reset (a::tt)
+                        | TanT(a) -> reset (a::tt)
+                        | SinhT(a) -> reset (a::tt)
+                        | CoshT(a) -> reset (a::tt)
+                        | TanhT(a) -> reset (a::tt)
+                        | AsinT(a) -> reset (a::tt)
+                        | AcosT(a) -> reset (a::tt)
+                        | AtanT(a) -> reset (a::tt)
+                        | NewT -> reset tt
+                    else reset tt
+                | _ -> reset tt
+        reset [t]
+
+    member t.reversePush(value:Tensor) =
+        let rec push (ts:(Tensor*Tensor) list) =
+            match ts with
+            | [] -> ()
+            | (v, t) :: tt ->
+                match t with
+                | TensorR(_,_,o,_,_) ->
+                    // if t.derivative.hasnan() || t.derivative.hasinf() then failwithf "t.derivative has nan, inf, or -inf\n%A\n%A" t.derivative t.derivative.shape
+                    // if v.hasnan() || v.hasinf() then failwithf "v has nan, inf, or -inf\n%A\n%A\n%s" v v.shape (snd (t.parents()))
+                    t.derivative <- t.derivative + v
+                    t.fanout <- t.fanout - 1u
+                    if t.fanout = 0u then
+                        match o with
+                        | AddTT(a,b) -> push ((t.derivative, a) :: (t.derivative, b) :: tt)
+                        | AddTTConst(a) -> push ((t.derivative, a) :: tt)
+                        | AddTT0(a,b) -> push ((t.derivative, a) :: (t.derivative.sum(), b) :: tt)
+                        | AddTT0Const(a) -> push ((t.derivative, a) :: tt)
+                        | AddTConstT0(b) -> push ((t.derivative.sum(), b) :: tt)
+                        | AddT2T1(a,b) -> push ((t.derivative, a) :: (t.derivative.sumT2Dim0(), b) :: tt)
+                        | AddT2T1Const(a) -> push ((t.derivative, a) :: tt)
+                        | AddT2ConstT1(b) -> push ((t.derivative.sumT2Dim0(), b) :: tt)
+                        | SubTT(a,b) -> push ((t.derivative, a) :: (-t.derivative, b) :: tt)
+                        | SubTTConst(a) -> push ((t.derivative, a) :: tt)
+                        | SubTConstT(b) -> push ((-t.derivative, b) :: tt)
+                        | SubT0T(a,b) -> push ((t.derivative.sum(), a) :: (-t.derivative, b) :: tt)
+                        | SubT0TConst(a) -> push ((t.derivative.sum(), a) :: tt)
+                        | SubT0ConstT(b) -> push ((-t.derivative, b) :: tt)
+                        | SubTT0(a,b) -> push ((t.derivative, a) :: (-t.derivative.sum(), b) :: tt)
+                        | SubTT0Const(a) -> push ((t.derivative, a) :: tt)
+                        | SubTConstT0(b) -> push ((-t.derivative.sum(), b) :: tt)      
+                        | MulTT(a,b) -> push ((t.derivative * b.primal, a) :: (t.derivative * a.primal, b) :: tt)
+                        | MulTTConst(a,b) -> push ((t.derivative * b, a) :: tt)
+                        | MulTT0(a,b) -> push ((t.derivative * b.primal, a) :: ((t.derivative * a.primal).sum(), b) :: tt)
+                        | MulTConstT0(a,b) -> push (((t.derivative * a).sum(), b) :: tt)
+                        | MulTT0Const(a,b) -> push ((t.derivative * b, a) :: tt)
+                        | DivTT(a,b) -> push ((t.derivative / b.primal, a) :: ((t.derivative * (-a.primal / (b.primal * b.primal))), b) :: tt)
+                        | DivTTConst(a,b) -> push ((t.derivative / b, a) :: tt)
+                        | DivTConstT(a,b) -> push (((t.derivative * (-a / (b.primal * b.primal))), b) :: tt)
+                        | DivT0T(a,b) -> push (((t.derivative / b.primal).sum(), a) :: ((t.derivative * (-a.primal / (b.primal * b.primal))), b) :: tt)
+                        | DivT0TConst(a,b) -> push (((t.derivative / b).sum(), a) :: tt)
+                        | DivT0ConstT(a,b) -> push (((t.derivative * (-a / (b.primal * b.primal))), b) :: tt)
+                        | DivTT0(a,b) -> push ((t.derivative / b.primal, a) :: ((t.derivative * (-a.primal / (b.primal * b.primal))).sum(), b) :: tt)
+                        | DivTT0Const(a,b) -> push ((t.derivative / b, a) :: tt)
+                        | DivTConstT0(a,b) -> push (((t.derivative * (-a / (b.primal * b.primal))).sum(), b) :: tt)
+                        | PowTT(a,b) -> push ((t.derivative * (a.primal ** (b.primal - 1.)) * b.primal, a) :: (t.derivative * (a.primal ** b.primal) * log a.primal, b) :: tt)
+                        | PowTTConst(a,b) -> push ((t.derivative * (a.primal ** (b - 1.)) * b, a) :: tt)
+                        | PowTConstT(a,b) -> push ((t.derivative * (a ** b.primal) * log a, b) :: tt)
+                        | PowT0T(a,b) -> push (((t.derivative * (a.primal ** (b.primal - 1.)) * b.primal).sum(), a) :: (t.derivative * (a.primal ** b.primal) * log a.primal, b) :: tt)
+                        | PowT0TConst(a,b) -> push (((t.derivative * (a.primal ** (b - 1.)) * b).sum(), a) :: tt)
+                        | PowT0ConstT(a,b) -> push ((t.derivative * (a ** b.primal) * log a, b) :: tt)
+                        | PowTT0(a,b) -> push ((t.derivative * (a.primal ** (b.primal - 1.)) * b.primal, a) :: ((t.derivative * (a.primal ** b.primal) * log a.primal).sum(), b) :: tt)
+                        | PowTT0Const(a,b) -> push ((t.derivative * (a.primal ** (b - 1.)) * b, a) :: tt)
+                        | PowTConstT0(a,b) -> push (((t.derivative * (a ** b.primal) * log a).sum(), b) :: tt)
+                        | MatMulT2T2(a,b) -> push ((t.derivative.matmul(b.primal.transpose()), a) :: (a.primal.transpose().matmul(t.derivative), b) :: tt)
+                        | MatMulT2T2Const(a,b) -> push ((t.derivative.matmul(b.transpose()), a) :: tt)
+                        | MatMulT2ConstT2(a,b) -> push ((a.transpose().matmul(t.derivative), b) :: tt)
+                        | Conv1DTT(a,b,stride,padding) -> 
+                            let aderivative, bderivative = t.conv1dReverseDiff(a, b, false, false, stride, padding)
+                            push ((aderivative, a) :: (bderivative, b) :: tt)
+                        | Conv1DTTConst(a,b,stride,padding) ->
+                            let aderivative, _ = t.conv1dReverseDiff(a, b, false, true, stride, padding)
+                            push ((aderivative, a) :: tt)                        
+                        | Conv1DTConstT(a,b,stride,padding) ->
+                            let _, bderivative = t.conv1dReverseDiff(a, b, true, false, stride, padding)
+                            push ((bderivative, b) :: tt)                        
+                        | Conv2DTT(a,b,stride,padding) -> 
+                            let aderivative, bderivative = t.conv2dReverseDiff(a, b, false, false, stride, padding)
+                            push ((aderivative, a) :: (bderivative, b) :: tt)
+                        | Conv2DTTConst(a,b,stride,padding) ->
+                            let aderivative, _ = t.conv2dReverseDiff(a, b, false, true, stride, padding)
+                            push ((aderivative, a) :: tt)
+                        | Conv2DTConstT(a,b,stride,padding) ->
+                            let _, bderivative = t.conv2dReverseDiff(a, b, true, false, stride, padding)
+                            push ((bderivative, b) :: tt)
+                        | Conv3DTT(a,b,stride,padding) -> 
+                            let aderivative, bderivative = t.conv3dReverseDiff(a, b, false, false, stride, padding)
+                            push ((aderivative, a) :: (bderivative, b) :: tt)
+                        | Conv3DTTConst(a,b,stride,padding) ->
+                            let aderivative, _ = t.conv3dReverseDiff(a, b, false, true, stride, padding)
+                            push ((aderivative, a) :: tt)
+                        | Conv3DTConstT(a,b,stride,padding) ->
+                            let _, bderivative = t.conv3dReverseDiff(a, b, true, false, stride, padding)
+                            push ((bderivative, b) :: tt)
+                        | NegT(a) -> push ((-t.derivative, a) :: tt)
+                        | SumT(a) -> push ((t.derivative.expand(a.shape), a) :: tt)
+                        | SumT2Dim0(a) -> push ((a.zerosLike() + t.derivative, a) :: tt)
+                        | ExpandT(a) -> push ((t.derivative.sumToSize(a.shape), a) :: tt)
+                        | StackTs(a,dim) ->
+                            push (List.append (Array.zip (t.derivative.unstack(dim)) a |> Array.toList) tt)
+                        | UnstackT(a,dim,i) -> 
+                            if a.derivative.dim = 0 then a.derivative <- a.zerosLike() + a.derivative
+                            a.derivative <- a.derivative.addSlice(Array.init a.dim (fun j -> if j=dim then i else 0), t.derivative.unsqueeze(dim))
+                            push ((a.zeroLike(), a) :: tt)
+                        | CatTs(a, dim) ->
+                            let sizes = a |> Array.map (fun x -> x.shape.[dim])
+                            push (List.append (Array.zip (t.derivative.split(sizes, dim=dim)) a |> Array.toList) tt)
+                        | SplitT(a,sizes,dim,i) -> 
+                            if a.derivative.dim = 0 then a.derivative <- a.zerosLike() + a.derivative
+                            let locs = (0,sizes) ||> Array.scan (+)
+                            a.derivative <- a.derivative.addSlice(Array.init a.dim (fun j -> if j=dim then locs.[i] else 0), t.derivative)
+                            push ((a.zeroLike(), a) :: tt)
+                        | TransposeT2(a) -> push ((t.derivative.transpose(), a) :: tt)
+                        | SqueezeT(a) -> push ((t.derivative.viewAs(a), a) :: tt)
+                        | UnsqueezeT(a) -> push ((t.derivative.viewAs(a), a) :: tt)
+                        | FlipT(a, dims) -> push ((t.derivative.flip(dims), a) :: tt)
+                        | DilateT(a, dilations) -> push ((t.derivative.undilate(dilations), a) :: tt)
+                        | UndilateT(a, dilations) -> push ((t.derivative.dilate(dilations), a) :: tt)
+                        | ViewT(a,aShape) -> push (((t.derivative.view(aShape)), a) :: tt)
+                        | SliceT(a,bounds) -> 
+                            // TODO: Tensor.ZerosLike(a) below is to handle non-scalar TensorRs with a scalar derivative Tensor(0.) (representing the initialization before accumulation). This is correct but can be changed to eliminate the extra op.
+                            if a.derivative.dim = 0 then a.derivative <- a.zerosLike() + a.derivative
+                            a.derivative <- a.derivative.addSlice(boundsToLocation bounds, t.derivative.view(boundsToShape bounds))
+                            push ((a.zeroLike(), a) :: tt)
+                        | AddTTSlice(a,location,b) -> push ((t.derivative, a) :: (t.derivative.GetSlice(shapeLocationToBounds b.shape location), b):: tt)
+                        | AddTTConstSlice(a) -> push ((t.derivative, a) :: tt)
+                        | AddTConstTSlice(location, b) -> push ((t.derivative.GetSlice(shapeLocationToBounds b.shape location), b):: tt)
+                        | SignT(a) -> push ((a.zerosLike(), a) :: tt)
+                        | FloorT(a) -> push ((a.zerosLike(), a) :: tt)
+                        | CeilT(a) -> push ((a.zerosLike(), a) :: tt)
+                        | RoundT(a) -> push ((a.zerosLike(), a) :: tt)
+                        | AbsT(a) -> push ((t.derivative * a.primal.sign(), a) :: tt)
+                        | ReluT(a) -> let sap = a.primal.sign() in push ((t.derivative * (sap.abs()) * (sap + 1.) / 2., a) :: tt)
+                        | SoftplusT(a) -> push ((t.derivative / (1. + a.primal.neg().exp()), a) :: tt)
+                        | SigmoidT(a) -> push ((t.derivative * t.primal * (1. - t.primal), a) :: tt)
+                        | ExpT(a) -> push ((t.derivative * t.primal, a) :: tt)
+                        | LogT(a) -> push ((t.derivative / a.primal, a) :: tt)
+                        | Log10T(a) -> push ((t.derivative / (a.primal * log10Val), a) :: tt)
+                        | SqrtT(a) -> push ((t.derivative / (2. * t.primal), a) :: tt)
+                        | SinT(a) -> push ((t.derivative * (a.primal.cos()), a) :: tt)
+                        | CosT(a) -> push ((-t.derivative * (a.primal.sin()), a) :: tt)
+                        | TanT(a) -> let cosap = a.primal.cos() in push ((t.derivative / (cosap * cosap), a) :: tt)
+                        | SinhT(a) -> push ((t.derivative * (a.primal.cosh()), a) :: tt)
+                        | CoshT(a) -> push ((t.derivative * (a.primal.sinh()), a) :: tt)
+                        | TanhT(a) -> let coshap = a.primal.cosh() in push ((t.derivative / (coshap * coshap), a) :: tt)
+                        | AsinT(a) -> push ((t.derivative / Tensor.Sqrt(1. - a.primal*a.primal), a) :: tt)
+                        | AcosT(a) -> push ((-t.derivative / Tensor.Sqrt(1. - a.primal*a.primal), a) :: tt)
+                        | AtanT(a) -> push ((t.derivative / (1. + a.primal*a.primal), a) :: tt)
+                        | NewT -> push tt
+                    else push tt
+                | _ -> push tt
+        push [(value, t)]
+
+and TensorOp =
+    | AddTT of Tensor * Tensor
+    | AddTTConst of Tensor
+    | AddTT0 of Tensor * Tensor
+    | AddTT0Const of Tensor
+    | AddTConstT0 of Tensor
+    | AddT2T1 of Tensor * Tensor
+    | AddT2T1Const of Tensor
+    | AddT2ConstT1 of Tensor
+    
+    | SubTT of Tensor * Tensor
+    | SubTTConst of Tensor
+    | SubTConstT of Tensor
+    | SubT0T of Tensor * Tensor
+    | SubT0TConst of Tensor
+    | SubT0ConstT of Tensor
+    | SubTT0 of Tensor * Tensor
+    | SubTT0Const of Tensor
+    | SubTConstT0 of Tensor
+
+    | MulTT of Tensor * Tensor
+    | MulTTConst of Tensor * Tensor
+    | MulTT0 of Tensor * Tensor
+    | MulTConstT0 of Tensor * Tensor
+    | MulTT0Const of Tensor * Tensor
+
+    | DivTT of Tensor * Tensor
+    | DivTTConst of Tensor * Tensor
+    | DivTConstT of Tensor * Tensor
+    | DivT0T of Tensor * Tensor
+    | DivT0TConst of Tensor * Tensor
+    | DivT0ConstT of Tensor * Tensor
+    | DivTT0 of Tensor * Tensor
+    | DivTT0Const of Tensor * Tensor
+    | DivTConstT0 of Tensor * Tensor
+
+    | PowTT of Tensor * Tensor
+    | PowTTConst of Tensor * Tensor
+    | PowTConstT of Tensor * Tensor
+    | PowT0T of Tensor * Tensor
+    | PowT0TConst of Tensor * Tensor
+    | PowT0ConstT of Tensor * Tensor
+    | PowTT0 of Tensor * Tensor
+    | PowTT0Const of Tensor * Tensor
+    | PowTConstT0 of Tensor * Tensor
+
+    | MatMulT2T2 of Tensor * Tensor
+    | MatMulT2T2Const of Tensor * Tensor
+    | MatMulT2ConstT2 of Tensor * Tensor
+
+    | Conv1DTT of Tensor * Tensor * int * int
+    | Conv1DTTConst of Tensor * Tensor * int * int
+    | Conv1DTConstT of Tensor * Tensor * int * int
+
+    | Conv2DTT of Tensor * Tensor * int[] * int[]
+    | Conv2DTTConst of Tensor * Tensor * int[] * int[]
+    | Conv2DTConstT of Tensor * Tensor * int[] * int[]
+
+    | Conv3DTT of Tensor * Tensor * int[] * int[]
+    | Conv3DTTConst of Tensor * Tensor * int[] * int[]
+    | Conv3DTConstT of Tensor * Tensor * int[] * int[]
+
+    | NegT of Tensor
+    | SumT of Tensor
+    | SumT2Dim0 of Tensor
+    | ExpandT of Tensor
+    | StackTs of Tensor[] * dim:int
+    | UnstackT of Tensor * dim:int * i:int
+    | CatTs of Tensor[] * dim:int
+    | SplitT of Tensor * int[] * dim:int * i:int
+    | SliceT of Tensor * int[,]
+    | AddTTSlice of Tensor * int[] * Tensor
+    | AddTTConstSlice of Tensor
+    | AddTConstTSlice of int[] * Tensor
+    | TransposeT2 of Tensor
+    | SqueezeT of Tensor
+    | UnsqueezeT of Tensor
+    | FlipT of Tensor * int[]
+    | DilateT of Tensor * int[]
+    | UndilateT of Tensor * int[]
+    | ViewT of Tensor * int[]
+    | SignT of Tensor
+    | FloorT of Tensor
+    | CeilT of Tensor
+    | RoundT of Tensor
+    | AbsT of Tensor
+    | ReluT of Tensor
+    | SoftplusT of Tensor
+    | SigmoidT of Tensor
+    | ExpT of Tensor
+    | LogT of Tensor
+    | Log10T of Tensor
+    | SqrtT of Tensor
+    | SinT of Tensor
+    | CosT of Tensor
+    | TanT of Tensor
+    | SinhT of Tensor
+    | CoshT of Tensor
+    | TanhT of Tensor
+    | AsinT of Tensor
+    | AcosT of Tensor
+    | AtanT of Tensor
+    | NewT
+
+
+type Tensor with
+    [<ExcludeFromCodeCoverage>]
+    member t.GetSlice(i0min:int option, i0max:int option) =
+        // Dims: 1
+        let i0given = if i0min.IsSome || i0max.IsSome then 1 else 0
+        let i0min   = defaultArg i0min 0
+        let i0max   = defaultArg i0max (t.shape.[0] - 1)
+        let bounds = array2D [[i0min; i0max; i0given]]
+        t.GetSlice(bounds)
+    [<ExcludeFromCodeCoverage>]
+    member t.GetSlice(i0:int) =
+        // Dims: 1
+        let i0given = 1
+        let i0min   = i0
+        let i0max   = i0
+        let bounds = array2D [[i0min; i0max; i0given]]
+        t.GetSlice(bounds)
+    [<ExcludeFromCodeCoverage>]
+    member t.GetSlice(i0min:int option, i0max:int option, i1min:int option, i1max:int option) =
+        // Dims: 2
+        let i0given = if i0min.IsSome || i0max.IsSome then 1 else 0
+        let i0min   = defaultArg i0min 0
+        let i0max   = defaultArg i0max (t.shape.[0] - 1)
+        let i1given = if i1min.IsSome || i1max.IsSome then 1 else 0
+        let i1min   = defaultArg i1min 0
+        let i1max   = defaultArg i1max (t.shape.[1] - 1)
+        let bounds = array2D [[i0min; i0max; i0given]; [i1min; i1max; i1given]]
+        t.GetSlice(bounds)
+    [<ExcludeFromCodeCoverage>]
+    member t.GetSlice(i0min:int option, i0max:int option, i1:int) =
+        // Dims: 2
+        let i0given = if i0min.IsSome || i0max.IsSome then 1 else 0
+        let i0min   = defaultArg i0min 0
+        let i0max   = defaultArg i0max (t.shape.[0] - 1)
+        let i1given = 1
+        let i1min   = i1
+        let i1max   = i1
+        let bounds = array2D [[i0min; i0max; i0given]; [i1min; i1max; i1given]]
+        t.GetSlice(bounds)
+    [<ExcludeFromCodeCoverage>]
+    member t.GetSlice(i0:int, i1min:int option, i1max:int option) =
+        // Dims: 2
+        let i0given = 1
+        let i0min   = i0
+        let i0max   = i0
+        let i1given = if i1min.IsSome || i1max.IsSome then 1 else 0
+        let i1min   = defaultArg i1min 0
+        let i1max   = defaultArg i1max (t.shape.[1] - 1)
+        let bounds = array2D [[i0min; i0max; i0given]; [i1min; i1max; i1given]]
+        t.GetSlice(bounds)
+    [<ExcludeFromCodeCoverage>]
+    member t.GetSlice(i0:int, i1:int) =
+        // Dims: 2
+        let i0given = 1
+        let i0min   = i0
+        let i0max   = i0
+        let i1given = 1
+        let i1min   = i1
+        let i1max   = i1
+        let bounds = array2D [[i0min; i0max; i0given]; [i1min; i1max; i1given]]
+        t.GetSlice(bounds)
+    [<ExcludeFromCodeCoverage>]
+    member t.GetSlice(i0min:int option, i0max:int option, i1min:int option, i1max:int option, i2min:int option, i2max:int option) =
+        // Dims: 3
+        let i0given = if i0min.IsSome || i0max.IsSome then 1 else 0
+        let i0min   = defaultArg i0min 0
+        let i0max   = defaultArg i0max (t.shape.[0] - 1)
+        let i1given = if i1min.IsSome || i1max.IsSome then 1 else 0
+        let i1min   = defaultArg i1min 0
+        let i1max   = defaultArg i1max (t.shape.[1] - 1)
+        let i2given = if i2min.IsSome || i2max.IsSome then 1 else 0
+        let i2min   = defaultArg i2min 0
+        let i2max   = defaultArg i2max (t.shape.[2] - 1)
+        let bounds = array2D [[i0min; i0max; i0given]; [i1min; i1max; i1given]; [i2min; i2max; i2given]]
+        t.GetSlice(bounds)
+    [<ExcludeFromCodeCoverage>]
+    member t.GetSlice(i0min:int option, i0max:int option, i1min:int option, i1max:int option, i2:int) =
+        // Dims: 3
+        let i0given = if i0min.IsSome || i0max.IsSome then 1 else 0
+        let i0min   = defaultArg i0min 0
+        let i0max   = defaultArg i0max (t.shape.[0] - 1)
+        let i1given = if i1min.IsSome || i1max.IsSome then 1 else 0
+        let i1min   = defaultArg i1min 0
+        let i1max   = defaultArg i1max (t.shape.[1] - 1)
+        let i2given = 1
+        let i2min   = i2
+        let i2max   = i2
+        let bounds = array2D [[i0min; i0max; i0given]; [i1min; i1max; i1given]; [i2min; i2max; i2given]]
+        t.GetSlice(bounds)
+    [<ExcludeFromCodeCoverage>]
+    member t.GetSlice(i0min:int option, i0max:int option, i1:int, i2min:int option, i2max:int option) =
+        // Dims: 3
+        let i0given = if i0min.IsSome || i0max.IsSome then 1 else 0
+        let i0min   = defaultArg i0min 0
+        let i0max   = defaultArg i0max (t.shape.[0] - 1)
+        let i1given = 1
+        let i1min   = i1
+        let i1max   = i1
+        let i2given = if i2min.IsSome || i2max.IsSome then 1 else 0
+        let i2min   = defaultArg i2min 0
+        let i2max   = defaultArg i2max (t.shape.[2] - 1)
+        let bounds = array2D [[i0min; i0max; i0given]; [i1min; i1max; i1given]; [i2min; i2max; i2given]]
+        t.GetSlice(bounds)
+    [<ExcludeFromCodeCoverage>]
+    member t.GetSlice(i0min:int option, i0max:int option, i1:int, i2:int) =
+        // Dims: 3
+        let i0given = if i0min.IsSome || i0max.IsSome then 1 else 0
+        let i0min   = defaultArg i0min 0
+        let i0max   = defaultArg i0max (t.shape.[0] - 1)
+        let i1given = 1
+        let i1min   = i1
+        let i1max   = i1
+        let i2given = 1
+        let i2min   = i2
+        let i2max   = i2
+        let bounds = array2D [[i0min; i0max; i0given]; [i1min; i1max; i1given]; [i2min; i2max; i2given]]
+        t.GetSlice(bounds)
+    [<ExcludeFromCodeCoverage>]
+    member t.GetSlice(i0:int, i1min:int option, i1max:int option, i2min:int option, i2max:int option) =
+        // Dims: 3
+        let i0given = 1
+        let i0min   = i0
+        let i0max   = i0
+        let i1given = if i1min.IsSome || i1max.IsSome then 1 else 0
+        let i1min   = defaultArg i1min 0
+        let i1max   = defaultArg i1max (t.shape.[1] - 1)
+        let i2given = if i2min.IsSome || i2max.IsSome then 1 else 0
+        let i2min   = defaultArg i2min 0
+        let i2max   = defaultArg i2max (t.shape.[2] - 1)
+        let bounds = array2D [[i0min; i0max; i0given]; [i1min; i1max; i1given]; [i2min; i2max; i2given]]
+        t.GetSlice(bounds)
+    [<ExcludeFromCodeCoverage>]
+    member t.GetSlice(i0:int, i1min:int option, i1max:int option, i2:int) =
+        // Dims: 3
+        let i0given = 1
+        let i0min   = i0
+        let i0max   = i0
+        let i1given = if i1min.IsSome || i1max.IsSome then 1 else 0
+        let i1min   = defaultArg i1min 0
+        let i1max   = defaultArg i1max (t.shape.[1] - 1)
+        let i2given = 1
+        let i2min   = i2
+        let i2max   = i2
+        let bounds = array2D [[i0min; i0max; i0given]; [i1min; i1max; i1given]; [i2min; i2max; i2given]]
+        t.GetSlice(bounds)
+    [<ExcludeFromCodeCoverage>]
+    member t.GetSlice(i0:int, i1:int, i2min:int option, i2max:int option) =
+        // Dims: 3
+        let i0given = 1
+        let i0min   = i0
+        let i0max   = i0
+        let i1given = 1
+        let i1min   = i1
+        let i1max   = i1
+        let i2given = if i2min.IsSome || i2max.IsSome then 1 else 0
+        let i2min   = defaultArg i2min 0
+        let i2max   = defaultArg i2max (t.shape.[2] - 1)
+        let bounds = array2D [[i0min; i0max; i0given]; [i1min; i1max; i1given]; [i2min; i2max; i2given]]
+        t.GetSlice(bounds)
+    [<ExcludeFromCodeCoverage>]
+    member t.GetSlice(i0:int, i1:int, i2:int) =
+        // Dims: 3
+        let i0given = 1
+        let i0min   = i0
+        let i0max   = i0
+        let i1given = 1
+        let i1min   = i1
+        let i1max   = i1
+        let i2given = 1
+        let i2min   = i2
+        let i2max   = i2
+        let bounds = array2D [[i0min; i0max; i0given]; [i1min; i1max; i1given]; [i2min; i2max; i2given]]
+        t.GetSlice(bounds)
+    [<ExcludeFromCodeCoverage>]
+    member t.GetSlice(i0min:int option, i0max:int option, i1min:int option, i1max:int option, i2min:int option, i2max:int option, i3min:int option, i3max:int option) =
+        // Dims: 4
+        let i0given = if i0min.IsSome || i0max.IsSome then 1 else 0
+        let i0min   = defaultArg i0min 0
+        let i0max   = defaultArg i0max (t.shape.[0] - 1)
+        let i1given = if i1min.IsSome || i1max.IsSome then 1 else 0
+        let i1min   = defaultArg i1min 0
+        let i1max   = defaultArg i1max (t.shape.[1] - 1)
+        let i2given = if i2min.IsSome || i2max.IsSome then 1 else 0
+        let i2min   = defaultArg i2min 0
+        let i2max   = defaultArg i2max (t.shape.[2] - 1)
+        let i3given = if i3min.IsSome || i3max.IsSome then 1 else 0
+        let i3min   = defaultArg i3min 0
+        let i3max   = defaultArg i3max (t.shape.[3] - 1)
+        let bounds = array2D [[i0min; i0max; i0given]; [i1min; i1max; i1given]; [i2min; i2max; i2given]; [i3min; i3max; i3given]]
+        t.GetSlice(bounds)
+    [<ExcludeFromCodeCoverage>]
+    member t.GetSlice(i0min:int option, i0max:int option, i1min:int option, i1max:int option, i2min:int option, i2max:int option, i3:int) =
+        // Dims: 4
+        let i0given = if i0min.IsSome || i0max.IsSome then 1 else 0
+        let i0min   = defaultArg i0min 0
+        let i0max   = defaultArg i0max (t.shape.[0] - 1)
+        let i1given = if i1min.IsSome || i1max.IsSome then 1 else 0
+        let i1min   = defaultArg i1min 0
+        let i1max   = defaultArg i1max (t.shape.[1] - 1)
+        let i2given = if i2min.IsSome || i2max.IsSome then 1 else 0
+        let i2min   = defaultArg i2min 0
+        let i2max   = defaultArg i2max (t.shape.[2] - 1)
+        let i3given = 1
+        let i3min   = i3
+        let i3max   = i3
+        let bounds = array2D [[i0min; i0max; i0given]; [i1min; i1max; i1given]; [i2min; i2max; i2given]; [i3min; i3max; i3given]]
+        t.GetSlice(bounds)
+    [<ExcludeFromCodeCoverage>]
+    member t.GetSlice(i0min:int option, i0max:int option, i1min:int option, i1max:int option, i2:int, i3min:int option, i3max:int option) =
+        // Dims: 4
+        let i0given = if i0min.IsSome || i0max.IsSome then 1 else 0
+        let i0min   = defaultArg i0min 0
+        let i0max   = defaultArg i0max (t.shape.[0] - 1)
+        let i1given = if i1min.IsSome || i1max.IsSome then 1 else 0
+        let i1min   = defaultArg i1min 0
+        let i1max   = defaultArg i1max (t.shape.[1] - 1)
+        let i2given = 1
+        let i2min   = i2
+        let i2max   = i2
+        let i3given = if i3min.IsSome || i3max.IsSome then 1 else 0
+        let i3min   = defaultArg i3min 0
+        let i3max   = defaultArg i3max (t.shape.[3] - 1)
+        let bounds = array2D [[i0min; i0max; i0given]; [i1min; i1max; i1given]; [i2min; i2max; i2given]; [i3min; i3max; i3given]]
+        t.GetSlice(bounds)
+    [<ExcludeFromCodeCoverage>]
+    member t.GetSlice(i0min:int option, i0max:int option, i1min:int option, i1max:int option, i2:int, i3:int) =
+        // Dims: 4
+        let i0given = if i0min.IsSome || i0max.IsSome then 1 else 0
+        let i0min   = defaultArg i0min 0
+        let i0max   = defaultArg i0max (t.shape.[0] - 1)
+        let i1given = if i1min.IsSome || i1max.IsSome then 1 else 0
+        let i1min   = defaultArg i1min 0
+        let i1max   = defaultArg i1max (t.shape.[1] - 1)
+        let i2given = 1
+        let i2min   = i2
+        let i2max   = i2
+        let i3given = 1
+        let i3min   = i3
+        let i3max   = i3
+        let bounds = array2D [[i0min; i0max; i0given]; [i1min; i1max; i1given]; [i2min; i2max; i2given]; [i3min; i3max; i3given]]
+        t.GetSlice(bounds)
+    [<ExcludeFromCodeCoverage>]
+    member t.GetSlice(i0min:int option, i0max:int option, i1:int, i2min:int option, i2max:int option, i3min:int option, i3max:int option) =
+        // Dims: 4
+        let i0given = if i0min.IsSome || i0max.IsSome then 1 else 0
+        let i0min   = defaultArg i0min 0
+        let i0max   = defaultArg i0max (t.shape.[0] - 1)
+        let i1given = 1
+        let i1min   = i1
+        let i1max   = i1
+        let i2given = if i2min.IsSome || i2max.IsSome then 1 else 0
+        let i2min   = defaultArg i2min 0
+        let i2max   = defaultArg i2max (t.shape.[2] - 1)
+        let i3given = if i3min.IsSome || i3max.IsSome then 1 else 0
+        let i3min   = defaultArg i3min 0
+        let i3max   = defaultArg i3max (t.shape.[3] - 1)
+        let bounds = array2D [[i0min; i0max; i0given]; [i1min; i1max; i1given]; [i2min; i2max; i2given]; [i3min; i3max; i3given]]
+        t.GetSlice(bounds)
+    [<ExcludeFromCodeCoverage>]
+    member t.GetSlice(i0min:int option, i0max:int option, i1:int, i2min:int option, i2max:int option, i3:int) =
+        // Dims: 4
+        let i0given = if i0min.IsSome || i0max.IsSome then 1 else 0
+        let i0min   = defaultArg i0min 0
+        let i0max   = defaultArg i0max (t.shape.[0] - 1)
+        let i1given = 1
+        let i1min   = i1
+        let i1max   = i1
+        let i2given = if i2min.IsSome || i2max.IsSome then 1 else 0
+        let i2min   = defaultArg i2min 0
+        let i2max   = defaultArg i2max (t.shape.[2] - 1)
+        let i3given = 1
+        let i3min   = i3
+        let i3max   = i3
+        let bounds = array2D [[i0min; i0max; i0given]; [i1min; i1max; i1given]; [i2min; i2max; i2given]; [i3min; i3max; i3given]]
+        t.GetSlice(bounds)
+    [<ExcludeFromCodeCoverage>]
+    member t.GetSlice(i0min:int option, i0max:int option, i1:int, i2:int, i3min:int option, i3max:int option) =
+        // Dims: 4
+        let i0given = if i0min.IsSome || i0max.IsSome then 1 else 0
+        let i0min   = defaultArg i0min 0
+        let i0max   = defaultArg i0max (t.shape.[0] - 1)
+        let i1given = 1
+        let i1min   = i1
+        let i1max   = i1
+        let i2given = 1
+        let i2min   = i2
+        let i2max   = i2
+        let i3given = if i3min.IsSome || i3max.IsSome then 1 else 0
+        let i3min   = defaultArg i3min 0
+        let i3max   = defaultArg i3max (t.shape.[3] - 1)
+        let bounds = array2D [[i0min; i0max; i0given]; [i1min; i1max; i1given]; [i2min; i2max; i2given]; [i3min; i3max; i3given]]
+        t.GetSlice(bounds)
+    [<ExcludeFromCodeCoverage>]
+    member t.GetSlice(i0min:int option, i0max:int option, i1:int, i2:int, i3:int) =
+        // Dims: 4
+        let i0given = if i0min.IsSome || i0max.IsSome then 1 else 0
+        let i0min   = defaultArg i0min 0
+        let i0max   = defaultArg i0max (t.shape.[0] - 1)
+        let i1given = 1
+        let i1min   = i1
+        let i1max   = i1
+        let i2given = 1
+        let i2min   = i2
+        let i2max   = i2
+        let i3given = 1
+        let i3min   = i3
+        let i3max   = i3
+        let bounds = array2D [[i0min; i0max; i0given]; [i1min; i1max; i1given]; [i2min; i2max; i2given]; [i3min; i3max; i3given]]
+        t.GetSlice(bounds)
+    [<ExcludeFromCodeCoverage>]
+    member t.GetSlice(i0:int, i1min:int option, i1max:int option, i2min:int option, i2max:int option, i3min:int option, i3max:int option) =
+        // Dims: 4
+        let i0given = 1
+        let i0min   = i0
+        let i0max   = i0
+        let i1given = if i1min.IsSome || i1max.IsSome then 1 else 0
+        let i1min   = defaultArg i1min 0
+        let i1max   = defaultArg i1max (t.shape.[1] - 1)
+        let i2given = if i2min.IsSome || i2max.IsSome then 1 else 0
+        let i2min   = defaultArg i2min 0
+        let i2max   = defaultArg i2max (t.shape.[2] - 1)
+        let i3given = if i3min.IsSome || i3max.IsSome then 1 else 0
+        let i3min   = defaultArg i3min 0
+        let i3max   = defaultArg i3max (t.shape.[3] - 1)
+        let bounds = array2D [[i0min; i0max; i0given]; [i1min; i1max; i1given]; [i2min; i2max; i2given]; [i3min; i3max; i3given]]
+        t.GetSlice(bounds)
+    [<ExcludeFromCodeCoverage>]
+    member t.GetSlice(i0:int, i1min:int option, i1max:int option, i2min:int option, i2max:int option, i3:int) =
+        // Dims: 4
+        let i0given = 1
+        let i0min   = i0
+        let i0max   = i0
+        let i1given = if i1min.IsSome || i1max.IsSome then 1 else 0
+        let i1min   = defaultArg i1min 0
+        let i1max   = defaultArg i1max (t.shape.[1] - 1)
+        let i2given = if i2min.IsSome || i2max.IsSome then 1 else 0
+        let i2min   = defaultArg i2min 0
+        let i2max   = defaultArg i2max (t.shape.[2] - 1)
+        let i3given = 1
+        let i3min   = i3
+        let i3max   = i3
+        let bounds = array2D [[i0min; i0max; i0given]; [i1min; i1max; i1given]; [i2min; i2max; i2given]; [i3min; i3max; i3given]]
+        t.GetSlice(bounds)
+    [<ExcludeFromCodeCoverage>]
+    member t.GetSlice(i0:int, i1min:int option, i1max:int option, i2:int, i3min:int option, i3max:int option) =
+        // Dims: 4
+        let i0given = 1
+        let i0min   = i0
+        let i0max   = i0
+        let i1given = if i1min.IsSome || i1max.IsSome then 1 else 0
+        let i1min   = defaultArg i1min 0
+        let i1max   = defaultArg i1max (t.shape.[1] - 1)
+        let i2given = 1
+        let i2min   = i2
+        let i2max   = i2
+        let i3given = if i3min.IsSome || i3max.IsSome then 1 else 0
+        let i3min   = defaultArg i3min 0
+        let i3max   = defaultArg i3max (t.shape.[3] - 1)
+        let bounds = array2D [[i0min; i0max; i0given]; [i1min; i1max; i1given]; [i2min; i2max; i2given]; [i3min; i3max; i3given]]
+        t.GetSlice(bounds)
+    [<ExcludeFromCodeCoverage>]
+    member t.GetSlice(i0:int, i1min:int option, i1max:int option, i2:int, i3:int) =
+        // Dims: 4
+        let i0given = 1
+        let i0min   = i0
+        let i0max   = i0
+        let i1given = if i1min.IsSome || i1max.IsSome then 1 else 0
+        let i1min   = defaultArg i1min 0
+        let i1max   = defaultArg i1max (t.shape.[1] - 1)
+        let i2given = 1
+        let i2min   = i2
+        let i2max   = i2
+        let i3given = 1
+        let i3min   = i3
+        let i3max   = i3
+        let bounds = array2D [[i0min; i0max; i0given]; [i1min; i1max; i1given]; [i2min; i2max; i2given]; [i3min; i3max; i3given]]
+        t.GetSlice(bounds)
+    [<ExcludeFromCodeCoverage>]
+    member t.GetSlice(i0:int, i1:int, i2min:int option, i2max:int option, i3min:int option, i3max:int option) =
+        // Dims: 4
+        let i0given = 1
+        let i0min   = i0
+        let i0max   = i0
+        let i1given = 1
+        let i1min   = i1
+        let i1max   = i1
+        let i2given = if i2min.IsSome || i2max.IsSome then 1 else 0
+        let i2min   = defaultArg i2min 0
+        let i2max   = defaultArg i2max (t.shape.[2] - 1)
+        let i3given = if i3min.IsSome || i3max.IsSome then 1 else 0
+        let i3min   = defaultArg i3min 0
+        let i3max   = defaultArg i3max (t.shape.[3] - 1)
+        let bounds = array2D [[i0min; i0max; i0given]; [i1min; i1max; i1given]; [i2min; i2max; i2given]; [i3min; i3max; i3given]]
+        t.GetSlice(bounds)
+    [<ExcludeFromCodeCoverage>]
+    member t.GetSlice(i0:int, i1:int, i2min:int option, i2max:int option, i3:int) =
+        // Dims: 4
+        let i0given = 1
+        let i0min   = i0
+        let i0max   = i0
+        let i1given = 1
+        let i1min   = i1
+        let i1max   = i1
+        let i2given = if i2min.IsSome || i2max.IsSome then 1 else 0
+        let i2min   = defaultArg i2min 0
+        let i2max   = defaultArg i2max (t.shape.[2] - 1)
+        let i3given = 1
+        let i3min   = i3
+        let i3max   = i3
+        let bounds = array2D [[i0min; i0max; i0given]; [i1min; i1max; i1given]; [i2min; i2max; i2given]; [i3min; i3max; i3given]]
+        t.GetSlice(bounds)
+    [<ExcludeFromCodeCoverage>]
+    member t.GetSlice(i0:int, i1:int, i2:int, i3min:int option, i3max:int option) =
+        // Dims: 4
+        let i0given = 1
+        let i0min   = i0
+        let i0max   = i0
+        let i1given = 1
+        let i1min   = i1
+        let i1max   = i1
+        let i2given = 1
+        let i2min   = i2
+        let i2max   = i2
+        let i3given = if i3min.IsSome || i3max.IsSome then 1 else 0
+        let i3min   = defaultArg i3min 0
+        let i3max   = defaultArg i3max (t.shape.[3] - 1)
+        let bounds = array2D [[i0min; i0max; i0given]; [i1min; i1max; i1given]; [i2min; i2max; i2given]; [i3min; i3max; i3given]]
+        t.GetSlice(bounds)
+    [<ExcludeFromCodeCoverage>]
+    member t.GetSlice(i0:int, i1:int, i2:int, i3:int) =
+        // Dims: 4
+        let i0given = 1
+        let i0min   = i0
+        let i0max   = i0
+        let i1given = 1
+        let i1min   = i1
+        let i1max   = i1
+        let i2given = 1
+        let i2min   = i2
+        let i2max   = i2
+        let i3given = 1
+        let i3min   = i3
+        let i3max   = i3
+        let bounds = array2D [[i0min; i0max; i0given]; [i1min; i1max; i1given]; [i2min; i2max; i2given]; [i3min; i3max; i3given]]
+        t.GetSlice(bounds)
+    [<ExcludeFromCodeCoverage>]
+    member t.GetSlice(i0min:int option, i0max:int option, i1min:int option, i1max:int option, i2min:int option, i2max:int option, i3min:int option, i3max:int option, i4min:int option, i4max:int option) =
+        // Dims: 5
+        let i0given = if i0min.IsSome || i0max.IsSome then 1 else 0
+        let i0min   = defaultArg i0min 0
+        let i0max   = defaultArg i0max (t.shape.[0] - 1)
+        let i1given = if i1min.IsSome || i1max.IsSome then 1 else 0
+        let i1min   = defaultArg i1min 0
+        let i1max   = defaultArg i1max (t.shape.[1] - 1)
+        let i2given = if i2min.IsSome || i2max.IsSome then 1 else 0
+        let i2min   = defaultArg i2min 0
+        let i2max   = defaultArg i2max (t.shape.[2] - 1)
+        let i3given = if i3min.IsSome || i3max.IsSome then 1 else 0
+        let i3min   = defaultArg i3min 0
+        let i3max   = defaultArg i3max (t.shape.[3] - 1)
+        let i4given = if i4min.IsSome || i4max.IsSome then 1 else 0
+        let i4min   = defaultArg i4min 0
+        let i4max   = defaultArg i4max (t.shape.[4] - 1)
+        let bounds = array2D [[i0min; i0max; i0given]; [i1min; i1max; i1given]; [i2min; i2max; i2given]; [i3min; i3max; i3given]; [i4min; i4max; i4given]]
+        t.GetSlice(bounds)
+    [<ExcludeFromCodeCoverage>]
+    member t.GetSlice(i0min:int option, i0max:int option, i1min:int option, i1max:int option, i2min:int option, i2max:int option, i3min:int option, i3max:int option, i4:int) =
+        // Dims: 5
+        let i0given = if i0min.IsSome || i0max.IsSome then 1 else 0
+        let i0min   = defaultArg i0min 0
+        let i0max   = defaultArg i0max (t.shape.[0] - 1)
+        let i1given = if i1min.IsSome || i1max.IsSome then 1 else 0
+        let i1min   = defaultArg i1min 0
+        let i1max   = defaultArg i1max (t.shape.[1] - 1)
+        let i2given = if i2min.IsSome || i2max.IsSome then 1 else 0
+        let i2min   = defaultArg i2min 0
+        let i2max   = defaultArg i2max (t.shape.[2] - 1)
+        let i3given = if i3min.IsSome || i3max.IsSome then 1 else 0
+        let i3min   = defaultArg i3min 0
+        let i3max   = defaultArg i3max (t.shape.[3] - 1)
+        let i4given = 1
+        let i4min   = i4
+        let i4max   = i4
+        let bounds = array2D [[i0min; i0max; i0given]; [i1min; i1max; i1given]; [i2min; i2max; i2given]; [i3min; i3max; i3given]; [i4min; i4max; i4given]]
+        t.GetSlice(bounds)
+    [<ExcludeFromCodeCoverage>]
+    member t.GetSlice(i0min:int option, i0max:int option, i1min:int option, i1max:int option, i2min:int option, i2max:int option, i3:int, i4min:int option, i4max:int option) =
+        // Dims: 5
+        let i0given = if i0min.IsSome || i0max.IsSome then 1 else 0
+        let i0min   = defaultArg i0min 0
+        let i0max   = defaultArg i0max (t.shape.[0] - 1)
+        let i1given = if i1min.IsSome || i1max.IsSome then 1 else 0
+        let i1min   = defaultArg i1min 0
+        let i1max   = defaultArg i1max (t.shape.[1] - 1)
+        let i2given = if i2min.IsSome || i2max.IsSome then 1 else 0
+        let i2min   = defaultArg i2min 0
+        let i2max   = defaultArg i2max (t.shape.[2] - 1)
+        let i3given = 1
+        let i3min   = i3
+        let i3max   = i3
+        let i4given = if i4min.IsSome || i4max.IsSome then 1 else 0
+        let i4min   = defaultArg i4min 0
+        let i4max   = defaultArg i4max (t.shape.[4] - 1)
+        let bounds = array2D [[i0min; i0max; i0given]; [i1min; i1max; i1given]; [i2min; i2max; i2given]; [i3min; i3max; i3given]; [i4min; i4max; i4given]]
+        t.GetSlice(bounds)
+    [<ExcludeFromCodeCoverage>]
+    member t.GetSlice(i0min:int option, i0max:int option, i1min:int option, i1max:int option, i2min:int option, i2max:int option, i3:int, i4:int) =
+        // Dims: 5
+        let i0given = if i0min.IsSome || i0max.IsSome then 1 else 0
+        let i0min   = defaultArg i0min 0
+        let i0max   = defaultArg i0max (t.shape.[0] - 1)
+        let i1given = if i1min.IsSome || i1max.IsSome then 1 else 0
+        let i1min   = defaultArg i1min 0
+        let i1max   = defaultArg i1max (t.shape.[1] - 1)
+        let i2given = if i2min.IsSome || i2max.IsSome then 1 else 0
+        let i2min   = defaultArg i2min 0
+        let i2max   = defaultArg i2max (t.shape.[2] - 1)
+        let i3given = 1
+        let i3min   = i3
+        let i3max   = i3
+        let i4given = 1
+        let i4min   = i4
+        let i4max   = i4
+        let bounds = array2D [[i0min; i0max; i0given]; [i1min; i1max; i1given]; [i2min; i2max; i2given]; [i3min; i3max; i3given]; [i4min; i4max; i4given]]
+        t.GetSlice(bounds)
+    [<ExcludeFromCodeCoverage>]
+    member t.GetSlice(i0min:int option, i0max:int option, i1min:int option, i1max:int option, i2:int, i3min:int option, i3max:int option, i4min:int option, i4max:int option) =
+        // Dims: 5
+        let i0given = if i0min.IsSome || i0max.IsSome then 1 else 0
+        let i0min   = defaultArg i0min 0
+        let i0max   = defaultArg i0max (t.shape.[0] - 1)
+        let i1given = if i1min.IsSome || i1max.IsSome then 1 else 0
+        let i1min   = defaultArg i1min 0
+        let i1max   = defaultArg i1max (t.shape.[1] - 1)
+        let i2given = 1
+        let i2min   = i2
+        let i2max   = i2
+        let i3given = if i3min.IsSome || i3max.IsSome then 1 else 0
+        let i3min   = defaultArg i3min 0
+        let i3max   = defaultArg i3max (t.shape.[3] - 1)
+        let i4given = if i4min.IsSome || i4max.IsSome then 1 else 0
+        let i4min   = defaultArg i4min 0
+        let i4max   = defaultArg i4max (t.shape.[4] - 1)
+        let bounds = array2D [[i0min; i0max; i0given]; [i1min; i1max; i1given]; [i2min; i2max; i2given]; [i3min; i3max; i3given]; [i4min; i4max; i4given]]
+        t.GetSlice(bounds)
+    [<ExcludeFromCodeCoverage>]
+    member t.GetSlice(i0min:int option, i0max:int option, i1min:int option, i1max:int option, i2:int, i3min:int option, i3max:int option, i4:int) =
+        // Dims: 5
+        let i0given = if i0min.IsSome || i0max.IsSome then 1 else 0
+        let i0min   = defaultArg i0min 0
+        let i0max   = defaultArg i0max (t.shape.[0] - 1)
+        let i1given = if i1min.IsSome || i1max.IsSome then 1 else 0
+        let i1min   = defaultArg i1min 0
+        let i1max   = defaultArg i1max (t.shape.[1] - 1)
+        let i2given = 1
+        let i2min   = i2
+        let i2max   = i2
+        let i3given = if i3min.IsSome || i3max.IsSome then 1 else 0
+        let i3min   = defaultArg i3min 0
+        let i3max   = defaultArg i3max (t.shape.[3] - 1)
+        let i4given = 1
+        let i4min   = i4
+        let i4max   = i4
+        let bounds = array2D [[i0min; i0max; i0given]; [i1min; i1max; i1given]; [i2min; i2max; i2given]; [i3min; i3max; i3given]; [i4min; i4max; i4given]]
+        t.GetSlice(bounds)
+    [<ExcludeFromCodeCoverage>]
+    member t.GetSlice(i0min:int option, i0max:int option, i1min:int option, i1max:int option, i2:int, i3:int, i4min:int option, i4max:int option) =
+        // Dims: 5
+        let i0given = if i0min.IsSome || i0max.IsSome then 1 else 0
+        let i0min   = defaultArg i0min 0
+        let i0max   = defaultArg i0max (t.shape.[0] - 1)
+        let i1given = if i1min.IsSome || i1max.IsSome then 1 else 0
+        let i1min   = defaultArg i1min 0
+        let i1max   = defaultArg i1max (t.shape.[1] - 1)
+        let i2given = 1
+        let i2min   = i2
+        let i2max   = i2
+        let i3given = 1
+        let i3min   = i3
+        let i3max   = i3
+        let i4given = if i4min.IsSome || i4max.IsSome then 1 else 0
+        let i4min   = defaultArg i4min 0
+        let i4max   = defaultArg i4max (t.shape.[4] - 1)
+        let bounds = array2D [[i0min; i0max; i0given]; [i1min; i1max; i1given]; [i2min; i2max; i2given]; [i3min; i3max; i3given]; [i4min; i4max; i4given]]
+        t.GetSlice(bounds)
+    [<ExcludeFromCodeCoverage>]
+    member t.GetSlice(i0min:int option, i0max:int option, i1min:int option, i1max:int option, i2:int, i3:int, i4:int) =
+        // Dims: 5
+        let i0given = if i0min.IsSome || i0max.IsSome then 1 else 0
+        let i0min   = defaultArg i0min 0
+        let i0max   = defaultArg i0max (t.shape.[0] - 1)
+        let i1given = if i1min.IsSome || i1max.IsSome then 1 else 0
+        let i1min   = defaultArg i1min 0
+        let i1max   = defaultArg i1max (t.shape.[1] - 1)
+        let i2given = 1
+        let i2min   = i2
+        let i2max   = i2
+        let i3given = 1
+        let i3min   = i3
+        let i3max   = i3
+        let i4given = 1
+        let i4min   = i4
+        let i4max   = i4
+        let bounds = array2D [[i0min; i0max; i0given]; [i1min; i1max; i1given]; [i2min; i2max; i2given]; [i3min; i3max; i3given]; [i4min; i4max; i4given]]
+        t.GetSlice(bounds)
+    [<ExcludeFromCodeCoverage>]
+    member t.GetSlice(i0min:int option, i0max:int option, i1:int, i2min:int option, i2max:int option, i3min:int option, i3max:int option, i4min:int option, i4max:int option) =
+        // Dims: 5
+        let i0given = if i0min.IsSome || i0max.IsSome then 1 else 0
+        let i0min   = defaultArg i0min 0
+        let i0max   = defaultArg i0max (t.shape.[0] - 1)
+        let i1given = 1
+        let i1min   = i1
+        let i1max   = i1
+        let i2given = if i2min.IsSome || i2max.IsSome then 1 else 0
+        let i2min   = defaultArg i2min 0
+        let i2max   = defaultArg i2max (t.shape.[2] - 1)
+        let i3given = if i3min.IsSome || i3max.IsSome then 1 else 0
+        let i3min   = defaultArg i3min 0
+        let i3max   = defaultArg i3max (t.shape.[3] - 1)
+        let i4given = if i4min.IsSome || i4max.IsSome then 1 else 0
+        let i4min   = defaultArg i4min 0
+        let i4max   = defaultArg i4max (t.shape.[4] - 1)
+        let bounds = array2D [[i0min; i0max; i0given]; [i1min; i1max; i1given]; [i2min; i2max; i2given]; [i3min; i3max; i3given]; [i4min; i4max; i4given]]
+        t.GetSlice(bounds)
+    [<ExcludeFromCodeCoverage>]
+    member t.GetSlice(i0min:int option, i0max:int option, i1:int, i2min:int option, i2max:int option, i3min:int option, i3max:int option, i4:int) =
+        // Dims: 5
+        let i0given = if i0min.IsSome || i0max.IsSome then 1 else 0
+        let i0min   = defaultArg i0min 0
+        let i0max   = defaultArg i0max (t.shape.[0] - 1)
+        let i1given = 1
+        let i1min   = i1
+        let i1max   = i1
+        let i2given = if i2min.IsSome || i2max.IsSome then 1 else 0
+        let i2min   = defaultArg i2min 0
+        let i2max   = defaultArg i2max (t.shape.[2] - 1)
+        let i3given = if i3min.IsSome || i3max.IsSome then 1 else 0
+        let i3min   = defaultArg i3min 0
+        let i3max   = defaultArg i3max (t.shape.[3] - 1)
+        let i4given = 1
+        let i4min   = i4
+        let i4max   = i4
+        let bounds = array2D [[i0min; i0max; i0given]; [i1min; i1max; i1given]; [i2min; i2max; i2given]; [i3min; i3max; i3given]; [i4min; i4max; i4given]]
+        t.GetSlice(bounds)
+    [<ExcludeFromCodeCoverage>]
+    member t.GetSlice(i0min:int option, i0max:int option, i1:int, i2min:int option, i2max:int option, i3:int, i4min:int option, i4max:int option) =
+        // Dims: 5
+        let i0given = if i0min.IsSome || i0max.IsSome then 1 else 0
+        let i0min   = defaultArg i0min 0
+        let i0max   = defaultArg i0max (t.shape.[0] - 1)
+        let i1given = 1
+        let i1min   = i1
+        let i1max   = i1
+        let i2given = if i2min.IsSome || i2max.IsSome then 1 else 0
+        let i2min   = defaultArg i2min 0
+        let i2max   = defaultArg i2max (t.shape.[2] - 1)
+        let i3given = 1
+        let i3min   = i3
+        let i3max   = i3
+        let i4given = if i4min.IsSome || i4max.IsSome then 1 else 0
+        let i4min   = defaultArg i4min 0
+        let i4max   = defaultArg i4max (t.shape.[4] - 1)
+        let bounds = array2D [[i0min; i0max; i0given]; [i1min; i1max; i1given]; [i2min; i2max; i2given]; [i3min; i3max; i3given]; [i4min; i4max; i4given]]
+        t.GetSlice(bounds)
+    [<ExcludeFromCodeCoverage>]
+    member t.GetSlice(i0min:int option, i0max:int option, i1:int, i2min:int option, i2max:int option, i3:int, i4:int) =
+        // Dims: 5
+        let i0given = if i0min.IsSome || i0max.IsSome then 1 else 0
+        let i0min   = defaultArg i0min 0
+        let i0max   = defaultArg i0max (t.shape.[0] - 1)
+        let i1given = 1
+        let i1min   = i1
+        let i1max   = i1
+        let i2given = if i2min.IsSome || i2max.IsSome then 1 else 0
+        let i2min   = defaultArg i2min 0
+        let i2max   = defaultArg i2max (t.shape.[2] - 1)
+        let i3given = 1
+        let i3min   = i3
+        let i3max   = i3
+        let i4given = 1
+        let i4min   = i4
+        let i4max   = i4
+        let bounds = array2D [[i0min; i0max; i0given]; [i1min; i1max; i1given]; [i2min; i2max; i2given]; [i3min; i3max; i3given]; [i4min; i4max; i4given]]
+        t.GetSlice(bounds)
+    [<ExcludeFromCodeCoverage>]
+    member t.GetSlice(i0min:int option, i0max:int option, i1:int, i2:int, i3min:int option, i3max:int option, i4min:int option, i4max:int option) =
+        // Dims: 5
+        let i0given = if i0min.IsSome || i0max.IsSome then 1 else 0
+        let i0min   = defaultArg i0min 0
+        let i0max   = defaultArg i0max (t.shape.[0] - 1)
+        let i1given = 1
+        let i1min   = i1
+        let i1max   = i1
+        let i2given = 1
+        let i2min   = i2
+        let i2max   = i2
+        let i3given = if i3min.IsSome || i3max.IsSome then 1 else 0
+        let i3min   = defaultArg i3min 0
+        let i3max   = defaultArg i3max (t.shape.[3] - 1)
+        let i4given = if i4min.IsSome || i4max.IsSome then 1 else 0
+        let i4min   = defaultArg i4min 0
+        let i4max   = defaultArg i4max (t.shape.[4] - 1)
+        let bounds = array2D [[i0min; i0max; i0given]; [i1min; i1max; i1given]; [i2min; i2max; i2given]; [i3min; i3max; i3given]; [i4min; i4max; i4given]]
+        t.GetSlice(bounds)
+    [<ExcludeFromCodeCoverage>]
+    member t.GetSlice(i0min:int option, i0max:int option, i1:int, i2:int, i3min:int option, i3max:int option, i4:int) =
+        // Dims: 5
+        let i0given = if i0min.IsSome || i0max.IsSome then 1 else 0
+        let i0min   = defaultArg i0min 0
+        let i0max   = defaultArg i0max (t.shape.[0] - 1)
+        let i1given = 1
+        let i1min   = i1
+        let i1max   = i1
+        let i2given = 1
+        let i2min   = i2
+        let i2max   = i2
+        let i3given = if i3min.IsSome || i3max.IsSome then 1 else 0
+        let i3min   = defaultArg i3min 0
+        let i3max   = defaultArg i3max (t.shape.[3] - 1)
+        let i4given = 1
+        let i4min   = i4
+        let i4max   = i4
+        let bounds = array2D [[i0min; i0max; i0given]; [i1min; i1max; i1given]; [i2min; i2max; i2given]; [i3min; i3max; i3given]; [i4min; i4max; i4given]]
+        t.GetSlice(bounds)
+    [<ExcludeFromCodeCoverage>]
+    member t.GetSlice(i0min:int option, i0max:int option, i1:int, i2:int, i3:int, i4min:int option, i4max:int option) =
+        // Dims: 5
+        let i0given = if i0min.IsSome || i0max.IsSome then 1 else 0
+        let i0min   = defaultArg i0min 0
+        let i0max   = defaultArg i0max (t.shape.[0] - 1)
+        let i1given = 1
+        let i1min   = i1
+        let i1max   = i1
+        let i2given = 1
+        let i2min   = i2
+        let i2max   = i2
+        let i3given = 1
+        let i3min   = i3
+        let i3max   = i3
+        let i4given = if i4min.IsSome || i4max.IsSome then 1 else 0
+        let i4min   = defaultArg i4min 0
+        let i4max   = defaultArg i4max (t.shape.[4] - 1)
+        let bounds = array2D [[i0min; i0max; i0given]; [i1min; i1max; i1given]; [i2min; i2max; i2given]; [i3min; i3max; i3given]; [i4min; i4max; i4given]]
+        t.GetSlice(bounds)
+    [<ExcludeFromCodeCoverage>]
+    member t.GetSlice(i0min:int option, i0max:int option, i1:int, i2:int, i3:int, i4:int) =
+        // Dims: 5
+        let i0given = if i0min.IsSome || i0max.IsSome then 1 else 0
+        let i0min   = defaultArg i0min 0
+        let i0max   = defaultArg i0max (t.shape.[0] - 1)
+        let i1given = 1
+        let i1min   = i1
+        let i1max   = i1
+        let i2given = 1
+        let i2min   = i2
+        let i2max   = i2
+        let i3given = 1
+        let i3min   = i3
+        let i3max   = i3
+        let i4given = 1
+        let i4min   = i4
+        let i4max   = i4
+        let bounds = array2D [[i0min; i0max; i0given]; [i1min; i1max; i1given]; [i2min; i2max; i2given]; [i3min; i3max; i3given]; [i4min; i4max; i4given]]
+        t.GetSlice(bounds)
+    [<ExcludeFromCodeCoverage>]
+    member t.GetSlice(i0:int, i1min:int option, i1max:int option, i2min:int option, i2max:int option, i3min:int option, i3max:int option, i4min:int option, i4max:int option) =
+        // Dims: 5
+        let i0given = 1
+        let i0min   = i0
+        let i0max   = i0
+        let i1given = if i1min.IsSome || i1max.IsSome then 1 else 0
+        let i1min   = defaultArg i1min 0
+        let i1max   = defaultArg i1max (t.shape.[1] - 1)
+        let i2given = if i2min.IsSome || i2max.IsSome then 1 else 0
+        let i2min   = defaultArg i2min 0
+        let i2max   = defaultArg i2max (t.shape.[2] - 1)
+        let i3given = if i3min.IsSome || i3max.IsSome then 1 else 0
+        let i3min   = defaultArg i3min 0
+        let i3max   = defaultArg i3max (t.shape.[3] - 1)
+        let i4given = if i4min.IsSome || i4max.IsSome then 1 else 0
+        let i4min   = defaultArg i4min 0
+        let i4max   = defaultArg i4max (t.shape.[4] - 1)
+        let bounds = array2D [[i0min; i0max; i0given]; [i1min; i1max; i1given]; [i2min; i2max; i2given]; [i3min; i3max; i3given]; [i4min; i4max; i4given]]
+        t.GetSlice(bounds)
+    [<ExcludeFromCodeCoverage>]
+    member t.GetSlice(i0:int, i1min:int option, i1max:int option, i2min:int option, i2max:int option, i3min:int option, i3max:int option, i4:int) =
+        // Dims: 5
+        let i0given = 1
+        let i0min   = i0
+        let i0max   = i0
+        let i1given = if i1min.IsSome || i1max.IsSome then 1 else 0
+        let i1min   = defaultArg i1min 0
+        let i1max   = defaultArg i1max (t.shape.[1] - 1)
+        let i2given = if i2min.IsSome || i2max.IsSome then 1 else 0
+        let i2min   = defaultArg i2min 0
+        let i2max   = defaultArg i2max (t.shape.[2] - 1)
+        let i3given = if i3min.IsSome || i3max.IsSome then 1 else 0
+        let i3min   = defaultArg i3min 0
+        let i3max   = defaultArg i3max (t.shape.[3] - 1)
+        let i4given = 1
+        let i4min   = i4
+        let i4max   = i4
+        let bounds = array2D [[i0min; i0max; i0given]; [i1min; i1max; i1given]; [i2min; i2max; i2given]; [i3min; i3max; i3given]; [i4min; i4max; i4given]]
+        t.GetSlice(bounds)
+    [<ExcludeFromCodeCoverage>]
+    member t.GetSlice(i0:int, i1min:int option, i1max:int option, i2min:int option, i2max:int option, i3:int, i4min:int option, i4max:int option) =
+        // Dims: 5
+        let i0given = 1
+        let i0min   = i0
+        let i0max   = i0
+        let i1given = if i1min.IsSome || i1max.IsSome then 1 else 0
+        let i1min   = defaultArg i1min 0
+        let i1max   = defaultArg i1max (t.shape.[1] - 1)
+        let i2given = if i2min.IsSome || i2max.IsSome then 1 else 0
+        let i2min   = defaultArg i2min 0
+        let i2max   = defaultArg i2max (t.shape.[2] - 1)
+        let i3given = 1
+        let i3min   = i3
+        let i3max   = i3
+        let i4given = if i4min.IsSome || i4max.IsSome then 1 else 0
+        let i4min   = defaultArg i4min 0
+        let i4max   = defaultArg i4max (t.shape.[4] - 1)
+        let bounds = array2D [[i0min; i0max; i0given]; [i1min; i1max; i1given]; [i2min; i2max; i2given]; [i3min; i3max; i3given]; [i4min; i4max; i4given]]
+        t.GetSlice(bounds)
+    [<ExcludeFromCodeCoverage>]
+    member t.GetSlice(i0:int, i1min:int option, i1max:int option, i2min:int option, i2max:int option, i3:int, i4:int) =
+        // Dims: 5
+        let i0given = 1
+        let i0min   = i0
+        let i0max   = i0
+        let i1given = if i1min.IsSome || i1max.IsSome then 1 else 0
+        let i1min   = defaultArg i1min 0
+        let i1max   = defaultArg i1max (t.shape.[1] - 1)
+        let i2given = if i2min.IsSome || i2max.IsSome then 1 else 0
+        let i2min   = defaultArg i2min 0
+        let i2max   = defaultArg i2max (t.shape.[2] - 1)
+        let i3given = 1
+        let i3min   = i3
+        let i3max   = i3
+        let i4given = 1
+        let i4min   = i4
+        let i4max   = i4
+        let bounds = array2D [[i0min; i0max; i0given]; [i1min; i1max; i1given]; [i2min; i2max; i2given]; [i3min; i3max; i3given]; [i4min; i4max; i4given]]
+        t.GetSlice(bounds)
+    [<ExcludeFromCodeCoverage>]
+    member t.GetSlice(i0:int, i1min:int option, i1max:int option, i2:int, i3min:int option, i3max:int option, i4min:int option, i4max:int option) =
+        // Dims: 5
+        let i0given = 1
+        let i0min   = i0
+        let i0max   = i0
+        let i1given = if i1min.IsSome || i1max.IsSome then 1 else 0
+        let i1min   = defaultArg i1min 0
+        let i1max   = defaultArg i1max (t.shape.[1] - 1)
+        let i2given = 1
+        let i2min   = i2
+        let i2max   = i2
+        let i3given = if i3min.IsSome || i3max.IsSome then 1 else 0
+        let i3min   = defaultArg i3min 0
+        let i3max   = defaultArg i3max (t.shape.[3] - 1)
+        let i4given = if i4min.IsSome || i4max.IsSome then 1 else 0
+        let i4min   = defaultArg i4min 0
+        let i4max   = defaultArg i4max (t.shape.[4] - 1)
+        let bounds = array2D [[i0min; i0max; i0given]; [i1min; i1max; i1given]; [i2min; i2max; i2given]; [i3min; i3max; i3given]; [i4min; i4max; i4given]]
+        t.GetSlice(bounds)
+    [<ExcludeFromCodeCoverage>]
+    member t.GetSlice(i0:int, i1min:int option, i1max:int option, i2:int, i3min:int option, i3max:int option, i4:int) =
+        // Dims: 5
+        let i0given = 1
+        let i0min   = i0
+        let i0max   = i0
+        let i1given = if i1min.IsSome || i1max.IsSome then 1 else 0
+        let i1min   = defaultArg i1min 0
+        let i1max   = defaultArg i1max (t.shape.[1] - 1)
+        let i2given = 1
+        let i2min   = i2
+        let i2max   = i2
+        let i3given = if i3min.IsSome || i3max.IsSome then 1 else 0
+        let i3min   = defaultArg i3min 0
+        let i3max   = defaultArg i3max (t.shape.[3] - 1)
+        let i4given = 1
+        let i4min   = i4
+        let i4max   = i4
+        let bounds = array2D [[i0min; i0max; i0given]; [i1min; i1max; i1given]; [i2min; i2max; i2given]; [i3min; i3max; i3given]; [i4min; i4max; i4given]]
+        t.GetSlice(bounds)
+    [<ExcludeFromCodeCoverage>]
+    member t.GetSlice(i0:int, i1min:int option, i1max:int option, i2:int, i3:int, i4min:int option, i4max:int option) =
+        // Dims: 5
+        let i0given = 1
+        let i0min   = i0
+        let i0max   = i0
+        let i1given = if i1min.IsSome || i1max.IsSome then 1 else 0
+        let i1min   = defaultArg i1min 0
+        let i1max   = defaultArg i1max (t.shape.[1] - 1)
+        let i2given = 1
+        let i2min   = i2
+        let i2max   = i2
+        let i3given = 1
+        let i3min   = i3
+        let i3max   = i3
+        let i4given = if i4min.IsSome || i4max.IsSome then 1 else 0
+        let i4min   = defaultArg i4min 0
+        let i4max   = defaultArg i4max (t.shape.[4] - 1)
+        let bounds = array2D [[i0min; i0max; i0given]; [i1min; i1max; i1given]; [i2min; i2max; i2given]; [i3min; i3max; i3given]; [i4min; i4max; i4given]]
+        t.GetSlice(bounds)
+    [<ExcludeFromCodeCoverage>]
+    member t.GetSlice(i0:int, i1min:int option, i1max:int option, i2:int, i3:int, i4:int) =
+        // Dims: 5
+        let i0given = 1
+        let i0min   = i0
+        let i0max   = i0
+        let i1given = if i1min.IsSome || i1max.IsSome then 1 else 0
+        let i1min   = defaultArg i1min 0
+        let i1max   = defaultArg i1max (t.shape.[1] - 1)
+        let i2given = 1
+        let i2min   = i2
+        let i2max   = i2
+        let i3given = 1
+        let i3min   = i3
+        let i3max   = i3
+        let i4given = 1
+        let i4min   = i4
+        let i4max   = i4
+        let bounds = array2D [[i0min; i0max; i0given]; [i1min; i1max; i1given]; [i2min; i2max; i2given]; [i3min; i3max; i3given]; [i4min; i4max; i4given]]
+        t.GetSlice(bounds)
+    [<ExcludeFromCodeCoverage>]
+    member t.GetSlice(i0:int, i1:int, i2min:int option, i2max:int option, i3min:int option, i3max:int option, i4min:int option, i4max:int option) =
+        // Dims: 5
+        let i0given = 1
+        let i0min   = i0
+        let i0max   = i0
+        let i1given = 1
+        let i1min   = i1
+        let i1max   = i1
+        let i2given = if i2min.IsSome || i2max.IsSome then 1 else 0
+        let i2min   = defaultArg i2min 0
+        let i2max   = defaultArg i2max (t.shape.[2] - 1)
+        let i3given = if i3min.IsSome || i3max.IsSome then 1 else 0
+        let i3min   = defaultArg i3min 0
+        let i3max   = defaultArg i3max (t.shape.[3] - 1)
+        let i4given = if i4min.IsSome || i4max.IsSome then 1 else 0
+        let i4min   = defaultArg i4min 0
+        let i4max   = defaultArg i4max (t.shape.[4] - 1)
+        let bounds = array2D [[i0min; i0max; i0given]; [i1min; i1max; i1given]; [i2min; i2max; i2given]; [i3min; i3max; i3given]; [i4min; i4max; i4given]]
+        t.GetSlice(bounds)
+    [<ExcludeFromCodeCoverage>]
+    member t.GetSlice(i0:int, i1:int, i2min:int option, i2max:int option, i3min:int option, i3max:int option, i4:int) =
+        // Dims: 5
+        let i0given = 1
+        let i0min   = i0
+        let i0max   = i0
+        let i1given = 1
+        let i1min   = i1
+        let i1max   = i1
+        let i2given = if i2min.IsSome || i2max.IsSome then 1 else 0
+        let i2min   = defaultArg i2min 0
+        let i2max   = defaultArg i2max (t.shape.[2] - 1)
+        let i3given = if i3min.IsSome || i3max.IsSome then 1 else 0
+        let i3min   = defaultArg i3min 0
+        let i3max   = defaultArg i3max (t.shape.[3] - 1)
+        let i4given = 1
+        let i4min   = i4
+        let i4max   = i4
+        let bounds = array2D [[i0min; i0max; i0given]; [i1min; i1max; i1given]; [i2min; i2max; i2given]; [i3min; i3max; i3given]; [i4min; i4max; i4given]]
+        t.GetSlice(bounds)
+    [<ExcludeFromCodeCoverage>]
+    member t.GetSlice(i0:int, i1:int, i2min:int option, i2max:int option, i3:int, i4min:int option, i4max:int option) =
+        // Dims: 5
+        let i0given = 1
+        let i0min   = i0
+        let i0max   = i0
+        let i1given = 1
+        let i1min   = i1
+        let i1max   = i1
+        let i2given = if i2min.IsSome || i2max.IsSome then 1 else 0
+        let i2min   = defaultArg i2min 0
+        let i2max   = defaultArg i2max (t.shape.[2] - 1)
+        let i3given = 1
+        let i3min   = i3
+        let i3max   = i3
+        let i4given = if i4min.IsSome || i4max.IsSome then 1 else 0
+        let i4min   = defaultArg i4min 0
+        let i4max   = defaultArg i4max (t.shape.[4] - 1)
+        let bounds = array2D [[i0min; i0max; i0given]; [i1min; i1max; i1given]; [i2min; i2max; i2given]; [i3min; i3max; i3given]; [i4min; i4max; i4given]]
+        t.GetSlice(bounds)
+    [<ExcludeFromCodeCoverage>]
+    member t.GetSlice(i0:int, i1:int, i2min:int option, i2max:int option, i3:int, i4:int) =
+        // Dims: 5
+        let i0given = 1
+        let i0min   = i0
+        let i0max   = i0
+        let i1given = 1
+        let i1min   = i1
+        let i1max   = i1
+        let i2given = if i2min.IsSome || i2max.IsSome then 1 else 0
+        let i2min   = defaultArg i2min 0
+        let i2max   = defaultArg i2max (t.shape.[2] - 1)
+        let i3given = 1
+        let i3min   = i3
+        let i3max   = i3
+        let i4given = 1
+        let i4min   = i4
+        let i4max   = i4
+        let bounds = array2D [[i0min; i0max; i0given]; [i1min; i1max; i1given]; [i2min; i2max; i2given]; [i3min; i3max; i3given]; [i4min; i4max; i4given]]
+        t.GetSlice(bounds)
+    [<ExcludeFromCodeCoverage>]
+    member t.GetSlice(i0:int, i1:int, i2:int, i3min:int option, i3max:int option, i4min:int option, i4max:int option) =
+        // Dims: 5
+        let i0given = 1
+        let i0min   = i0
+        let i0max   = i0
+        let i1given = 1
+        let i1min   = i1
+        let i1max   = i1
+        let i2given = 1
+        let i2min   = i2
+        let i2max   = i2
+        let i3given = if i3min.IsSome || i3max.IsSome then 1 else 0
+        let i3min   = defaultArg i3min 0
+        let i3max   = defaultArg i3max (t.shape.[3] - 1)
+        let i4given = if i4min.IsSome || i4max.IsSome then 1 else 0
+        let i4min   = defaultArg i4min 0
+        let i4max   = defaultArg i4max (t.shape.[4] - 1)
+        let bounds = array2D [[i0min; i0max; i0given]; [i1min; i1max; i1given]; [i2min; i2max; i2given]; [i3min; i3max; i3given]; [i4min; i4max; i4given]]
+        t.GetSlice(bounds)
+    [<ExcludeFromCodeCoverage>]
+    member t.GetSlice(i0:int, i1:int, i2:int, i3min:int option, i3max:int option, i4:int) =
+        // Dims: 5
+        let i0given = 1
+        let i0min   = i0
+        let i0max   = i0
+        let i1given = 1
+        let i1min   = i1
+        let i1max   = i1
+        let i2given = 1
+        let i2min   = i2
+        let i2max   = i2
+        let i3given = if i3min.IsSome || i3max.IsSome then 1 else 0
+        let i3min   = defaultArg i3min 0
+        let i3max   = defaultArg i3max (t.shape.[3] - 1)
+        let i4given = 1
+        let i4min   = i4
+        let i4max   = i4
+        let bounds = array2D [[i0min; i0max; i0given]; [i1min; i1max; i1given]; [i2min; i2max; i2given]; [i3min; i3max; i3given]; [i4min; i4max; i4given]]
+        t.GetSlice(bounds)
+    [<ExcludeFromCodeCoverage>]
+    member t.GetSlice(i0:int, i1:int, i2:int, i3:int, i4min:int option, i4max:int option) =
+        // Dims: 5
+        let i0given = 1
+        let i0min   = i0
+        let i0max   = i0
+        let i1given = 1
+        let i1min   = i1
+        let i1max   = i1
+        let i2given = 1
+        let i2min   = i2
+        let i2max   = i2
+        let i3given = 1
+        let i3min   = i3
+        let i3max   = i3
+        let i4given = if i4min.IsSome || i4max.IsSome then 1 else 0
+        let i4min   = defaultArg i4min 0
+        let i4max   = defaultArg i4max (t.shape.[4] - 1)
+        let bounds = array2D [[i0min; i0max; i0given]; [i1min; i1max; i1given]; [i2min; i2max; i2given]; [i3min; i3max; i3given]; [i4min; i4max; i4given]]
+        t.GetSlice(bounds)
+    [<ExcludeFromCodeCoverage>]
+    member t.GetSlice(i0:int, i1:int, i2:int, i3:int, i4:int) =
+        // Dims: 5
+        let i0given = 1
+        let i0min   = i0
+        let i0max   = i0
+        let i1given = 1
+        let i1min   = i1
+        let i1max   = i1
+        let i2given = 1
+        let i2min   = i2
+        let i2max   = i2
+        let i3given = 1
+        let i3min   = i3
+        let i3max   = i3
+        let i4given = 1
+        let i4min   = i4
+        let i4max   = i4
+        let bounds = array2D [[i0min; i0max; i0given]; [i1min; i1max; i1given]; [i2min; i2max; i2given]; [i3min; i3max; i3given]; [i4min; i4max; i4given]]
+        t.GetSlice(bounds)
+    [<ExcludeFromCodeCoverage>]
+    member t.GetSlice(i0min:int option, i0max:int option, i1min:int option, i1max:int option, i2min:int option, i2max:int option, i3min:int option, i3max:int option, i4min:int option, i4max:int option, i5min:int option, i5max:int option) =
+        // Dims: 6
+        let i0given = if i0min.IsSome || i0max.IsSome then 1 else 0
+        let i0min   = defaultArg i0min 0
+        let i0max   = defaultArg i0max (t.shape.[0] - 1)
+        let i1given = if i1min.IsSome || i1max.IsSome then 1 else 0
+        let i1min   = defaultArg i1min 0
+        let i1max   = defaultArg i1max (t.shape.[1] - 1)
+        let i2given = if i2min.IsSome || i2max.IsSome then 1 else 0
+        let i2min   = defaultArg i2min 0
+        let i2max   = defaultArg i2max (t.shape.[2] - 1)
+        let i3given = if i3min.IsSome || i3max.IsSome then 1 else 0
+        let i3min   = defaultArg i3min 0
+        let i3max   = defaultArg i3max (t.shape.[3] - 1)
+        let i4given = if i4min.IsSome || i4max.IsSome then 1 else 0
+        let i4min   = defaultArg i4min 0
+        let i4max   = defaultArg i4max (t.shape.[4] - 1)
+        let i5given = if i5min.IsSome || i5max.IsSome then 1 else 0
+        let i5min   = defaultArg i5min 0
+        let i5max   = defaultArg i5max (t.shape.[5] - 1)
+        let bounds = array2D [[i0min; i0max; i0given]; [i1min; i1max; i1given]; [i2min; i2max; i2given]; [i3min; i3max; i3given]; [i4min; i4max; i4given]; [i5min; i5max; i5given]]
+        t.GetSlice(bounds)
+    [<ExcludeFromCodeCoverage>]
+    member t.GetSlice(i0min:int option, i0max:int option, i1min:int option, i1max:int option, i2min:int option, i2max:int option, i3min:int option, i3max:int option, i4min:int option, i4max:int option, i5:int) =
+        // Dims: 6
+        let i0given = if i0min.IsSome || i0max.IsSome then 1 else 0
+        let i0min   = defaultArg i0min 0
+        let i0max   = defaultArg i0max (t.shape.[0] - 1)
+        let i1given = if i1min.IsSome || i1max.IsSome then 1 else 0
+        let i1min   = defaultArg i1min 0
+        let i1max   = defaultArg i1max (t.shape.[1] - 1)
+        let i2given = if i2min.IsSome || i2max.IsSome then 1 else 0
+        let i2min   = defaultArg i2min 0
+        let i2max   = defaultArg i2max (t.shape.[2] - 1)
+        let i3given = if i3min.IsSome || i3max.IsSome then 1 else 0
+        let i3min   = defaultArg i3min 0
+        let i3max   = defaultArg i3max (t.shape.[3] - 1)
+        let i4given = if i4min.IsSome || i4max.IsSome then 1 else 0
+        let i4min   = defaultArg i4min 0
+        let i4max   = defaultArg i4max (t.shape.[4] - 1)
+        let i5given = 1
+        let i5min   = i5
+        let i5max   = i5
+        let bounds = array2D [[i0min; i0max; i0given]; [i1min; i1max; i1given]; [i2min; i2max; i2given]; [i3min; i3max; i3given]; [i4min; i4max; i4given]; [i5min; i5max; i5given]]
+        t.GetSlice(bounds)
+    [<ExcludeFromCodeCoverage>]
+    member t.GetSlice(i0min:int option, i0max:int option, i1min:int option, i1max:int option, i2min:int option, i2max:int option, i3min:int option, i3max:int option, i4:int, i5min:int option, i5max:int option) =
+        // Dims: 6
+        let i0given = if i0min.IsSome || i0max.IsSome then 1 else 0
+        let i0min   = defaultArg i0min 0
+        let i0max   = defaultArg i0max (t.shape.[0] - 1)
+        let i1given = if i1min.IsSome || i1max.IsSome then 1 else 0
+        let i1min   = defaultArg i1min 0
+        let i1max   = defaultArg i1max (t.shape.[1] - 1)
+        let i2given = if i2min.IsSome || i2max.IsSome then 1 else 0
+        let i2min   = defaultArg i2min 0
+        let i2max   = defaultArg i2max (t.shape.[2] - 1)
+        let i3given = if i3min.IsSome || i3max.IsSome then 1 else 0
+        let i3min   = defaultArg i3min 0
+        let i3max   = defaultArg i3max (t.shape.[3] - 1)
+        let i4given = 1
+        let i4min   = i4
+        let i4max   = i4
+        let i5given = if i5min.IsSome || i5max.IsSome then 1 else 0
+        let i5min   = defaultArg i5min 0
+        let i5max   = defaultArg i5max (t.shape.[5] - 1)
+        let bounds = array2D [[i0min; i0max; i0given]; [i1min; i1max; i1given]; [i2min; i2max; i2given]; [i3min; i3max; i3given]; [i4min; i4max; i4given]; [i5min; i5max; i5given]]
+        t.GetSlice(bounds)
+    [<ExcludeFromCodeCoverage>]
+    member t.GetSlice(i0min:int option, i0max:int option, i1min:int option, i1max:int option, i2min:int option, i2max:int option, i3min:int option, i3max:int option, i4:int, i5:int) =
+        // Dims: 6
+        let i0given = if i0min.IsSome || i0max.IsSome then 1 else 0
+        let i0min   = defaultArg i0min 0
+        let i0max   = defaultArg i0max (t.shape.[0] - 1)
+        let i1given = if i1min.IsSome || i1max.IsSome then 1 else 0
+        let i1min   = defaultArg i1min 0
+        let i1max   = defaultArg i1max (t.shape.[1] - 1)
+        let i2given = if i2min.IsSome || i2max.IsSome then 1 else 0
+        let i2min   = defaultArg i2min 0
+        let i2max   = defaultArg i2max (t.shape.[2] - 1)
+        let i3given = if i3min.IsSome || i3max.IsSome then 1 else 0
+        let i3min   = defaultArg i3min 0
+        let i3max   = defaultArg i3max (t.shape.[3] - 1)
+        let i4given = 1
+        let i4min   = i4
+        let i4max   = i4
+        let i5given = 1
+        let i5min   = i5
+        let i5max   = i5
+        let bounds = array2D [[i0min; i0max; i0given]; [i1min; i1max; i1given]; [i2min; i2max; i2given]; [i3min; i3max; i3given]; [i4min; i4max; i4given]; [i5min; i5max; i5given]]
+        t.GetSlice(bounds)
+    [<ExcludeFromCodeCoverage>]
+    member t.GetSlice(i0min:int option, i0max:int option, i1min:int option, i1max:int option, i2min:int option, i2max:int option, i3:int, i4min:int option, i4max:int option, i5min:int option, i5max:int option) =
+        // Dims: 6
+        let i0given = if i0min.IsSome || i0max.IsSome then 1 else 0
+        let i0min   = defaultArg i0min 0
+        let i0max   = defaultArg i0max (t.shape.[0] - 1)
+        let i1given = if i1min.IsSome || i1max.IsSome then 1 else 0
+        let i1min   = defaultArg i1min 0
+        let i1max   = defaultArg i1max (t.shape.[1] - 1)
+        let i2given = if i2min.IsSome || i2max.IsSome then 1 else 0
+        let i2min   = defaultArg i2min 0
+        let i2max   = defaultArg i2max (t.shape.[2] - 1)
+        let i3given = 1
+        let i3min   = i3
+        let i3max   = i3
+        let i4given = if i4min.IsSome || i4max.IsSome then 1 else 0
+        let i4min   = defaultArg i4min 0
+        let i4max   = defaultArg i4max (t.shape.[4] - 1)
+        let i5given = if i5min.IsSome || i5max.IsSome then 1 else 0
+        let i5min   = defaultArg i5min 0
+        let i5max   = defaultArg i5max (t.shape.[5] - 1)
+        let bounds = array2D [[i0min; i0max; i0given]; [i1min; i1max; i1given]; [i2min; i2max; i2given]; [i3min; i3max; i3given]; [i4min; i4max; i4given]; [i5min; i5max; i5given]]
+        t.GetSlice(bounds)
+    [<ExcludeFromCodeCoverage>]
+    member t.GetSlice(i0min:int option, i0max:int option, i1min:int option, i1max:int option, i2min:int option, i2max:int option, i3:int, i4min:int option, i4max:int option, i5:int) =
+        // Dims: 6
+        let i0given = if i0min.IsSome || i0max.IsSome then 1 else 0
+        let i0min   = defaultArg i0min 0
+        let i0max   = defaultArg i0max (t.shape.[0] - 1)
+        let i1given = if i1min.IsSome || i1max.IsSome then 1 else 0
+        let i1min   = defaultArg i1min 0
+        let i1max   = defaultArg i1max (t.shape.[1] - 1)
+        let i2given = if i2min.IsSome || i2max.IsSome then 1 else 0
+        let i2min   = defaultArg i2min 0
+        let i2max   = defaultArg i2max (t.shape.[2] - 1)
+        let i3given = 1
+        let i3min   = i3
+        let i3max   = i3
+        let i4given = if i4min.IsSome || i4max.IsSome then 1 else 0
+        let i4min   = defaultArg i4min 0
+        let i4max   = defaultArg i4max (t.shape.[4] - 1)
+        let i5given = 1
+        let i5min   = i5
+        let i5max   = i5
+        let bounds = array2D [[i0min; i0max; i0given]; [i1min; i1max; i1given]; [i2min; i2max; i2given]; [i3min; i3max; i3given]; [i4min; i4max; i4given]; [i5min; i5max; i5given]]
+        t.GetSlice(bounds)
+    [<ExcludeFromCodeCoverage>]
+    member t.GetSlice(i0min:int option, i0max:int option, i1min:int option, i1max:int option, i2min:int option, i2max:int option, i3:int, i4:int, i5min:int option, i5max:int option) =
+        // Dims: 6
+        let i0given = if i0min.IsSome || i0max.IsSome then 1 else 0
+        let i0min   = defaultArg i0min 0
+        let i0max   = defaultArg i0max (t.shape.[0] - 1)
+        let i1given = if i1min.IsSome || i1max.IsSome then 1 else 0
+        let i1min   = defaultArg i1min 0
+        let i1max   = defaultArg i1max (t.shape.[1] - 1)
+        let i2given = if i2min.IsSome || i2max.IsSome then 1 else 0
+        let i2min   = defaultArg i2min 0
+        let i2max   = defaultArg i2max (t.shape.[2] - 1)
+        let i3given = 1
+        let i3min   = i3
+        let i3max   = i3
+        let i4given = 1
+        let i4min   = i4
+        let i4max   = i4
+        let i5given = if i5min.IsSome || i5max.IsSome then 1 else 0
+        let i5min   = defaultArg i5min 0
+        let i5max   = defaultArg i5max (t.shape.[5] - 1)
+        let bounds = array2D [[i0min; i0max; i0given]; [i1min; i1max; i1given]; [i2min; i2max; i2given]; [i3min; i3max; i3given]; [i4min; i4max; i4given]; [i5min; i5max; i5given]]
+        t.GetSlice(bounds)
+    [<ExcludeFromCodeCoverage>]
+    member t.GetSlice(i0min:int option, i0max:int option, i1min:int option, i1max:int option, i2min:int option, i2max:int option, i3:int, i4:int, i5:int) =
+        // Dims: 6
+        let i0given = if i0min.IsSome || i0max.IsSome then 1 else 0
+        let i0min   = defaultArg i0min 0
+        let i0max   = defaultArg i0max (t.shape.[0] - 1)
+        let i1given = if i1min.IsSome || i1max.IsSome then 1 else 0
+        let i1min   = defaultArg i1min 0
+        let i1max   = defaultArg i1max (t.shape.[1] - 1)
+        let i2given = if i2min.IsSome || i2max.IsSome then 1 else 0
+        let i2min   = defaultArg i2min 0
+        let i2max   = defaultArg i2max (t.shape.[2] - 1)
+        let i3given = 1
+        let i3min   = i3
+        let i3max   = i3
+        let i4given = 1
+        let i4min   = i4
+        let i4max   = i4
+        let i5given = 1
+        let i5min   = i5
+        let i5max   = i5
+        let bounds = array2D [[i0min; i0max; i0given]; [i1min; i1max; i1given]; [i2min; i2max; i2given]; [i3min; i3max; i3given]; [i4min; i4max; i4given]; [i5min; i5max; i5given]]
+        t.GetSlice(bounds)
+    [<ExcludeFromCodeCoverage>]
+    member t.GetSlice(i0min:int option, i0max:int option, i1min:int option, i1max:int option, i2:int, i3min:int option, i3max:int option, i4min:int option, i4max:int option, i5min:int option, i5max:int option) =
+        // Dims: 6
+        let i0given = if i0min.IsSome || i0max.IsSome then 1 else 0
+        let i0min   = defaultArg i0min 0
+        let i0max   = defaultArg i0max (t.shape.[0] - 1)
+        let i1given = if i1min.IsSome || i1max.IsSome then 1 else 0
+        let i1min   = defaultArg i1min 0
+        let i1max   = defaultArg i1max (t.shape.[1] - 1)
+        let i2given = 1
+        let i2min   = i2
+        let i2max   = i2
+        let i3given = if i3min.IsSome || i3max.IsSome then 1 else 0
+        let i3min   = defaultArg i3min 0
+        let i3max   = defaultArg i3max (t.shape.[3] - 1)
+        let i4given = if i4min.IsSome || i4max.IsSome then 1 else 0
+        let i4min   = defaultArg i4min 0
+        let i4max   = defaultArg i4max (t.shape.[4] - 1)
+        let i5given = if i5min.IsSome || i5max.IsSome then 1 else 0
+        let i5min   = defaultArg i5min 0
+        let i5max   = defaultArg i5max (t.shape.[5] - 1)
+        let bounds = array2D [[i0min; i0max; i0given]; [i1min; i1max; i1given]; [i2min; i2max; i2given]; [i3min; i3max; i3given]; [i4min; i4max; i4given]; [i5min; i5max; i5given]]
+        t.GetSlice(bounds)
+    [<ExcludeFromCodeCoverage>]
+    member t.GetSlice(i0min:int option, i0max:int option, i1min:int option, i1max:int option, i2:int, i3min:int option, i3max:int option, i4min:int option, i4max:int option, i5:int) =
+        // Dims: 6
+        let i0given = if i0min.IsSome || i0max.IsSome then 1 else 0
+        let i0min   = defaultArg i0min 0
+        let i0max   = defaultArg i0max (t.shape.[0] - 1)
+        let i1given = if i1min.IsSome || i1max.IsSome then 1 else 0
+        let i1min   = defaultArg i1min 0
+        let i1max   = defaultArg i1max (t.shape.[1] - 1)
+        let i2given = 1
+        let i2min   = i2
+        let i2max   = i2
+        let i3given = if i3min.IsSome || i3max.IsSome then 1 else 0
+        let i3min   = defaultArg i3min 0
+        let i3max   = defaultArg i3max (t.shape.[3] - 1)
+        let i4given = if i4min.IsSome || i4max.IsSome then 1 else 0
+        let i4min   = defaultArg i4min 0
+        let i4max   = defaultArg i4max (t.shape.[4] - 1)
+        let i5given = 1
+        let i5min   = i5
+        let i5max   = i5
+        let bounds = array2D [[i0min; i0max; i0given]; [i1min; i1max; i1given]; [i2min; i2max; i2given]; [i3min; i3max; i3given]; [i4min; i4max; i4given]; [i5min; i5max; i5given]]
+        t.GetSlice(bounds)
+    [<ExcludeFromCodeCoverage>]
+    member t.GetSlice(i0min:int option, i0max:int option, i1min:int option, i1max:int option, i2:int, i3min:int option, i3max:int option, i4:int, i5min:int option, i5max:int option) =
+        // Dims: 6
+        let i0given = if i0min.IsSome || i0max.IsSome then 1 else 0
+        let i0min   = defaultArg i0min 0
+        let i0max   = defaultArg i0max (t.shape.[0] - 1)
+        let i1given = if i1min.IsSome || i1max.IsSome then 1 else 0
+        let i1min   = defaultArg i1min 0
+        let i1max   = defaultArg i1max (t.shape.[1] - 1)
+        let i2given = 1
+        let i2min   = i2
+        let i2max   = i2
+        let i3given = if i3min.IsSome || i3max.IsSome then 1 else 0
+        let i3min   = defaultArg i3min 0
+        let i3max   = defaultArg i3max (t.shape.[3] - 1)
+        let i4given = 1
+        let i4min   = i4
+        let i4max   = i4
+        let i5given = if i5min.IsSome || i5max.IsSome then 1 else 0
+        let i5min   = defaultArg i5min 0
+        let i5max   = defaultArg i5max (t.shape.[5] - 1)
+        let bounds = array2D [[i0min; i0max; i0given]; [i1min; i1max; i1given]; [i2min; i2max; i2given]; [i3min; i3max; i3given]; [i4min; i4max; i4given]; [i5min; i5max; i5given]]
+        t.GetSlice(bounds)
+    [<ExcludeFromCodeCoverage>]
+    member t.GetSlice(i0min:int option, i0max:int option, i1min:int option, i1max:int option, i2:int, i3min:int option, i3max:int option, i4:int, i5:int) =
+        // Dims: 6
+        let i0given = if i0min.IsSome || i0max.IsSome then 1 else 0
+        let i0min   = defaultArg i0min 0
+        let i0max   = defaultArg i0max (t.shape.[0] - 1)
+        let i1given = if i1min.IsSome || i1max.IsSome then 1 else 0
+        let i1min   = defaultArg i1min 0
+        let i1max   = defaultArg i1max (t.shape.[1] - 1)
+        let i2given = 1
+        let i2min   = i2
+        let i2max   = i2
+        let i3given = if i3min.IsSome || i3max.IsSome then 1 else 0
+        let i3min   = defaultArg i3min 0
+        let i3max   = defaultArg i3max (t.shape.[3] - 1)
+        let i4given = 1
+        let i4min   = i4
+        let i4max   = i4
+        let i5given = 1
+        let i5min   = i5
+        let i5max   = i5
+        let bounds = array2D [[i0min; i0max; i0given]; [i1min; i1max; i1given]; [i2min; i2max; i2given]; [i3min; i3max; i3given]; [i4min; i4max; i4given]; [i5min; i5max; i5given]]
+        t.GetSlice(bounds)
+    [<ExcludeFromCodeCoverage>]
+    member t.GetSlice(i0min:int option, i0max:int option, i1min:int option, i1max:int option, i2:int, i3:int, i4min:int option, i4max:int option, i5min:int option, i5max:int option) =
+        // Dims: 6
+        let i0given = if i0min.IsSome || i0max.IsSome then 1 else 0
+        let i0min   = defaultArg i0min 0
+        let i0max   = defaultArg i0max (t.shape.[0] - 1)
+        let i1given = if i1min.IsSome || i1max.IsSome then 1 else 0
+        let i1min   = defaultArg i1min 0
+        let i1max   = defaultArg i1max (t.shape.[1] - 1)
+        let i2given = 1
+        let i2min   = i2
+        let i2max   = i2
+        let i3given = 1
+        let i3min   = i3
+        let i3max   = i3
+        let i4given = if i4min.IsSome || i4max.IsSome then 1 else 0
+        let i4min   = defaultArg i4min 0
+        let i4max   = defaultArg i4max (t.shape.[4] - 1)
+        let i5given = if i5min.IsSome || i5max.IsSome then 1 else 0
+        let i5min   = defaultArg i5min 0
+        let i5max   = defaultArg i5max (t.shape.[5] - 1)
+        let bounds = array2D [[i0min; i0max; i0given]; [i1min; i1max; i1given]; [i2min; i2max; i2given]; [i3min; i3max; i3given]; [i4min; i4max; i4given]; [i5min; i5max; i5given]]
+        t.GetSlice(bounds)
+    [<ExcludeFromCodeCoverage>]
+    member t.GetSlice(i0min:int option, i0max:int option, i1min:int option, i1max:int option, i2:int, i3:int, i4min:int option, i4max:int option, i5:int) =
+        // Dims: 6
+        let i0given = if i0min.IsSome || i0max.IsSome then 1 else 0
+        let i0min   = defaultArg i0min 0
+        let i0max   = defaultArg i0max (t.shape.[0] - 1)
+        let i1given = if i1min.IsSome || i1max.IsSome then 1 else 0
+        let i1min   = defaultArg i1min 0
+        let i1max   = defaultArg i1max (t.shape.[1] - 1)
+        let i2given = 1
+        let i2min   = i2
+        let i2max   = i2
+        let i3given = 1
+        let i3min   = i3
+        let i3max   = i3
+        let i4given = if i4min.IsSome || i4max.IsSome then 1 else 0
+        let i4min   = defaultArg i4min 0
+        let i4max   = defaultArg i4max (t.shape.[4] - 1)
+        let i5given = 1
+        let i5min   = i5
+        let i5max   = i5
+        let bounds = array2D [[i0min; i0max; i0given]; [i1min; i1max; i1given]; [i2min; i2max; i2given]; [i3min; i3max; i3given]; [i4min; i4max; i4given]; [i5min; i5max; i5given]]
+        t.GetSlice(bounds)
+    [<ExcludeFromCodeCoverage>]
+    member t.GetSlice(i0min:int option, i0max:int option, i1min:int option, i1max:int option, i2:int, i3:int, i4:int, i5min:int option, i5max:int option) =
+        // Dims: 6
+        let i0given = if i0min.IsSome || i0max.IsSome then 1 else 0
+        let i0min   = defaultArg i0min 0
+        let i0max   = defaultArg i0max (t.shape.[0] - 1)
+        let i1given = if i1min.IsSome || i1max.IsSome then 1 else 0
+        let i1min   = defaultArg i1min 0
+        let i1max   = defaultArg i1max (t.shape.[1] - 1)
+        let i2given = 1
+        let i2min   = i2
+        let i2max   = i2
+        let i3given = 1
+        let i3min   = i3
+        let i3max   = i3
+        let i4given = 1
+        let i4min   = i4
+        let i4max   = i4
+        let i5given = if i5min.IsSome || i5max.IsSome then 1 else 0
+        let i5min   = defaultArg i5min 0
+        let i5max   = defaultArg i5max (t.shape.[5] - 1)
+        let bounds = array2D [[i0min; i0max; i0given]; [i1min; i1max; i1given]; [i2min; i2max; i2given]; [i3min; i3max; i3given]; [i4min; i4max; i4given]; [i5min; i5max; i5given]]
+        t.GetSlice(bounds)
+    [<ExcludeFromCodeCoverage>]
+    member t.GetSlice(i0min:int option, i0max:int option, i1min:int option, i1max:int option, i2:int, i3:int, i4:int, i5:int) =
+        // Dims: 6
+        let i0given = if i0min.IsSome || i0max.IsSome then 1 else 0
+        let i0min   = defaultArg i0min 0
+        let i0max   = defaultArg i0max (t.shape.[0] - 1)
+        let i1given = if i1min.IsSome || i1max.IsSome then 1 else 0
+        let i1min   = defaultArg i1min 0
+        let i1max   = defaultArg i1max (t.shape.[1] - 1)
+        let i2given = 1
+        let i2min   = i2
+        let i2max   = i2
+        let i3given = 1
+        let i3min   = i3
+        let i3max   = i3
+        let i4given = 1
+        let i4min   = i4
+        let i4max   = i4
+        let i5given = 1
+        let i5min   = i5
+        let i5max   = i5
+        let bounds = array2D [[i0min; i0max; i0given]; [i1min; i1max; i1given]; [i2min; i2max; i2given]; [i3min; i3max; i3given]; [i4min; i4max; i4given]; [i5min; i5max; i5given]]
+        t.GetSlice(bounds)
+    [<ExcludeFromCodeCoverage>]
+    member t.GetSlice(i0min:int option, i0max:int option, i1:int, i2min:int option, i2max:int option, i3min:int option, i3max:int option, i4min:int option, i4max:int option, i5min:int option, i5max:int option) =
+        // Dims: 6
+        let i0given = if i0min.IsSome || i0max.IsSome then 1 else 0
+        let i0min   = defaultArg i0min 0
+        let i0max   = defaultArg i0max (t.shape.[0] - 1)
+        let i1given = 1
+        let i1min   = i1
+        let i1max   = i1
+        let i2given = if i2min.IsSome || i2max.IsSome then 1 else 0
+        let i2min   = defaultArg i2min 0
+        let i2max   = defaultArg i2max (t.shape.[2] - 1)
+        let i3given = if i3min.IsSome || i3max.IsSome then 1 else 0
+        let i3min   = defaultArg i3min 0
+        let i3max   = defaultArg i3max (t.shape.[3] - 1)
+        let i4given = if i4min.IsSome || i4max.IsSome then 1 else 0
+        let i4min   = defaultArg i4min 0
+        let i4max   = defaultArg i4max (t.shape.[4] - 1)
+        let i5given = if i5min.IsSome || i5max.IsSome then 1 else 0
+        let i5min   = defaultArg i5min 0
+        let i5max   = defaultArg i5max (t.shape.[5] - 1)
+        let bounds = array2D [[i0min; i0max; i0given]; [i1min; i1max; i1given]; [i2min; i2max; i2given]; [i3min; i3max; i3given]; [i4min; i4max; i4given]; [i5min; i5max; i5given]]
+        t.GetSlice(bounds)
+    [<ExcludeFromCodeCoverage>]
+    member t.GetSlice(i0min:int option, i0max:int option, i1:int, i2min:int option, i2max:int option, i3min:int option, i3max:int option, i4min:int option, i4max:int option, i5:int) =
+        // Dims: 6
+        let i0given = if i0min.IsSome || i0max.IsSome then 1 else 0
+        let i0min   = defaultArg i0min 0
+        let i0max   = defaultArg i0max (t.shape.[0] - 1)
+        let i1given = 1
+        let i1min   = i1
+        let i1max   = i1
+        let i2given = if i2min.IsSome || i2max.IsSome then 1 else 0
+        let i2min   = defaultArg i2min 0
+        let i2max   = defaultArg i2max (t.shape.[2] - 1)
+        let i3given = if i3min.IsSome || i3max.IsSome then 1 else 0
+        let i3min   = defaultArg i3min 0
+        let i3max   = defaultArg i3max (t.shape.[3] - 1)
+        let i4given = if i4min.IsSome || i4max.IsSome then 1 else 0
+        let i4min   = defaultArg i4min 0
+        let i4max   = defaultArg i4max (t.shape.[4] - 1)
+        let i5given = 1
+        let i5min   = i5
+        let i5max   = i5
+        let bounds = array2D [[i0min; i0max; i0given]; [i1min; i1max; i1given]; [i2min; i2max; i2given]; [i3min; i3max; i3given]; [i4min; i4max; i4given]; [i5min; i5max; i5given]]
+        t.GetSlice(bounds)
+    [<ExcludeFromCodeCoverage>]
+    member t.GetSlice(i0min:int option, i0max:int option, i1:int, i2min:int option, i2max:int option, i3min:int option, i3max:int option, i4:int, i5min:int option, i5max:int option) =
+        // Dims: 6
+        let i0given = if i0min.IsSome || i0max.IsSome then 1 else 0
+        let i0min   = defaultArg i0min 0
+        let i0max   = defaultArg i0max (t.shape.[0] - 1)
+        let i1given = 1
+        let i1min   = i1
+        let i1max   = i1
+        let i2given = if i2min.IsSome || i2max.IsSome then 1 else 0
+        let i2min   = defaultArg i2min 0
+        let i2max   = defaultArg i2max (t.shape.[2] - 1)
+        let i3given = if i3min.IsSome || i3max.IsSome then 1 else 0
+        let i3min   = defaultArg i3min 0
+        let i3max   = defaultArg i3max (t.shape.[3] - 1)
+        let i4given = 1
+        let i4min   = i4
+        let i4max   = i4
+        let i5given = if i5min.IsSome || i5max.IsSome then 1 else 0
+        let i5min   = defaultArg i5min 0
+        let i5max   = defaultArg i5max (t.shape.[5] - 1)
+        let bounds = array2D [[i0min; i0max; i0given]; [i1min; i1max; i1given]; [i2min; i2max; i2given]; [i3min; i3max; i3given]; [i4min; i4max; i4given]; [i5min; i5max; i5given]]
+        t.GetSlice(bounds)
+    [<ExcludeFromCodeCoverage>]
+    member t.GetSlice(i0min:int option, i0max:int option, i1:int, i2min:int option, i2max:int option, i3min:int option, i3max:int option, i4:int, i5:int) =
+        // Dims: 6
+        let i0given = if i0min.IsSome || i0max.IsSome then 1 else 0
+        let i0min   = defaultArg i0min 0
+        let i0max   = defaultArg i0max (t.shape.[0] - 1)
+        let i1given = 1
+        let i1min   = i1
+        let i1max   = i1
+        let i2given = if i2min.IsSome || i2max.IsSome then 1 else 0
+        let i2min   = defaultArg i2min 0
+        let i2max   = defaultArg i2max (t.shape.[2] - 1)
+        let i3given = if i3min.IsSome || i3max.IsSome then 1 else 0
+        let i3min   = defaultArg i3min 0
+        let i3max   = defaultArg i3max (t.shape.[3] - 1)
+        let i4given = 1
+        let i4min   = i4
+        let i4max   = i4
+        let i5given = 1
+        let i5min   = i5
+        let i5max   = i5
+        let bounds = array2D [[i0min; i0max; i0given]; [i1min; i1max; i1given]; [i2min; i2max; i2given]; [i3min; i3max; i3given]; [i4min; i4max; i4given]; [i5min; i5max; i5given]]
+        t.GetSlice(bounds)
+    [<ExcludeFromCodeCoverage>]
+    member t.GetSlice(i0min:int option, i0max:int option, i1:int, i2min:int option, i2max:int option, i3:int, i4min:int option, i4max:int option, i5min:int option, i5max:int option) =
+        // Dims: 6
+        let i0given = if i0min.IsSome || i0max.IsSome then 1 else 0
+        let i0min   = defaultArg i0min 0
+        let i0max   = defaultArg i0max (t.shape.[0] - 1)
+        let i1given = 1
+        let i1min   = i1
+        let i1max   = i1
+        let i2given = if i2min.IsSome || i2max.IsSome then 1 else 0
+        let i2min   = defaultArg i2min 0
+        let i2max   = defaultArg i2max (t.shape.[2] - 1)
+        let i3given = 1
+        let i3min   = i3
+        let i3max   = i3
+        let i4given = if i4min.IsSome || i4max.IsSome then 1 else 0
+        let i4min   = defaultArg i4min 0
+        let i4max   = defaultArg i4max (t.shape.[4] - 1)
+        let i5given = if i5min.IsSome || i5max.IsSome then 1 else 0
+        let i5min   = defaultArg i5min 0
+        let i5max   = defaultArg i5max (t.shape.[5] - 1)
+        let bounds = array2D [[i0min; i0max; i0given]; [i1min; i1max; i1given]; [i2min; i2max; i2given]; [i3min; i3max; i3given]; [i4min; i4max; i4given]; [i5min; i5max; i5given]]
+        t.GetSlice(bounds)
+    [<ExcludeFromCodeCoverage>]
+    member t.GetSlice(i0min:int option, i0max:int option, i1:int, i2min:int option, i2max:int option, i3:int, i4min:int option, i4max:int option, i5:int) =
+        // Dims: 6
+        let i0given = if i0min.IsSome || i0max.IsSome then 1 else 0
+        let i0min   = defaultArg i0min 0
+        let i0max   = defaultArg i0max (t.shape.[0] - 1)
+        let i1given = 1
+        let i1min   = i1
+        let i1max   = i1
+        let i2given = if i2min.IsSome || i2max.IsSome then 1 else 0
+        let i2min   = defaultArg i2min 0
+        let i2max   = defaultArg i2max (t.shape.[2] - 1)
+        let i3given = 1
+        let i3min   = i3
+        let i3max   = i3
+        let i4given = if i4min.IsSome || i4max.IsSome then 1 else 0
+        let i4min   = defaultArg i4min 0
+        let i4max   = defaultArg i4max (t.shape.[4] - 1)
+        let i5given = 1
+        let i5min   = i5
+        let i5max   = i5
+        let bounds = array2D [[i0min; i0max; i0given]; [i1min; i1max; i1given]; [i2min; i2max; i2given]; [i3min; i3max; i3given]; [i4min; i4max; i4given]; [i5min; i5max; i5given]]
+        t.GetSlice(bounds)
+    [<ExcludeFromCodeCoverage>]
+    member t.GetSlice(i0min:int option, i0max:int option, i1:int, i2min:int option, i2max:int option, i3:int, i4:int, i5min:int option, i5max:int option) =
+        // Dims: 6
+        let i0given = if i0min.IsSome || i0max.IsSome then 1 else 0
+        let i0min   = defaultArg i0min 0
+        let i0max   = defaultArg i0max (t.shape.[0] - 1)
+        let i1given = 1
+        let i1min   = i1
+        let i1max   = i1
+        let i2given = if i2min.IsSome || i2max.IsSome then 1 else 0
+        let i2min   = defaultArg i2min 0
+        let i2max   = defaultArg i2max (t.shape.[2] - 1)
+        let i3given = 1
+        let i3min   = i3
+        let i3max   = i3
+        let i4given = 1
+        let i4min   = i4
+        let i4max   = i4
+        let i5given = if i5min.IsSome || i5max.IsSome then 1 else 0
+        let i5min   = defaultArg i5min 0
+        let i5max   = defaultArg i5max (t.shape.[5] - 1)
+        let bounds = array2D [[i0min; i0max; i0given]; [i1min; i1max; i1given]; [i2min; i2max; i2given]; [i3min; i3max; i3given]; [i4min; i4max; i4given]; [i5min; i5max; i5given]]
+        t.GetSlice(bounds)
+    [<ExcludeFromCodeCoverage>]
+    member t.GetSlice(i0min:int option, i0max:int option, i1:int, i2min:int option, i2max:int option, i3:int, i4:int, i5:int) =
+        // Dims: 6
+        let i0given = if i0min.IsSome || i0max.IsSome then 1 else 0
+        let i0min   = defaultArg i0min 0
+        let i0max   = defaultArg i0max (t.shape.[0] - 1)
+        let i1given = 1
+        let i1min   = i1
+        let i1max   = i1
+        let i2given = if i2min.IsSome || i2max.IsSome then 1 else 0
+        let i2min   = defaultArg i2min 0
+        let i2max   = defaultArg i2max (t.shape.[2] - 1)
+        let i3given = 1
+        let i3min   = i3
+        let i3max   = i3
+        let i4given = 1
+        let i4min   = i4
+        let i4max   = i4
+        let i5given = 1
+        let i5min   = i5
+        let i5max   = i5
+        let bounds = array2D [[i0min; i0max; i0given]; [i1min; i1max; i1given]; [i2min; i2max; i2given]; [i3min; i3max; i3given]; [i4min; i4max; i4given]; [i5min; i5max; i5given]]
+        t.GetSlice(bounds)
+    [<ExcludeFromCodeCoverage>]
+    member t.GetSlice(i0min:int option, i0max:int option, i1:int, i2:int, i3min:int option, i3max:int option, i4min:int option, i4max:int option, i5min:int option, i5max:int option) =
+        // Dims: 6
+        let i0given = if i0min.IsSome || i0max.IsSome then 1 else 0
+        let i0min   = defaultArg i0min 0
+        let i0max   = defaultArg i0max (t.shape.[0] - 1)
+        let i1given = 1
+        let i1min   = i1
+        let i1max   = i1
+        let i2given = 1
+        let i2min   = i2
+        let i2max   = i2
+        let i3given = if i3min.IsSome || i3max.IsSome then 1 else 0
+        let i3min   = defaultArg i3min 0
+        let i3max   = defaultArg i3max (t.shape.[3] - 1)
+        let i4given = if i4min.IsSome || i4max.IsSome then 1 else 0
+        let i4min   = defaultArg i4min 0
+        let i4max   = defaultArg i4max (t.shape.[4] - 1)
+        let i5given = if i5min.IsSome || i5max.IsSome then 1 else 0
+        let i5min   = defaultArg i5min 0
+        let i5max   = defaultArg i5max (t.shape.[5] - 1)
+        let bounds = array2D [[i0min; i0max; i0given]; [i1min; i1max; i1given]; [i2min; i2max; i2given]; [i3min; i3max; i3given]; [i4min; i4max; i4given]; [i5min; i5max; i5given]]
+        t.GetSlice(bounds)
+    [<ExcludeFromCodeCoverage>]
+    member t.GetSlice(i0min:int option, i0max:int option, i1:int, i2:int, i3min:int option, i3max:int option, i4min:int option, i4max:int option, i5:int) =
+        // Dims: 6
+        let i0given = if i0min.IsSome || i0max.IsSome then 1 else 0
+        let i0min   = defaultArg i0min 0
+        let i0max   = defaultArg i0max (t.shape.[0] - 1)
+        let i1given = 1
+        let i1min   = i1
+        let i1max   = i1
+        let i2given = 1
+        let i2min   = i2
+        let i2max   = i2
+        let i3given = if i3min.IsSome || i3max.IsSome then 1 else 0
+        let i3min   = defaultArg i3min 0
+        let i3max   = defaultArg i3max (t.shape.[3] - 1)
+        let i4given = if i4min.IsSome || i4max.IsSome then 1 else 0
+        let i4min   = defaultArg i4min 0
+        let i4max   = defaultArg i4max (t.shape.[4] - 1)
+        let i5given = 1
+        let i5min   = i5
+        let i5max   = i5
+        let bounds = array2D [[i0min; i0max; i0given]; [i1min; i1max; i1given]; [i2min; i2max; i2given]; [i3min; i3max; i3given]; [i4min; i4max; i4given]; [i5min; i5max; i5given]]
+        t.GetSlice(bounds)
+    [<ExcludeFromCodeCoverage>]
+    member t.GetSlice(i0min:int option, i0max:int option, i1:int, i2:int, i3min:int option, i3max:int option, i4:int, i5min:int option, i5max:int option) =
+        // Dims: 6
+        let i0given = if i0min.IsSome || i0max.IsSome then 1 else 0
+        let i0min   = defaultArg i0min 0
+        let i0max   = defaultArg i0max (t.shape.[0] - 1)
+        let i1given = 1
+        let i1min   = i1
+        let i1max   = i1
+        let i2given = 1
+        let i2min   = i2
+        let i2max   = i2
+        let i3given = if i3min.IsSome || i3max.IsSome then 1 else 0
+        let i3min   = defaultArg i3min 0
+        let i3max   = defaultArg i3max (t.shape.[3] - 1)
+        let i4given = 1
+        let i4min   = i4
+        let i4max   = i4
+        let i5given = if i5min.IsSome || i5max.IsSome then 1 else 0
+        let i5min   = defaultArg i5min 0
+        let i5max   = defaultArg i5max (t.shape.[5] - 1)
+        let bounds = array2D [[i0min; i0max; i0given]; [i1min; i1max; i1given]; [i2min; i2max; i2given]; [i3min; i3max; i3given]; [i4min; i4max; i4given]; [i5min; i5max; i5given]]
+        t.GetSlice(bounds)
+    [<ExcludeFromCodeCoverage>]
+    member t.GetSlice(i0min:int option, i0max:int option, i1:int, i2:int, i3min:int option, i3max:int option, i4:int, i5:int) =
+        // Dims: 6
+        let i0given = if i0min.IsSome || i0max.IsSome then 1 else 0
+        let i0min   = defaultArg i0min 0
+        let i0max   = defaultArg i0max (t.shape.[0] - 1)
+        let i1given = 1
+        let i1min   = i1
+        let i1max   = i1
+        let i2given = 1
+        let i2min   = i2
+        let i2max   = i2
+        let i3given = if i3min.IsSome || i3max.IsSome then 1 else 0
+        let i3min   = defaultArg i3min 0
+        let i3max   = defaultArg i3max (t.shape.[3] - 1)
+        let i4given = 1
+        let i4min   = i4
+        let i4max   = i4
+        let i5given = 1
+        let i5min   = i5
+        let i5max   = i5
+        let bounds = array2D [[i0min; i0max; i0given]; [i1min; i1max; i1given]; [i2min; i2max; i2given]; [i3min; i3max; i3given]; [i4min; i4max; i4given]; [i5min; i5max; i5given]]
+        t.GetSlice(bounds)
+    [<ExcludeFromCodeCoverage>]
+    member t.GetSlice(i0min:int option, i0max:int option, i1:int, i2:int, i3:int, i4min:int option, i4max:int option, i5min:int option, i5max:int option) =
+        // Dims: 6
+        let i0given = if i0min.IsSome || i0max.IsSome then 1 else 0
+        let i0min   = defaultArg i0min 0
+        let i0max   = defaultArg i0max (t.shape.[0] - 1)
+        let i1given = 1
+        let i1min   = i1
+        let i1max   = i1
+        let i2given = 1
+        let i2min   = i2
+        let i2max   = i2
+        let i3given = 1
+        let i3min   = i3
+        let i3max   = i3
+        let i4given = if i4min.IsSome || i4max.IsSome then 1 else 0
+        let i4min   = defaultArg i4min 0
+        let i4max   = defaultArg i4max (t.shape.[4] - 1)
+        let i5given = if i5min.IsSome || i5max.IsSome then 1 else 0
+        let i5min   = defaultArg i5min 0
+        let i5max   = defaultArg i5max (t.shape.[5] - 1)
+        let bounds = array2D [[i0min; i0max; i0given]; [i1min; i1max; i1given]; [i2min; i2max; i2given]; [i3min; i3max; i3given]; [i4min; i4max; i4given]; [i5min; i5max; i5given]]
+        t.GetSlice(bounds)
+    [<ExcludeFromCodeCoverage>]
+    member t.GetSlice(i0min:int option, i0max:int option, i1:int, i2:int, i3:int, i4min:int option, i4max:int option, i5:int) =
+        // Dims: 6
+        let i0given = if i0min.IsSome || i0max.IsSome then 1 else 0
+        let i0min   = defaultArg i0min 0
+        let i0max   = defaultArg i0max (t.shape.[0] - 1)
+        let i1given = 1
+        let i1min   = i1
+        let i1max   = i1
+        let i2given = 1
+        let i2min   = i2
+        let i2max   = i2
+        let i3given = 1
+        let i3min   = i3
+        let i3max   = i3
+        let i4given = if i4min.IsSome || i4max.IsSome then 1 else 0
+        let i4min   = defaultArg i4min 0
+        let i4max   = defaultArg i4max (t.shape.[4] - 1)
+        let i5given = 1
+        let i5min   = i5
+        let i5max   = i5
+        let bounds = array2D [[i0min; i0max; i0given]; [i1min; i1max; i1given]; [i2min; i2max; i2given]; [i3min; i3max; i3given]; [i4min; i4max; i4given]; [i5min; i5max; i5given]]
+        t.GetSlice(bounds)
+    [<ExcludeFromCodeCoverage>]
+    member t.GetSlice(i0min:int option, i0max:int option, i1:int, i2:int, i3:int, i4:int, i5min:int option, i5max:int option) =
+        // Dims: 6
+        let i0given = if i0min.IsSome || i0max.IsSome then 1 else 0
+        let i0min   = defaultArg i0min 0
+        let i0max   = defaultArg i0max (t.shape.[0] - 1)
+        let i1given = 1
+        let i1min   = i1
+        let i1max   = i1
+        let i2given = 1
+        let i2min   = i2
+        let i2max   = i2
+        let i3given = 1
+        let i3min   = i3
+        let i3max   = i3
+        let i4given = 1
+        let i4min   = i4
+        let i4max   = i4
+        let i5given = if i5min.IsSome || i5max.IsSome then 1 else 0
+        let i5min   = defaultArg i5min 0
+        let i5max   = defaultArg i5max (t.shape.[5] - 1)
+        let bounds = array2D [[i0min; i0max; i0given]; [i1min; i1max; i1given]; [i2min; i2max; i2given]; [i3min; i3max; i3given]; [i4min; i4max; i4given]; [i5min; i5max; i5given]]
+        t.GetSlice(bounds)
+    [<ExcludeFromCodeCoverage>]
+    member t.GetSlice(i0min:int option, i0max:int option, i1:int, i2:int, i3:int, i4:int, i5:int) =
+        // Dims: 6
+        let i0given = if i0min.IsSome || i0max.IsSome then 1 else 0
+        let i0min   = defaultArg i0min 0
+        let i0max   = defaultArg i0max (t.shape.[0] - 1)
+        let i1given = 1
+        let i1min   = i1
+        let i1max   = i1
+        let i2given = 1
+        let i2min   = i2
+        let i2max   = i2
+        let i3given = 1
+        let i3min   = i3
+        let i3max   = i3
+        let i4given = 1
+        let i4min   = i4
+        let i4max   = i4
+        let i5given = 1
+        let i5min   = i5
+        let i5max   = i5
+        let bounds = array2D [[i0min; i0max; i0given]; [i1min; i1max; i1given]; [i2min; i2max; i2given]; [i3min; i3max; i3given]; [i4min; i4max; i4given]; [i5min; i5max; i5given]]
+        t.GetSlice(bounds)
+    [<ExcludeFromCodeCoverage>]
+    member t.GetSlice(i0:int, i1min:int option, i1max:int option, i2min:int option, i2max:int option, i3min:int option, i3max:int option, i4min:int option, i4max:int option, i5min:int option, i5max:int option) =
+        // Dims: 6
+        let i0given = 1
+        let i0min   = i0
+        let i0max   = i0
+        let i1given = if i1min.IsSome || i1max.IsSome then 1 else 0
+        let i1min   = defaultArg i1min 0
+        let i1max   = defaultArg i1max (t.shape.[1] - 1)
+        let i2given = if i2min.IsSome || i2max.IsSome then 1 else 0
+        let i2min   = defaultArg i2min 0
+        let i2max   = defaultArg i2max (t.shape.[2] - 1)
+        let i3given = if i3min.IsSome || i3max.IsSome then 1 else 0
+        let i3min   = defaultArg i3min 0
+        let i3max   = defaultArg i3max (t.shape.[3] - 1)
+        let i4given = if i4min.IsSome || i4max.IsSome then 1 else 0
+        let i4min   = defaultArg i4min 0
+        let i4max   = defaultArg i4max (t.shape.[4] - 1)
+        let i5given = if i5min.IsSome || i5max.IsSome then 1 else 0
+        let i5min   = defaultArg i5min 0
+        let i5max   = defaultArg i5max (t.shape.[5] - 1)
+        let bounds = array2D [[i0min; i0max; i0given]; [i1min; i1max; i1given]; [i2min; i2max; i2given]; [i3min; i3max; i3given]; [i4min; i4max; i4given]; [i5min; i5max; i5given]]
+        t.GetSlice(bounds)
+    [<ExcludeFromCodeCoverage>]
+    member t.GetSlice(i0:int, i1min:int option, i1max:int option, i2min:int option, i2max:int option, i3min:int option, i3max:int option, i4min:int option, i4max:int option, i5:int) =
+        // Dims: 6
+        let i0given = 1
+        let i0min   = i0
+        let i0max   = i0
+        let i1given = if i1min.IsSome || i1max.IsSome then 1 else 0
+        let i1min   = defaultArg i1min 0
+        let i1max   = defaultArg i1max (t.shape.[1] - 1)
+        let i2given = if i2min.IsSome || i2max.IsSome then 1 else 0
+        let i2min   = defaultArg i2min 0
+        let i2max   = defaultArg i2max (t.shape.[2] - 1)
+        let i3given = if i3min.IsSome || i3max.IsSome then 1 else 0
+        let i3min   = defaultArg i3min 0
+        let i3max   = defaultArg i3max (t.shape.[3] - 1)
+        let i4given = if i4min.IsSome || i4max.IsSome then 1 else 0
+        let i4min   = defaultArg i4min 0
+        let i4max   = defaultArg i4max (t.shape.[4] - 1)
+        let i5given = 1
+        let i5min   = i5
+        let i5max   = i5
+        let bounds = array2D [[i0min; i0max; i0given]; [i1min; i1max; i1given]; [i2min; i2max; i2given]; [i3min; i3max; i3given]; [i4min; i4max; i4given]; [i5min; i5max; i5given]]
+        t.GetSlice(bounds)
+    [<ExcludeFromCodeCoverage>]
+    member t.GetSlice(i0:int, i1min:int option, i1max:int option, i2min:int option, i2max:int option, i3min:int option, i3max:int option, i4:int, i5min:int option, i5max:int option) =
+        // Dims: 6
+        let i0given = 1
+        let i0min   = i0
+        let i0max   = i0
+        let i1given = if i1min.IsSome || i1max.IsSome then 1 else 0
+        let i1min   = defaultArg i1min 0
+        let i1max   = defaultArg i1max (t.shape.[1] - 1)
+        let i2given = if i2min.IsSome || i2max.IsSome then 1 else 0
+        let i2min   = defaultArg i2min 0
+        let i2max   = defaultArg i2max (t.shape.[2] - 1)
+        let i3given = if i3min.IsSome || i3max.IsSome then 1 else 0
+        let i3min   = defaultArg i3min 0
+        let i3max   = defaultArg i3max (t.shape.[3] - 1)
+        let i4given = 1
+        let i4min   = i4
+        let i4max   = i4
+        let i5given = if i5min.IsSome || i5max.IsSome then 1 else 0
+        let i5min   = defaultArg i5min 0
+        let i5max   = defaultArg i5max (t.shape.[5] - 1)
+        let bounds = array2D [[i0min; i0max; i0given]; [i1min; i1max; i1given]; [i2min; i2max; i2given]; [i3min; i3max; i3given]; [i4min; i4max; i4given]; [i5min; i5max; i5given]]
+        t.GetSlice(bounds)
+    [<ExcludeFromCodeCoverage>]
+    member t.GetSlice(i0:int, i1min:int option, i1max:int option, i2min:int option, i2max:int option, i3min:int option, i3max:int option, i4:int, i5:int) =
+        // Dims: 6
+        let i0given = 1
+        let i0min   = i0
+        let i0max   = i0
+        let i1given = if i1min.IsSome || i1max.IsSome then 1 else 0
+        let i1min   = defaultArg i1min 0
+        let i1max   = defaultArg i1max (t.shape.[1] - 1)
+        let i2given = if i2min.IsSome || i2max.IsSome then 1 else 0
+        let i2min   = defaultArg i2min 0
+        let i2max   = defaultArg i2max (t.shape.[2] - 1)
+        let i3given = if i3min.IsSome || i3max.IsSome then 1 else 0
+        let i3min   = defaultArg i3min 0
+        let i3max   = defaultArg i3max (t.shape.[3] - 1)
+        let i4given = 1
+        let i4min   = i4
+        let i4max   = i4
+        let i5given = 1
+        let i5min   = i5
+        let i5max   = i5
+        let bounds = array2D [[i0min; i0max; i0given]; [i1min; i1max; i1given]; [i2min; i2max; i2given]; [i3min; i3max; i3given]; [i4min; i4max; i4given]; [i5min; i5max; i5given]]
+        t.GetSlice(bounds)
+    [<ExcludeFromCodeCoverage>]
+    member t.GetSlice(i0:int, i1min:int option, i1max:int option, i2min:int option, i2max:int option, i3:int, i4min:int option, i4max:int option, i5min:int option, i5max:int option) =
+        // Dims: 6
+        let i0given = 1
+        let i0min   = i0
+        let i0max   = i0
+        let i1given = if i1min.IsSome || i1max.IsSome then 1 else 0
+        let i1min   = defaultArg i1min 0
+        let i1max   = defaultArg i1max (t.shape.[1] - 1)
+        let i2given = if i2min.IsSome || i2max.IsSome then 1 else 0
+        let i2min   = defaultArg i2min 0
+        let i2max   = defaultArg i2max (t.shape.[2] - 1)
+        let i3given = 1
+        let i3min   = i3
+        let i3max   = i3
+        let i4given = if i4min.IsSome || i4max.IsSome then 1 else 0
+        let i4min   = defaultArg i4min 0
+        let i4max   = defaultArg i4max (t.shape.[4] - 1)
+        let i5given = if i5min.IsSome || i5max.IsSome then 1 else 0
+        let i5min   = defaultArg i5min 0
+        let i5max   = defaultArg i5max (t.shape.[5] - 1)
+        let bounds = array2D [[i0min; i0max; i0given]; [i1min; i1max; i1given]; [i2min; i2max; i2given]; [i3min; i3max; i3given]; [i4min; i4max; i4given]; [i5min; i5max; i5given]]
+        t.GetSlice(bounds)
+    [<ExcludeFromCodeCoverage>]
+    member t.GetSlice(i0:int, i1min:int option, i1max:int option, i2min:int option, i2max:int option, i3:int, i4min:int option, i4max:int option, i5:int) =
+        // Dims: 6
+        let i0given = 1
+        let i0min   = i0
+        let i0max   = i0
+        let i1given = if i1min.IsSome || i1max.IsSome then 1 else 0
+        let i1min   = defaultArg i1min 0
+        let i1max   = defaultArg i1max (t.shape.[1] - 1)
+        let i2given = if i2min.IsSome || i2max.IsSome then 1 else 0
+        let i2min   = defaultArg i2min 0
+        let i2max   = defaultArg i2max (t.shape.[2] - 1)
+        let i3given = 1
+        let i3min   = i3
+        let i3max   = i3
+        let i4given = if i4min.IsSome || i4max.IsSome then 1 else 0
+        let i4min   = defaultArg i4min 0
+        let i4max   = defaultArg i4max (t.shape.[4] - 1)
+        let i5given = 1
+        let i5min   = i5
+        let i5max   = i5
+        let bounds = array2D [[i0min; i0max; i0given]; [i1min; i1max; i1given]; [i2min; i2max; i2given]; [i3min; i3max; i3given]; [i4min; i4max; i4given]; [i5min; i5max; i5given]]
+        t.GetSlice(bounds)
+    [<ExcludeFromCodeCoverage>]
+    member t.GetSlice(i0:int, i1min:int option, i1max:int option, i2min:int option, i2max:int option, i3:int, i4:int, i5min:int option, i5max:int option) =
+        // Dims: 6
+        let i0given = 1
+        let i0min   = i0
+        let i0max   = i0
+        let i1given = if i1min.IsSome || i1max.IsSome then 1 else 0
+        let i1min   = defaultArg i1min 0
+        let i1max   = defaultArg i1max (t.shape.[1] - 1)
+        let i2given = if i2min.IsSome || i2max.IsSome then 1 else 0
+        let i2min   = defaultArg i2min 0
+        let i2max   = defaultArg i2max (t.shape.[2] - 1)
+        let i3given = 1
+        let i3min   = i3
+        let i3max   = i3
+        let i4given = 1
+        let i4min   = i4
+        let i4max   = i4
+        let i5given = if i5min.IsSome || i5max.IsSome then 1 else 0
+        let i5min   = defaultArg i5min 0
+        let i5max   = defaultArg i5max (t.shape.[5] - 1)
+        let bounds = array2D [[i0min; i0max; i0given]; [i1min; i1max; i1given]; [i2min; i2max; i2given]; [i3min; i3max; i3given]; [i4min; i4max; i4given]; [i5min; i5max; i5given]]
+        t.GetSlice(bounds)
+    [<ExcludeFromCodeCoverage>]
+    member t.GetSlice(i0:int, i1min:int option, i1max:int option, i2min:int option, i2max:int option, i3:int, i4:int, i5:int) =
+        // Dims: 6
+        let i0given = 1
+        let i0min   = i0
+        let i0max   = i0
+        let i1given = if i1min.IsSome || i1max.IsSome then 1 else 0
+        let i1min   = defaultArg i1min 0
+        let i1max   = defaultArg i1max (t.shape.[1] - 1)
+        let i2given = if i2min.IsSome || i2max.IsSome then 1 else 0
+        let i2min   = defaultArg i2min 0
+        let i2max   = defaultArg i2max (t.shape.[2] - 1)
+        let i3given = 1
+        let i3min   = i3
+        let i3max   = i3
+        let i4given = 1
+        let i4min   = i4
+        let i4max   = i4
+        let i5given = 1
+        let i5min   = i5
+        let i5max   = i5
+        let bounds = array2D [[i0min; i0max; i0given]; [i1min; i1max; i1given]; [i2min; i2max; i2given]; [i3min; i3max; i3given]; [i4min; i4max; i4given]; [i5min; i5max; i5given]]
+        t.GetSlice(bounds)
+    [<ExcludeFromCodeCoverage>]
+    member t.GetSlice(i0:int, i1min:int option, i1max:int option, i2:int, i3min:int option, i3max:int option, i4min:int option, i4max:int option, i5min:int option, i5max:int option) =
+        // Dims: 6
+        let i0given = 1
+        let i0min   = i0
+        let i0max   = i0
+        let i1given = if i1min.IsSome || i1max.IsSome then 1 else 0
+        let i1min   = defaultArg i1min 0
+        let i1max   = defaultArg i1max (t.shape.[1] - 1)
+        let i2given = 1
+        let i2min   = i2
+        let i2max   = i2
+        let i3given = if i3min.IsSome || i3max.IsSome then 1 else 0
+        let i3min   = defaultArg i3min 0
+        let i3max   = defaultArg i3max (t.shape.[3] - 1)
+        let i4given = if i4min.IsSome || i4max.IsSome then 1 else 0
+        let i4min   = defaultArg i4min 0
+        let i4max   = defaultArg i4max (t.shape.[4] - 1)
+        let i5given = if i5min.IsSome || i5max.IsSome then 1 else 0
+        let i5min   = defaultArg i5min 0
+        let i5max   = defaultArg i5max (t.shape.[5] - 1)
+        let bounds = array2D [[i0min; i0max; i0given]; [i1min; i1max; i1given]; [i2min; i2max; i2given]; [i3min; i3max; i3given]; [i4min; i4max; i4given]; [i5min; i5max; i5given]]
+        t.GetSlice(bounds)
+    [<ExcludeFromCodeCoverage>]
+    member t.GetSlice(i0:int, i1min:int option, i1max:int option, i2:int, i3min:int option, i3max:int option, i4min:int option, i4max:int option, i5:int) =
+        // Dims: 6
+        let i0given = 1
+        let i0min   = i0
+        let i0max   = i0
+        let i1given = if i1min.IsSome || i1max.IsSome then 1 else 0
+        let i1min   = defaultArg i1min 0
+        let i1max   = defaultArg i1max (t.shape.[1] - 1)
+        let i2given = 1
+        let i2min   = i2
+        let i2max   = i2
+        let i3given = if i3min.IsSome || i3max.IsSome then 1 else 0
+        let i3min   = defaultArg i3min 0
+        let i3max   = defaultArg i3max (t.shape.[3] - 1)
+        let i4given = if i4min.IsSome || i4max.IsSome then 1 else 0
+        let i4min   = defaultArg i4min 0
+        let i4max   = defaultArg i4max (t.shape.[4] - 1)
+        let i5given = 1
+        let i5min   = i5
+        let i5max   = i5
+        let bounds = array2D [[i0min; i0max; i0given]; [i1min; i1max; i1given]; [i2min; i2max; i2given]; [i3min; i3max; i3given]; [i4min; i4max; i4given]; [i5min; i5max; i5given]]
+        t.GetSlice(bounds)
+    [<ExcludeFromCodeCoverage>]
+    member t.GetSlice(i0:int, i1min:int option, i1max:int option, i2:int, i3min:int option, i3max:int option, i4:int, i5min:int option, i5max:int option) =
+        // Dims: 6
+        let i0given = 1
+        let i0min   = i0
+        let i0max   = i0
+        let i1given = if i1min.IsSome || i1max.IsSome then 1 else 0
+        let i1min   = defaultArg i1min 0
+        let i1max   = defaultArg i1max (t.shape.[1] - 1)
+        let i2given = 1
+        let i2min   = i2
+        let i2max   = i2
+        let i3given = if i3min.IsSome || i3max.IsSome then 1 else 0
+        let i3min   = defaultArg i3min 0
+        let i3max   = defaultArg i3max (t.shape.[3] - 1)
+        let i4given = 1
+        let i4min   = i4
+        let i4max   = i4
+        let i5given = if i5min.IsSome || i5max.IsSome then 1 else 0
+        let i5min   = defaultArg i5min 0
+        let i5max   = defaultArg i5max (t.shape.[5] - 1)
+        let bounds = array2D [[i0min; i0max; i0given]; [i1min; i1max; i1given]; [i2min; i2max; i2given]; [i3min; i3max; i3given]; [i4min; i4max; i4given]; [i5min; i5max; i5given]]
+        t.GetSlice(bounds)
+    [<ExcludeFromCodeCoverage>]
+    member t.GetSlice(i0:int, i1min:int option, i1max:int option, i2:int, i3min:int option, i3max:int option, i4:int, i5:int) =
+        // Dims: 6
+        let i0given = 1
+        let i0min   = i0
+        let i0max   = i0
+        let i1given = if i1min.IsSome || i1max.IsSome then 1 else 0
+        let i1min   = defaultArg i1min 0
+        let i1max   = defaultArg i1max (t.shape.[1] - 1)
+        let i2given = 1
+        let i2min   = i2
+        let i2max   = i2
+        let i3given = if i3min.IsSome || i3max.IsSome then 1 else 0
+        let i3min   = defaultArg i3min 0
+        let i3max   = defaultArg i3max (t.shape.[3] - 1)
+        let i4given = 1
+        let i4min   = i4
+        let i4max   = i4
+        let i5given = 1
+        let i5min   = i5
+        let i5max   = i5
+        let bounds = array2D [[i0min; i0max; i0given]; [i1min; i1max; i1given]; [i2min; i2max; i2given]; [i3min; i3max; i3given]; [i4min; i4max; i4given]; [i5min; i5max; i5given]]
+        t.GetSlice(bounds)
+    [<ExcludeFromCodeCoverage>]
+    member t.GetSlice(i0:int, i1min:int option, i1max:int option, i2:int, i3:int, i4min:int option, i4max:int option, i5min:int option, i5max:int option) =
+        // Dims: 6
+        let i0given = 1
+        let i0min   = i0
+        let i0max   = i0
+        let i1given = if i1min.IsSome || i1max.IsSome then 1 else 0
+        let i1min   = defaultArg i1min 0
+        let i1max   = defaultArg i1max (t.shape.[1] - 1)
+        let i2given = 1
+        let i2min   = i2
+        let i2max   = i2
+        let i3given = 1
+        let i3min   = i3
+        let i3max   = i3
+        let i4given = if i4min.IsSome || i4max.IsSome then 1 else 0
+        let i4min   = defaultArg i4min 0
+        let i4max   = defaultArg i4max (t.shape.[4] - 1)
+        let i5given = if i5min.IsSome || i5max.IsSome then 1 else 0
+        let i5min   = defaultArg i5min 0
+        let i5max   = defaultArg i5max (t.shape.[5] - 1)
+        let bounds = array2D [[i0min; i0max; i0given]; [i1min; i1max; i1given]; [i2min; i2max; i2given]; [i3min; i3max; i3given]; [i4min; i4max; i4given]; [i5min; i5max; i5given]]
+        t.GetSlice(bounds)
+    [<ExcludeFromCodeCoverage>]
+    member t.GetSlice(i0:int, i1min:int option, i1max:int option, i2:int, i3:int, i4min:int option, i4max:int option, i5:int) =
+        // Dims: 6
+        let i0given = 1
+        let i0min   = i0
+        let i0max   = i0
+        let i1given = if i1min.IsSome || i1max.IsSome then 1 else 0
+        let i1min   = defaultArg i1min 0
+        let i1max   = defaultArg i1max (t.shape.[1] - 1)
+        let i2given = 1
+        let i2min   = i2
+        let i2max   = i2
+        let i3given = 1
+        let i3min   = i3
+        let i3max   = i3
+        let i4given = if i4min.IsSome || i4max.IsSome then 1 else 0
+        let i4min   = defaultArg i4min 0
+        let i4max   = defaultArg i4max (t.shape.[4] - 1)
+        let i5given = 1
+        let i5min   = i5
+        let i5max   = i5
+        let bounds = array2D [[i0min; i0max; i0given]; [i1min; i1max; i1given]; [i2min; i2max; i2given]; [i3min; i3max; i3given]; [i4min; i4max; i4given]; [i5min; i5max; i5given]]
+        t.GetSlice(bounds)
+    [<ExcludeFromCodeCoverage>]
+    member t.GetSlice(i0:int, i1min:int option, i1max:int option, i2:int, i3:int, i4:int, i5min:int option, i5max:int option) =
+        // Dims: 6
+        let i0given = 1
+        let i0min   = i0
+        let i0max   = i0
+        let i1given = if i1min.IsSome || i1max.IsSome then 1 else 0
+        let i1min   = defaultArg i1min 0
+        let i1max   = defaultArg i1max (t.shape.[1] - 1)
+        let i2given = 1
+        let i2min   = i2
+        let i2max   = i2
+        let i3given = 1
+        let i3min   = i3
+        let i3max   = i3
+        let i4given = 1
+        let i4min   = i4
+        let i4max   = i4
+        let i5given = if i5min.IsSome || i5max.IsSome then 1 else 0
+        let i5min   = defaultArg i5min 0
+        let i5max   = defaultArg i5max (t.shape.[5] - 1)
+        let bounds = array2D [[i0min; i0max; i0given]; [i1min; i1max; i1given]; [i2min; i2max; i2given]; [i3min; i3max; i3given]; [i4min; i4max; i4given]; [i5min; i5max; i5given]]
+        t.GetSlice(bounds)
+    [<ExcludeFromCodeCoverage>]
+    member t.GetSlice(i0:int, i1min:int option, i1max:int option, i2:int, i3:int, i4:int, i5:int) =
+        // Dims: 6
+        let i0given = 1
+        let i0min   = i0
+        let i0max   = i0
+        let i1given = if i1min.IsSome || i1max.IsSome then 1 else 0
+        let i1min   = defaultArg i1min 0
+        let i1max   = defaultArg i1max (t.shape.[1] - 1)
+        let i2given = 1
+        let i2min   = i2
+        let i2max   = i2
+        let i3given = 1
+        let i3min   = i3
+        let i3max   = i3
+        let i4given = 1
+        let i4min   = i4
+        let i4max   = i4
+        let i5given = 1
+        let i5min   = i5
+        let i5max   = i5
+        let bounds = array2D [[i0min; i0max; i0given]; [i1min; i1max; i1given]; [i2min; i2max; i2given]; [i3min; i3max; i3given]; [i4min; i4max; i4given]; [i5min; i5max; i5given]]
+        t.GetSlice(bounds)
+    [<ExcludeFromCodeCoverage>]
+    member t.GetSlice(i0:int, i1:int, i2min:int option, i2max:int option, i3min:int option, i3max:int option, i4min:int option, i4max:int option, i5min:int option, i5max:int option) =
+        // Dims: 6
+        let i0given = 1
+        let i0min   = i0
+        let i0max   = i0
+        let i1given = 1
+        let i1min   = i1
+        let i1max   = i1
+        let i2given = if i2min.IsSome || i2max.IsSome then 1 else 0
+        let i2min   = defaultArg i2min 0
+        let i2max   = defaultArg i2max (t.shape.[2] - 1)
+        let i3given = if i3min.IsSome || i3max.IsSome then 1 else 0
+        let i3min   = defaultArg i3min 0
+        let i3max   = defaultArg i3max (t.shape.[3] - 1)
+        let i4given = if i4min.IsSome || i4max.IsSome then 1 else 0
+        let i4min   = defaultArg i4min 0
+        let i4max   = defaultArg i4max (t.shape.[4] - 1)
+        let i5given = if i5min.IsSome || i5max.IsSome then 1 else 0
+        let i5min   = defaultArg i5min 0
+        let i5max   = defaultArg i5max (t.shape.[5] - 1)
+        let bounds = array2D [[i0min; i0max; i0given]; [i1min; i1max; i1given]; [i2min; i2max; i2given]; [i3min; i3max; i3given]; [i4min; i4max; i4given]; [i5min; i5max; i5given]]
+        t.GetSlice(bounds)
+    [<ExcludeFromCodeCoverage>]
+    member t.GetSlice(i0:int, i1:int, i2min:int option, i2max:int option, i3min:int option, i3max:int option, i4min:int option, i4max:int option, i5:int) =
+        // Dims: 6
+        let i0given = 1
+        let i0min   = i0
+        let i0max   = i0
+        let i1given = 1
+        let i1min   = i1
+        let i1max   = i1
+        let i2given = if i2min.IsSome || i2max.IsSome then 1 else 0
+        let i2min   = defaultArg i2min 0
+        let i2max   = defaultArg i2max (t.shape.[2] - 1)
+        let i3given = if i3min.IsSome || i3max.IsSome then 1 else 0
+        let i3min   = defaultArg i3min 0
+        let i3max   = defaultArg i3max (t.shape.[3] - 1)
+        let i4given = if i4min.IsSome || i4max.IsSome then 1 else 0
+        let i4min   = defaultArg i4min 0
+        let i4max   = defaultArg i4max (t.shape.[4] - 1)
+        let i5given = 1
+        let i5min   = i5
+        let i5max   = i5
+        let bounds = array2D [[i0min; i0max; i0given]; [i1min; i1max; i1given]; [i2min; i2max; i2given]; [i3min; i3max; i3given]; [i4min; i4max; i4given]; [i5min; i5max; i5given]]
+        t.GetSlice(bounds)
+    [<ExcludeFromCodeCoverage>]
+    member t.GetSlice(i0:int, i1:int, i2min:int option, i2max:int option, i3min:int option, i3max:int option, i4:int, i5min:int option, i5max:int option) =
+        // Dims: 6
+        let i0given = 1
+        let i0min   = i0
+        let i0max   = i0
+        let i1given = 1
+        let i1min   = i1
+        let i1max   = i1
+        let i2given = if i2min.IsSome || i2max.IsSome then 1 else 0
+        let i2min   = defaultArg i2min 0
+        let i2max   = defaultArg i2max (t.shape.[2] - 1)
+        let i3given = if i3min.IsSome || i3max.IsSome then 1 else 0
+        let i3min   = defaultArg i3min 0
+        let i3max   = defaultArg i3max (t.shape.[3] - 1)
+        let i4given = 1
+        let i4min   = i4
+        let i4max   = i4
+        let i5given = if i5min.IsSome || i5max.IsSome then 1 else 0
+        let i5min   = defaultArg i5min 0
+        let i5max   = defaultArg i5max (t.shape.[5] - 1)
+        let bounds = array2D [[i0min; i0max; i0given]; [i1min; i1max; i1given]; [i2min; i2max; i2given]; [i3min; i3max; i3given]; [i4min; i4max; i4given]; [i5min; i5max; i5given]]
+        t.GetSlice(bounds)
+    [<ExcludeFromCodeCoverage>]
+    member t.GetSlice(i0:int, i1:int, i2min:int option, i2max:int option, i3min:int option, i3max:int option, i4:int, i5:int) =
+        // Dims: 6
+        let i0given = 1
+        let i0min   = i0
+        let i0max   = i0
+        let i1given = 1
+        let i1min   = i1
+        let i1max   = i1
+        let i2given = if i2min.IsSome || i2max.IsSome then 1 else 0
+        let i2min   = defaultArg i2min 0
+        let i2max   = defaultArg i2max (t.shape.[2] - 1)
+        let i3given = if i3min.IsSome || i3max.IsSome then 1 else 0
+        let i3min   = defaultArg i3min 0
+        let i3max   = defaultArg i3max (t.shape.[3] - 1)
+        let i4given = 1
+        let i4min   = i4
+        let i4max   = i4
+        let i5given = 1
+        let i5min   = i5
+        let i5max   = i5
+        let bounds = array2D [[i0min; i0max; i0given]; [i1min; i1max; i1given]; [i2min; i2max; i2given]; [i3min; i3max; i3given]; [i4min; i4max; i4given]; [i5min; i5max; i5given]]
+        t.GetSlice(bounds)
+    [<ExcludeFromCodeCoverage>]
+    member t.GetSlice(i0:int, i1:int, i2min:int option, i2max:int option, i3:int, i4min:int option, i4max:int option, i5min:int option, i5max:int option) =
+        // Dims: 6
+        let i0given = 1
+        let i0min   = i0
+        let i0max   = i0
+        let i1given = 1
+        let i1min   = i1
+        let i1max   = i1
+        let i2given = if i2min.IsSome || i2max.IsSome then 1 else 0
+        let i2min   = defaultArg i2min 0
+        let i2max   = defaultArg i2max (t.shape.[2] - 1)
+        let i3given = 1
+        let i3min   = i3
+        let i3max   = i3
+        let i4given = if i4min.IsSome || i4max.IsSome then 1 else 0
+        let i4min   = defaultArg i4min 0
+        let i4max   = defaultArg i4max (t.shape.[4] - 1)
+        let i5given = if i5min.IsSome || i5max.IsSome then 1 else 0
+        let i5min   = defaultArg i5min 0
+        let i5max   = defaultArg i5max (t.shape.[5] - 1)
+        let bounds = array2D [[i0min; i0max; i0given]; [i1min; i1max; i1given]; [i2min; i2max; i2given]; [i3min; i3max; i3given]; [i4min; i4max; i4given]; [i5min; i5max; i5given]]
+        t.GetSlice(bounds)
+    [<ExcludeFromCodeCoverage>]
+    member t.GetSlice(i0:int, i1:int, i2min:int option, i2max:int option, i3:int, i4min:int option, i4max:int option, i5:int) =
+        // Dims: 6
+        let i0given = 1
+        let i0min   = i0
+        let i0max   = i0
+        let i1given = 1
+        let i1min   = i1
+        let i1max   = i1
+        let i2given = if i2min.IsSome || i2max.IsSome then 1 else 0
+        let i2min   = defaultArg i2min 0
+        let i2max   = defaultArg i2max (t.shape.[2] - 1)
+        let i3given = 1
+        let i3min   = i3
+        let i3max   = i3
+        let i4given = if i4min.IsSome || i4max.IsSome then 1 else 0
+        let i4min   = defaultArg i4min 0
+        let i4max   = defaultArg i4max (t.shape.[4] - 1)
+        let i5given = 1
+        let i5min   = i5
+        let i5max   = i5
+        let bounds = array2D [[i0min; i0max; i0given]; [i1min; i1max; i1given]; [i2min; i2max; i2given]; [i3min; i3max; i3given]; [i4min; i4max; i4given]; [i5min; i5max; i5given]]
+        t.GetSlice(bounds)
+    [<ExcludeFromCodeCoverage>]
+    member t.GetSlice(i0:int, i1:int, i2min:int option, i2max:int option, i3:int, i4:int, i5min:int option, i5max:int option) =
+        // Dims: 6
+        let i0given = 1
+        let i0min   = i0
+        let i0max   = i0
+        let i1given = 1
+        let i1min   = i1
+        let i1max   = i1
+        let i2given = if i2min.IsSome || i2max.IsSome then 1 else 0
+        let i2min   = defaultArg i2min 0
+        let i2max   = defaultArg i2max (t.shape.[2] - 1)
+        let i3given = 1
+        let i3min   = i3
+        let i3max   = i3
+        let i4given = 1
+        let i4min   = i4
+        let i4max   = i4
+        let i5given = if i5min.IsSome || i5max.IsSome then 1 else 0
+        let i5min   = defaultArg i5min 0
+        let i5max   = defaultArg i5max (t.shape.[5] - 1)
+        let bounds = array2D [[i0min; i0max; i0given]; [i1min; i1max; i1given]; [i2min; i2max; i2given]; [i3min; i3max; i3given]; [i4min; i4max; i4given]; [i5min; i5max; i5given]]
+        t.GetSlice(bounds)
+    [<ExcludeFromCodeCoverage>]
+    member t.GetSlice(i0:int, i1:int, i2min:int option, i2max:int option, i3:int, i4:int, i5:int) =
+        // Dims: 6
+        let i0given = 1
+        let i0min   = i0
+        let i0max   = i0
+        let i1given = 1
+        let i1min   = i1
+        let i1max   = i1
+        let i2given = if i2min.IsSome || i2max.IsSome then 1 else 0
+        let i2min   = defaultArg i2min 0
+        let i2max   = defaultArg i2max (t.shape.[2] - 1)
+        let i3given = 1
+        let i3min   = i3
+        let i3max   = i3
+        let i4given = 1
+        let i4min   = i4
+        let i4max   = i4
+        let i5given = 1
+        let i5min   = i5
+        let i5max   = i5
+        let bounds = array2D [[i0min; i0max; i0given]; [i1min; i1max; i1given]; [i2min; i2max; i2given]; [i3min; i3max; i3given]; [i4min; i4max; i4given]; [i5min; i5max; i5given]]
+        t.GetSlice(bounds)
+    [<ExcludeFromCodeCoverage>]
+    member t.GetSlice(i0:int, i1:int, i2:int, i3min:int option, i3max:int option, i4min:int option, i4max:int option, i5min:int option, i5max:int option) =
+        // Dims: 6
+        let i0given = 1
+        let i0min   = i0
+        let i0max   = i0
+        let i1given = 1
+        let i1min   = i1
+        let i1max   = i1
+        let i2given = 1
+        let i2min   = i2
+        let i2max   = i2
+        let i3given = if i3min.IsSome || i3max.IsSome then 1 else 0
+        let i3min   = defaultArg i3min 0
+        let i3max   = defaultArg i3max (t.shape.[3] - 1)
+        let i4given = if i4min.IsSome || i4max.IsSome then 1 else 0
+        let i4min   = defaultArg i4min 0
+        let i4max   = defaultArg i4max (t.shape.[4] - 1)
+        let i5given = if i5min.IsSome || i5max.IsSome then 1 else 0
+        let i5min   = defaultArg i5min 0
+        let i5max   = defaultArg i5max (t.shape.[5] - 1)
+        let bounds = array2D [[i0min; i0max; i0given]; [i1min; i1max; i1given]; [i2min; i2max; i2given]; [i3min; i3max; i3given]; [i4min; i4max; i4given]; [i5min; i5max; i5given]]
+        t.GetSlice(bounds)
+    [<ExcludeFromCodeCoverage>]
+    member t.GetSlice(i0:int, i1:int, i2:int, i3min:int option, i3max:int option, i4min:int option, i4max:int option, i5:int) =
+        // Dims: 6
+        let i0given = 1
+        let i0min   = i0
+        let i0max   = i0
+        let i1given = 1
+        let i1min   = i1
+        let i1max   = i1
+        let i2given = 1
+        let i2min   = i2
+        let i2max   = i2
+        let i3given = if i3min.IsSome || i3max.IsSome then 1 else 0
+        let i3min   = defaultArg i3min 0
+        let i3max   = defaultArg i3max (t.shape.[3] - 1)
+        let i4given = if i4min.IsSome || i4max.IsSome then 1 else 0
+        let i4min   = defaultArg i4min 0
+        let i4max   = defaultArg i4max (t.shape.[4] - 1)
+        let i5given = 1
+        let i5min   = i5
+        let i5max   = i5
+        let bounds = array2D [[i0min; i0max; i0given]; [i1min; i1max; i1given]; [i2min; i2max; i2given]; [i3min; i3max; i3given]; [i4min; i4max; i4given]; [i5min; i5max; i5given]]
+        t.GetSlice(bounds)
+    [<ExcludeFromCodeCoverage>]
+    member t.GetSlice(i0:int, i1:int, i2:int, i3min:int option, i3max:int option, i4:int, i5min:int option, i5max:int option) =
+        // Dims: 6
+        let i0given = 1
+        let i0min   = i0
+        let i0max   = i0
+        let i1given = 1
+        let i1min   = i1
+        let i1max   = i1
+        let i2given = 1
+        let i2min   = i2
+        let i2max   = i2
+        let i3given = if i3min.IsSome || i3max.IsSome then 1 else 0
+        let i3min   = defaultArg i3min 0
+        let i3max   = defaultArg i3max (t.shape.[3] - 1)
+        let i4given = 1
+        let i4min   = i4
+        let i4max   = i4
+        let i5given = if i5min.IsSome || i5max.IsSome then 1 else 0
+        let i5min   = defaultArg i5min 0
+        let i5max   = defaultArg i5max (t.shape.[5] - 1)
+        let bounds = array2D [[i0min; i0max; i0given]; [i1min; i1max; i1given]; [i2min; i2max; i2given]; [i3min; i3max; i3given]; [i4min; i4max; i4given]; [i5min; i5max; i5given]]
+        t.GetSlice(bounds)
+    [<ExcludeFromCodeCoverage>]
+    member t.GetSlice(i0:int, i1:int, i2:int, i3min:int option, i3max:int option, i4:int, i5:int) =
+        // Dims: 6
+        let i0given = 1
+        let i0min   = i0
+        let i0max   = i0
+        let i1given = 1
+        let i1min   = i1
+        let i1max   = i1
+        let i2given = 1
+        let i2min   = i2
+        let i2max   = i2
+        let i3given = if i3min.IsSome || i3max.IsSome then 1 else 0
+        let i3min   = defaultArg i3min 0
+        let i3max   = defaultArg i3max (t.shape.[3] - 1)
+        let i4given = 1
+        let i4min   = i4
+        let i4max   = i4
+        let i5given = 1
+        let i5min   = i5
+        let i5max   = i5
+        let bounds = array2D [[i0min; i0max; i0given]; [i1min; i1max; i1given]; [i2min; i2max; i2given]; [i3min; i3max; i3given]; [i4min; i4max; i4given]; [i5min; i5max; i5given]]
+        t.GetSlice(bounds)
+    [<ExcludeFromCodeCoverage>]
+    member t.GetSlice(i0:int, i1:int, i2:int, i3:int, i4min:int option, i4max:int option, i5min:int option, i5max:int option) =
+        // Dims: 6
+        let i0given = 1
+        let i0min   = i0
+        let i0max   = i0
+        let i1given = 1
+        let i1min   = i1
+        let i1max   = i1
+        let i2given = 1
+        let i2min   = i2
+        let i2max   = i2
+        let i3given = 1
+        let i3min   = i3
+        let i3max   = i3
+        let i4given = if i4min.IsSome || i4max.IsSome then 1 else 0
+        let i4min   = defaultArg i4min 0
+        let i4max   = defaultArg i4max (t.shape.[4] - 1)
+        let i5given = if i5min.IsSome || i5max.IsSome then 1 else 0
+        let i5min   = defaultArg i5min 0
+        let i5max   = defaultArg i5max (t.shape.[5] - 1)
+        let bounds = array2D [[i0min; i0max; i0given]; [i1min; i1max; i1given]; [i2min; i2max; i2given]; [i3min; i3max; i3given]; [i4min; i4max; i4given]; [i5min; i5max; i5given]]
+        t.GetSlice(bounds)
+    [<ExcludeFromCodeCoverage>]
+    member t.GetSlice(i0:int, i1:int, i2:int, i3:int, i4min:int option, i4max:int option, i5:int) =
+        // Dims: 6
+        let i0given = 1
+        let i0min   = i0
+        let i0max   = i0
+        let i1given = 1
+        let i1min   = i1
+        let i1max   = i1
+        let i2given = 1
+        let i2min   = i2
+        let i2max   = i2
+        let i3given = 1
+        let i3min   = i3
+        let i3max   = i3
+        let i4given = if i4min.IsSome || i4max.IsSome then 1 else 0
+        let i4min   = defaultArg i4min 0
+        let i4max   = defaultArg i4max (t.shape.[4] - 1)
+        let i5given = 1
+        let i5min   = i5
+        let i5max   = i5
+        let bounds = array2D [[i0min; i0max; i0given]; [i1min; i1max; i1given]; [i2min; i2max; i2given]; [i3min; i3max; i3given]; [i4min; i4max; i4given]; [i5min; i5max; i5given]]
+        t.GetSlice(bounds)
+    [<ExcludeFromCodeCoverage>]
+    member t.GetSlice(i0:int, i1:int, i2:int, i3:int, i4:int, i5min:int option, i5max:int option) =
+        // Dims: 6
+        let i0given = 1
+        let i0min   = i0
+        let i0max   = i0
+        let i1given = 1
+        let i1min   = i1
+        let i1max   = i1
+        let i2given = 1
+        let i2min   = i2
+        let i2max   = i2
+        let i3given = 1
+        let i3min   = i3
+        let i3max   = i3
+        let i4given = 1
+        let i4min   = i4
+        let i4max   = i4
+        let i5given = if i5min.IsSome || i5max.IsSome then 1 else 0
+        let i5min   = defaultArg i5min 0
+        let i5max   = defaultArg i5max (t.shape.[5] - 1)
+        let bounds = array2D [[i0min; i0max; i0given]; [i1min; i1max; i1given]; [i2min; i2max; i2given]; [i3min; i3max; i3given]; [i4min; i4max; i4given]; [i5min; i5max; i5given]]
+        t.GetSlice(bounds)
+    [<ExcludeFromCodeCoverage>]
+    member t.GetSlice(i0:int, i1:int, i2:int, i3:int, i4:int, i5:int) =
+        // Dims: 6
+        let i0given = 1
+        let i0min   = i0
+        let i0max   = i0
+        let i1given = 1
+        let i1min   = i1
+        let i1max   = i1
+        let i2given = 1
+        let i2min   = i2
+        let i2max   = i2
+        let i3given = 1
+        let i3min   = i3
+        let i3max   = i3
+        let i4given = 1
+        let i4min   = i4
+        let i4max   = i4
+        let i5given = 1
+        let i5min   = i5
+        let i5max   = i5
+        let bounds = array2D [[i0min; i0max; i0given]; [i1min; i1max; i1given]; [i2min; i2max; i2given]; [i3min; i3max; i3given]; [i4min; i4max; i4given]; [i5min; i5max; i5given]]
+        t.GetSlice(bounds)
+
+[<assembly: System.Runtime.CompilerServices.InternalsVisibleTo("DiffSharp.Tests")>]
+do()