// Copyright (c) 2016-     University of Oxford (Atilim Gunes Baydin <gunes@robots.ox.ac.uk>)
// and other contributors, see LICENSE in root of repository.
//
// BSD 2-Clause License. See LICENSE in root of repository.

namespace rec DiffSharp.Model

open DiffSharp
open DiffSharp.Util
open DiffSharp.ShapeChecking
open System.Collections.Generic

<<<<<<< HEAD
=======

[<AutoOpen>]
module ModelAutoOpens =
    let rnnShape (value:Tensor) inFeatures batchFirst =
        let value =
            if batchFirst then
                if value.dim <> 3 then failwithf "Expecting the input to be of shape batchSize x seqLen x inFeatures, but received input with shape %A" value.shape
                value.transpose(0, 1)
            else
                if value.dim <> 3 then failwithf "Expecting the input to be of shape seqLen x batchSize x inFeatures, but received input with shape %A" value.shape
                value
        if value.shape.[2] <> inFeatures then failwithf "Expecting input to have %A features, but received input with shape %A" inFeatures value.shape
        let seqLen, batchSize = value.shape.[0], value.shape.[1]
        value, seqLen, batchSize


>>>>>>> a9f91820
/// <namespacedoc>
///   <summary>Contains types and functionality related to describing models.</summary>
/// </namespacedoc>
///
/// <summary>Represents a parameter in a model.</summary>
/// <remarks>A parameter is a mutable register holding a tensor.</remarks>
type Parameter =
    val mutable value:Tensor
    new(value) = {value=value}

    /// <summary>TBD</summary>
    member p.forwardDiff(derivative:Tensor, ?tag:uint32) = p.value <- p.value.forwardDiff(derivative, ?tag=tag)

    /// <summary>TBD</summary>
    member p.reverseDiff(?tag:uint32) = p.value <- p.value.reverseDiff(?tag=tag)

    /// <summary>TBD</summary>
    member p.noDiff() = p.value <- p.value.noDiff()

    /// <summary>TBD</summary>
    member p.move(?dtype, ?device, ?backend) = p.value <- p.value.move(?dtype=dtype, ?device=device, ?backend=backend)

    /// <summary>TBD</summary>
    override p.ToString() = sprintf "Parameter(%A)" p.value


/// <summary>Represents a collection of named parameters in a model.</summary>
type ParameterDict() =

    // If the dictionary is empty then the latest 'move' is considered the configuration for the implied empty tensor
    let mutable dummy = dsharp.zeros(0)

    /// <summary>TBD</summary>
    member val values = Dictionary<string, Parameter>()

    /// <summary>TBD</summary>
    member d.Item
        with get key = d.values.[key].value
        and set key v = d.values.[key].value <- v

    /// <summary>TBD</summary>
    member d.add(name, parameter) = d.values.Add(name, parameter)

    /// <summary>TBD</summary>
    member d.add(parameters:list<string*Parameter>) = for (n, p) in parameters do d.add(n, p)

    /// <summary>TBD</summary>
    member d.add(parameters:ParameterDict) = for KeyValue(n, p) in parameters.values do d.add(n, p)

    /// <summary>TBD</summary>
    member d.copy() = d.map(fun (t:Tensor) -> t)

    /// <summary>TBD</summary>
    member d.map(f:string*Parameter->string*Parameter) =
        let ret = ParameterDict()
        for KeyValue(n, p) in d.values do ret.values.Add(f(n,p))
        ret

    /// <summary>TBD</summary>
    member d.map(f:string*Tensor->string*Tensor) = d.map(fun (n, p:Parameter) -> let nn, tt = f(n, p.value) in nn, Parameter(tt))

    /// <summary>TBD</summary>
    member d.map(f:Tensor->Tensor) = d.map(fun (n,t) -> n, f t)

    /// <summary>TBD</summary>
    member d.set(parameters:ParameterDict) = d.iter(fun (n, p) -> p.value <- parameters.[n])

    /// <summary>TBD</summary>
    member d.iter(f:string*Parameter->unit) = for KeyValue(n, p) in d.values do f(n,p)

    /// <summary>
    ///  Adjust the parameters to include support for forward-mode automatic differentiation.
    /// </summary>
    /// <param name="derivatives">The derivatives of the parameters</param>
    /// <param name="tag">The level tag for nested differentiation.  Defaults to the current global nesting level</param>
    /// <remarks>
    ///  After this call the current parameters of the model will have attached derivatives for forward mode propagation.
    /// </remarks>
    member d.forwardDiff(derivatives:ParameterDict, ?tag:uint32) = 
        // This is to be extra cautious about all Parameters in the ParameterDict getting the same tag, which is crucial for correctness of differentiation results
        // If we leave the default tag value to be determined by each underlying tensor, there is a risk that the tag can somehow change during the ParameterDict .iter call
        let tag = defaultArg tag GlobalNestingLevel.Current
        d.iter(fun (n, p) -> p.forwardDiff(derivatives.[n], tag=tag))

    /// <summary>
    ///  Adjust the parameters to include support for reverse-mode automatic differentiation.
    /// </summary>
    /// <param name="tag">The level tag for nested differentiation.  Defaults to the current global nesting level</param>
    /// <remarks>
    ///  After this call the current parameters of the model will support reverse-mode propagation. After the completion
    ///  of the corresponding <c>reverse</c> operation, the computed derivative
    ///  will be available. 
    /// </remarks>
    member d.reverseDiff(?tag:uint32) = 
        // This is to be extra cautious about all Parameters in the ParameterDict getting the same tag, which is crucial for correctness of differentiation results
        // If we leave the default tag value to be determined by each underlying tensor, there is a risk that the tag can somehow change during the ParameterDict .iter call
        let tag = defaultArg tag GlobalNestingLevel.Current
        d.iter(fun (_, p) -> p.reverseDiff(tag=tag))

    /// <summary>TBD</summary>
    member d.noDiff() = d.iter(fun (_, p) -> p.noDiff())

    /// <summary>TBD</summary>
    member d.move(?dtype, ?device, ?backend) = 
        dummy <- dummy.move(?dtype=dtype, ?device=device, ?backend=backend)
        d.iter (fun (_, p) -> p.move(?dtype=dtype, ?device=device, ?backend=backend))

    /// <summary>TBD</summary>
    member d.primal with get() = d.map(fun (t:Tensor)->t.primal)

    /// <summary>TBD</summary>
    member d.derivative with get() = d.map(fun (t:Tensor)->t.derivative)

    /// <summary>TBD</summary>
    member d.nelement with get() = [|for t in d.values.Values do t.value.nelement|] |> Array.sum

    /// <summary>TBD</summary>
    member d.nelementx with get() = [|for t in d.values.Values do t.value.nelementx|] |> Array.sum

    /// <summary>TBD</summary>
    member d.flatten() =
        let ts = [| for t in d.values.Values do t.value.view(-1) |]
        if ts.Length = 0 then dummy else
        dsharp.cat(ts)

    /// <summary>TBD</summary>
    member d.unflatten(tensors:Tensor) =
        if tensors.dim <> 1 then failwithf "Expecting 1d tensors but received tensors with shape %A" tensors.shapex
        if not (tensors.nelementx =~= d.nelementx) then failwithf "Expecting tensors.nelementx (%A) and ParameterDict.nelementx (%A) to be the same" tensors.nelementx d.nelementx
        let shapes = [|for t in d.values.Values do t.value.shapex|]
        let sizes = [|for s in shapes do Shape.nelementx s|]
        let ts = Array.map2 (fun (t:Tensor) (s:Shape) -> t.view(s)) (tensors.split(sizes)) shapes
        let mutable i = 0
        let keys = Dictionary.copyKeys d.values
        for n in keys do
            d.[n] <- ts.[i]
            i <- i+1

    /// <summary>TBD</summary>
    member d.unflattenToNew(tensors:Tensor) = 
        let dd = d.copy()
        dd.unflatten(tensors)
        dd

    /// <summary>TBD</summary>
    override d.ToString() =
        let sb = System.Text.StringBuilder()
        sb.Append("ParameterDict(") |> ignore
        let mutable prefix = ""
        for KeyValue(n, p) in d.values do 
            sb.Append(sprintf "%s%A:%A" prefix n p) |> ignore
            prefix <- ", "
        sb.Append(")") |> ignore
        sb.ToString()


/// <summary>Indicates the training or evaluation mode for a model.</summary>
type Mode =
    | Train = 0
    | Eval = 1


/// <summary>Represents a model, primarily a collection of named parameters and sub-models and a function governed by them.</summary>
[<AbstractClass>]
type BaseModel() =
    [<DefaultValue>]
    val mutable mode: Mode

    /// <summary>TBD</summary>
    let parameterDict = ParameterDict()
    let parameterPrefixes = Dictionary<string, int>()

    /// <summary>TBD</summary>
    member val subModels = Dictionary<string, BaseModel>()

    /// <summary>TBD</summary>
    member m.train() = 
        m.mode <- Mode.Train
        for model:BaseModel in m.allModels do model.mode <- Mode.Train

    /// <summary>TBD</summary>
    member m.eval() = 
        m.mode <- Mode.Eval
        for model:BaseModel in m.allModels do model.mode <- Mode.Eval

    /// <summary>TBD</summary>
    member m.parameters
        with get () = parameterDict
        and set parameters = parameterDict.set(parameters)

    /// <summary>TBD</summary>
    member m.parametersVector
        with get () = m.parameters.flatten()
        and set parameters = m.parameters.unflatten(parameters)

    /// <summary>TBD</summary>
<<<<<<< HEAD
    member m.allModels =
        if m.SubModelsDict.Count = 0 then [m]
        else m.subModels

    /// <summary>TBD</summary>
    member m.subModels = [for sm in m.SubModelsDict.Values do yield! sm.allModels]
=======
    member m.allModels
        with get () =
            if m.subModels .Count = 0 then [m]
            else [for sm in m.subModels .Values do yield! sm.allModels]
>>>>>>> a9f91820

    /// <summary>TBD</summary>
    member m.init(f:string*Tensor->Tensor) = for KeyValue(n, p) in m.parameters.values do p.value <- f(n, p.value)

    /// <summary>TBD</summary>
    member m.add(parameters:seq<obj>, ?names:seq<string>) =
        let parameters = parameters |> Seq.toArray
        let names = defaultArg names (Seq.empty) |> Seq.toArray
        if names.Length > 0 then
            if parameters.Length <> names.Length then failwithf "Expecting parameters (%A) and names (%A) to have the same length" parameters.Length names.Length
            for name in names do if name.Contains("__") then failwithf "String '__' not allowed in name '%s'" name
        let nextName (name:string) =
            let name = if name.Contains("__") then name.Split("__").[0] else name
            let i = parameterPrefixes.GetValueOrDefault name
            parameterPrefixes.[name] <- i+1
            sprintf "%s__%A" name (i+1)
        let (|Pair|_|) (x: obj) =
            if Reflection.FSharpType.IsTuple (x.GetType()) then  
                match Reflection.FSharpValue.GetTupleFields(x) with
                | [| t1; t2 |] -> Some (t1,t2)
                | _ -> None
            else
                None
        for i in 0..parameters.Length-1 do
            let p = parameters.[i]
            match (box p) with
            | :? Parameter as p ->
                let n = if names.Length > 0 then names.[i] else sprintf "param-%s" (Random.UUID())
                m.parameters.add(n, p)
            | :? Model as mm ->
                let n = if names.Length > 0 then names.[i] else sprintf "model-%s" (Random.UUID())
<<<<<<< HEAD
                m.SubModelsDict.Add(n, mm)
                parameterDict.add(mm.parameters.map(fun (nn, pp:Parameter) -> (nextName nn, pp)))
            | Pair ((:? Parameter as p), (:? string as n))  -> 
                parameterDict.add(n, p)
            | Pair ((:? BaseModel as mm), (:? string as n))  -> 
                m.SubModelsDict.Add(n, mm)
                parameterDict.add(parameterDict.map(fun (nn, pp:Parameter) -> (n + "__" + nn, pp)))
            | t -> failwithf "Unsupported type %A. Expecting a Parameter or Model" (t.GetType())

    /// <summary>TBD</summary>
    member m.forwardDiff(derivatives:ParameterDict) = m.parameters.forwardDiff(derivatives)

    /// <summary>TBD</summary>
    member m.reverseDiff() = m.parameters.reverseDiff()
=======
                m.subModels.Add(n, mm)
                m.parameters.add(mm.parameters.map(fun (nn, pp:Parameter) -> (nextName nn, pp)))
            | _ -> failwithf "Unsupported type. Expecting a Parameter or Model"

    /// <summary>
    ///  Adjust the parameters of the model to include support for forward-mode automatic differentiation.
    /// </summary>
    /// <param name="derivatives">The derivatives of the parameters</param>
    /// <param name="tag">The level tag for nested differentiation.  Defaults to the current global nesting level</param>
    /// <remarks>
    ///  After this call the current parameters of the model will have attached derivatives for forward mode propagation.
    /// </remarks>
    member m.forwardDiff(derivatives:ParameterDict, ?tag) = m.parameters.forwardDiff(derivatives, ?tag=tag)

    /// <summary>
    ///  Adjust the parameters of the model to include support for reverse-mode automatic differentiation.
    /// </summary>
    /// <param name="tag">The level tag for nested differentiation.  Defaults to the current global nesting level</param>
    /// <remarks>
    ///  After this call the current parameters of the model will support reverse-mode propagation. After the completion
    ///  of the corresponding <c>reverse</c> operation, the computed derivative will be available. 
    /// </remarks>
    member m.reverseDiff(?tag) = m.parameters.reverseDiff(?tag=tag)
>>>>>>> a9f91820

    /// <summary>TBD</summary>
    member m.noDiff() = m.parameters.noDiff()

<<<<<<< HEAD
    /// <summary>TBD</summary>
    member m.move(?dtype, ?device, ?backend) =
        m.parameters.move(?dtype=dtype, ?device=device, ?backend=backend)

    /// <summary>TBD</summary>
    member m.nparametersx = m.parameters.nelementx
=======
    /// <summary>Moves the parameters of the model to the given configuration</summary>
    member m.move(?dtype, ?device, ?backend) = m.parameters.move(?dtype=dtype, ?device=device, ?backend=backend)
>>>>>>> a9f91820

    /// <summary>Gets the number of parameters of the model</summary>
    member m.nparameters = m.parameters.nelement

    abstract member getString: unit -> string
    default m.getString() =
        if m.allModels |> List.length < 2 then "Model()" // allModels has one element (m) in case there are no submodels
        else
        let sb = System.Text.StringBuilder()
        sb.Append("Model(\n") |> ignore
        for model in m.subModels do sb.Append(sprintf "%A\n" model) |> ignore
        sb.Append(")") |> ignore
        sb.ToString()

    /// <summary>TBD</summary>
    member m.save(fileName) = saveBinary m fileName

    /// <summary>TBD</summary>
    override m.ToString() = sprintf "%s--nparameters:%A" (m.getString()) m.nparametersx

[<AbstractClass>]
type Model<'In, 'Out>() =
    inherit BaseModel()

    /// <summary>TBD</summary>
    abstract member forward: 'In -> 'Out

    /// <summary>Use the model as a function of its input and parameters</summary>
    /// <remarks>
    ///    The resulting function can be composed with a loss function and differentiated.
    ///    During execution the parameters of the model are temporarily set to the supplied parameters.
    /// </remarks>
    member m.asFunction (input:'In) (parameters:Tensor) =
        let old = m.parametersVector
        try 
            m.parametersVector <- parameters
            m.forward(input) 
        finally
            m.parametersVector <- old

    /// <summary>TBD</summary>
    static member create (ps: seq<obj>) (f: 'In -> 'Out) : Model<'In, 'Out> =
        let model = { new Model<'In, 'Out>() with override _.forward(x:'In) : 'Out = f x}
        model.add(ps)
        model

    /// <summary>TBD</summary>
    static member compose (m1:Model<'In, 'Out>) (m2:Model<'Out, 'Out2>) : Model<'In, 'Out2> =
        Model<'In, 'Out2>.create [box m1; box m2] (m1.forward >> m2.forward)

    member m.forwardParameters (input:'In) (parameters:Tensor) =
        m.parametersVector <- parameters
        let f = m.forward(input) in m.noDiff(); f

    /// <summary>TBD</summary>
    member m.forwardCompose (f:'Out->'Out2) (input:'In) (parameters:Tensor) =
        m.forwardParameters input parameters |> f

    /// <summary>TBD</summary>
    member m.forwardLoss (f:'In2->'Out->Tensor) (input:'In) (target:'In2) (parameters:Tensor) =
        m.forwardCompose (f target) input parameters

    /// <summary>TBD</summary>
    static member (-->) (m1:Model<'In, 'Out>, m2:Model<'Out, 'Out2>) = Model<'In, 'Out>.compose m1 m2
    
    /// <summary>TBD</summary>
    static member (-->) (m:Model<'In, 'Out>, f:'Out->'Out2) = Model<'In, 'Out2>.create [m] (m.forward >> f)

    /// <summary>TBD</summary>
    static member (-->) (f:'In->'Out, m:Model<'Out, 'Out2>) = Model<'In, 'Out2>.create [m] (f >> m.forward)

    /// <summary>TBD</summary>
    member m.saveParameters(fileName) = m.parametersVector.save(fileName)

    /// <summary>TBD</summary>
    member m.loadParameters(fileName) = m.parametersVector <- Tensor.load(fileName)

    /// <summary>TBD</summary>
    static member (-->) (t:'In, m:Model<'In, 'Out>) = m.forward t

    /// <summary>TBD</summary>
    static member load(fileName):Model<'In, 'Out> = loadBinary fileName

    /// <summary>TBD</summary>
    member m.clone() = 
        let fileName = System.IO.Path.GetTempFileName()
        m.save(fileName)
        Model.load(fileName)

type Model = Model<Tensor, Tensor>

/// <summary>Contains functionality related to generating initial paramerter weights.</summary>
type Weight =

    /// <summary>TBD</summary>
    static member kaiming(fanIn:Int, fanOut:Int, ?a:float) = 
        // He et al. 2015. https://arxiv.org/abs/1502.01852
        let a = defaultArg a (sqrt 5.)
        let w = dsharp.randn([fanIn; fanOut])
        let s = sqrt (2. / ((1. + a*a) * (float fanIn.ValueOrOne)))
        w * s

    /// <summary>TBD</summary>
    static member kaiming(fanIn:int, fanOut:int, ?a:float) =
        Weight.kaiming(Int fanIn, Int fanOut, ?a=a)

    /// <summary>TBD</summary>
    static member uniform(shape:Shape, k:float) =
<<<<<<< HEAD
        -k + dsharp.rand(shape) * 2*k
    
    /// <summary>TBD</summary>
    static member uniform(shape:seq<int>, k:float) = Weight.uniform (Shape shape, k)
    
    /// <summary>TBD</summary>
    static member uniform(shape:seq<Int>, k:float) = Weight.uniform (Shape shape, k)

/// <summary>A model that applies a linear transformation to the incoming data: \(y = xA^T + b\)</summary>
type Linear(inFeatures:Int, outFeatures:Int, ?bias:bool) =
    inherit Model()
    let hasBias = defaultArg bias true
    let w = Parameter(Weight.kaiming(inFeatures, outFeatures))
    let k = 1./sqrt (float outFeatures.ValueOrOne)
    let b = Parameter(if hasBias then Weight.uniform([|outFeatures|], k) else dsharp.tensor([]))
    do base.add([w;b],["Linear-weight";"Linear-bias"])
    
    /// <summary>TBD</summary>
    member _.weight = w

    /// <summary>TBD</summary>
    member _.bias = b

    /// <summary>TBD</summary>
    override _.getString() = sprintf "Linear(%A, %A)" inFeatures outFeatures

    /// <summary>TBD</summary>
    override _.forward(value) =
        let f = dsharp.matmul(value, w.value)
        if hasBias then f + b.value else f
        
    /// <summary>TBD</summary>
    new (inFeatures: int, outFeatures: int, ?bias:bool) =
       Linear(Int inFeatures, Int outFeatures, ?bias=bias)

/// <summary>A model that applies a 1D convolution over an input signal composed of several input planes</summary>
type Conv1d(inChannels:Int, outChannels:Int, kernelSize:Int, ?stride:Int, ?padding:Int, ?dilation:Int, ?bias:bool) =
    inherit Model()
    let bias = defaultArg bias true
    let k = 1./ sqrt (float (inChannels*kernelSize).ValueOrOne)
    let w = Parameter <| Weight.uniform([|outChannels; inChannels; kernelSize|], k)
    let b = Parameter <| if bias then Weight.uniform([|outChannels|], k) else dsharp.tensor([])
    do base.add([w;b],["Conv1d-weight";"Conv1d-bias"])

    /// <summary>TBD</summary>
    override _.getString() = sprintf "Conv1d(%A, %A, %A)" inChannels outChannels kernelSize

    /// <summary>TBD</summary>
    override _.forward(value) =
        let f = dsharp.conv1d(value, w.value, ?stride=stride, ?padding=padding, ?dilation=dilation)
        if bias then f + b.value.expand([value.shapex.[0]; outChannels]).view([value.shapex.[0]; outChannels; 1I]) else f

    /// <summary>TBD</summary>
    new (inChannels:int, outChannels:int, kernelSize:int, ?stride:int, ?padding:int, ?dilation:int, ?bias:bool) =
        Conv1d(Int inChannels, Int outChannels, Int kernelSize, ?stride=optInt stride, ?padding=optInt padding, ?dilation=optInt dilation, ?bias=bias)

/// <summary>A model that applies a 2D convolution over an input signal composed of several input planes</summary>
type Conv2d(inChannels:Int, outChannels:Int, ?kernelSize:Int, ?stride:Int, ?padding:Int, ?dilation:Int, ?kernelSizes:seq<Int>, ?strides:seq<Int>, ?paddings:seq<Int>, ?dilations:seq<Int>, ?bias:bool) =
    inherit Model()
    let kernelSizes = Shape.resolve2dKernelSizes kernelSize kernelSizes
    let bias = defaultArg bias true
    let k = 1./ sqrt (float (inChannels*kernelSizes.[0]*kernelSizes.[1]).ValueOrOne)
    let w = Parameter <| Weight.uniform([|outChannels; inChannels; kernelSizes.[0]; kernelSizes.[1]|], k)
    let b = Parameter <| if bias then Weight.uniform([|outChannels|], k) else dsharp.tensor([])
    do base.add([w;b],["Conv2d-weight";"Conv2d-bias"])

    /// <summary>TBD</summary>
    override _.getString() = sprintf "Conv2d(%A, %A, %A)" inChannels outChannels kernelSizes

    /// <summary>TBD</summary>
    override _.forward(value) =
        let f = dsharp.conv2d(value, w.value, ?stride=stride, ?strides=strides, ?padding=padding, ?paddings=paddings, ?dilation=dilation, ?dilations=dilations)
        if bias then f + b.value.expand([value.shapex.[0]; outChannels]).view([value.shapex.[0]; outChannels; 1I; 1I]) else f

    /// <summary>TBD</summary>
    new (inChannels:int, outChannels:int, ?kernelSize:int, ?stride:int, ?padding:int, ?dilation:int, ?kernelSizes:seq<int>, ?strides:seq<int>, ?paddings:seq<int>, ?dilations:seq<int>, ?bias:bool) =
        Conv2d(Int inChannels, Int outChannels, ?kernelSize=optInt kernelSize, ?stride=optInt stride, ?padding=optInt padding, ?dilation=optInt dilation, ?kernelSizes=optInts kernelSizes, ?strides=optInts strides, ?paddings=optInts paddings, ?dilations=optInts dilations, ?bias=bias)

/// <summary>A model that applies a 3D convolution over an input signal composed of several input planes</summary>
type Conv3d(inChannels:Int, outChannels:Int, ?kernelSize:Int, ?stride:Int, ?padding:Int, ?dilation:Int, ?kernelSizes:seq<Int>, ?strides:seq<Int>, ?paddings:seq<Int>, ?dilations:seq<Int>, ?bias:bool) =
    inherit Model()
    let kernelSizes = Shape.resolve3dKernelSizes kernelSize kernelSizes
    let bias = defaultArg bias true
    let k = 1./ sqrt (float (inChannels.ValueOrOne*kernelSizes.[0]*kernelSizes.[1]*kernelSizes.[2]).ValueOrOne)
    let w = Parameter <| Weight.uniform([|outChannels; inChannels; kernelSizes.[0]; kernelSizes.[1]; kernelSizes.[2]|], k)
    let b = Parameter <| if bias then Weight.uniform([|outChannels|], k) else dsharp.tensor([])
    do base.add([w;b],["Conv3d-weight";"Conv3d-bias"])

    /// <summary>TBD</summary>
    override _.getString() = sprintf "Conv3d(%A, %A, %A)" inChannels outChannels kernelSizes

    /// <summary>TBD</summary>
    override _.forward(value) =
        let f = dsharp.conv3d(value, w.value, ?stride=stride, ?strides=strides, ?padding=padding, ?paddings=paddings, ?dilation=dilation, ?dilations=dilations)
        if bias then f + b.value.expand([value.shapex.[0]; outChannels]).view([value.shapex.[0]; outChannels; 1I; 1I; 1I]) else f

    /// <summary>TBD</summary>
    new (inChannels:int, outChannels:int, ?kernelSize:int, ?stride:int, ?padding:int, ?dilation:int, ?kernelSizes:seq<int>, ?strides:seq<int>, ?paddings:seq<int>, ?dilations:seq<int>, ?bias:bool) =
        Conv3d(Int inChannels, Int outChannels, ?kernelSize=optInt kernelSize, ?stride=optInt stride, ?padding=optInt padding, ?dilation=optInt dilation, ?kernelSizes=optInts kernelSizes, ?strides=optInts strides, ?paddings=optInts paddings, ?dilations=optInts dilations, ?bias=bias)


/// <summary>A model that applies a 1D transposed convolution operator over an input image composed of several input planes.</summary>
type ConvTranspose1d(inChannels:Int, outChannels:Int, kernelSize:Int, ?stride:Int, ?padding:Int, ?dilation:Int, ?bias:bool, ?outputPadding: Int) =
    inherit Model()
    let bias = defaultArg bias true
    let k = 1./ sqrt (float (inChannels*kernelSize).ValueOrOne)
    let w = Parameter <| Weight.uniform([|inChannels; outChannels; kernelSize|], k)
    let b = Parameter <| if bias then Weight.uniform([|outChannels|], k) else dsharp.tensor([])
    do base.add([w;b],["ConvTranspose1d-weight";"ConvTranspose1d-bias"])

    /// <summary>TBD</summary>
    override _.getString() = sprintf "ConvTranspose1d(%A, %A, %A)" inChannels outChannels kernelSize

    /// <summary>TBD</summary>
    override _.forward(value) =
        let f = dsharp.convTranspose1d(value, w.value, ?stride=stride, ?padding=padding, ?dilation=dilation, ?outputPadding=outputPadding)
        if bias then f + b.value.expand([value.shapex.[0]; outChannels]).view([value.shapex.[0]; outChannels; 1I]) else f

    /// <summary>TBD</summary>
    new (inChannels:int, outChannels:int, kernelSize:int, ?stride:int, ?padding:int, ?dilation:int, ?bias:bool, ?outputPadding: int) =
        ConvTranspose1d(Int inChannels, Int outChannels, Int kernelSize, ?stride=optInt stride, ?padding=optInt padding, ?dilation=optInt dilation, ?bias=bias, ?outputPadding=optInt outputPadding)

/// <summary>A model that applies a 2D transposed convolution operator over an input image composed of several input planes.</summary>
type ConvTranspose2d(inChannels:Int, outChannels:Int, ?kernelSize:Int, ?stride:Int, ?padding:Int, ?outputPadding:Int, ?dilation:Int, ?kernelSizes:seq<Int>, ?strides:seq<Int>, ?paddings:seq<Int>, ?dilations:seq<Int>, ?bias:bool, ?outputPaddings:seq<Int>) =
    inherit Model()
    let kernelSizes = Shape.resolve2dKernelSizes kernelSize kernelSizes
    let bias = defaultArg bias true
    let k = 1./ sqrt (float (inChannels*kernelSizes.[0]*kernelSizes.[1]).ValueOrOne)
    let w = Parameter <| Weight.uniform([|inChannels; outChannels; kernelSizes.[0]; kernelSizes.[1]|], k)
    let b = Parameter <| if bias then Weight.uniform([|outChannels|], k) else dsharp.tensor([])
    do base.add([w;b],["ConvTranspose2d-weight";"ConvTranspose2d-bias"])

    /// <summary>TBD</summary>
    override _.getString() = sprintf "ConvTranspose2d(%A, %A, %A)" inChannels outChannels kernelSizes

    /// <summary>TBD</summary>
    override _.forward(value) =
        let f = dsharp.convTranspose2d(value, w.value, ?stride=stride, ?strides=strides, ?padding=padding, ?outputPadding=outputPadding, ?paddings=paddings, ?dilation=dilation, ?dilations=dilations, ?outputPaddings=outputPaddings)
        if bias then f + b.value.expand([value.shapex.[0]; outChannels]).view([value.shapex.[0]; outChannels; 1I; 1I]) else f

    /// <summary>TBD</summary>
    new (inChannels:int, outChannels:int, kernelSize:int, ?stride:int, ?padding:int, ?dilation:int, ?outputPadding: int, ?kernelSizes:seq<int>, ?strides:seq<int>, ?paddings:seq<int>, ?outputPaddings: seq<int>, ?dilations:seq<int>, ?bias:bool) =
        ConvTranspose2d(Int inChannels, Int outChannels, Int kernelSize, ?stride=optInt stride, ?padding=optInt padding, ?outputPadding=optInt outputPadding, ?dilation=optInt dilation, ?kernelSizes=optInts kernelSizes, ?strides=optInts strides, ?paddings=optInts paddings, ?dilations=optInts dilations, ?bias=bias, ?outputPaddings=optInts outputPaddings)

/// <summary>A model that applies a 3D transposed convolution operator over an input image composed of several input planes.</summary>
type ConvTranspose3d(inChannels:Int, outChannels:Int, ?kernelSize:Int, ?stride:Int, ?padding:Int, ?dilation:Int, ?outputPadding:Int, ?kernelSizes:seq<Int>, ?strides:seq<Int>, ?paddings:seq<Int>, ?outputPaddings:seq<Int>, ?dilations:seq<Int>, ?bias:bool) =
    inherit Model()
    let kernelSizes = Shape.resolve3dKernelSizes kernelSize kernelSizes
    let bias = defaultArg bias true
    let k = 1./ sqrt (float (inChannels*kernelSizes.[0]*kernelSizes.[1]*kernelSizes.[2]).ValueOrOne)
    let w = Parameter <| Weight.uniform([|inChannels; outChannels; kernelSizes.[0]; kernelSizes.[1]; kernelSizes.[2]|], k)
    let b = Parameter <| if bias then Weight.uniform([|outChannels|], k) else dsharp.tensor([])
    do base.add([w;b],["ConvTranspose3d-weight";"ConvTranspose3d-bias"])

    /// <summary>TBD</summary>
    override _.getString() = sprintf "ConvTranspose3d(%A, %A, %A)" inChannels outChannels kernelSizes

    /// <summary>TBD</summary>
    override _.forward(value) =
        let f = dsharp.convTranspose3d(value, w.value, ?stride=stride, ?strides=strides, ?padding=padding, ?dilation=dilation, ?outputPadding=outputPadding, ?paddings=paddings, ?dilations=dilations, ?outputPaddings=outputPaddings)
        if bias then f + b.value.expand([value.shapex.[0]; outChannels]).view([value.shapex.[0]; outChannels; 1I; 1I; 1I]) else f

    /// <summary>TBD</summary>
    new (inChannels:int, outChannels:int, kernelSize:int, ?stride:int, ?padding:int, ?dilation:int, ?outputPadding: int, ?kernelSizes:seq<int>, ?strides:seq<int>, ?paddings:seq<int>, ?dilations:seq<int>, ?outputPaddings: seq<int>, ?bias:bool) =
        ConvTranspose3d(Int inChannels, Int outChannels, Int kernelSize, ?stride=optInt stride, ?padding=optInt padding, ?dilation=optInt dilation, ?outputPadding=optInt outputPadding, ?kernelSizes=optInts kernelSizes, ?strides=optInts strides, ?paddings=optInts paddings, ?dilations=optInts dilations, ?outputPaddings=optInts outputPaddings, ?bias=bias)

/// <summary>A model which during training, randomly zeroes some of the elements of the input tensor with probability p using samples from a Bernoulli distribution. Each channel will be zeroed out independently on every forward call.</summary>
type Dropout(?p:double) =
    inherit Model()

    /// <summary>TBD</summary>
    override _.getString() = sprintf "Dropout()"

    /// <summary>TBD</summary>
    override m.forward(value) =
        if m.mode = Mode.Train then value.dropout(?p=p) else value


/// <summary>A model which during training, randomly zero out entire channels. Each channel will be zeroed out independently on every forward call with probability p using samples from a Bernoulli distribution.</summary>
type Dropout2d(?p:double) =
    inherit Model()

    /// <summary>TBD</summary>
    override _.getString() = sprintf "Dropout2d()"

    /// <summary>TBD</summary>
    override m.forward(value) =
        if m.mode = Mode.Train then value.dropout2d(?p=p) else value


/// <summary>A model which during training, randomly zero out entire channels. Each channel will be zeroed out independently on every forward call with probability p using samples from a Bernoulli distribution.</summary>
type Dropout3d(?p:double) =
    inherit Model()

    /// <summary>TBD</summary>
    override _.getString() = sprintf "Dropout3d()"

    /// <summary>TBD</summary>
    override m.forward(value) =
        if m.mode = Mode.Train then value.dropout3d(?p=p) else value


/// <summary>Applies Batch Normalization over a 2D or 3D input (a mini-batch of 1D inputs with optional additional channel dimension)</summary>
/// <remarks>
///    <para>
///        The mean and standard-deviation are calculated per-dimension over the mini-batches and
///        \(\gamma\( and \(\beta\) are learnable parameter vectors of size \(C\) (where \(C\) is the
///        input size). By default, the elements of \(\gamma\) are set to 1 and the elements of 
///        \(\beta\) are set to 0. The standard-deviation is calculated via the biased estimator,
///        equivalent to <c>dsharp.variance(input, unbiased=False)</c>.
///    </para>
///    <para>
///        Also by default, during training this layer keeps running estimates of its computed mean
///        and variance, which are then used for normalization during evaluation. The running estimates
///        are kept with a default momentum of 0.1.
///    </para>
///    <para>
///       If trackRunningStats is set to False, this layer then does not keep running estimates,
///       and batch statistics are instead used during evaluation time as well.
///    </para>
/// </remarks>
type BatchNorm1d(numFeatures:Int, ?eps:double, ?momentum:Tensor, ?affine:bool, ?trackRunningStats:bool, ?reversible:bool) =
    inherit Model()
    let eps = defaultArg eps 1e-5
    let momentum = defaultArg momentum (dsharp.tensor(0.1))
    let affine = defaultArg affine true
    let trackRunningStats = defaultArg trackRunningStats true
    let reversible = defaultArg reversible false
    let w = Parameter <| if affine then dsharp.ones(numFeatures) else dsharp.zero() // gamma
    let b = Parameter <| if affine then dsharp.zeros(numFeatures) else dsharp.zero() // beta
    let _mean = Parameter <| dsharp.zero()
    let _variance = Parameter <| dsharp.zero()
    do base.add([w;b],["BatchNorm1d-weight";"BatchNorm1d-bias"]) // We don't add mean and variance here because they hold running statistics and are not subject to gradient-based optimization

    /// <summary>TBD</summary>
    member _.mean = _mean.value

    /// <summary>TBD</summary>
    member _.variance = _variance.value

    /// <summary>TBD</summary>
    member _.stddev = _variance.value.sqrt()

    /// <summary>TBD</summary>
    member _.weight = w.value

    /// <summary>TBD</summary>
    member _.bias = b.value

    member private _.updateStats (batchMean:Tensor) (batchVariance:Tensor) (n:int) =
        let batchMean = if reversible then batchMean else batchMean.primal
        let batchVariance = if reversible then batchVariance else batchVariance.primal
        _mean.value <- (1 - momentum) * _mean.value + momentum * batchMean
        // PyTorch seems to use unbiased variance (Bessel's correction) for running batchnorm statistics and biased variance for batch statistics. This seems strange and confusing but we adopt the same behavior for the time being.
        // https://github.com/pytorch/pytorch/issues/19902
        // https://discuss.pytorch.org/t/model-eval-gives-incorrect-loss-for-model-with-batchnorm-layers/7561/46
        // Here we transform biased variance to unbiased variance for running statistics
        let batchVariance = batchVariance * (float n) / (float n - 1.)
        _variance.value <- (1 - momentum) * _variance.value + momentum * batchVariance

    /// <summary>TBD</summary>
    override _.getString() = sprintf "BatchNorm1d(%A)" numFeatures

    /// <summary>TBD</summary>
    override m.forward(value) =
        if value.dim = 2 then
            if not (value.shapex.[1] =~= numFeatures) then failwithf "Expecting value to have shape NxL (batchSize x numFeatures) where numFeatures=%A, received value with shape %A" numFeatures value.shapex
            let mean, var =
                if m.mode = Mode.Train || (m.mode = Mode.Eval && not trackRunningStats) then
                    value.mean(0), value.variance(0, unbiased=false)
                else
                    _mean.value, _variance.value
            if not value.symbolic && m.mode = Mode.Train && trackRunningStats then 
                let batchSize = value.shape.[0]
                m.updateStats mean var batchSize
            let res = (value - mean) / (var + eps).sqrt()
            if affine then res * w.value + b.value else res
        elif value.dim = 3 then
            if not (value.shapex.[1] =~= numFeatures) then failwithf "Expecting value to have shape NxCxL (batchSize x numFeatures x length) where numFeatures=%A, received value with shape %A" numFeatures value.shapex
            let vt = value.transpose(0,1).view([numFeatures; Int -1])
            let mean, var =
                if m.mode = Mode.Train || (m.mode = Mode.Eval && not trackRunningStats) then
                    vt.mean(1), vt.variance(1, unbiased=false)
                else
                    _mean.value, _variance.value
            if not value.symbolic && m.mode = Mode.Train && trackRunningStats then
                let n = vt.shape.[1]
                m.updateStats mean var n
            let res = (value - mean.view([1I;numFeatures;1I ])) / (var.view([1I;numFeatures;1I]) + eps).sqrt()
            if affine then res * w.value.view([1I;numFeatures;1I]) + b.value.view([1I;numFeatures;1I]) else res
        else failwithf "Expecting value to have shape NxL (batchSize x Length) or NxCxL (batchSize x numChannels x Length), received value with shape %A" value.shapex

    new (numFeatures:int, ?eps:double, ?momentum:Tensor, ?affine:bool, ?trackRunningStats:bool, ?reversible:bool) =
        BatchNorm1d(Int numFeatures, ?eps=eps, ?momentum=momentum, ?affine=affine, ?trackRunningStats=trackRunningStats, ?reversible=reversible)

/// <summary>Applies Batch Normalization over a 4D input (a mini-batch of 2D inputs with optional additional channel dimension)</summary>
/// <remarks>
///    <para>
///        The mean and standard-deviation are calculated per-dimension over the mini-batches and
///        \(\gamma\( and \(\beta\) are learnable parameter vectors of size \(C\) (where \(C\) is the
///        input size). By default, the elements of \(\gamma\) are set to 1 and the elements of 
///        \(\beta\) are set to 0. The standard-deviation is calculated via the biased estimator,
///        equivalent to <c>dsharp.variance(input, unbiased=False)</c>.
///    </para>
///    <para>
///        Also by default, during training this layer keeps running estimates of its computed mean
///        and variance, which are then used for normalization during evaluation. The running estimates
///        are kept with a default momentum of 0.1.
///    </para>
///    <para>
///       If trackRunningStats is set to False, this layer then does not keep running estimates,
///       and batch statistics are instead used during evaluation time as well.
///    </para>
/// </remarks>
type BatchNorm2d(numFeatures:Int, ?eps:double, ?momentum:Tensor, ?affine:bool, ?trackRunningStats:bool, ?reversible:bool) =
    inherit Model()
    let eps = defaultArg eps 1e-5
    let momentum = defaultArg momentum (dsharp.tensor(0.1))
    let affine = defaultArg affine true
    let trackRunningStats = defaultArg trackRunningStats true
    let reversible = defaultArg reversible false
    let w = Parameter <| if affine then dsharp.ones(numFeatures) else dsharp.zero() // gamma
    let b = Parameter <| if affine then dsharp.zeros(numFeatures) else dsharp.zero() // beta
    let _mean = Parameter <| dsharp.zero()
    let _variance = Parameter <| dsharp.zero()
    do base.add([w;b],["BatchNorm2d-weight";"BatchNorm2d-bias"]) // We don't add mean and variance here because they hold running statistics and are not subject to gradient-based optimization

    /// <summary>TBD</summary>
    member _.mean = _mean.value

    /// <summary>TBD</summary>
    member _.variance = _variance.value

    /// <summary>TBD</summary>
    member _.stddev = _variance.value.sqrt()

    /// <summary>TBD</summary>
    member _.weight = w.value

    /// <summary>TBD</summary>
    member _.bias = b.value

    member private _.updateStats (batchMean:Tensor) (batchVariance:Tensor) (n:int) =
        let batchMean = if reversible then batchMean else batchMean.primal
        let batchVariance = if reversible then batchVariance else batchVariance.primal
        _mean.value <- (1 - momentum) * _mean.value + momentum * batchMean
        // PyTorch seems to use unbiased variance (Bessel's correction) for running batchnorm statistics and biased variance for batch statistics. This seems strange and confusing but we adopt the same behavior for the time being.
        // https://github.com/pytorch/pytorch/issues/19902
        // https://discuss.pytorch.org/t/model-eval-gives-incorrect-loss-for-model-with-batchnorm-layers/7561/46
        // Here we transform biased variance to unbiased variance for running statistics
        let batchVariance = batchVariance * (float n) / (float n - 1.)
        _variance.value <- (1 - momentum) * _variance.value + momentum * batchVariance

    /// <summary>TBD</summary>
    override _.getString() = sprintf "BatchNorm2d(%A)" numFeatures

    /// <summary>TBD</summary>
    override m.forward(value) =
        if value.dim <> 4 || not (value.shapex.[1] =~= numFeatures) then failwithf "Expecting value to have shape NxCxHxW (batchSize x numFeatures x height x width) where numFeatures=%A, received value with shape %A" numFeatures value.shapex
        let vt = value.transpose(0,1).view([numFeatures;Int -1])
        let mean, var =
            if m.mode = Mode.Train || (m.mode = Mode.Eval && not trackRunningStats) then
                vt.mean(1), vt.variance(1, unbiased=false)
            else
                _mean.value, _variance.value
        if not value.symbolic && m.mode = Mode.Train && trackRunningStats then
            let n = vt.shape.[1]
            m.updateStats mean var n
        let res = (value - mean.view([1I;numFeatures;1I;1I ])) / (var.view([1I;numFeatures;1I;1I]) + eps).sqrt()
        if affine then res * w.value.view([1I;numFeatures;1I;1I]) + b.value.view([1I;numFeatures;1I;1I]) else res

    /// <summary>TBD</summary>
    new (numFeatures:int, ?eps:double, ?momentum:Tensor, ?affine:bool, ?trackRunningStats:bool, ?reversible:bool) =
        BatchNorm2d(Int numFeatures, ?eps=eps, ?momentum=momentum, ?affine=affine, ?trackRunningStats=trackRunningStats, ?reversible=reversible)

/// <summary>Applies Batch Normalization over a 5D input (a mini-batch of 3D inputs with optional additional channel dimension)</summary>
/// <remarks>
///    <para>
///        The mean and standard-deviation are calculated per-dimension over the mini-batches and
///        \(\gamma\( and \(\beta\) are learnable parameter vectors of size \(C\) (where \(C\) is the
///        input size). By default, the elements of \(\gamma\) are set to 1 and the elements of 
///        \(\beta\) are set to 0. The standard-deviation is calculated via the biased estimator,
///        equivalent to <c>dsharp.variance(input, unbiased=False)</c>.
///    </para>
///    <para>
///        Also by default, during training this layer keeps running estimates of its computed mean
///        and variance, which are then used for normalization during evaluation. The running estimates
///        are kept with a default momentum of 0.1.
///    </para>
///    <para>
///       If trackRunningStats is set to False, this layer then does not keep running estimates,
///       and batch statistics are instead used during evaluation time as well.
///    </para>
/// </remarks>
type BatchNorm3d(numFeatures:Int, ?eps:double, ?momentum:Tensor, ?affine:bool, ?trackRunningStats:bool, ?reversible:bool) =
    inherit Model()
    let eps = defaultArg eps 1e-5
    let momentum = defaultArg momentum (dsharp.tensor(0.1))
    let affine = defaultArg affine true
    let trackRunningStats = defaultArg trackRunningStats true
    let reversible = defaultArg reversible false
    let w = Parameter <| if affine then dsharp.ones(numFeatures) else dsharp.zero() // gamma
    let b = Parameter <| if affine then dsharp.zeros(numFeatures) else dsharp.zero() // beta
    let _mean = Parameter <| dsharp.zero()
    let _variance = Parameter <| dsharp.zero()
    do base.add([w;b],["BatchNorm3d-weight";"BatchNorm3d-bias"]) // We don't add mean and variance here because they hold running statistics and are not subject to gradient-based optimization

    /// <summary>TBD</summary>
    member _.mean = _mean.value

    /// <summary>TBD</summary>
    member _.variance = _variance.value

    /// <summary>TBD</summary>
    member _.stddev = _variance.value.sqrt()

    /// <summary>TBD</summary>
    member _.weight = w.value

    /// <summary>TBD</summary>
    member _.bias = b.value

    member private _.updateStats (batchMean:Tensor) (batchVariance:Tensor) (n:int) =
        let batchMean = if reversible then batchMean else batchMean.primal
        let batchVariance = if reversible then batchVariance else batchVariance.primal
        _mean.value <- (1 - momentum) * _mean.value + momentum * batchMean
        // PyTorch seems to use unbiased variance (Bessel's correction) for running batchnorm statistics and biased variance for batch statistics. This seems strange and confusing but we adopt the same behavior for the time being.
        // https://github.com/pytorch/pytorch/issues/19902
        // https://discuss.pytorch.org/t/model-eval-gives-incorrect-loss-for-model-with-batchnorm-layers/7561/46
        // Here we transform biased variance to unbiased variance for running statistics
        let batchVariance = batchVariance * (float n) / (float n - 1.)
        _variance.value <- (1 - momentum) * _variance.value + momentum * batchVariance

    /// <summary>TBD</summary>
    override _.getString() = sprintf "BatchNorm3d(%A)" numFeatures

    /// <summary>TBD</summary>
    override m.forward(value) =
        if value.dim <> 5 || not (value.shapex.[1] =~= numFeatures) then failwithf "Expecting value to have shape NxCxDxHxW (batchSize x numFeatures x depth x height x width) where numFeatures=%A, received value with shape %A" numFeatures value.shapex
        let vt = value.transpose(0,1).view([numFeatures; Int -1])
        let mean, var =
            if m.mode = Mode.Train || (m.mode = Mode.Eval && not trackRunningStats) then
                vt.mean(1), vt.variance(1, unbiased=false)
            else
                _mean.value, _variance.value
        if not value.symbolic && m.mode = Mode.Train && trackRunningStats then
            let n = vt.shape.[1]
            m.updateStats mean var n
        let res = (value - mean.view([1I;numFeatures;1I;1I;1I])) / (var.view([1I;numFeatures;1I;1I;1I]) + eps).sqrt()
        if affine then res * w.value.view([1I;numFeatures;1I;1I;1I]) + b.value.view([1I;numFeatures;1I;1I; 1I]) else res        

    /// <summary>TBD</summary>
    new (numFeatures:int, ?eps:double, ?momentum:Tensor, ?affine:bool, ?trackRunningStats:bool, ?reversible:bool) =
        BatchNorm3d(Int numFeatures, ?eps=eps, ?momentum=momentum, ?affine=affine, ?trackRunningStats=trackRunningStats, ?reversible=reversible)


/// <summary>Variational Auto-Encoder</summary>
type VAE(xDim:int, zDim:int, ?hDims:seq<int>, ?nonlinearity:Tensor->Tensor, ?nonlinearityLast:Tensor->Tensor) =
    inherit Model()
    let hDims = defaultArg hDims (let d = (xDim+zDim)/2 in seq [d; d]) |> Array.ofSeq
    let nonlinearity = defaultArg nonlinearity dsharp.relu
    let nonlinearityLast = defaultArg nonlinearityLast dsharp.sigmoid
    let dims =
        if hDims.Length = 0 then
            [|xDim; zDim|]
        else
            Array.append (Array.append [|xDim|] hDims) [|zDim|]
            
    let enc = Array.append [|for i in 0..dims.Length-2 -> Linear(dims.[i], dims.[i+1])|] [|Linear(dims.[dims.Length-2], dims.[dims.Length-1])|]
    let dec = [|for i in 0..dims.Length-2 -> Linear(dims.[i+1], dims.[i])|] |> Array.rev
    do 
        base.add([for m in enc -> box m])
        base.add([for m in dec -> box m])

    let encode x =
        let mutable x = x
        for i in 0..enc.Length-3 do
            x <- nonlinearity <| enc.[i].forward(x)
        let mu = enc.[enc.Length-2].forward(x)
        let logVar = enc.[enc.Length-1].forward(x)
        mu, logVar

    let sampleLatent mu (logVar:Tensor) =
        let std = dsharp.exp(0.5*logVar)
        let eps = dsharp.randnLike(std)
        eps.mul(std).add(mu)

    let decode z =
        let mutable h = z
        for i in 0..dec.Length-2 do
            h <- nonlinearity <| dec.[i].forward(h)
        nonlinearityLast <| dec.[dec.Length-1].forward(h)

    /// <summary>TBD</summary>
    member _.encodeDecode(x:Tensor) =
        let batchSize = x.shape.[0]
        let mu, logVar = encode (x.view([batchSize; xDim]))
        let z = sampleLatent mu logVar
        decode z, mu, logVar

    /// <summary>TBD</summary>
    override m.forward(x) =
        let x, _, _ = m.encodeDecode(x) in x

    /// <summary>TBD</summary>
    override _.getString() = sprintf "VAE(%A, %A, %A)" xDim hDims zDim

    /// <summary>TBD</summary>
    static member loss(xRecon:Tensor, x:Tensor, mu:Tensor, logVar:Tensor) =
        let bce = dsharp.bceLoss(xRecon, x.viewAs(xRecon), reduction="sum")
        let kl = -0.5 * dsharp.sum(1. + logVar - mu.pow(2.) - logVar.exp())
        bce + kl

    /// <summary>TBD</summary>
    member m.loss(x, ?normalize:bool) =
        let normalize = defaultArg normalize true
        let xRecon, mu, logVar = m.encodeDecode x
        let loss = VAE.loss(xRecon, x, mu, logVar)
        if normalize then loss / x.shape.[0] else loss

    /// <summary>TBD</summary>
    member _.sample(?numSamples:int) = 
        let numSamples = defaultArg numSamples 1
        dsharp.randn([|numSamples; zDim|]) |> decode
=======
        -k + dsharp.rand(shape) * 2*k
>>>>>>> a9f91820
<|MERGE_RESOLUTION|>--- conflicted
+++ resolved
@@ -10,8 +10,6 @@
 open DiffSharp.ShapeChecking
 open System.Collections.Generic
 
-<<<<<<< HEAD
-=======
 
 [<AutoOpen>]
 module ModelAutoOpens =
@@ -28,7 +26,6 @@
         value, seqLen, batchSize
 
 
->>>>>>> a9f91820
 /// <namespacedoc>
 ///   <summary>Contains types and functionality related to describing models.</summary>
 /// </namespacedoc>
@@ -225,19 +222,12 @@
         and set parameters = m.parameters.unflatten(parameters)
 
     /// <summary>TBD</summary>
-<<<<<<< HEAD
     member m.allModels =
-        if m.SubModelsDict.Count = 0 then [m]
-        else m.subModels
-
-    /// <summary>TBD</summary>
-    member m.subModels = [for sm in m.SubModelsDict.Values do yield! sm.allModels]
-=======
-    member m.allModels
-        with get () =
-            if m.subModels .Count = 0 then [m]
-            else [for sm in m.subModels .Values do yield! sm.allModels]
->>>>>>> a9f91820
+        if m.subModels.Count = 0 then [m]
+        else m.subModelsList()
+
+    /// <summary>TBD</summary>
+    member m.subModelsList() = [for sm in m.subModels.Values do yield! sm.allModels]
 
     /// <summary>TBD</summary>
     member m.init(f:string*Tensor->Tensor) = for KeyValue(n, p) in m.parameters.values do p.value <- f(n, p.value)
@@ -269,25 +259,14 @@
                 m.parameters.add(n, p)
             | :? Model as mm ->
                 let n = if names.Length > 0 then names.[i] else sprintf "model-%s" (Random.UUID())
-<<<<<<< HEAD
-                m.SubModelsDict.Add(n, mm)
+                m.subModels.Add(n, mm)
                 parameterDict.add(mm.parameters.map(fun (nn, pp:Parameter) -> (nextName nn, pp)))
             | Pair ((:? Parameter as p), (:? string as n))  -> 
                 parameterDict.add(n, p)
             | Pair ((:? BaseModel as mm), (:? string as n))  -> 
-                m.SubModelsDict.Add(n, mm)
+                m.subModels.Add(n, mm)
                 parameterDict.add(parameterDict.map(fun (nn, pp:Parameter) -> (n + "__" + nn, pp)))
             | t -> failwithf "Unsupported type %A. Expecting a Parameter or Model" (t.GetType())
-
-    /// <summary>TBD</summary>
-    member m.forwardDiff(derivatives:ParameterDict) = m.parameters.forwardDiff(derivatives)
-
-    /// <summary>TBD</summary>
-    member m.reverseDiff() = m.parameters.reverseDiff()
-=======
-                m.subModels.Add(n, mm)
-                m.parameters.add(mm.parameters.map(fun (nn, pp:Parameter) -> (nextName nn, pp)))
-            | _ -> failwithf "Unsupported type. Expecting a Parameter or Model"
 
     /// <summary>
     ///  Adjust the parameters of the model to include support for forward-mode automatic differentiation.
@@ -308,22 +287,15 @@
     ///  of the corresponding <c>reverse</c> operation, the computed derivative will be available. 
     /// </remarks>
     member m.reverseDiff(?tag) = m.parameters.reverseDiff(?tag=tag)
->>>>>>> a9f91820
 
     /// <summary>TBD</summary>
     member m.noDiff() = m.parameters.noDiff()
 
-<<<<<<< HEAD
-    /// <summary>TBD</summary>
-    member m.move(?dtype, ?device, ?backend) =
-        m.parameters.move(?dtype=dtype, ?device=device, ?backend=backend)
-
-    /// <summary>TBD</summary>
-    member m.nparametersx = m.parameters.nelementx
-=======
     /// <summary>Moves the parameters of the model to the given configuration</summary>
     member m.move(?dtype, ?device, ?backend) = m.parameters.move(?dtype=dtype, ?device=device, ?backend=backend)
->>>>>>> a9f91820
+
+    /// <summary>TBD</summary>
+    member m.nparametersx = m.parameters.nelementx
 
     /// <summary>Gets the number of parameters of the model</summary>
     member m.nparameters = m.parameters.nelement
@@ -432,7 +404,6 @@
 
     /// <summary>TBD</summary>
     static member uniform(shape:Shape, k:float) =
-<<<<<<< HEAD
         -k + dsharp.rand(shape) * 2*k
     
     /// <summary>TBD</summary>
@@ -441,522 +412,6 @@
     /// <summary>TBD</summary>
     static member uniform(shape:seq<Int>, k:float) = Weight.uniform (Shape shape, k)
 
-/// <summary>A model that applies a linear transformation to the incoming data: \(y = xA^T + b\)</summary>
-type Linear(inFeatures:Int, outFeatures:Int, ?bias:bool) =
-    inherit Model()
-    let hasBias = defaultArg bias true
-    let w = Parameter(Weight.kaiming(inFeatures, outFeatures))
-    let k = 1./sqrt (float outFeatures.ValueOrOne)
-    let b = Parameter(if hasBias then Weight.uniform([|outFeatures|], k) else dsharp.tensor([]))
-    do base.add([w;b],["Linear-weight";"Linear-bias"])
-    
-    /// <summary>TBD</summary>
-    member _.weight = w
-
-    /// <summary>TBD</summary>
-    member _.bias = b
-
-    /// <summary>TBD</summary>
-    override _.getString() = sprintf "Linear(%A, %A)" inFeatures outFeatures
-
-    /// <summary>TBD</summary>
-    override _.forward(value) =
-        let f = dsharp.matmul(value, w.value)
-        if hasBias then f + b.value else f
-        
-    /// <summary>TBD</summary>
-    new (inFeatures: int, outFeatures: int, ?bias:bool) =
-       Linear(Int inFeatures, Int outFeatures, ?bias=bias)
-
-/// <summary>A model that applies a 1D convolution over an input signal composed of several input planes</summary>
-type Conv1d(inChannels:Int, outChannels:Int, kernelSize:Int, ?stride:Int, ?padding:Int, ?dilation:Int, ?bias:bool) =
-    inherit Model()
-    let bias = defaultArg bias true
-    let k = 1./ sqrt (float (inChannels*kernelSize).ValueOrOne)
-    let w = Parameter <| Weight.uniform([|outChannels; inChannels; kernelSize|], k)
-    let b = Parameter <| if bias then Weight.uniform([|outChannels|], k) else dsharp.tensor([])
-    do base.add([w;b],["Conv1d-weight";"Conv1d-bias"])
-
-    /// <summary>TBD</summary>
-    override _.getString() = sprintf "Conv1d(%A, %A, %A)" inChannels outChannels kernelSize
-
-    /// <summary>TBD</summary>
-    override _.forward(value) =
-        let f = dsharp.conv1d(value, w.value, ?stride=stride, ?padding=padding, ?dilation=dilation)
-        if bias then f + b.value.expand([value.shapex.[0]; outChannels]).view([value.shapex.[0]; outChannels; 1I]) else f
-
-    /// <summary>TBD</summary>
-    new (inChannels:int, outChannels:int, kernelSize:int, ?stride:int, ?padding:int, ?dilation:int, ?bias:bool) =
-        Conv1d(Int inChannels, Int outChannels, Int kernelSize, ?stride=optInt stride, ?padding=optInt padding, ?dilation=optInt dilation, ?bias=bias)
-
-/// <summary>A model that applies a 2D convolution over an input signal composed of several input planes</summary>
-type Conv2d(inChannels:Int, outChannels:Int, ?kernelSize:Int, ?stride:Int, ?padding:Int, ?dilation:Int, ?kernelSizes:seq<Int>, ?strides:seq<Int>, ?paddings:seq<Int>, ?dilations:seq<Int>, ?bias:bool) =
-    inherit Model()
-    let kernelSizes = Shape.resolve2dKernelSizes kernelSize kernelSizes
-    let bias = defaultArg bias true
-    let k = 1./ sqrt (float (inChannels*kernelSizes.[0]*kernelSizes.[1]).ValueOrOne)
-    let w = Parameter <| Weight.uniform([|outChannels; inChannels; kernelSizes.[0]; kernelSizes.[1]|], k)
-    let b = Parameter <| if bias then Weight.uniform([|outChannels|], k) else dsharp.tensor([])
-    do base.add([w;b],["Conv2d-weight";"Conv2d-bias"])
-
-    /// <summary>TBD</summary>
-    override _.getString() = sprintf "Conv2d(%A, %A, %A)" inChannels outChannels kernelSizes
-
-    /// <summary>TBD</summary>
-    override _.forward(value) =
-        let f = dsharp.conv2d(value, w.value, ?stride=stride, ?strides=strides, ?padding=padding, ?paddings=paddings, ?dilation=dilation, ?dilations=dilations)
-        if bias then f + b.value.expand([value.shapex.[0]; outChannels]).view([value.shapex.[0]; outChannels; 1I; 1I]) else f
-
-    /// <summary>TBD</summary>
-    new (inChannels:int, outChannels:int, ?kernelSize:int, ?stride:int, ?padding:int, ?dilation:int, ?kernelSizes:seq<int>, ?strides:seq<int>, ?paddings:seq<int>, ?dilations:seq<int>, ?bias:bool) =
-        Conv2d(Int inChannels, Int outChannels, ?kernelSize=optInt kernelSize, ?stride=optInt stride, ?padding=optInt padding, ?dilation=optInt dilation, ?kernelSizes=optInts kernelSizes, ?strides=optInts strides, ?paddings=optInts paddings, ?dilations=optInts dilations, ?bias=bias)
-
-/// <summary>A model that applies a 3D convolution over an input signal composed of several input planes</summary>
-type Conv3d(inChannels:Int, outChannels:Int, ?kernelSize:Int, ?stride:Int, ?padding:Int, ?dilation:Int, ?kernelSizes:seq<Int>, ?strides:seq<Int>, ?paddings:seq<Int>, ?dilations:seq<Int>, ?bias:bool) =
-    inherit Model()
-    let kernelSizes = Shape.resolve3dKernelSizes kernelSize kernelSizes
-    let bias = defaultArg bias true
-    let k = 1./ sqrt (float (inChannels.ValueOrOne*kernelSizes.[0]*kernelSizes.[1]*kernelSizes.[2]).ValueOrOne)
-    let w = Parameter <| Weight.uniform([|outChannels; inChannels; kernelSizes.[0]; kernelSizes.[1]; kernelSizes.[2]|], k)
-    let b = Parameter <| if bias then Weight.uniform([|outChannels|], k) else dsharp.tensor([])
-    do base.add([w;b],["Conv3d-weight";"Conv3d-bias"])
-
-    /// <summary>TBD</summary>
-    override _.getString() = sprintf "Conv3d(%A, %A, %A)" inChannels outChannels kernelSizes
-
-    /// <summary>TBD</summary>
-    override _.forward(value) =
-        let f = dsharp.conv3d(value, w.value, ?stride=stride, ?strides=strides, ?padding=padding, ?paddings=paddings, ?dilation=dilation, ?dilations=dilations)
-        if bias then f + b.value.expand([value.shapex.[0]; outChannels]).view([value.shapex.[0]; outChannels; 1I; 1I; 1I]) else f
-
-    /// <summary>TBD</summary>
-    new (inChannels:int, outChannels:int, ?kernelSize:int, ?stride:int, ?padding:int, ?dilation:int, ?kernelSizes:seq<int>, ?strides:seq<int>, ?paddings:seq<int>, ?dilations:seq<int>, ?bias:bool) =
-        Conv3d(Int inChannels, Int outChannels, ?kernelSize=optInt kernelSize, ?stride=optInt stride, ?padding=optInt padding, ?dilation=optInt dilation, ?kernelSizes=optInts kernelSizes, ?strides=optInts strides, ?paddings=optInts paddings, ?dilations=optInts dilations, ?bias=bias)
-
-
-/// <summary>A model that applies a 1D transposed convolution operator over an input image composed of several input planes.</summary>
-type ConvTranspose1d(inChannels:Int, outChannels:Int, kernelSize:Int, ?stride:Int, ?padding:Int, ?dilation:Int, ?bias:bool, ?outputPadding: Int) =
-    inherit Model()
-    let bias = defaultArg bias true
-    let k = 1./ sqrt (float (inChannels*kernelSize).ValueOrOne)
-    let w = Parameter <| Weight.uniform([|inChannels; outChannels; kernelSize|], k)
-    let b = Parameter <| if bias then Weight.uniform([|outChannels|], k) else dsharp.tensor([])
-    do base.add([w;b],["ConvTranspose1d-weight";"ConvTranspose1d-bias"])
-
-    /// <summary>TBD</summary>
-    override _.getString() = sprintf "ConvTranspose1d(%A, %A, %A)" inChannels outChannels kernelSize
-
-    /// <summary>TBD</summary>
-    override _.forward(value) =
-        let f = dsharp.convTranspose1d(value, w.value, ?stride=stride, ?padding=padding, ?dilation=dilation, ?outputPadding=outputPadding)
-        if bias then f + b.value.expand([value.shapex.[0]; outChannels]).view([value.shapex.[0]; outChannels; 1I]) else f
-
-    /// <summary>TBD</summary>
-    new (inChannels:int, outChannels:int, kernelSize:int, ?stride:int, ?padding:int, ?dilation:int, ?bias:bool, ?outputPadding: int) =
-        ConvTranspose1d(Int inChannels, Int outChannels, Int kernelSize, ?stride=optInt stride, ?padding=optInt padding, ?dilation=optInt dilation, ?bias=bias, ?outputPadding=optInt outputPadding)
-
-/// <summary>A model that applies a 2D transposed convolution operator over an input image composed of several input planes.</summary>
-type ConvTranspose2d(inChannels:Int, outChannels:Int, ?kernelSize:Int, ?stride:Int, ?padding:Int, ?outputPadding:Int, ?dilation:Int, ?kernelSizes:seq<Int>, ?strides:seq<Int>, ?paddings:seq<Int>, ?dilations:seq<Int>, ?bias:bool, ?outputPaddings:seq<Int>) =
-    inherit Model()
-    let kernelSizes = Shape.resolve2dKernelSizes kernelSize kernelSizes
-    let bias = defaultArg bias true
-    let k = 1./ sqrt (float (inChannels*kernelSizes.[0]*kernelSizes.[1]).ValueOrOne)
-    let w = Parameter <| Weight.uniform([|inChannels; outChannels; kernelSizes.[0]; kernelSizes.[1]|], k)
-    let b = Parameter <| if bias then Weight.uniform([|outChannels|], k) else dsharp.tensor([])
-    do base.add([w;b],["ConvTranspose2d-weight";"ConvTranspose2d-bias"])
-
-    /// <summary>TBD</summary>
-    override _.getString() = sprintf "ConvTranspose2d(%A, %A, %A)" inChannels outChannels kernelSizes
-
-    /// <summary>TBD</summary>
-    override _.forward(value) =
-        let f = dsharp.convTranspose2d(value, w.value, ?stride=stride, ?strides=strides, ?padding=padding, ?outputPadding=outputPadding, ?paddings=paddings, ?dilation=dilation, ?dilations=dilations, ?outputPaddings=outputPaddings)
-        if bias then f + b.value.expand([value.shapex.[0]; outChannels]).view([value.shapex.[0]; outChannels; 1I; 1I]) else f
-
-    /// <summary>TBD</summary>
-    new (inChannels:int, outChannels:int, kernelSize:int, ?stride:int, ?padding:int, ?dilation:int, ?outputPadding: int, ?kernelSizes:seq<int>, ?strides:seq<int>, ?paddings:seq<int>, ?outputPaddings: seq<int>, ?dilations:seq<int>, ?bias:bool) =
-        ConvTranspose2d(Int inChannels, Int outChannels, Int kernelSize, ?stride=optInt stride, ?padding=optInt padding, ?outputPadding=optInt outputPadding, ?dilation=optInt dilation, ?kernelSizes=optInts kernelSizes, ?strides=optInts strides, ?paddings=optInts paddings, ?dilations=optInts dilations, ?bias=bias, ?outputPaddings=optInts outputPaddings)
-
-/// <summary>A model that applies a 3D transposed convolution operator over an input image composed of several input planes.</summary>
-type ConvTranspose3d(inChannels:Int, outChannels:Int, ?kernelSize:Int, ?stride:Int, ?padding:Int, ?dilation:Int, ?outputPadding:Int, ?kernelSizes:seq<Int>, ?strides:seq<Int>, ?paddings:seq<Int>, ?outputPaddings:seq<Int>, ?dilations:seq<Int>, ?bias:bool) =
-    inherit Model()
-    let kernelSizes = Shape.resolve3dKernelSizes kernelSize kernelSizes
-    let bias = defaultArg bias true
-    let k = 1./ sqrt (float (inChannels*kernelSizes.[0]*kernelSizes.[1]*kernelSizes.[2]).ValueOrOne)
-    let w = Parameter <| Weight.uniform([|inChannels; outChannels; kernelSizes.[0]; kernelSizes.[1]; kernelSizes.[2]|], k)
-    let b = Parameter <| if bias then Weight.uniform([|outChannels|], k) else dsharp.tensor([])
-    do base.add([w;b],["ConvTranspose3d-weight";"ConvTranspose3d-bias"])
-
-    /// <summary>TBD</summary>
-    override _.getString() = sprintf "ConvTranspose3d(%A, %A, %A)" inChannels outChannels kernelSizes
-
-    /// <summary>TBD</summary>
-    override _.forward(value) =
-        let f = dsharp.convTranspose3d(value, w.value, ?stride=stride, ?strides=strides, ?padding=padding, ?dilation=dilation, ?outputPadding=outputPadding, ?paddings=paddings, ?dilations=dilations, ?outputPaddings=outputPaddings)
-        if bias then f + b.value.expand([value.shapex.[0]; outChannels]).view([value.shapex.[0]; outChannels; 1I; 1I; 1I]) else f
-
-    /// <summary>TBD</summary>
-    new (inChannels:int, outChannels:int, kernelSize:int, ?stride:int, ?padding:int, ?dilation:int, ?outputPadding: int, ?kernelSizes:seq<int>, ?strides:seq<int>, ?paddings:seq<int>, ?dilations:seq<int>, ?outputPaddings: seq<int>, ?bias:bool) =
-        ConvTranspose3d(Int inChannels, Int outChannels, Int kernelSize, ?stride=optInt stride, ?padding=optInt padding, ?dilation=optInt dilation, ?outputPadding=optInt outputPadding, ?kernelSizes=optInts kernelSizes, ?strides=optInts strides, ?paddings=optInts paddings, ?dilations=optInts dilations, ?outputPaddings=optInts outputPaddings, ?bias=bias)
-
-/// <summary>A model which during training, randomly zeroes some of the elements of the input tensor with probability p using samples from a Bernoulli distribution. Each channel will be zeroed out independently on every forward call.</summary>
-type Dropout(?p:double) =
-    inherit Model()
-
-    /// <summary>TBD</summary>
-    override _.getString() = sprintf "Dropout()"
-
-    /// <summary>TBD</summary>
-    override m.forward(value) =
-        if m.mode = Mode.Train then value.dropout(?p=p) else value
-
-
-/// <summary>A model which during training, randomly zero out entire channels. Each channel will be zeroed out independently on every forward call with probability p using samples from a Bernoulli distribution.</summary>
-type Dropout2d(?p:double) =
-    inherit Model()
-
-    /// <summary>TBD</summary>
-    override _.getString() = sprintf "Dropout2d()"
-
-    /// <summary>TBD</summary>
-    override m.forward(value) =
-        if m.mode = Mode.Train then value.dropout2d(?p=p) else value
-
-
-/// <summary>A model which during training, randomly zero out entire channels. Each channel will be zeroed out independently on every forward call with probability p using samples from a Bernoulli distribution.</summary>
-type Dropout3d(?p:double) =
-    inherit Model()
-
-    /// <summary>TBD</summary>
-    override _.getString() = sprintf "Dropout3d()"
-
-    /// <summary>TBD</summary>
-    override m.forward(value) =
-        if m.mode = Mode.Train then value.dropout3d(?p=p) else value
-
-
-/// <summary>Applies Batch Normalization over a 2D or 3D input (a mini-batch of 1D inputs with optional additional channel dimension)</summary>
-/// <remarks>
-///    <para>
-///        The mean and standard-deviation are calculated per-dimension over the mini-batches and
-///        \(\gamma\( and \(\beta\) are learnable parameter vectors of size \(C\) (where \(C\) is the
-///        input size). By default, the elements of \(\gamma\) are set to 1 and the elements of 
-///        \(\beta\) are set to 0. The standard-deviation is calculated via the biased estimator,
-///        equivalent to <c>dsharp.variance(input, unbiased=False)</c>.
-///    </para>
-///    <para>
-///        Also by default, during training this layer keeps running estimates of its computed mean
-///        and variance, which are then used for normalization during evaluation. The running estimates
-///        are kept with a default momentum of 0.1.
-///    </para>
-///    <para>
-///       If trackRunningStats is set to False, this layer then does not keep running estimates,
-///       and batch statistics are instead used during evaluation time as well.
-///    </para>
-/// </remarks>
-type BatchNorm1d(numFeatures:Int, ?eps:double, ?momentum:Tensor, ?affine:bool, ?trackRunningStats:bool, ?reversible:bool) =
-    inherit Model()
-    let eps = defaultArg eps 1e-5
-    let momentum = defaultArg momentum (dsharp.tensor(0.1))
-    let affine = defaultArg affine true
-    let trackRunningStats = defaultArg trackRunningStats true
-    let reversible = defaultArg reversible false
-    let w = Parameter <| if affine then dsharp.ones(numFeatures) else dsharp.zero() // gamma
-    let b = Parameter <| if affine then dsharp.zeros(numFeatures) else dsharp.zero() // beta
-    let _mean = Parameter <| dsharp.zero()
-    let _variance = Parameter <| dsharp.zero()
-    do base.add([w;b],["BatchNorm1d-weight";"BatchNorm1d-bias"]) // We don't add mean and variance here because they hold running statistics and are not subject to gradient-based optimization
-
-    /// <summary>TBD</summary>
-    member _.mean = _mean.value
-
-    /// <summary>TBD</summary>
-    member _.variance = _variance.value
-
-    /// <summary>TBD</summary>
-    member _.stddev = _variance.value.sqrt()
-
-    /// <summary>TBD</summary>
-    member _.weight = w.value
-
-    /// <summary>TBD</summary>
-    member _.bias = b.value
-
-    member private _.updateStats (batchMean:Tensor) (batchVariance:Tensor) (n:int) =
-        let batchMean = if reversible then batchMean else batchMean.primal
-        let batchVariance = if reversible then batchVariance else batchVariance.primal
-        _mean.value <- (1 - momentum) * _mean.value + momentum * batchMean
-        // PyTorch seems to use unbiased variance (Bessel's correction) for running batchnorm statistics and biased variance for batch statistics. This seems strange and confusing but we adopt the same behavior for the time being.
-        // https://github.com/pytorch/pytorch/issues/19902
-        // https://discuss.pytorch.org/t/model-eval-gives-incorrect-loss-for-model-with-batchnorm-layers/7561/46
-        // Here we transform biased variance to unbiased variance for running statistics
-        let batchVariance = batchVariance * (float n) / (float n - 1.)
-        _variance.value <- (1 - momentum) * _variance.value + momentum * batchVariance
-
-    /// <summary>TBD</summary>
-    override _.getString() = sprintf "BatchNorm1d(%A)" numFeatures
-
-    /// <summary>TBD</summary>
-    override m.forward(value) =
-        if value.dim = 2 then
-            if not (value.shapex.[1] =~= numFeatures) then failwithf "Expecting value to have shape NxL (batchSize x numFeatures) where numFeatures=%A, received value with shape %A" numFeatures value.shapex
-            let mean, var =
-                if m.mode = Mode.Train || (m.mode = Mode.Eval && not trackRunningStats) then
-                    value.mean(0), value.variance(0, unbiased=false)
-                else
-                    _mean.value, _variance.value
-            if not value.symbolic && m.mode = Mode.Train && trackRunningStats then 
-                let batchSize = value.shape.[0]
-                m.updateStats mean var batchSize
-            let res = (value - mean) / (var + eps).sqrt()
-            if affine then res * w.value + b.value else res
-        elif value.dim = 3 then
-            if not (value.shapex.[1] =~= numFeatures) then failwithf "Expecting value to have shape NxCxL (batchSize x numFeatures x length) where numFeatures=%A, received value with shape %A" numFeatures value.shapex
-            let vt = value.transpose(0,1).view([numFeatures; Int -1])
-            let mean, var =
-                if m.mode = Mode.Train || (m.mode = Mode.Eval && not trackRunningStats) then
-                    vt.mean(1), vt.variance(1, unbiased=false)
-                else
-                    _mean.value, _variance.value
-            if not value.symbolic && m.mode = Mode.Train && trackRunningStats then
-                let n = vt.shape.[1]
-                m.updateStats mean var n
-            let res = (value - mean.view([1I;numFeatures;1I ])) / (var.view([1I;numFeatures;1I]) + eps).sqrt()
-            if affine then res * w.value.view([1I;numFeatures;1I]) + b.value.view([1I;numFeatures;1I]) else res
-        else failwithf "Expecting value to have shape NxL (batchSize x Length) or NxCxL (batchSize x numChannels x Length), received value with shape %A" value.shapex
-
-    new (numFeatures:int, ?eps:double, ?momentum:Tensor, ?affine:bool, ?trackRunningStats:bool, ?reversible:bool) =
-        BatchNorm1d(Int numFeatures, ?eps=eps, ?momentum=momentum, ?affine=affine, ?trackRunningStats=trackRunningStats, ?reversible=reversible)
-
-/// <summary>Applies Batch Normalization over a 4D input (a mini-batch of 2D inputs with optional additional channel dimension)</summary>
-/// <remarks>
-///    <para>
-///        The mean and standard-deviation are calculated per-dimension over the mini-batches and
-///        \(\gamma\( and \(\beta\) are learnable parameter vectors of size \(C\) (where \(C\) is the
-///        input size). By default, the elements of \(\gamma\) are set to 1 and the elements of 
-///        \(\beta\) are set to 0. The standard-deviation is calculated via the biased estimator,
-///        equivalent to <c>dsharp.variance(input, unbiased=False)</c>.
-///    </para>
-///    <para>
-///        Also by default, during training this layer keeps running estimates of its computed mean
-///        and variance, which are then used for normalization during evaluation. The running estimates
-///        are kept with a default momentum of 0.1.
-///    </para>
-///    <para>
-///       If trackRunningStats is set to False, this layer then does not keep running estimates,
-///       and batch statistics are instead used during evaluation time as well.
-///    </para>
-/// </remarks>
-type BatchNorm2d(numFeatures:Int, ?eps:double, ?momentum:Tensor, ?affine:bool, ?trackRunningStats:bool, ?reversible:bool) =
-    inherit Model()
-    let eps = defaultArg eps 1e-5
-    let momentum = defaultArg momentum (dsharp.tensor(0.1))
-    let affine = defaultArg affine true
-    let trackRunningStats = defaultArg trackRunningStats true
-    let reversible = defaultArg reversible false
-    let w = Parameter <| if affine then dsharp.ones(numFeatures) else dsharp.zero() // gamma
-    let b = Parameter <| if affine then dsharp.zeros(numFeatures) else dsharp.zero() // beta
-    let _mean = Parameter <| dsharp.zero()
-    let _variance = Parameter <| dsharp.zero()
-    do base.add([w;b],["BatchNorm2d-weight";"BatchNorm2d-bias"]) // We don't add mean and variance here because they hold running statistics and are not subject to gradient-based optimization
-
-    /// <summary>TBD</summary>
-    member _.mean = _mean.value
-
-    /// <summary>TBD</summary>
-    member _.variance = _variance.value
-
-    /// <summary>TBD</summary>
-    member _.stddev = _variance.value.sqrt()
-
-    /// <summary>TBD</summary>
-    member _.weight = w.value
-
-    /// <summary>TBD</summary>
-    member _.bias = b.value
-
-    member private _.updateStats (batchMean:Tensor) (batchVariance:Tensor) (n:int) =
-        let batchMean = if reversible then batchMean else batchMean.primal
-        let batchVariance = if reversible then batchVariance else batchVariance.primal
-        _mean.value <- (1 - momentum) * _mean.value + momentum * batchMean
-        // PyTorch seems to use unbiased variance (Bessel's correction) for running batchnorm statistics and biased variance for batch statistics. This seems strange and confusing but we adopt the same behavior for the time being.
-        // https://github.com/pytorch/pytorch/issues/19902
-        // https://discuss.pytorch.org/t/model-eval-gives-incorrect-loss-for-model-with-batchnorm-layers/7561/46
-        // Here we transform biased variance to unbiased variance for running statistics
-        let batchVariance = batchVariance * (float n) / (float n - 1.)
-        _variance.value <- (1 - momentum) * _variance.value + momentum * batchVariance
-
-    /// <summary>TBD</summary>
-    override _.getString() = sprintf "BatchNorm2d(%A)" numFeatures
-
-    /// <summary>TBD</summary>
-    override m.forward(value) =
-        if value.dim <> 4 || not (value.shapex.[1] =~= numFeatures) then failwithf "Expecting value to have shape NxCxHxW (batchSize x numFeatures x height x width) where numFeatures=%A, received value with shape %A" numFeatures value.shapex
-        let vt = value.transpose(0,1).view([numFeatures;Int -1])
-        let mean, var =
-            if m.mode = Mode.Train || (m.mode = Mode.Eval && not trackRunningStats) then
-                vt.mean(1), vt.variance(1, unbiased=false)
-            else
-                _mean.value, _variance.value
-        if not value.symbolic && m.mode = Mode.Train && trackRunningStats then
-            let n = vt.shape.[1]
-            m.updateStats mean var n
-        let res = (value - mean.view([1I;numFeatures;1I;1I ])) / (var.view([1I;numFeatures;1I;1I]) + eps).sqrt()
-        if affine then res * w.value.view([1I;numFeatures;1I;1I]) + b.value.view([1I;numFeatures;1I;1I]) else res
-
-    /// <summary>TBD</summary>
-    new (numFeatures:int, ?eps:double, ?momentum:Tensor, ?affine:bool, ?trackRunningStats:bool, ?reversible:bool) =
-        BatchNorm2d(Int numFeatures, ?eps=eps, ?momentum=momentum, ?affine=affine, ?trackRunningStats=trackRunningStats, ?reversible=reversible)
-
-/// <summary>Applies Batch Normalization over a 5D input (a mini-batch of 3D inputs with optional additional channel dimension)</summary>
-/// <remarks>
-///    <para>
-///        The mean and standard-deviation are calculated per-dimension over the mini-batches and
-///        \(\gamma\( and \(\beta\) are learnable parameter vectors of size \(C\) (where \(C\) is the
-///        input size). By default, the elements of \(\gamma\) are set to 1 and the elements of 
-///        \(\beta\) are set to 0. The standard-deviation is calculated via the biased estimator,
-///        equivalent to <c>dsharp.variance(input, unbiased=False)</c>.
-///    </para>
-///    <para>
-///        Also by default, during training this layer keeps running estimates of its computed mean
-///        and variance, which are then used for normalization during evaluation. The running estimates
-///        are kept with a default momentum of 0.1.
-///    </para>
-///    <para>
-///       If trackRunningStats is set to False, this layer then does not keep running estimates,
-///       and batch statistics are instead used during evaluation time as well.
-///    </para>
-/// </remarks>
-type BatchNorm3d(numFeatures:Int, ?eps:double, ?momentum:Tensor, ?affine:bool, ?trackRunningStats:bool, ?reversible:bool) =
-    inherit Model()
-    let eps = defaultArg eps 1e-5
-    let momentum = defaultArg momentum (dsharp.tensor(0.1))
-    let affine = defaultArg affine true
-    let trackRunningStats = defaultArg trackRunningStats true
-    let reversible = defaultArg reversible false
-    let w = Parameter <| if affine then dsharp.ones(numFeatures) else dsharp.zero() // gamma
-    let b = Parameter <| if affine then dsharp.zeros(numFeatures) else dsharp.zero() // beta
-    let _mean = Parameter <| dsharp.zero()
-    let _variance = Parameter <| dsharp.zero()
-    do base.add([w;b],["BatchNorm3d-weight";"BatchNorm3d-bias"]) // We don't add mean and variance here because they hold running statistics and are not subject to gradient-based optimization
-
-    /// <summary>TBD</summary>
-    member _.mean = _mean.value
-
-    /// <summary>TBD</summary>
-    member _.variance = _variance.value
-
-    /// <summary>TBD</summary>
-    member _.stddev = _variance.value.sqrt()
-
-    /// <summary>TBD</summary>
-    member _.weight = w.value
-
-    /// <summary>TBD</summary>
-    member _.bias = b.value
-
-    member private _.updateStats (batchMean:Tensor) (batchVariance:Tensor) (n:int) =
-        let batchMean = if reversible then batchMean else batchMean.primal
-        let batchVariance = if reversible then batchVariance else batchVariance.primal
-        _mean.value <- (1 - momentum) * _mean.value + momentum * batchMean
-        // PyTorch seems to use unbiased variance (Bessel's correction) for running batchnorm statistics and biased variance for batch statistics. This seems strange and confusing but we adopt the same behavior for the time being.
-        // https://github.com/pytorch/pytorch/issues/19902
-        // https://discuss.pytorch.org/t/model-eval-gives-incorrect-loss-for-model-with-batchnorm-layers/7561/46
-        // Here we transform biased variance to unbiased variance for running statistics
-        let batchVariance = batchVariance * (float n) / (float n - 1.)
-        _variance.value <- (1 - momentum) * _variance.value + momentum * batchVariance
-
-    /// <summary>TBD</summary>
-    override _.getString() = sprintf "BatchNorm3d(%A)" numFeatures
-
-    /// <summary>TBD</summary>
-    override m.forward(value) =
-        if value.dim <> 5 || not (value.shapex.[1] =~= numFeatures) then failwithf "Expecting value to have shape NxCxDxHxW (batchSize x numFeatures x depth x height x width) where numFeatures=%A, received value with shape %A" numFeatures value.shapex
-        let vt = value.transpose(0,1).view([numFeatures; Int -1])
-        let mean, var =
-            if m.mode = Mode.Train || (m.mode = Mode.Eval && not trackRunningStats) then
-                vt.mean(1), vt.variance(1, unbiased=false)
-            else
-                _mean.value, _variance.value
-        if not value.symbolic && m.mode = Mode.Train && trackRunningStats then
-            let n = vt.shape.[1]
-            m.updateStats mean var n
-        let res = (value - mean.view([1I;numFeatures;1I;1I;1I])) / (var.view([1I;numFeatures;1I;1I;1I]) + eps).sqrt()
-        if affine then res * w.value.view([1I;numFeatures;1I;1I;1I]) + b.value.view([1I;numFeatures;1I;1I; 1I]) else res        
-
-    /// <summary>TBD</summary>
-    new (numFeatures:int, ?eps:double, ?momentum:Tensor, ?affine:bool, ?trackRunningStats:bool, ?reversible:bool) =
-        BatchNorm3d(Int numFeatures, ?eps=eps, ?momentum=momentum, ?affine=affine, ?trackRunningStats=trackRunningStats, ?reversible=reversible)
-
-
-/// <summary>Variational Auto-Encoder</summary>
-type VAE(xDim:int, zDim:int, ?hDims:seq<int>, ?nonlinearity:Tensor->Tensor, ?nonlinearityLast:Tensor->Tensor) =
-    inherit Model()
-    let hDims = defaultArg hDims (let d = (xDim+zDim)/2 in seq [d; d]) |> Array.ofSeq
-    let nonlinearity = defaultArg nonlinearity dsharp.relu
-    let nonlinearityLast = defaultArg nonlinearityLast dsharp.sigmoid
-    let dims =
-        if hDims.Length = 0 then
-            [|xDim; zDim|]
-        else
-            Array.append (Array.append [|xDim|] hDims) [|zDim|]
-            
-    let enc = Array.append [|for i in 0..dims.Length-2 -> Linear(dims.[i], dims.[i+1])|] [|Linear(dims.[dims.Length-2], dims.[dims.Length-1])|]
-    let dec = [|for i in 0..dims.Length-2 -> Linear(dims.[i+1], dims.[i])|] |> Array.rev
-    do 
-        base.add([for m in enc -> box m])
-        base.add([for m in dec -> box m])
-
-    let encode x =
-        let mutable x = x
-        for i in 0..enc.Length-3 do
-            x <- nonlinearity <| enc.[i].forward(x)
-        let mu = enc.[enc.Length-2].forward(x)
-        let logVar = enc.[enc.Length-1].forward(x)
-        mu, logVar
-
-    let sampleLatent mu (logVar:Tensor) =
-        let std = dsharp.exp(0.5*logVar)
-        let eps = dsharp.randnLike(std)
-        eps.mul(std).add(mu)
-
-    let decode z =
-        let mutable h = z
-        for i in 0..dec.Length-2 do
-            h <- nonlinearity <| dec.[i].forward(h)
-        nonlinearityLast <| dec.[dec.Length-1].forward(h)
-
-    /// <summary>TBD</summary>
-    member _.encodeDecode(x:Tensor) =
-        let batchSize = x.shape.[0]
-        let mu, logVar = encode (x.view([batchSize; xDim]))
-        let z = sampleLatent mu logVar
-        decode z, mu, logVar
-
-    /// <summary>TBD</summary>
-    override m.forward(x) =
-        let x, _, _ = m.encodeDecode(x) in x
-
-    /// <summary>TBD</summary>
-    override _.getString() = sprintf "VAE(%A, %A, %A)" xDim hDims zDim
-
-    /// <summary>TBD</summary>
-    static member loss(xRecon:Tensor, x:Tensor, mu:Tensor, logVar:Tensor) =
-        let bce = dsharp.bceLoss(xRecon, x.viewAs(xRecon), reduction="sum")
-        let kl = -0.5 * dsharp.sum(1. + logVar - mu.pow(2.) - logVar.exp())
-        bce + kl
-
-    /// <summary>TBD</summary>
-    member m.loss(x, ?normalize:bool) =
-        let normalize = defaultArg normalize true
-        let xRecon, mu, logVar = m.encodeDecode x
-        let loss = VAE.loss(xRecon, x, mu, logVar)
-        if normalize then loss / x.shape.[0] else loss
-
-    /// <summary>TBD</summary>
-    member _.sample(?numSamples:int) = 
-        let numSamples = defaultArg numSamples 1
-        dsharp.randn([|numSamples; zDim|]) |> decode
-=======
-        -k + dsharp.rand(shape) * 2*k
->>>>>>> a9f91820
+
+
+
