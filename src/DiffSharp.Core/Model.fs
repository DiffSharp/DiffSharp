// Copyright (c) 2016-     University of Oxford (Atilim Gunes Baydin <gunes@robots.ox.ac.uk>)
// and other contributors, see LICENSE in root of repository.
//
// BSD 2-Clause License. See LICENSE in root of repository.

namespace rec DiffSharp.Model

open DiffSharp
open DiffSharp.Util
open DiffSharp.ShapeChecking
open System.Collections.Generic

/// <namespacedoc>
///   <summary>Contains types and functionality related to describing models.</summary>
/// </namespacedoc>
///
/// <summary>Represents a parameter in a model.</summary>
/// <remarks>A parameter is a mutable register holding a tensor.</remarks>
type Parameter =
    val mutable value:Tensor
    new(value) = {value=value}

    /// <summary>TBD</summary>
    member p.forwardDiff(derivative:Tensor, ?tag:uint32) = p.value <- p.value.forwardDiff(derivative, ?tag=tag)

    /// <summary>TBD</summary>
    member p.reverseDiff(?tag:uint32) = p.value <- p.value.reverseDiff(?tag=tag)

    /// <summary>TBD</summary>
    member p.noDiff() = p.value <- p.value.noDiff()

    /// <summary>TBD</summary>
    member p.move(?dtype, ?device, ?backend) = p.value <- p.value.move(?dtype=dtype, ?device=device, ?backend=backend)

    /// <summary>TBD</summary>
    override p.ToString() = sprintf "Parameter(%A)" p.value


/// <summary>Represents a collection of named parameters in a model.</summary>
type ParameterDict() =

    // If the dictionary is empty then the latest 'move' is considered the configuration for the implied empty tensor
    let mutable dummy = dsharp.zeros(0)

    /// <summary>TBD</summary>
    member val values = Dictionary<string, Parameter>()

    /// <summary>TBD</summary>
    member d.Item
        with get key = d.values.[key].value
        and set key v = d.values.[key].value <- v

    /// <summary>TBD</summary>
    member d.add(name, parameter) = d.values.Add(name, parameter)

    /// <summary>TBD</summary>
    member d.add(parameters:list<string*Parameter>) = for (n, p) in parameters do d.add(n, p)

    /// <summary>TBD</summary>
    member d.add(parameters:ParameterDict) = for KeyValue(n, p) in parameters.values do d.add(n, p)

    /// <summary>TBD</summary>
    member d.copy() = d.map(fun (t:Tensor) -> t)

    /// <summary>TBD</summary>
    member d.map(f:string*Parameter->string*Parameter) =
        let ret = ParameterDict()
        for KeyValue(n, p) in d.values do ret.values.Add(f(n,p))
        ret

    /// <summary>TBD</summary>
    member d.map(f:string*Tensor->string*Tensor) = d.map(fun (n, p:Parameter) -> let nn, tt = f(n, p.value) in nn, Parameter(tt))

    /// <summary>TBD</summary>
    member d.map(f:Tensor->Tensor) = d.map(fun (n,t) -> n, f t)

    /// <summary>TBD</summary>
    member d.set(parameters:ParameterDict) = d.iter(fun (n, p) -> p.value <- parameters.[n])

    /// <summary>TBD</summary>
    member d.iter(f:string*Parameter->unit) = for KeyValue(n, p) in d.values do f(n,p)

    /// <summary>TBD</summary>
    member d.forwardDiff(derivatives:ParameterDict, ?tag:uint32) = 
        let tag = defaultArg tag GlobalNestingLevel.Current
        d.iter(fun (n, p) -> p.forwardDiff(derivatives.[n], tag))

    /// <summary>TBD</summary>
    member d.reverseDiff(?tag:uint32) = 
        let tag = defaultArg tag GlobalNestingLevel.Current
        d.iter(fun (_, p) -> p.reverseDiff(tag))

    /// <summary>TBD</summary>
    member d.noDiff() = d.iter(fun (_, p) -> p.noDiff())

    /// <summary>TBD</summary>
    member d.move(?dtype, ?device, ?backend) = 
        dummy <- dummy.move(?dtype=dtype, ?device=device, ?backend=backend)
        d.iter (fun (_, p) -> p.move(?dtype=dtype, ?device=device, ?backend=backend))

    /// <summary>TBD</summary>
    member d.primal with get() = d.map(fun (t:Tensor)->t.primal)

    /// <summary>TBD</summary>
    member d.derivative with get() = d.map(fun (t:Tensor)->t.derivative)

    /// <summary>TBD</summary>
    member d.nelement with get() = [|for t in d.values.Values do t.value.nelement|] |> Array.sum

    /// <summary>TBD</summary>
    member d.nelementx with get() = [|for t in d.values.Values do t.value.nelementx|] |> Array.sum

    /// <summary>TBD</summary>
    member d.flatten() =
        let ts = [| for t in d.values.Values do t.value.view(-1) |]
        if ts.Length = 0 then dummy else
        dsharp.cat(ts)

    /// <summary>TBD</summary>
    member d.unflatten(tensors:Tensor) =
        if tensors.dim <> 1 then failwithf "Expecting 1d tensors but received tensors with shape %A" tensors.shape
        if not (tensors.nelementx =~= d.nelementx) then failwithf "Expecting tensors.nelement (%A) and ParameterDict.nelement (%A) to be the same" tensors.nelement d.nelement
        let shapes = [|for t in d.values.Values do t.value.shapex|]
        let sizes = [|for s in shapes do Shape.nelementx s|]
        let ts = Array.map2 (fun (t:Tensor) (s:Shape) -> t.view(s)) (tensors.split(sizes)) shapes
        let mutable i = 0
        let keys = Dictionary.copyKeys d.values
        for n in keys do
            d.[n] <- ts.[i]
            i <- i+1

    /// <summary>TBD</summary>
    member d.unflattenToNew(tensors:Tensor) = 
        let dd = d.copy()
        dd.unflatten(tensors)
        dd

    /// <summary>TBD</summary>
    override d.ToString() =
        let sb = System.Text.StringBuilder()
        sb.Append("ParameterDict(") |> ignore
        let mutable prefix = ""
        for KeyValue(n, p) in d.values do 
            sb.Append(sprintf "%s%A:%A" prefix n p) |> ignore
            prefix <- ", "
        sb.Append(")") |> ignore
        sb.ToString()


/// <summary>Indicates the training or evaluation mode for a model.</summary>
type Mode =
    | Train = 0
    | Eval = 1

/// <summary>Represents a model, primarily a collection of named parameters and sub-models and a function governed by them.</summary>
[<AbstractClass>]
type BaseModel() =
    [<DefaultValue>]
    val mutable mode: Mode

    /// <summary>TBD</summary>
    let parameterDict = ParameterDict()
    let parameterPrefixes = Dictionary<string, int>()

    /// <summary>TBD</summary>
    member val SubModelsDict = Dictionary<string, BaseModel>()

    /// <summary>TBD</summary>
    member m.train() = 
        m.mode <- Mode.Train
        for model:BaseModel in m.allModels do model.mode <- Mode.Train

    /// <summary>TBD</summary>
    member m.eval() = 
        m.mode <- Mode.Eval
        for model:BaseModel in m.allModels do model.mode <- Mode.Eval

    /// <summary>TBD</summary>
    member m.parameters
        with get () = parameterDict
        and set parameters = parameterDict.set(parameters)

    /// <summary>TBD</summary>
    member m.parametersVector
        with get () = m.parameters.flatten()
        and set parameters = m.parameters.unflatten(parameters)

    /// <summary>TBD</summary>
<<<<<<< HEAD
    member m.allModels =
        if m.SubModelsDict.Count = 0 then [m]
        else m.subModels

    /// <summary>TBD</summary>
    member m.subModels = [for sm in m.SubModelsDict.Values do yield! sm.allModels]
=======
    member m.allModels
        with get () =
            if m.SubModelsDict.Count = 0 then [m]
            else [for sm in m.SubModelsDict.Values do yield! sm.allModels]
>>>>>>> 5e2b20f8

    /// <summary>TBD</summary>
    member m.init(f:string*Tensor->Tensor) = for KeyValue(n, p) in m.parameters.values do p.value <- f(n, p.value)

    /// <summary>TBD</summary>
    member m.add(parameters:seq<obj>, ?names:seq<string>) =
        let parameters = parameters |> Seq.toArray
        let names = defaultArg names (Seq.empty) |> Seq.toArray
        if names.Length > 0 then
            if parameters.Length <> names.Length then failwithf "Expecting parameters (%A) and names (%A) to have the same length" parameters.Length names.Length
            for name in names do if name.Contains("__") then failwithf "String '__' not allowed in name '%s'" name
        let nextName (name:string) =
            let name = if name.Contains("__") then name.Split("__").[0] else name
            let i = parameterPrefixes.GetValueOrDefault name
            parameterPrefixes.[name] <- i+1
            sprintf "%s__%A" name (i+1)
        let (|Pair|_|) (x: obj) =
            if Reflection.FSharpType.IsTuple (x.GetType()) then  
                match Reflection.FSharpValue.GetTupleFields(x) with
                | [| t1; t2 |] -> Some (t1,t2)
                | _ -> None
            else
                None
        for i in 0..parameters.Length-1 do
            let p = parameters.[i]
            match (box p) with
            | :? Parameter as p ->
                let n = if names.Length > 0 then names.[i] else sprintf "param-%s" (Random.UUID())
                m.parameters.add(n, p)
            | :? Model as mm ->
                let n = if names.Length > 0 then names.[i] else sprintf "model-%s" (Random.UUID())
                m.SubModelsDict.Add(n, mm)
                parameterDict.add(mm.parameters.map(fun (nn, pp:Parameter) -> (nextName nn, pp)))
<<<<<<< HEAD
            | Pair ((:? Parameter as p), (:? string as n))  -> 
                parameterDict.add(n, p)
            | Pair ((:? BaseModel as mm), (:? string as n))  -> 
=======
            | :? (Parameter * string) as pn -> 
                let (p,n) = pn
                parameterDict.add(n, p)
            | :? (BaseModel * string) as mmn -> 
                let (mm,n) = mmn
>>>>>>> 5e2b20f8
                m.SubModelsDict.Add(n, mm)
                parameterDict.add(parameterDict.map(fun (nn, pp:Parameter) -> (n + "__" + nn, pp)))
            | t -> failwithf "Unsupported type %A. Expecting a Parameter or Model" (t.GetType())

    /// <summary>TBD</summary>
    member m.forwardDiff(derivatives:ParameterDict) = m.parameters.forwardDiff(derivatives)

    /// <summary>TBD</summary>
    member m.reverseDiff() = m.parameters.reverseDiff()

    /// <summary>TBD</summary>
    member m.noDiff() = m.parameters.noDiff()

    /// <summary>TBD</summary>
    member m.move(?dtype, ?device, ?backend) =
        m.parameters.move(?dtype=dtype, ?device=device, ?backend=backend)

    /// <summary>TBD</summary>
    member m.nparameters = m.parameters.nelement

    /// <summary>TBD</summary>
    member m.saveParameters(fileName) = m.parametersVector.save(fileName)

    abstract member getString: unit -> string
    default m.getString() =
        if m.allModels |> List.length < 2 then "Model()" // allModels has one element (m) in case there are no submodels
        else
        let sb = System.Text.StringBuilder()
        sb.Append("Model(\n") |> ignore
        for model in m.subModels do sb.Append(sprintf "%A\n" model) |> ignore
        sb.Append(")") |> ignore
        sb.ToString()

    /// <summary>TBD</summary>
    member m.save(fileName) = saveBinary m fileName

    /// <summary>TBD</summary>
<<<<<<< HEAD
    override m.ToString() = sprintf "%s - nparameters:%A" (m.getString()) m.nparameters


=======
    override m.ToString() = sprintf "%s--nparameters:%A" (m.getString()) m.nparameters

>>>>>>> 5e2b20f8
[<AbstractClass>]
type Model<'In, 'Out>() =
    inherit BaseModel()

    /// <summary>TBD</summary>
    abstract member forward: 'In -> 'Out

    /// <summary>TBD</summary>
    static member create (ps: seq<obj>) (f: 'In -> 'Out) : Model<'In, 'Out> =
        let model = { new Model<'In, 'Out>() with override _.forward(x:'In) : 'Out = f x}
        model.add(ps)
        model

    /// <summary>TBD</summary>
    static member compose (m1:Model<'In, 'Out>) (m2:Model<'Out, 'Out2>) : Model<'In, 'Out2> =
        Model<'In, 'Out2>.create [box m1; box m2] (m1.forward >> m2.forward)

<<<<<<< HEAD
=======
    /// <summary>TBD</summary>
>>>>>>> 5e2b20f8
    member m.forwardParameters (input:'In) (parameters:Tensor) =
        m.parametersVector <- parameters
        let f = m.forward(input) in m.noDiff(); f

    /// <summary>TBD</summary>
    member m.forwardCompose (f:'Out->'Out2) (input:'In) (parameters:Tensor) =
        m.forwardParameters input parameters |> f

    /// <summary>TBD</summary>
    member m.forwardLoss (f:'In2->'Out->Tensor) (input:'In) (target:'In2) (parameters:Tensor) =
        m.forwardCompose (f target) input parameters

    /// <summary>TBD</summary>
    static member (-->) (m1:Model<'In, 'Out>, m2:Model<'Out, 'Out2>) = Model<'In, 'Out>.compose m1 m2
    
    /// <summary>TBD</summary>
    static member (-->) (m:Model<'In, 'Out>, f:'Out->'Out2) = Model<'In, 'Out2>.create [m] (m.forward >> f)

    /// <summary>TBD</summary>
    static member (-->) (f:'In->'Out, m:Model<'Out, 'Out2>) = Model<'In, 'Out2>.create [m] (f >> m.forward)

    member m.saveParameters(fileName) = m.parametersVector.save(fileName)

    /// <summary>TBD</summary>
    member m.loadParameters(fileName) = m.parametersVector <- Tensor.load(fileName)

    /// <summary>TBD</summary>
    static member (-->) (t:'In, m:Model<'In, 'Out>) = m.forward t

    /// <summary>TBD</summary>
    static member load(fileName):Model<'In, 'Out> = loadBinary fileName

    /// <summary>TBD</summary>
    member m.clone() = 
        let fileName = System.IO.Path.GetTempFileName()
        m.save(fileName)
        Model.load(fileName)

type Model = Model<Tensor, Tensor>

/// <summary>Contains functionality related to generating initial paramerter weights.</summary>
type Weight =

    /// <summary>TBD</summary>
    static member kaiming(fanIn:Int, fanOut:Int, ?a:float) = 
        // He et al. 2015. https://arxiv.org/abs/1502.01852
        let a = defaultArg a (sqrt 5.)
        let w = dsharp.randn([fanIn; fanOut])
        let s = sqrt (2. / ((1. + a*a) * (float fanIn.ValueOrOne)))
        w * s

    /// <summary>TBD</summary>
    static member kaiming(fanIn:int, fanOut:int, ?a:float) =
        Weight.kaiming(Int fanIn, Int fanOut, ?a=a)

    /// <summary>TBD</summary>
    static member uniform(shape:Shape, k:float) =
        -k + dsharp.rand(shape) * 2*k
    
    /// <summary>TBD</summary>
    static member uniform(shape:seq<int>, k:float) = Weight.uniform (Shape shape, k)
    
    /// <summary>TBD</summary>
    static member uniform(shape:seq<Int>, k:float) = Weight.uniform (Shape shape, k)

/// <summary>A model that applies a linear transformation to the incoming data: \(y = xA^T + b\)</summary>
type Linear(inFeatures:Int, outFeatures:Int, ?bias:bool) =
    inherit Model()
    let hasBias = defaultArg bias true
    let w = Parameter(Weight.kaiming(inFeatures, outFeatures))
<<<<<<< HEAD
    let k = 1./sqrt (float outFeatures.ValueOrOne)
    let b = Parameter(if hasBias then Weight.uniform([|outFeatures|], k) else dsharp.zero())
=======
    let k = 1./sqrt (float outFeatures)
    let b = Parameter(if bias then Weight.uniform([|outFeatures|], k) else dsharp.tensor([]))
>>>>>>> 5e2b20f8
    do base.add([w;b],["Linear-weight";"Linear-bias"])
    
    /// <summary>TBD</summary>
    member _.weight = w

    /// <summary>TBD</summary>
    member _.bias = b

    /// <summary>TBD</summary>
    override _.getString() = sprintf "Linear(%A, %A)" inFeatures outFeatures

    /// <summary>TBD</summary>
    override _.forward(value) =
        let f = dsharp.matmul(value, w.value)
        if hasBias then f + b.value else f
        
    /// <summary>TBD</summary>
    new (inFeatures: int, outFeatures: int, ?bias:bool) =
       Linear(Int inFeatures, Int outFeatures, ?bias=bias)

/// <summary>A model that applies a 1D convolution over an input signal composed of several input planes</summary>
type Conv1d(inChannels:Int, outChannels:Int, kernelSize:Int, ?stride:Int, ?padding:Int, ?dilation:Int, ?bias:bool) =
    inherit Model()
    let bias = defaultArg bias true
    let k = 1./ sqrt (float (inChannels*kernelSize).ValueOrOne)
    let w = Parameter <| Weight.uniform([|outChannels; inChannels; kernelSize|], k)
    let b = Parameter <| if bias then Weight.uniform([|outChannels|], k) else dsharp.tensor([])
    do base.add([w;b],["Conv1d-weight";"Conv1d-bias"])

    /// <summary>TBD</summary>
    override _.getString() = sprintf "Conv1d(%A, %A, %A)" inChannels outChannels kernelSize

    /// <summary>TBD</summary>
    override _.forward(value) =
        let f = dsharp.conv1d(value, w.value, ?stride=stride, ?padding=padding, ?dilation=dilation)
        if bias then f + b.value.expand([value.shapex.[0]; outChannels]).view([value.shapex.[0]; outChannels; 1I]) else f

    /// <summary>TBD</summary>
    new (inChannels:int, outChannels:int, kernelSize:int, ?stride:int, ?padding:int, ?dilation:int, ?bias:bool) =
        Conv1d(Int inChannels, Int outChannels, Int kernelSize, ?stride=optInt stride, ?padding=optInt padding, ?dilation=optInt dilation, ?bias=bias)

/// <summary>A model that applies a 2D convolution over an input signal composed of several input planes</summary>
type Conv2d(inChannels:Int, outChannels:Int, ?kernelSize:Int, ?stride:Int, ?padding:Int, ?dilation:Int, ?kernelSizes:seq<Int>, ?strides:seq<Int>, ?paddings:seq<Int>, ?dilations:seq<Int>, ?bias:bool) =
    inherit Model()
    let kernelSizes = Shape.resolve2dKernelSizes kernelSize kernelSizes
    let bias = defaultArg bias true
    let k = 1./ sqrt (float (inChannels*kernelSizes.[0]*kernelSizes.[1]).ValueOrOne)
    let w = Parameter <| Weight.uniform([|outChannels; inChannels; kernelSizes.[0]; kernelSizes.[1]|], k)
    let b = Parameter <| if bias then Weight.uniform([|outChannels|], k) else dsharp.tensor([])
    do base.add([w;b],["Conv2d-weight";"Conv2d-bias"])

    /// <summary>TBD</summary>
    override _.getString() = sprintf "Conv2d(%A, %A, %A)" inChannels outChannels kernelSizes

    /// <summary>TBD</summary>
    override _.forward(value) =
        let f = dsharp.conv2d(value, w.value, ?stride=stride, ?strides=strides, ?padding=padding, ?paddings=paddings, ?dilation=dilation, ?dilations=dilations)
        if bias then f + b.value.expand([value.shapex.[0]; outChannels]).view([value.shapex.[0]; outChannels; 1I; 1I]) else f

    /// <summary>TBD</summary>
    new (inChannels:int, outChannels:int, ?kernelSize:int, ?stride:int, ?padding:int, ?dilation:int, ?kernelSizes:seq<int>, ?strides:seq<int>, ?paddings:seq<int>, ?dilations:seq<int>, ?bias:bool) =
        Conv2d(Int inChannels, Int outChannels, ?kernelSize=optInt kernelSize, ?stride=optInt stride, ?padding=optInt padding, ?dilation=optInt dilation, ?kernelSizes=optInts kernelSizes, ?strides=optInts strides, ?paddings=optInts paddings, ?dilations=optInts dilations, ?bias=bias)

/// <summary>A model that applies a 3D convolution over an input signal composed of several input planes</summary>
type Conv3d(inChannels:Int, outChannels:Int, ?kernelSize:Int, ?stride:Int, ?padding:Int, ?dilation:Int, ?kernelSizes:seq<Int>, ?strides:seq<Int>, ?paddings:seq<Int>, ?dilations:seq<Int>, ?bias:bool) =
    inherit Model()
    let kernelSizes = Shape.resolve3dKernelSizes kernelSize kernelSizes
    let bias = defaultArg bias true
    let k = 1./ sqrt (float (inChannels.ValueOrOne*kernelSizes.[0]*kernelSizes.[1]*kernelSizes.[2]).ValueOrOne)
    let w = Parameter <| Weight.uniform([|outChannels; inChannels; kernelSizes.[0]; kernelSizes.[1]; kernelSizes.[2]|], k)
    let b = Parameter <| if bias then Weight.uniform([|outChannels|], k) else dsharp.tensor([])
    do base.add([w;b],["Conv3d-weight";"Conv3d-bias"])

    /// <summary>TBD</summary>
    override _.getString() = sprintf "Conv3d(%A, %A, %A)" inChannels outChannels kernelSizes

    /// <summary>TBD</summary>
    override _.forward(value) =
        let f = dsharp.conv3d(value, w.value, ?stride=stride, ?strides=strides, ?padding=padding, ?paddings=paddings, ?dilation=dilation, ?dilations=dilations)
        if bias then f + b.value.expand([value.shapex.[0]; outChannels]).view([value.shapex.[0]; outChannels; 1I; 1I; 1I]) else f

    /// <summary>TBD</summary>
    new (inChannels:int, outChannels:int, ?kernelSize:int, ?stride:int, ?padding:int, ?dilation:int, ?kernelSizes:seq<int>, ?strides:seq<int>, ?paddings:seq<int>, ?dilations:seq<int>, ?bias:bool) =
        Conv3d(Int inChannels, Int outChannels, ?kernelSize=optInt kernelSize, ?stride=optInt stride, ?padding=optInt padding, ?dilation=optInt dilation, ?kernelSizes=optInts kernelSizes, ?strides=optInts strides, ?paddings=optInts paddings, ?dilations=optInts dilations, ?bias=bias)


/// <summary>A model that applies a 1D transposed convolution operator over an input image composed of several input planes.</summary>
type ConvTranspose1d(inChannels:Int, outChannels:Int, kernelSize:Int, ?stride:Int, ?padding:Int, ?dilation:Int, ?bias:bool, ?outputPadding: Int) =
    inherit Model()
    let bias = defaultArg bias true
<<<<<<< HEAD
    let k = 1./ sqrt (float (inChannels*kernelSize).ValueOrOne)
    let w = Parameter <| Weight.uniform([inChannels; outChannels; kernelSize], k)
    let b = Parameter <| if bias then Weight.uniform([|outChannels|], k) else dsharp.zero()
=======
    let k = 1./ sqrt (float (inChannels*kernelSize))
    let w = Parameter <| Weight.uniform([|inChannels; outChannels; kernelSize|], k)
    let b = Parameter <| if bias then Weight.uniform([|outChannels|], k) else dsharp.tensor([])
>>>>>>> 5e2b20f8
    do base.add([w;b],["ConvTranspose1d-weight";"ConvTranspose1d-bias"])

    /// <summary>TBD</summary>
    override _.getString() = sprintf "ConvTranspose1d(%A, %A, %A)" inChannels outChannels kernelSize

    /// <summary>TBD</summary>
    override _.forward(value) =
        let f = dsharp.convTranspose1d(value, w.value, ?stride=stride, ?padding=padding, ?dilation=dilation, ?outputPadding=outputPadding)
        if bias then f + b.value.expand([value.shapex.[0]; outChannels]).view([value.shapex.[0]; outChannels; 1I]) else f

    /// <summary>TBD</summary>
    new (inChannels:int, outChannels:int, kernelSize:int, ?stride:int, ?padding:int, ?dilation:int, ?bias:bool, ?outputPadding: int) =
        ConvTranspose1d(Int inChannels, Int outChannels, Int kernelSize, ?stride=optInt stride, ?padding=optInt padding, ?dilation=optInt dilation, ?bias=bias, ?outputPadding=optInt outputPadding)

/// <summary>A model that applies a 2D transposed convolution operator over an input image composed of several input planes.</summary>
type ConvTranspose2d(inChannels:Int, outChannels:Int, ?kernelSize:Int, ?stride:Int, ?padding:Int, ?outputPadding:Int, ?dilation:Int, ?kernelSizes:seq<Int>, ?strides:seq<Int>, ?paddings:seq<Int>, ?dilations:seq<Int>, ?bias:bool, ?outputPaddings:seq<Int>) =
    inherit Model()
    let kernelSizes = Shape.resolve2dKernelSizes kernelSize kernelSizes
    let bias = defaultArg bias true
<<<<<<< HEAD
    let k = 1./ sqrt (float (inChannels*kernelSizes.[0]*kernelSizes.[1]).ValueOrOne)
    let w = Parameter <| Weight.uniform([inChannels; outChannels; kernelSizes.[0]; kernelSizes.[1]], k)
    let b = Parameter <| if bias then Weight.uniform([|outChannels|], k) else dsharp.zero()
=======
    let k = 1./ sqrt (float (inChannels*kernelSizes.[0]*kernelSizes.[1]))
    let w = Parameter <| Weight.uniform([|inChannels; outChannels; kernelSizes.[0]; kernelSizes.[1]|], k)
    let b = Parameter <| if bias then Weight.uniform([|outChannels|], k) else dsharp.tensor([])
>>>>>>> 5e2b20f8
    do base.add([w;b],["ConvTranspose2d-weight";"ConvTranspose2d-bias"])

    /// <summary>TBD</summary>
    override _.getString() = sprintf "ConvTranspose2d(%A, %A, %A)" inChannels outChannels kernelSizes

    /// <summary>TBD</summary>
    override _.forward(value) =
        let f = dsharp.convTranspose2d(value, w.value, ?stride=stride, ?strides=strides, ?padding=padding, ?outputPadding=outputPadding, ?paddings=paddings, ?dilation=dilation, ?dilations=dilations, ?outputPaddings=outputPaddings)
        if bias then f + b.value.expand([value.shapex.[0]; outChannels]).view([value.shapex.[0]; outChannels; 1I; 1I]) else f

    /// <summary>TBD</summary>
    new (inChannels:int, outChannels:int, kernelSize:int, ?stride:int, ?padding:int, ?dilation:int, ?outputPadding: int, ?kernelSizes:seq<int>, ?strides:seq<int>, ?paddings:seq<int>, ?outputPaddings: seq<int>, ?dilations:seq<int>, ?bias:bool) =
        ConvTranspose2d(Int inChannels, Int outChannels, Int kernelSize, ?stride=optInt stride, ?padding=optInt padding, ?outputPadding=optInt outputPadding, ?dilation=optInt dilation, ?kernelSizes=optInts kernelSizes, ?strides=optInts strides, ?paddings=optInts paddings, ?dilations=optInts dilations, ?bias=bias, ?outputPaddings=optInts outputPaddings)

/// <summary>A model that applies a 3D transposed convolution operator over an input image composed of several input planes.</summary>
type ConvTranspose3d(inChannels:Int, outChannels:Int, ?kernelSize:Int, ?stride:Int, ?padding:Int, ?dilation:Int, ?outputPadding:Int, ?kernelSizes:seq<Int>, ?strides:seq<Int>, ?paddings:seq<Int>, ?outputPaddings:seq<Int>, ?dilations:seq<Int>, ?bias:bool) =
    inherit Model()
    let kernelSizes = Shape.resolve3dKernelSizes kernelSize kernelSizes
    let bias = defaultArg bias true
<<<<<<< HEAD
    let k = 1./ sqrt (float (inChannels*kernelSizes.[0]*kernelSizes.[1]*kernelSizes.[2]).ValueOrOne)
    let w = Parameter <| Weight.uniform([inChannels; outChannels; kernelSizes.[0]; kernelSizes.[1]; kernelSizes.[2]], k)
    let b = Parameter <| if bias then Weight.uniform([|outChannels|], k) else dsharp.zero()
=======
    let k = 1./ sqrt (float (inChannels*kernelSizes.[0]*kernelSizes.[1]*kernelSizes.[2]))
    let w = Parameter <| Weight.uniform([|inChannels; outChannels; kernelSizes.[0]; kernelSizes.[1]; kernelSizes.[2]|], k)
    let b = Parameter <| if bias then Weight.uniform([|outChannels|], k) else dsharp.tensor([])
>>>>>>> 5e2b20f8
    do base.add([w;b],["ConvTranspose3d-weight";"ConvTranspose3d-bias"])

    /// <summary>TBD</summary>
    override _.getString() = sprintf "ConvTranspose3d(%A, %A, %A)" inChannels outChannels kernelSizes

    /// <summary>TBD</summary>
    override _.forward(value) =
        let f = dsharp.convTranspose3d(value, w.value, ?stride=stride, ?strides=strides, ?padding=padding, ?dilation=dilation, ?outputPadding=outputPadding, ?paddings=paddings, ?dilations=dilations, ?outputPaddings=outputPaddings)
        if bias then f + b.value.expand([value.shapex.[0]; outChannels]).view([value.shapex.[0]; outChannels; 1I; 1I; 1I]) else f

    /// <summary>TBD</summary>
    new (inChannels:int, outChannels:int, kernelSize:int, ?stride:int, ?padding:int, ?dilation:int, ?outputPadding: int, ?kernelSizes:seq<int>, ?strides:seq<int>, ?paddings:seq<int>, ?dilations:seq<int>, ?outputPaddings: seq<int>, ?bias:bool) =
        ConvTranspose3d(Int inChannels, Int outChannels, Int kernelSize, ?stride=optInt stride, ?padding=optInt padding, ?dilation=optInt dilation, ?outputPadding=optInt outputPadding, ?kernelSizes=optInts kernelSizes, ?strides=optInts strides, ?paddings=optInts paddings, ?dilations=optInts dilations, ?outputPaddings=optInts outputPaddings, ?bias=bias)

/// <summary>A model which during training, randomly zeroes some of the elements of the input tensor with probability p using samples from a Bernoulli distribution. Each channel will be zeroed out independently on every forward call.</summary>
type Dropout(?p:double) =
    inherit Model()

    /// <summary>TBD</summary>
    override _.getString() = sprintf "Dropout()"

    /// <summary>TBD</summary>
    override m.forward(value) =
        if m.mode = Mode.Train then value.dropout(?p=p) else value


/// <summary>A model which during training, randomly zero out entire channels. Each channel will be zeroed out independently on every forward call with probability p using samples from a Bernoulli distribution.</summary>
type Dropout2d(?p:double) =
    inherit Model()

    /// <summary>TBD</summary>
    override _.getString() = sprintf "Dropout2d()"

    /// <summary>TBD</summary>
    override m.forward(value) =
        if m.mode = Mode.Train then value.dropout2d(?p=p) else value


/// <summary>A model which during training, randomly zero out entire channels. Each channel will be zeroed out independently on every forward call with probability p using samples from a Bernoulli distribution.</summary>
type Dropout3d(?p:double) =
    inherit Model()

    /// <summary>TBD</summary>
    override _.getString() = sprintf "Dropout3d()"

    /// <summary>TBD</summary>
    override m.forward(value) =
        if m.mode = Mode.Train then value.dropout3d(?p=p) else value


/// <summary>Applies Batch Normalization over a 2D or 3D input (a mini-batch of 1D inputs with optional additional channel dimension)</summary>
/// <remarks>
///    <para>
///        The mean and standard-deviation are calculated per-dimension over the mini-batches and
///        \(\gamma\( and \(\beta\) are learnable parameter vectors of size \(C\) (where \(C\) is the
///        input size). By default, the elements of \(\gamma\) are set to 1 and the elements of 
///        \(\beta\) are set to 0. The standard-deviation is calculated via the biased estimator,
///        equivalent to <c>dsharp.variance(input, unbiased=False)</c>.
///    </para>
///    <para>
///        Also by default, during training this layer keeps running estimates of its computed mean
///        and variance, which are then used for normalization during evaluation. The running estimates
///        are kept with a default momentum of 0.1.
///    </para>
///    <para>
///       If trackRunningStats is set to False, this layer then does not keep running estimates,
///       and batch statistics are instead used during evaluation time as well.
///    </para>
/// </remarks>
type BatchNorm1d(numFeatures:Int, ?eps:double, ?momentum:Tensor, ?affine:bool, ?trackRunningStats:bool, ?reversible:bool) =
    inherit Model()
    let eps = defaultArg eps 1e-5
    let momentum = defaultArg momentum (dsharp.tensor(0.1))
    let affine = defaultArg affine true
    let trackRunningStats = defaultArg trackRunningStats true
    let reversible = defaultArg reversible false
    let w = Parameter <| if affine then dsharp.ones(numFeatures) else dsharp.zero() // gamma
    let b = Parameter <| if affine then dsharp.zeros(numFeatures) else dsharp.zero() // beta
    let _mean = Parameter <| dsharp.zero()
    let _variance = Parameter <| dsharp.zero()
    do base.add([w;b],["BatchNorm1d-weight";"BatchNorm1d-bias"]) // We don't add mean and variance here because they hold running statistics and are not subject to gradient-based optimization

    /// <summary>TBD</summary>
    member _.mean = _mean.value

    /// <summary>TBD</summary>
    member _.variance = _variance.value

    /// <summary>TBD</summary>
    member _.stddev = _variance.value.sqrt()

    /// <summary>TBD</summary>
    member _.weight = w.value

    /// <summary>TBD</summary>
    member _.bias = b.value

    member private _.updateStats (batchMean:Tensor) (batchVariance:Tensor) (n:int) =
        let batchMean = if reversible then batchMean else batchMean.primal
        let batchVariance = if reversible then batchVariance else batchVariance.primal
        _mean.value <- (1 - momentum) * _mean.value + momentum * batchMean
        // PyTorch seems to use unbiased variance (Bessel's correction) for running batchnorm statistics and biased variance for batch statistics. This seems strange and confusing but we adopt the same behavior for the time being.
        // https://github.com/pytorch/pytorch/issues/19902
        // https://discuss.pytorch.org/t/model-eval-gives-incorrect-loss-for-model-with-batchnorm-layers/7561/46
        // Here we transform biased variance to unbiased variance for running statistics
        let batchVariance = batchVariance * (float n) / (float n - 1.)
        _variance.value <- (1 - momentum) * _variance.value + momentum * batchVariance

    /// <summary>TBD</summary>
    override _.getString() = sprintf "BatchNorm1d(%A)" numFeatures

    /// <summary>TBD</summary>
    override m.forward(value) =
        if value.dim = 2 then
            if not (value.shapex.[1] =~= numFeatures) then failwithf "Expecting value to have shape NxL (batchSize x numFeatures) where numFeatures=%A, received value with shape %A" numFeatures value.shape
            let mean, var =
                if m.mode = Mode.Train || (m.mode = Mode.Eval && not trackRunningStats) then
                    value.mean(0), value.variance(0, unbiased=false)
                else
                    _mean.value, _variance.value
            if not value.symbolic && m.mode = Mode.Train && trackRunningStats then 
                let batchSize = value.shape.[0]
                m.updateStats mean var batchSize
            let res = (value - mean) / (var + eps).sqrt()
            if affine then res * w.value + b.value else res
        elif value.dim = 3 then
            if not (value.shapex.[1] =~= numFeatures) then failwithf "Expecting value to have shape NxCxL (batchSize x numFeatures x length) where numFeatures=%A, received value with shape %A" numFeatures value.shape
            let vt = value.transpose(0,1).view([numFeatures; Int -1])
            let mean, var =
                if m.mode = Mode.Train || (m.mode = Mode.Eval && not trackRunningStats) then
                    vt.mean(1), vt.variance(1, unbiased=false)
                else
                    _mean.value, _variance.value
            if not value.symbolic && m.mode = Mode.Train && trackRunningStats then
                let n = vt.shape.[1]
                m.updateStats mean var n
            let res = (value - mean.view([1I;numFeatures;1I ])) / (var.view([1I;numFeatures;1I]) + eps).sqrt()
            if affine then res * w.value.view([1I;numFeatures;1I]) + b.value.view([1I;numFeatures;1I]) else res
        else failwithf "Expecting value to have shape NxL (batchSize x Length) or NxCxL (batchSize x numChannels x Length), received value with shape %A" value.shape

    new (numFeatures:int, ?eps:double, ?momentum:Tensor, ?affine:bool, ?trackRunningStats:bool, ?reversible:bool) =
        BatchNorm1d(Int numFeatures, ?eps=eps, ?momentum=momentum, ?affine=affine, ?trackRunningStats=trackRunningStats, ?reversible=reversible)

/// <summary>Applies Batch Normalization over a 4D input (a mini-batch of 2D inputs with optional additional channel dimension)</summary>
/// <remarks>
///    <para>
///        The mean and standard-deviation are calculated per-dimension over the mini-batches and
///        \(\gamma\( and \(\beta\) are learnable parameter vectors of size \(C\) (where \(C\) is the
///        input size). By default, the elements of \(\gamma\) are set to 1 and the elements of 
///        \(\beta\) are set to 0. The standard-deviation is calculated via the biased estimator,
///        equivalent to <c>dsharp.variance(input, unbiased=False)</c>.
///    </para>
///    <para>
///        Also by default, during training this layer keeps running estimates of its computed mean
///        and variance, which are then used for normalization during evaluation. The running estimates
///        are kept with a default momentum of 0.1.
///    </para>
///    <para>
///       If trackRunningStats is set to False, this layer then does not keep running estimates,
///       and batch statistics are instead used during evaluation time as well.
///    </para>
/// </remarks>
type BatchNorm2d(numFeatures:Int, ?eps:double, ?momentum:Tensor, ?affine:bool, ?trackRunningStats:bool, ?reversible:bool) =
    inherit Model()
    let eps = defaultArg eps 1e-5
    let momentum = defaultArg momentum (dsharp.tensor(0.1))
    let affine = defaultArg affine true
    let trackRunningStats = defaultArg trackRunningStats true
    let reversible = defaultArg reversible false
    let w = Parameter <| if affine then dsharp.ones(numFeatures) else dsharp.zero() // gamma
    let b = Parameter <| if affine then dsharp.zeros(numFeatures) else dsharp.zero() // beta
    let _mean = Parameter <| dsharp.zero()
    let _variance = Parameter <| dsharp.zero()
    do base.add([w;b],["BatchNorm2d-weight";"BatchNorm2d-bias"]) // We don't add mean and variance here because they hold running statistics and are not subject to gradient-based optimization

    /// <summary>TBD</summary>
    member _.mean = _mean.value

    /// <summary>TBD</summary>
    member _.variance = _variance.value

    /// <summary>TBD</summary>
    member _.stddev = _variance.value.sqrt()

    /// <summary>TBD</summary>
    member _.weight = w.value

    /// <summary>TBD</summary>
    member _.bias = b.value

    member private _.updateStats (batchMean:Tensor) (batchVariance:Tensor) (n:int) =
        let batchMean = if reversible then batchMean else batchMean.primal
        let batchVariance = if reversible then batchVariance else batchVariance.primal
        _mean.value <- (1 - momentum) * _mean.value + momentum * batchMean
        // PyTorch seems to use unbiased variance (Bessel's correction) for running batchnorm statistics and biased variance for batch statistics. This seems strange and confusing but we adopt the same behavior for the time being.
        // https://github.com/pytorch/pytorch/issues/19902
        // https://discuss.pytorch.org/t/model-eval-gives-incorrect-loss-for-model-with-batchnorm-layers/7561/46
        // Here we transform biased variance to unbiased variance for running statistics
        let batchVariance = batchVariance * (float n) / (float n - 1.)
        _variance.value <- (1 - momentum) * _variance.value + momentum * batchVariance

    /// <summary>TBD</summary>
    override _.getString() = sprintf "BatchNorm2d(%A)" numFeatures

    /// <summary>TBD</summary>
    override m.forward(value) =
        if value.dim <> 4 || not (value.shapex.[1] =~= numFeatures) then failwithf "Expecting value to have shape NxCxHxW (batchSize x numFeatures x height x width) where numFeatures=%A, received value with shape %A" numFeatures value.shapex
        let vt = value.transpose(0,1).view([numFeatures;Int -1])
        let mean, var =
            if m.mode = Mode.Train || (m.mode = Mode.Eval && not trackRunningStats) then
                vt.mean(1), vt.variance(1, unbiased=false)
            else
                _mean.value, _variance.value
        if not value.symbolic && m.mode = Mode.Train && trackRunningStats then
            let n = vt.shape.[1]
            m.updateStats mean var n
        let res = (value - mean.view([1I;numFeatures;1I;1I ])) / (var.view([1I;numFeatures;1I;1I]) + eps).sqrt()
        if affine then res * w.value.view([1I;numFeatures;1I;1I]) + b.value.view([1I;numFeatures;1I;1I]) else res

    /// <summary>TBD</summary>
    new (numFeatures:int, ?eps:double, ?momentum:Tensor, ?affine:bool, ?trackRunningStats:bool, ?reversible:bool) =
        BatchNorm2d(Int numFeatures, ?eps=eps, ?momentum=momentum, ?affine=affine, ?trackRunningStats=trackRunningStats, ?reversible=reversible)

/// <summary>Applies Batch Normalization over a 5D input (a mini-batch of 3D inputs with optional additional channel dimension)</summary>
/// <remarks>
///    <para>
///        The mean and standard-deviation are calculated per-dimension over the mini-batches and
///        \(\gamma\( and \(\beta\) are learnable parameter vectors of size \(C\) (where \(C\) is the
///        input size). By default, the elements of \(\gamma\) are set to 1 and the elements of 
///        \(\beta\) are set to 0. The standard-deviation is calculated via the biased estimator,
///        equivalent to <c>dsharp.variance(input, unbiased=False)</c>.
///    </para>
///    <para>
///        Also by default, during training this layer keeps running estimates of its computed mean
///        and variance, which are then used for normalization during evaluation. The running estimates
///        are kept with a default momentum of 0.1.
///    </para>
///    <para>
///       If trackRunningStats is set to False, this layer then does not keep running estimates,
///       and batch statistics are instead used during evaluation time as well.
///    </para>
/// </remarks>
type BatchNorm3d(numFeatures:Int, ?eps:double, ?momentum:Tensor, ?affine:bool, ?trackRunningStats:bool, ?reversible:bool) =
    inherit Model()
    let eps = defaultArg eps 1e-5
    let momentum = defaultArg momentum (dsharp.tensor(0.1))
    let affine = defaultArg affine true
    let trackRunningStats = defaultArg trackRunningStats true
    let reversible = defaultArg reversible false
    let w = Parameter <| if affine then dsharp.ones(numFeatures) else dsharp.zero() // gamma
    let b = Parameter <| if affine then dsharp.zeros(numFeatures) else dsharp.zero() // beta
    let _mean = Parameter <| dsharp.zero()
    let _variance = Parameter <| dsharp.zero()
    do base.add([w;b],["BatchNorm3d-weight";"BatchNorm3d-bias"]) // We don't add mean and variance here because they hold running statistics and are not subject to gradient-based optimization

    /// <summary>TBD</summary>
    member _.mean = _mean.value

    /// <summary>TBD</summary>
    member _.variance = _variance.value

    /// <summary>TBD</summary>
    member _.stddev = _variance.value.sqrt()

    /// <summary>TBD</summary>
    member _.weight = w.value

    /// <summary>TBD</summary>
    member _.bias = b.value

    member private _.updateStats (batchMean:Tensor) (batchVariance:Tensor) (n:int) =
        let batchMean = if reversible then batchMean else batchMean.primal
        let batchVariance = if reversible then batchVariance else batchVariance.primal
        _mean.value <- (1 - momentum) * _mean.value + momentum * batchMean
        // PyTorch seems to use unbiased variance (Bessel's correction) for running batchnorm statistics and biased variance for batch statistics. This seems strange and confusing but we adopt the same behavior for the time being.
        // https://github.com/pytorch/pytorch/issues/19902
        // https://discuss.pytorch.org/t/model-eval-gives-incorrect-loss-for-model-with-batchnorm-layers/7561/46
        // Here we transform biased variance to unbiased variance for running statistics
        let batchVariance = batchVariance * (float n) / (float n - 1.)
        _variance.value <- (1 - momentum) * _variance.value + momentum * batchVariance

    /// <summary>TBD</summary>
    override _.getString() = sprintf "BatchNorm3d(%A)" numFeatures

    /// <summary>TBD</summary>
    override m.forward(value) =
        if value.dim <> 5 || not (value.shapex.[1] =~= numFeatures) then failwithf "Expecting value to have shape NxCxDxHxW (batchSize x numFeatures x depth x height x width) where numFeatures=%A, received value with shape %A" numFeatures value.shape
        let vt = value.transpose(0,1).view([numFeatures; Int -1])
        let mean, var =
            if m.mode = Mode.Train || (m.mode = Mode.Eval && not trackRunningStats) then
                vt.mean(1), vt.variance(1, unbiased=false)
            else
                _mean.value, _variance.value
        if not value.symbolic && m.mode = Mode.Train && trackRunningStats then
            let n = vt.shape.[1]
            m.updateStats mean var n
        let res = (value - mean.view([1I;numFeatures;1I;1I;1I])) / (var.view([1I;numFeatures;1I;1I;1I]) + eps).sqrt()
        if affine then res * w.value.view([1I;numFeatures;1I;1I;1I]) + b.value.view([1I;numFeatures;1I;1I; 1I]) else res        

    /// <summary>TBD</summary>
    new (numFeatures:int, ?eps:double, ?momentum:Tensor, ?affine:bool, ?trackRunningStats:bool, ?reversible:bool) =
        BatchNorm3d(Int numFeatures, ?eps=eps, ?momentum=momentum, ?affine=affine, ?trackRunningStats=trackRunningStats, ?reversible=reversible)


/// <summary>Variational Auto-Encoder</summary>
type VAE(xDim:int, zDim:int, ?hDims:seq<int>, ?nonlinearity:Tensor->Tensor, ?nonlinearityLast:Tensor->Tensor) =
    inherit Model()
    let hDims = defaultArg hDims (let d = (xDim+zDim)/2 in seq [d; d]) |> Array.ofSeq
    let nonlinearity = defaultArg nonlinearity dsharp.relu
    let nonlinearityLast = defaultArg nonlinearityLast dsharp.sigmoid
    let dims =
        if hDims.Length = 0 then
            [|xDim; zDim|]
        else
            Array.append (Array.append [|xDim|] hDims) [|zDim|]
            
    let enc = Array.append [|for i in 0..dims.Length-2 -> Linear(dims.[i], dims.[i+1])|] [|Linear(dims.[dims.Length-2], dims.[dims.Length-1])|]
    let dec = [|for i in 0..dims.Length-2 -> Linear(dims.[i+1], dims.[i])|] |> Array.rev
    do 
        base.add([for m in enc -> box m])
        base.add([for m in dec -> box m])

    let encode x =
        let mutable x = x
        for i in 0..enc.Length-3 do
            x <- nonlinearity <| enc.[i].forward(x)
        let mu = enc.[enc.Length-2].forward(x)
        let logVar = enc.[enc.Length-1].forward(x)
        mu, logVar

    let sampleLatent mu (logVar:Tensor) =
        let std = dsharp.exp(0.5*logVar)
        let eps = dsharp.randnLike(std)
        eps.mul(std).add(mu)

    let decode z =
        let mutable h = z
        for i in 0..dec.Length-2 do
            h <- nonlinearity <| dec.[i].forward(h)
        nonlinearityLast <| dec.[dec.Length-1].forward(h)

    /// <summary>TBD</summary>
    member _.encodeDecode(x:Tensor) =
        let batchSize = x.shape.[0]
        let mu, logVar = encode (x.view([batchSize; xDim]))
        let z = sampleLatent mu logVar
        decode z, mu, logVar

    /// <summary>TBD</summary>
    override m.forward(x) =
        let x, _, _ = m.encodeDecode(x) in x

    /// <summary>TBD</summary>
    override _.getString() = sprintf "VAE(%A, %A, %A)" xDim hDims zDim

    /// <summary>TBD</summary>
    static member loss(xRecon:Tensor, x:Tensor, mu:Tensor, logVar:Tensor) =
        let bce = dsharp.bceLoss(xRecon, x.viewAs(xRecon), reduction="sum")
        let kl = -0.5 * dsharp.sum(1. + logVar - mu.pow(2.) - logVar.exp())
        bce + kl

    /// <summary>TBD</summary>
    member m.loss(x, ?normalize:bool) =
        let normalize = defaultArg normalize true
        let xRecon, mu, logVar = m.encodeDecode x
        let loss = VAE.loss(xRecon, x, mu, logVar)
        if normalize then loss / x.shape.[0] else loss

    /// <summary>TBD</summary>
    member _.sample(?numSamples:int) = 
        let numSamples = defaultArg numSamples 1
        dsharp.randn([|numSamples; zDim|]) |> decode<|MERGE_RESOLUTION|>--- conflicted
+++ resolved
@@ -186,19 +186,12 @@
         and set parameters = m.parameters.unflatten(parameters)
 
     /// <summary>TBD</summary>
-<<<<<<< HEAD
     member m.allModels =
         if m.SubModelsDict.Count = 0 then [m]
         else m.subModels
 
     /// <summary>TBD</summary>
     member m.subModels = [for sm in m.SubModelsDict.Values do yield! sm.allModels]
-=======
-    member m.allModels
-        with get () =
-            if m.SubModelsDict.Count = 0 then [m]
-            else [for sm in m.SubModelsDict.Values do yield! sm.allModels]
->>>>>>> 5e2b20f8
 
     /// <summary>TBD</summary>
     member m.init(f:string*Tensor->Tensor) = for KeyValue(n, p) in m.parameters.values do p.value <- f(n, p.value)
@@ -232,17 +225,9 @@
                 let n = if names.Length > 0 then names.[i] else sprintf "model-%s" (Random.UUID())
                 m.SubModelsDict.Add(n, mm)
                 parameterDict.add(mm.parameters.map(fun (nn, pp:Parameter) -> (nextName nn, pp)))
-<<<<<<< HEAD
             | Pair ((:? Parameter as p), (:? string as n))  -> 
                 parameterDict.add(n, p)
             | Pair ((:? BaseModel as mm), (:? string as n))  -> 
-=======
-            | :? (Parameter * string) as pn -> 
-                let (p,n) = pn
-                parameterDict.add(n, p)
-            | :? (BaseModel * string) as mmn -> 
-                let (mm,n) = mmn
->>>>>>> 5e2b20f8
                 m.SubModelsDict.Add(n, mm)
                 parameterDict.add(parameterDict.map(fun (nn, pp:Parameter) -> (n + "__" + nn, pp)))
             | t -> failwithf "Unsupported type %A. Expecting a Parameter or Model" (t.GetType())
@@ -280,14 +265,8 @@
     member m.save(fileName) = saveBinary m fileName
 
     /// <summary>TBD</summary>
-<<<<<<< HEAD
-    override m.ToString() = sprintf "%s - nparameters:%A" (m.getString()) m.nparameters
-
-
-=======
     override m.ToString() = sprintf "%s--nparameters:%A" (m.getString()) m.nparameters
 
->>>>>>> 5e2b20f8
 [<AbstractClass>]
 type Model<'In, 'Out>() =
     inherit BaseModel()
@@ -305,10 +284,6 @@
     static member compose (m1:Model<'In, 'Out>) (m2:Model<'Out, 'Out2>) : Model<'In, 'Out2> =
         Model<'In, 'Out2>.create [box m1; box m2] (m1.forward >> m2.forward)
 
-<<<<<<< HEAD
-=======
-    /// <summary>TBD</summary>
->>>>>>> 5e2b20f8
     member m.forwardParameters (input:'In) (parameters:Tensor) =
         m.parametersVector <- parameters
         let f = m.forward(input) in m.noDiff(); f
@@ -379,13 +354,8 @@
     inherit Model()
     let hasBias = defaultArg bias true
     let w = Parameter(Weight.kaiming(inFeatures, outFeatures))
-<<<<<<< HEAD
     let k = 1./sqrt (float outFeatures.ValueOrOne)
-    let b = Parameter(if hasBias then Weight.uniform([|outFeatures|], k) else dsharp.zero())
-=======
-    let k = 1./sqrt (float outFeatures)
-    let b = Parameter(if bias then Weight.uniform([|outFeatures|], k) else dsharp.tensor([]))
->>>>>>> 5e2b20f8
+    let b = Parameter(if hasBias then Weight.uniform([|outFeatures|], k) else dsharp.tensor([]))
     do base.add([w;b],["Linear-weight";"Linear-bias"])
     
     /// <summary>TBD</summary>
@@ -476,15 +446,9 @@
 type ConvTranspose1d(inChannels:Int, outChannels:Int, kernelSize:Int, ?stride:Int, ?padding:Int, ?dilation:Int, ?bias:bool, ?outputPadding: Int) =
     inherit Model()
     let bias = defaultArg bias true
-<<<<<<< HEAD
     let k = 1./ sqrt (float (inChannels*kernelSize).ValueOrOne)
-    let w = Parameter <| Weight.uniform([inChannels; outChannels; kernelSize], k)
-    let b = Parameter <| if bias then Weight.uniform([|outChannels|], k) else dsharp.zero()
-=======
-    let k = 1./ sqrt (float (inChannels*kernelSize))
     let w = Parameter <| Weight.uniform([|inChannels; outChannels; kernelSize|], k)
     let b = Parameter <| if bias then Weight.uniform([|outChannels|], k) else dsharp.tensor([])
->>>>>>> 5e2b20f8
     do base.add([w;b],["ConvTranspose1d-weight";"ConvTranspose1d-bias"])
 
     /// <summary>TBD</summary>
@@ -504,15 +468,9 @@
     inherit Model()
     let kernelSizes = Shape.resolve2dKernelSizes kernelSize kernelSizes
     let bias = defaultArg bias true
-<<<<<<< HEAD
     let k = 1./ sqrt (float (inChannels*kernelSizes.[0]*kernelSizes.[1]).ValueOrOne)
-    let w = Parameter <| Weight.uniform([inChannels; outChannels; kernelSizes.[0]; kernelSizes.[1]], k)
-    let b = Parameter <| if bias then Weight.uniform([|outChannels|], k) else dsharp.zero()
-=======
-    let k = 1./ sqrt (float (inChannels*kernelSizes.[0]*kernelSizes.[1]))
     let w = Parameter <| Weight.uniform([|inChannels; outChannels; kernelSizes.[0]; kernelSizes.[1]|], k)
     let b = Parameter <| if bias then Weight.uniform([|outChannels|], k) else dsharp.tensor([])
->>>>>>> 5e2b20f8
     do base.add([w;b],["ConvTranspose2d-weight";"ConvTranspose2d-bias"])
 
     /// <summary>TBD</summary>
@@ -532,15 +490,9 @@
     inherit Model()
     let kernelSizes = Shape.resolve3dKernelSizes kernelSize kernelSizes
     let bias = defaultArg bias true
-<<<<<<< HEAD
     let k = 1./ sqrt (float (inChannels*kernelSizes.[0]*kernelSizes.[1]*kernelSizes.[2]).ValueOrOne)
-    let w = Parameter <| Weight.uniform([inChannels; outChannels; kernelSizes.[0]; kernelSizes.[1]; kernelSizes.[2]], k)
-    let b = Parameter <| if bias then Weight.uniform([|outChannels|], k) else dsharp.zero()
-=======
-    let k = 1./ sqrt (float (inChannels*kernelSizes.[0]*kernelSizes.[1]*kernelSizes.[2]))
     let w = Parameter <| Weight.uniform([|inChannels; outChannels; kernelSizes.[0]; kernelSizes.[1]; kernelSizes.[2]|], k)
     let b = Parameter <| if bias then Weight.uniform([|outChannels|], k) else dsharp.tensor([])
->>>>>>> 5e2b20f8
     do base.add([w;b],["ConvTranspose3d-weight";"ConvTranspose3d-bias"])
 
     /// <summary>TBD</summary>
