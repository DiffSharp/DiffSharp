// Copyright (c) 2016-     University of Oxford (Atilim Gunes Baydin <gunes@robots.ox.ac.uk>)
// and other contributors, see LICENSE in root of repository.
//
// BSD 2-Clause License. See LICENSE in root of repository.

namespace rec DiffSharp.Model

open DiffSharp
open DiffSharp.Util
open DiffSharp.ShapeChecking
open System.Collections.Generic


[<AutoOpen>]
module ModelAutoOpens =
    let rnnShape (value:Tensor) inFeatures batchFirst =
        let value =
            if batchFirst then
                if value.dim <> 3 then failwithf "Expecting the input to be of shape batchSize x seqLen x inFeatures, but received input with shape %A" value.shape
                value.transpose(0, 1)
            else
                if value.dim <> 3 then failwithf "Expecting the input to be of shape seqLen x batchSize x inFeatures, but received input with shape %A" value.shape
                value
        if value.shape.[2] <> inFeatures then failwithf "Expecting input to have %A features, but received input with shape %A" inFeatures value.shape
        let seqLen, batchSize = value.shape.[0], value.shape.[1]
        value, seqLen, batchSize


/// <namespacedoc>
///   <summary>Contains types and functionality related to describing models.</summary>
/// </namespacedoc>
///
/// <summary>Represents a parameter in a model.</summary>
/// <remarks>A parameter is a mutable register holding a tensor.</remarks>
type Parameter =
    val mutable value:Tensor
    new(value) = {value=value}

    /// <summary>TBD</summary>
    member p.forwardDiff(derivative:Tensor, ?tag:uint32) = p.value <- p.value.forwardDiff(derivative, ?tag=tag)

    /// <summary>TBD</summary>
    member p.reverseDiff(?tag:uint32) = p.value <- p.value.reverseDiff(?tag=tag)

    /// <summary>TBD</summary>
    member p.noDiff() = p.value <- p.value.noDiff()

    /// <summary>TBD</summary>
    member p.move(?dtype, ?device, ?backend) = p.value <- p.value.move(?dtype=dtype, ?device=device, ?backend=backend)

    /// <summary>TBD</summary>
    override p.ToString() = sprintf "Parameter(shape:%A, value:%A)" p.value.shapex p.value


/// <summary>Represents a collection of named parameters in a model.</summary>
type ParameterDict() =

    // If the dictionary is empty then the latest 'move' is considered the configuration for the implied empty tensor
    let mutable dummy = dsharp.zeros(0)

    /// <summary>TBD</summary>
    member val values = Dictionary<string, Parameter>()

    /// <summary>TBD</summary>
    member d.Item
        with get key = d.values.[key].value
        and set key v = d.values.[key].value <- v

    /// <summary>TBD</summary>
    member d.add(name, parameter) = d.values.Add(name, parameter)

    /// <summary>TBD</summary>
    member d.add(parameters:list<string*Parameter>) = for (n, p) in parameters do d.add(n, p)

    /// <summary>TBD</summary>
    member d.add(parameters:ParameterDict) = for KeyValue(n, p) in parameters.values do d.add(n, p)

    /// <summary>TBD</summary>
    member d.copy() = d.map(fun (t:Tensor) -> t)

    /// <summary>TBD</summary>
    member d.map(f:string*Parameter->string*Parameter) =
        let ret = ParameterDict()
        for KeyValue(n, p) in d.values do ret.values.Add(f(n,p))
        ret

    /// <summary>TBD</summary>
    member d.map(f:string*Tensor->string*Tensor) = d.map(fun (n, p:Parameter) -> let nn, tt = f(n, p.value) in nn, Parameter(tt))

    /// <summary>TBD</summary>
    member d.map(f:Tensor->Tensor) = d.map(fun (n,t) -> n, f t)

    /// <summary>TBD</summary>
    member d.set(parameters:ParameterDict) = d.iter(fun (n, p) -> p.value <- parameters.[n])

    /// <summary>TBD</summary>
    member d.iter(f:string*Parameter->unit) = for KeyValue(n, p) in d.values do f(n,p)

    /// <summary>
    ///  Adjust the parameters to include support for forward-mode automatic differentiation.
    /// </summary>
    /// <param name="derivatives">The derivatives of the parameters</param>
    /// <param name="tag">The level tag for nested differentiation.  Defaults to the current global nesting level</param>
    /// <remarks>
    ///  After this call the current parameters of the model will have attached derivatives for forward mode propagation.
    /// </remarks>
    member d.forwardDiff(derivatives:ParameterDict, ?tag:uint32) = 
        // This is to be extra cautious about all Parameters in the ParameterDict getting the same tag, which is crucial for correctness of differentiation results
        // If we leave the default tag value to be determined by each underlying tensor, there is a risk that the tag can somehow change during the ParameterDict .iter call
        let tag = defaultArg tag GlobalNestingLevel.Current
        d.iter(fun (n, p) -> p.forwardDiff(derivatives.[n], tag=tag))

    /// <summary>
    ///  Adjust the parameters to include support for reverse-mode automatic differentiation.
    /// </summary>
    /// <param name="tag">The level tag for nested differentiation.  Defaults to the current global nesting level</param>
    /// <remarks>
    ///  After this call the current parameters of the model will support reverse-mode propagation. After the completion
    ///  of the corresponding <c>reverse</c> operation, the computed derivative
    ///  will be available. 
    /// </remarks>
    member d.reverseDiff(?tag:uint32) = 
        // This is to be extra cautious about all Parameters in the ParameterDict getting the same tag, which is crucial for correctness of differentiation results
        // If we leave the default tag value to be determined by each underlying tensor, there is a risk that the tag can somehow change during the ParameterDict .iter call
        let tag = defaultArg tag GlobalNestingLevel.Current
        d.iter(fun (_, p) -> p.reverseDiff(tag=tag))

    /// <summary>TBD</summary>
    member d.noDiff() = d.iter(fun (_, p) -> p.noDiff())

    /// <summary>TBD</summary>
    member d.move(?dtype, ?device, ?backend) = 
        dummy <- dummy.move(?dtype=dtype, ?device=device, ?backend=backend)
        d.iter (fun (_, p) -> p.move(?dtype=dtype, ?device=device, ?backend=backend))

    /// <summary>TBD</summary>
    member d.primal with get() = d.map(fun (t:Tensor)->t.primal)

    /// <summary>TBD</summary>
    member d.derivative with get() = d.map(fun (t:Tensor)->t.derivative)

    /// <summary>TBD</summary>
    member d.nelement with get() = [|for t in d.values.Values do t.value.nelement|] |> Array.sum

    /// <summary>TBD</summary>
    member d.nelementx with get() = [|for t in d.values.Values do t.value.nelementx|] |> Array.sum

    /// <summary>TBD</summary>
    member d.flatten() =
        let ts = [| for t in d.values.Values do t.value.view(-1) |]
        if ts.Length = 0 then dummy else
        dsharp.cat(ts)

    /// <summary>TBD</summary>
    member d.unflatten(tensors:Tensor) =
        if tensors.dim <> 1 then failwithf "Expecting 1d tensors but received tensors with shape %A" tensors.shapex
        if not (tensors.nelementx =~= d.nelementx) then failwithf "Expecting tensors.nelementx (%A) and ParameterDict.nelementx (%A) to be the same" tensors.nelementx d.nelementx
        let shapes = [|for t in d.values.Values do t.value.shapex|]
        let sizes = [|for s in shapes do Shape.nelementx s|]
        let ts = Array.map2 (fun (t:Tensor) (s:Shape) -> t.view(s)) (tensors.split(sizes)) shapes
        let mutable i = 0
        let keys = Dictionary.copyKeys d.values
        for n in keys do
            d.[n] <- ts.[i]
            i <- i+1

    /// <summary>TBD</summary>
    member d.unflattenToNew(tensors:Tensor) = 
        let dd = d.copy()
        dd.unflatten(tensors)
        dd

    /// <summary>TBD</summary>
    override d.ToString() =
        let sb = System.Text.StringBuilder()
        sb.Append("ParameterDict(") |> ignore
        let mutable prefix = ""
        for KeyValue(n, p) in d.values do 
            sb.Append(sprintf "%s%A:%A" prefix n p) |> ignore
            prefix <- ", "
        sb.Append(")") |> ignore
        sb.ToString()


/// <summary>Indicates the training or evaluation mode for a model.</summary>
type Mode =
    | Train = 0
    | Eval = 1


/// <summary>Represents a model, primarily a collection of named parameters and sub-models and a function governed by them.</summary>
[<AbstractClass>]
type BaseModel() =
    [<DefaultValue>]
    val mutable mode: Mode

    /// <summary>TBD</summary>
    let parameterDict = ParameterDict()
    let parameterPrefixes = Dictionary<string, int>()

    /// <summary>TBD</summary>
    member val subModels = Dictionary<string, BaseModel>()

    /// <summary>TBD</summary>
    member m.train() = 
        m.mode <- Mode.Train
        for model:BaseModel in m.allModels do model.mode <- Mode.Train

    /// <summary>TBD</summary>
    member m.eval() = 
        m.mode <- Mode.Eval
        for model:BaseModel in m.allModels do model.mode <- Mode.Eval

    /// <summary>TBD</summary>
    member m.parameters
        with get () = parameterDict
        and set parameters = parameterDict.set(parameters)

    /// <summary>TBD</summary>
    member m.parametersVector
        with get () = m.parameters.flatten()
        and set parameters = m.parameters.unflatten(parameters)

    /// <summary>TBD</summary>
    member m.allModels =
        if m.subModels.Count = 0 then [m]
        else m.subModelsList()

    /// <summary>TBD</summary>
    member m.subModelsList() = [for sm in m.subModels.Values do yield! sm.allModels]

    /// <summary>TBD</summary>
    member m.init(f:string*Tensor->Tensor) = for KeyValue(n, p) in m.parameters.values do p.value <- f(n, p.value)

    /// <summary>TBD</summary>
    member m.add(parameters:seq<obj>, ?names:seq<string>) =
        let parameters = parameters |> Seq.toArray
        let names = defaultArg names (Seq.empty) |> Seq.toArray
        if names.Length > 0 then
            if parameters.Length <> names.Length then failwithf "Expecting parameters (%A) and names (%A) to have the same length" parameters.Length names.Length
            for name in names do if name.Contains("__") then failwithf "String '__' not allowed in name '%s'" name
        let nextName (name:string) =
            let name = if name.Contains("__") then name.Split("__").[0] else name
            let i = parameterPrefixes.GetValueOrDefault name
            parameterPrefixes.[name] <- i+1
            sprintf "%s__%A" name (i+1)
        let (|Pair|_|) (x: obj) =
            if Reflection.FSharpType.IsTuple (x.GetType()) then  
                match Reflection.FSharpValue.GetTupleFields(x) with
                | [| t1; t2 |] -> Some (t1,t2)
                | _ -> None
            else
                None
        for i in 0..parameters.Length-1 do
            let p = parameters.[i]
            match (box p) with
            | :? Parameter as p ->
                let n = if names.Length > 0 then names.[i] else sprintf "param-%s" (Random.UUID())
                m.parameters.add(n, p)
            | :? Model as mm ->
                let n = if names.Length > 0 then names.[i] else sprintf "model-%s" (Random.UUID())
<<<<<<< HEAD
                m.SubModelsDict.Add(n, mm)
                m.parameters.add(mm.parameters.map(fun (nn, pp:Parameter) -> (nextName nn, pp)))
=======
                m.subModels.Add(n, mm)
                parameterDict.add(mm.parameters.map(fun (nn, pp:Parameter) -> (nextName nn, pp)))
>>>>>>> 1920c8ec
            | Pair ((:? Parameter as p), (:? string as n))  -> 
                m.parameters.add(n, p)
            | Pair ((:? BaseModel as mm), (:? string as n))  -> 
<<<<<<< HEAD
                m.SubModelsDict.Add(n, mm)
                m.parameters.add(parameterDict.map(fun (nn, pp:Parameter) -> (n + "__" + nn, pp)))
=======
                m.subModels.Add(n, mm)
                parameterDict.add(parameterDict.map(fun (nn, pp:Parameter) -> (n + "__" + nn, pp)))
>>>>>>> 1920c8ec
            | t -> failwithf "Unsupported type %A. Expecting a Parameter or Model" (t.GetType())

    /// <summary>
    ///  Adjust the parameters of the model to include support for forward-mode automatic differentiation.
    /// </summary>
    /// <param name="derivatives">The derivatives of the parameters</param>
    /// <param name="tag">The level tag for nested differentiation.  Defaults to the current global nesting level</param>
    /// <remarks>
    ///  After this call the current parameters of the model will have attached derivatives for forward mode propagation.
    /// </remarks>
    member m.forwardDiff(derivatives:ParameterDict, ?tag) = m.parameters.forwardDiff(derivatives, ?tag=tag)

    /// <summary>
    ///  Adjust the parameters of the model to include support for reverse-mode automatic differentiation.
    /// </summary>
    /// <param name="tag">The level tag for nested differentiation.  Defaults to the current global nesting level</param>
    /// <remarks>
    ///  After this call the current parameters of the model will support reverse-mode propagation. After the completion
    ///  of the corresponding <c>reverse</c> operation, the computed derivative will be available. 
    /// </remarks>
    member m.reverseDiff(?tag) = m.parameters.reverseDiff(?tag=tag)

    /// <summary>TBD</summary>
    member m.noDiff() = m.parameters.noDiff()

    /// <summary>Moves the parameters of the model to the given configuration</summary>
    member m.move(?dtype, ?device, ?backend) = m.parameters.move(?dtype=dtype, ?device=device, ?backend=backend)

    /// <summary>TBD</summary>
    member m.nparametersx = m.parameters.nelementx

    /// <summary>Gets the number of parameters of the model</summary>
    member m.nparameters = m.parameters.nelement

    abstract member getString: unit -> string
    default m.getString() =
        if m.allModels |> List.length < 2 then "Model()" // allModels has one element (m) in case there are no submodels
        else
        let sb = System.Text.StringBuilder()
        sb.Append("Model(\n") |> ignore
        for model in m.subModels do sb.Append(sprintf "%A\n" model) |> ignore
        sb.Append(")") |> ignore
        sb.ToString()

    /// <summary>TBD</summary>
    member m.save(fileName) = saveBinary m fileName

    /// <summary>TBD</summary>
    override m.ToString() = sprintf "%s--nparameters:%A" (m.getString()) m.nparametersx

[<AbstractClass>]
type Model<'In, 'Out>() =
    inherit BaseModel()

    /// <summary>TBD</summary>
    abstract member forward: 'In -> 'Out

    /// <summary>Use the model as a function of its input and parameters</summary>
    /// <remarks>
    ///    The resulting function can be composed with a loss function and differentiated.
    ///    During execution the parameters of the model are temporarily set to the supplied parameters.
    /// </remarks>
    member m.asFunction (input:'In) (parameters:Tensor) =
        let old = m.parametersVector
        try 
            m.parametersVector <- parameters
            m.forward(input) 
        finally
            m.parametersVector <- old

    /// <summary>TBD</summary>
    static member create (ps: seq<obj>) (f: 'In -> 'Out) : Model<'In, 'Out> =
        let model = { new Model<'In, 'Out>() with override _.forward(x:'In) : 'Out = f x}
        model.add(ps)
        model

    /// <summary>TBD</summary>
    static member compose (m1:Model<'In, 'Out>) (m2:Model<'Out, 'Out2>) : Model<'In, 'Out2> =
        Model<'In, 'Out2>.create [box m1; box m2] (m1.forward >> m2.forward)

    /// <summary>TBD</summary>
    member m.forwardParameters (input:'In) (parameters:Tensor) =
        m.parametersVector <- parameters
        let f = m.forward(input) in m.noDiff(); f

    /// <summary>TBD</summary>
    member m.forwardCompose (f:'Out->'Out2) (input:'In) (parameters:Tensor) =
        m.forwardParameters input parameters |> f

    /// <summary>TBD</summary>
    member m.forwardLoss (f:'In2->'Out->Tensor) (input:'In) (target:'In2) (parameters:Tensor) =
        m.forwardCompose (f target) input parameters

    /// <summary>TBD</summary>
    static member (-->) (m1:Model<'In, 'Out>, m2:Model<'Out, 'Out2>) = Model<'In, 'Out>.compose m1 m2
    
    /// <summary>TBD</summary>
    static member (-->) (m:Model<'In, 'Out>, f:'Out->'Out2) = Model<'In, 'Out2>.create [m] (m.forward >> f)

    /// <summary>TBD</summary>
    static member (-->) (f:'In->'Out, m:Model<'Out, 'Out2>) = Model<'In, 'Out2>.create [m] (f >> m.forward)

    /// <summary>TBD</summary>
    member m.saveParameters(fileName) = m.parametersVector.save(fileName)

    /// <summary>TBD</summary>
    member m.loadParameters(fileName) = m.parametersVector <- Tensor.load(fileName)

    /// <summary>TBD</summary>
    static member (-->) (t:'In, m:Model<'In, 'Out>) = m.forward t

    /// <summary>TBD</summary>
    static member load(fileName):Model<'In, 'Out> = loadBinary fileName

    /// <summary>TBD</summary>
    member m.clone() = 
        let fileName = System.IO.Path.GetTempFileName()
        m.save(fileName)
        Model.load(fileName)

type Model = Model<Tensor, Tensor>

/// <summary>Contains functionality related to generating initial paramerter weights.</summary>
type Weight =

    /// <summary>TBD</summary>
    static member kaiming(fanIn:Int, fanOut:Int, ?a:float) = 
        // He et al. 2015. https://arxiv.org/abs/1502.01852
        let a = defaultArg a (sqrt 5.)
        let w = dsharp.randn([fanIn; fanOut])
        let s = sqrt (2. / ((1. + a*a) * (float fanIn.ValueOrOne)))
        w * s

    /// <summary>TBD</summary>
    static member kaiming(fanIn:int, fanOut:int, ?a:float) =
        Weight.kaiming(Int fanIn, Int fanOut, ?a=a)

    /// <summary>TBD</summary>
    static member uniform(shape:Shape, k:float) =
        -k + dsharp.rand(shape) * 2*k
    
    /// <summary>TBD</summary>
    static member uniform(shape:seq<int>, k:float) = Weight.uniform (Shape shape, k)
    
    /// <summary>TBD</summary>
    static member uniform(shape:seq<Int>, k:float) = Weight.uniform (Shape shape, k)<|MERGE_RESOLUTION|>--- conflicted
+++ resolved
@@ -259,23 +259,13 @@
                 m.parameters.add(n, p)
             | :? Model as mm ->
                 let n = if names.Length > 0 then names.[i] else sprintf "model-%s" (Random.UUID())
-<<<<<<< HEAD
-                m.SubModelsDict.Add(n, mm)
+                m.subModels.Add(n, mm)
                 m.parameters.add(mm.parameters.map(fun (nn, pp:Parameter) -> (nextName nn, pp)))
-=======
-                m.subModels.Add(n, mm)
-                parameterDict.add(mm.parameters.map(fun (nn, pp:Parameter) -> (nextName nn, pp)))
->>>>>>> 1920c8ec
             | Pair ((:? Parameter as p), (:? string as n))  -> 
                 m.parameters.add(n, p)
             | Pair ((:? BaseModel as mm), (:? string as n))  -> 
-<<<<<<< HEAD
-                m.SubModelsDict.Add(n, mm)
+                m.subModels.Add(n, mm)
                 m.parameters.add(parameterDict.map(fun (nn, pp:Parameter) -> (n + "__" + nn, pp)))
-=======
-                m.subModels.Add(n, mm)
-                parameterDict.add(parameterDict.map(fun (nn, pp:Parameter) -> (n + "__" + nn, pp)))
->>>>>>> 1920c8ec
             | t -> failwithf "Unsupported type %A. Expecting a Parameter or Model" (t.GetType())
 
     /// <summary>
