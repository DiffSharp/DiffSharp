// Copyright (c) 2016-     University of Oxford (Atilim Gunes Baydin <gunes@robots.ox.ac.uk>)
// and other contributors, see LICENSE in root of repository.
//
// BSD 2-Clause License. See LICENSE in root of repository.

namespace rec DiffSharp.Model

open DiffSharp
open DiffSharp.Util
open System.Collections.Generic


[<AutoOpen>]
module ModelAutoOpens =
    let rnnShape (value:Tensor) inFeatures batchFirst =
        let value =
            if batchFirst then
                if value.dim <> 3 then failwithf "Expecting the input to be of shape batchSize x seqLen x inFeatures, but received input with shape %A" value.shape
                value.transpose(0, 1)
            else
                if value.dim <> 3 then failwithf "Expecting the input to be of shape seqLen x batchSize x inFeatures, but received input with shape %A" value.shape
                value
        if value.shape.[2] <> inFeatures then failwithf "Expecting input to have %A features, but received input with shape %A" inFeatures value.shape
        let seqLen, batchSize = value.shape.[0], value.shape.[1]
        value, seqLen, batchSize


/// <namespacedoc>
///   <summary>Contains types and functionality related to describing models.</summary>
/// </namespacedoc>
///
/// <summary>Represents a parameter in a model.</summary>
/// <remarks>A parameter is a mutable register holding a tensor.</remarks>
type Parameter =
    val mutable value:Tensor
    new(value) = {value=value}

    /// <summary>TBD</summary>
    member p.forwardDiff(derivative:Tensor, ?tag:uint32) = p.value <- p.value.forwardDiff(derivative, ?tag=tag)

    /// <summary>TBD</summary>
    member p.reverseDiff(?tag:uint32) = p.value <- p.value.reverseDiff(?tag=tag)

    /// <summary>TBD</summary>
    member p.noDiff() = p.value <- p.value.noDiff()

    /// <summary>TBD</summary>
    member p.move(?dtype, ?device, ?backend) = p.value <- p.value.move(?dtype=dtype, ?device=device, ?backend=backend)

    /// <summary>TBD</summary>
    override p.ToString() = sprintf "Parameter(shape:%A, value:%A)" p.value.shape p.value


/// <summary>Represents a collection of named parameters in a model.</summary>
type ParameterDict() =

    // If the dictionary is empty then the latest 'move' is considered the configuration for the implied empty tensor
    let mutable dummy = dsharp.zeros(0)

    /// <summary>TBD</summary>
    member val values = Dictionary<string, Parameter>()

    /// <summary>TBD</summary>
    member d.Item
        with get key = d.values.[key].value
        and set key v = d.values.[key].value <- v

    /// <summary>TBD</summary>
    member d.add(name, parameter) = d.values.Add(name, parameter)

    /// <summary>TBD</summary>
    member d.add(parameters:list<string*Parameter>) = for (n, p) in parameters do d.add(n, p)

    /// <summary>TBD</summary>
    member d.add(parameters:ParameterDict) = for KeyValue(n, p) in parameters.values do d.add(n, p)

    /// <summary>TBD</summary>
    member d.copy() = d.map(fun (t:Tensor) -> t)

    /// <summary>TBD</summary>
    member d.map(f:string*Parameter->string*Parameter) =
        let ret = ParameterDict()
        for KeyValue(n, p) in d.values do ret.values.Add(f(n,p))
        ret

    /// <summary>TBD</summary>
    member d.map(f:string*Tensor->string*Tensor) = d.map(fun (n, p:Parameter) -> let nn, tt = f(n, p.value) in nn, Parameter(tt))

    /// <summary>TBD</summary>
    member d.map(f:Tensor->Tensor) = d.map(fun (n,t) -> n, f t)

    /// <summary>TBD</summary>
    member d.set(parameters:ParameterDict) = d.iter(fun (n, p) -> p.value <- parameters.[n])

    /// <summary>TBD</summary>
    member d.iter(f:string*Parameter->unit) = for KeyValue(n, p) in d.values do f(n,p)

    /// <summary>
    ///  Adjust the parameters to include support for forward-mode automatic differentiation.
    /// </summary>
    /// <param name="derivatives">The derivatives of the parameters</param>
    /// <param name="tag">The level tag for nested differentiation.  Defaults to the current global nesting level</param>
    /// <remarks>
    ///  After this call the current parameters of the model will have attached derivatives for forward mode propagation.
    /// </remarks>
    member d.forwardDiff(derivatives:ParameterDict, ?tag:uint32) = 
        // This is to be extra cautious about all Parameters in the ParameterDict getting the same tag, which is crucial for correctness of differentiation results
        // If we leave the default tag value to be determined by each underlying tensor, there is a risk that the tag can somehow change during the ParameterDict .iter call
        let tag = defaultArg tag GlobalNestingLevel.Current
        d.iter(fun (n, p) -> p.forwardDiff(derivatives.[n], tag=tag))

    /// <summary>
    ///  Adjust the parameters to include support for reverse-mode automatic differentiation.
    /// </summary>
    /// <param name="tag">The level tag for nested differentiation.  Defaults to the current global nesting level</param>
    /// <remarks>
    ///  After this call the current parameters of the model will support reverse-mode propagation. After the completion
    ///  of the corresponding <c>reverse</c> operation, the computed derivative
    ///  will be available. 
    /// </remarks>
    member d.reverseDiff(?tag:uint32) = 
        // This is to be extra cautious about all Parameters in the ParameterDict getting the same tag, which is crucial for correctness of differentiation results
        // If we leave the default tag value to be determined by each underlying tensor, there is a risk that the tag can somehow change during the ParameterDict .iter call
        let tag = defaultArg tag GlobalNestingLevel.Current
        d.iter(fun (_, p) -> p.reverseDiff(tag=tag))

    /// <summary>TBD</summary>
    member d.noDiff() = d.iter(fun (_, p) -> p.noDiff())

    /// <summary>TBD</summary>
    member d.move(?dtype, ?device, ?backend) = 
        dummy <- dummy.move(?dtype=dtype, ?device=device, ?backend=backend)
        d.iter (fun (_, p) -> p.move(?dtype=dtype, ?device=device, ?backend=backend))

    /// <summary>TBD</summary>
    member d.primal with get() = d.map(fun (t:Tensor)->t.primal)

    /// <summary>TBD</summary>
    member d.derivative with get() = d.map(fun (t:Tensor)->t.derivative)

    /// <summary>TBD</summary>
    member d.nelement with get() = [|for t in d.values.Values do t.value.nelement|] |> Array.sum

    /// <summary>TBD</summary>
    member d.flatten() =
        let ts = [| for t in d.values.Values do t.value.view(-1) |]
        if ts.Length = 0 then dummy else
        dsharp.cat(ts)

    /// <summary>TBD</summary>
    member d.unflatten(tensors:Tensor) =
        if tensors.dim <> 1 then failwithf "Expecting 1d tensors but received tensors with shape %A" tensors.shape
        if tensors.nelement <> d.nelement then failwithf "Expecting tensors.nelement (%A) and ParameterDict.nelement (%A) to be the same" tensors.nelement d.nelement
        let shapes = [|for t in d.values.Values do t.value.shape|]
        let sizes = [|for s in shapes do shapeLength s|]
        let ts = Array.map2 (fun (t:Tensor) (s:int[]) -> t.view(s)) (tensors.split(sizes)) shapes
        let mutable i = 0
        let keys = Dictionary.copyKeys d.values
        for n in keys do
            d.[n] <- ts.[i]
            i <- i+1

    /// <summary>TBD</summary>
    member d.unflattenToNew(tensors:Tensor) = 
        let dd = d.copy()
        dd.unflatten(tensors)
        dd

    /// <summary>TBD</summary>
    override d.ToString() =
        let sb = System.Text.StringBuilder()
        sb.Append("ParameterDict(") |> ignore
        let mutable prefix = ""
        for KeyValue(n, p) in d.values do 
            sb.Append(sprintf "%s%A:%A" prefix n p) |> ignore
            prefix <- ", "
        sb.Append(")") |> ignore
        sb.ToString()


/// <summary>Indicates the training or evaluation mode for a model.</summary>
type Mode =
    | Train = 0
    | Eval = 1


/// <summary>Represents a model, primarily a collection of named parameters and sub-models and a function governed by them.</summary>
[<AbstractClass>]
type BaseModel() =
    [<DefaultValue>]
    val mutable mode: Mode

    /// <summary>TBD</summary>
    let parameterDict = ParameterDict()
    let parameterPrefixes = Dictionary<string, int>()

    /// <summary>TBD</summary>
    member val subModels = Dictionary<string, BaseModel>()

    /// <summary>TBD</summary>
    member m.train() = 
        m.mode <- Mode.Train
        for model:BaseModel in m.allModels do model.mode <- Mode.Train

    /// <summary>TBD</summary>
    member m.eval() = 
        m.mode <- Mode.Eval
        for model:BaseModel in m.allModels do model.mode <- Mode.Eval

    /// <summary>TBD</summary>
    member m.parameters
        with get () = parameterDict
        and set parameters = parameterDict.set(parameters)

    /// <summary>TBD</summary>
    member m.parametersVector
        with get () = m.parameters.flatten()
        and set parameters = m.parameters.unflatten(parameters)

    /// <summary>TBD</summary>
    member m.allModels
        with get () =
            if m.subModels.Count = 0 then [m]
            else [for sm in m.subModels.Values do yield! sm.allModels]

    /// <summary>TBD</summary>
    member m.init(f:string*Tensor->Tensor) = for KeyValue(n, p) in m.parameters.values do p.value <- f(n, p.value)

    /// <summary>TBD</summary>
    member m.add(parameters:seq<obj>, ?names:seq<string>) =
        let parameters = parameters |> Seq.toArray
        let names = defaultArg names (Seq.empty) |> Seq.toArray
        if names.Length > 0 then
            if parameters.Length <> names.Length then failwithf "Expecting parameters (%A) and names (%A) to have the same length" parameters.Length names.Length
            for name in names do if name.Contains("__") then failwithf "String '__' not allowed in name '%s'" name
        let nextName (name:string) =
            let name = if name.Contains("__") then name.Split("__").[0] else name
            let i = parameterPrefixes.GetValueOrDefault name
            parameterPrefixes.[name] <- i+1
            sprintf "%s__%A" name (i+1)
        for i in 0..parameters.Length-1 do
            let p = parameters.[i]
            match (box p) with
            | :? Parameter as p ->
                let n = if names.Length > 0 then names.[i] else sprintf "param-%s" (Random.UUID())
                m.parameters.add(n, p)
            | :? Model as mm ->
                let n = if names.Length > 0 then names.[i] else sprintf "model-%s" (Random.UUID())
                m.subModels.Add(n, mm)
                m.parameters.add(mm.parameters.map(fun (nn, pp:Parameter) -> (nextName nn, pp)))
            | _ -> failwithf "Unsupported type. Expecting a Parameter or Model"

    /// <summary>
    ///  Adjust the parameters of the model to include support for forward-mode automatic differentiation.
    /// </summary>
    /// <param name="derivatives">The derivatives of the parameters</param>
    /// <param name="tag">The level tag for nested differentiation.  Defaults to the current global nesting level</param>
    /// <remarks>
    ///  After this call the current parameters of the model will have attached derivatives for forward mode propagation.
    /// </remarks>
    member m.forwardDiff(derivatives:ParameterDict, ?tag) = m.parameters.forwardDiff(derivatives, ?tag=tag)

    /// <summary>
    ///  Adjust the parameters of the model to include support for reverse-mode automatic differentiation.
    /// </summary>
    /// <param name="tag">The level tag for nested differentiation.  Defaults to the current global nesting level</param>
    /// <remarks>
    ///  After this call the current parameters of the model will support reverse-mode propagation. After the completion
    ///  of the corresponding <c>reverse</c> operation, the computed derivative will be available. 
    /// </remarks>
    member m.reverseDiff(?tag) = m.parameters.reverseDiff(?tag=tag)

    /// <summary>TBD</summary>
    member m.noDiff() = m.parameters.noDiff()

    /// <summary>Moves the parameters of the model to the given configuration</summary>
    member m.move(?dtype, ?device, ?backend) = m.parameters.move(?dtype=dtype, ?device=device, ?backend=backend)

    /// <summary>Gets the number of parameters of the model</summary>
    member m.nparameters = m.parameters.nelement

    abstract member getString: unit -> string
    default m.getString() =
        if m.allModels |> List.length < 2 then "Model()" // allModels has one element (m) in case there are no submodels
        else
        let sb = System.Text.StringBuilder()
        sb.Append("Model(\n") |> ignore
        for model in m.allModels do sb.Append(sprintf "%A\n" model) |> ignore
        sb.Append(")") |> ignore
        sb.ToString()

    /// <summary>TBD</summary>
    member m.saveParameters(fileName) = m.parametersVector.save(fileName)

    /// <summary>TBD</summary>
    member m.loadParameters(fileName) = m.parametersVector <- Tensor.load(fileName)

    /// <summary>TBD</summary>
    member m.save(fileName) = saveBinary m fileName

    override m.ToString() = sprintf "%s, nparameters:%A" (m.getString()) m.nparameters


[<AbstractClass>]
type Model<'In, 'Out>() =
    inherit BaseModel()

    /// <summary>TBD</summary>
    abstract member forward: 'In -> 'Out

    /// <summary>Use the model as a function of its input and parameters</summary>
    /// <remarks>
    ///    The resulting function can be composed with a loss function and differentiated.
    ///    During execution the parameters of the model are temporarily set to the supplied parameters.
    /// </remarks>
    member m.asFunction (input:'In) (parameters:Tensor) =
        let old = m.parametersVector
        try 
            m.parametersVector <- parameters
            m.forward(input) 
        finally
            m.parametersVector <- old

    /// <summary>TBD</summary>
<<<<<<< HEAD
    override m.ToString() = sprintf "%s, nparameters:%s" (m.getString()) (thousands m.nparameters)

    /// <summary>TBD</summary>
    static member create ps f =
        let model = { new Model() with override __.forward(x) = f x}
=======
    static member create (ps: seq<obj>) (f: 'In -> 'Out) : Model<'In, 'Out> =
        let model = { new Model<'In, 'Out>() with override _.forward(x:'In) : 'Out = f x}
>>>>>>> b275f1d6
        model.add(ps)
        model

    /// <summary>TBD</summary>
    static member compose (m1:Model<'In, 'Out>) (m2:Model<'Out, 'Out2>) : Model<'In, 'Out2> =
        Model<'In, 'Out2>.create [box m1; box m2] (m1.forward >> m2.forward)

    /// <summary>TBD</summary>
    static member (-->) (m1:Model<'In, 'Out>, m2:Model<'Out, 'Out2>) = Model<'In, 'Out>.compose m1 m2
    
    /// <summary>TBD</summary>
    static member (-->) (m:Model<'In, 'Out>, f:'Out->'Out2) = Model<'In, 'Out2>.create [m] (m.forward >> f)

    /// <summary>TBD</summary>
    static member (-->) (f:'In->'Out, m:Model<'Out, 'Out2>) = Model<'In, 'Out2>.create [m] (f >> m.forward)

    /// <summary>TBD</summary>
    static member (-->) (t:'In, m:Model<'In, 'Out>) = m.forward t

    /// <summary>TBD</summary>
    static member load(fileName):Model<'In, 'Out> = loadBinary fileName

    /// <summary>TBD</summary>
    member m.clone():Model<'In, 'Out> = 
        let fileName = System.IO.Path.GetTempFileName()
        m.save(fileName)
        Model<'In, 'Out>.load(fileName)


type Model = Model<Tensor, Tensor>


/// <summary>Contains functionality related to generating initial parameter weights.</summary>
type Weight =

    /// <summary>TBD</summary>
    static member kaiming(fanIn, fanOut, ?a:float) = 
        // He et al. 2015. https://arxiv.org/abs/1502.01852
        let a = defaultArg a (sqrt 5.)
        let w = dsharp.randn([fanIn; fanOut])
        let s = sqrt (2. / ((1. + a*a) * (float fanIn)))
        w * s

    /// <summary>TBD</summary>
    static member uniform(shape:Shape, k:float) =
        -k + dsharp.rand(shape) * 2*k<|MERGE_RESOLUTION|>--- conflicted
+++ resolved
@@ -322,16 +322,11 @@
             m.parametersVector <- old
 
     /// <summary>TBD</summary>
-<<<<<<< HEAD
     override m.ToString() = sprintf "%s, nparameters:%s" (m.getString()) (thousands m.nparameters)
 
     /// <summary>TBD</summary>
-    static member create ps f =
-        let model = { new Model() with override __.forward(x) = f x}
-=======
     static member create (ps: seq<obj>) (f: 'In -> 'Out) : Model<'In, 'Out> =
         let model = { new Model<'In, 'Out>() with override _.forward(x:'In) : 'Out = f x}
->>>>>>> b275f1d6
         model.add(ps)
         model
 
