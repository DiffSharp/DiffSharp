--- conflicted
+++ resolved
@@ -224,21 +224,12 @@
             | :? Model as mm ->
                 let n = if names.Length > 0 then names.[i] else sprintf "model-%s" (Random.UUID())
                 m.SubModelsDict.Add(n, mm)
-<<<<<<< HEAD
                 m.parameters.add(mm.parameters.map(fun (nn, pp:Parameter) -> (nextName nn, pp)))
             | Pair ((:? Parameter as p), (:? string as n))  -> 
                 m.parameters.add(n, p)
             | Pair ((:? BaseModel as mm), (:? string as n))  -> 
                 m.SubModelsDict.Add(n, mm)
                 m.parameters.add(parameterDict.map(fun (nn, pp:Parameter) -> (n + "__" + nn, pp)))
-=======
-                parameterDict.add(mm.parameters.map(fun (nn, pp:Parameter) -> (nextName nn, pp)))
-            | Pair ((:? Parameter as p), (:? string as n))  -> 
-                parameterDict.add(n, p)
-            | Pair ((:? BaseModel as mm), (:? string as n))  -> 
-                m.SubModelsDict.Add(n, mm)
-                parameterDict.add(parameterDict.map(fun (nn, pp:Parameter) -> (n + "__" + nn, pp)))
->>>>>>> 22a23ca9
             | t -> failwithf "Unsupported type %A. Expecting a Parameter or Model" (t.GetType())
 
     /// <summary>TBD</summary>
@@ -274,14 +265,8 @@
     member m.save(fileName) = saveBinary m fileName
 
     /// <summary>TBD</summary>
-<<<<<<< HEAD
-    override m.ToString() = sprintf "%s - nparameters:%A" (m.getString()) m.nparameters
-
-
-=======
     override m.ToString() = sprintf "%s--nparameters:%A" (m.getString()) m.nparameters
 
->>>>>>> 22a23ca9
 [<AbstractClass>]
 type Model<'In, 'Out>() =
     inherit BaseModel()
@@ -370,11 +355,7 @@
     let hasBias = defaultArg bias true
     let w = Parameter(Weight.kaiming(inFeatures, outFeatures))
     let k = 1./sqrt (float outFeatures.ValueOrOne)
-<<<<<<< HEAD
-    let b = Parameter(if hasBias then Weight.uniform([|outFeatures|], k) else dsharp.zero())
-=======
     let b = Parameter(if hasBias then Weight.uniform([|outFeatures|], k) else dsharp.tensor([]))
->>>>>>> 22a23ca9
     do base.add([w;b],["Linear-weight";"Linear-bias"])
     
     /// <summary>TBD</summary>
@@ -466,13 +447,8 @@
     inherit Model()
     let bias = defaultArg bias true
     let k = 1./ sqrt (float (inChannels*kernelSize).ValueOrOne)
-<<<<<<< HEAD
-    let w = Parameter <| Weight.uniform([inChannels; outChannels; kernelSize], k)
-    let b = Parameter <| if bias then Weight.uniform([|outChannels|], k) else dsharp.zero()
-=======
     let w = Parameter <| Weight.uniform([|inChannels; outChannels; kernelSize|], k)
     let b = Parameter <| if bias then Weight.uniform([|outChannels|], k) else dsharp.tensor([])
->>>>>>> 22a23ca9
     do base.add([w;b],["ConvTranspose1d-weight";"ConvTranspose1d-bias"])
 
     /// <summary>TBD</summary>
@@ -493,13 +469,8 @@
     let kernelSizes = Shape.resolve2dKernelSizes kernelSize kernelSizes
     let bias = defaultArg bias true
     let k = 1./ sqrt (float (inChannels*kernelSizes.[0]*kernelSizes.[1]).ValueOrOne)
-<<<<<<< HEAD
-    let w = Parameter <| Weight.uniform([inChannels; outChannels; kernelSizes.[0]; kernelSizes.[1]], k)
-    let b = Parameter <| if bias then Weight.uniform([|outChannels|], k) else dsharp.zero()
-=======
     let w = Parameter <| Weight.uniform([|inChannels; outChannels; kernelSizes.[0]; kernelSizes.[1]|], k)
     let b = Parameter <| if bias then Weight.uniform([|outChannels|], k) else dsharp.tensor([])
->>>>>>> 22a23ca9
     do base.add([w;b],["ConvTranspose2d-weight";"ConvTranspose2d-bias"])
 
     /// <summary>TBD</summary>
@@ -520,13 +491,8 @@
     let kernelSizes = Shape.resolve3dKernelSizes kernelSize kernelSizes
     let bias = defaultArg bias true
     let k = 1./ sqrt (float (inChannels*kernelSizes.[0]*kernelSizes.[1]*kernelSizes.[2]).ValueOrOne)
-<<<<<<< HEAD
-    let w = Parameter <| Weight.uniform([inChannels; outChannels; kernelSizes.[0]; kernelSizes.[1]; kernelSizes.[2]], k)
-    let b = Parameter <| if bias then Weight.uniform([|outChannels|], k) else dsharp.zero()
-=======
     let w = Parameter <| Weight.uniform([|inChannels; outChannels; kernelSizes.[0]; kernelSizes.[1]; kernelSizes.[2]|], k)
     let b = Parameter <| if bias then Weight.uniform([|outChannels|], k) else dsharp.tensor([])
->>>>>>> 22a23ca9
     do base.add([w;b],["ConvTranspose3d-weight";"ConvTranspose3d-bias"])
 
     /// <summary>TBD</summary>
