--- conflicted
+++ resolved
@@ -12,12 +12,9 @@
     abstract member length: int
     abstract member item: int -> Tensor * Tensor
     member d.loader(batchSize:int, ?shuffle:bool, ?numBatches:int, ?dtype:Dtype, ?device:Device, ?backend:Backend, ?targetDtype:Dtype, ?targetDevice:Device, ?targetBackend:Backend) = DataLoader(d, batchSize=batchSize, ?shuffle=shuffle, ?numBatches=numBatches, ?dtype=dtype, ?device=device, ?backend=backend, ?targetDtype=targetDtype, ?targetDevice=targetDevice, ?targetBackend=targetBackend)
-<<<<<<< HEAD
     member t.Item
         with get(i:int) =
             t.item(i)
-=======
->>>>>>> 790321ce
 
 type DataLoader(dataset:Dataset, batchSize:int, ?shuffle:bool, ?numBatches:int, ?dtype:Dtype, ?device:Device, ?backend:Backend, ?targetDtype:Dtype, ?targetDevice:Device, ?targetBackend:Backend) =
     let shuffle = defaultArg shuffle false
