// Copyright (c) 2016-     University of Oxford (Atilim Gunes Baydin <gunes@robots.ox.ac.uk>)
// and other contributors, see LICENSE in root of repository.
//
// BSD 2-Clause License. See LICENSE in root of repository.

namespace DiffSharp.Model

open DiffSharp


/// <summary>A model that applies a 1D transposed convolution operator over an input image composed of several input planes.</summary>
type ConvTranspose1d(inChannels:int, outChannels:int, kernelSize:int, ?stride:int, ?padding:int, ?dilation:int, ?bias:bool) =
    inherit Model()
    let biasv = defaultArg bias true
    let k = 1./ sqrt (float (inChannels*kernelSize))
    let w = Parameter <| Weight.uniform([|inChannels; outChannels; kernelSize|], k)
<<<<<<< HEAD
    let b = Parameter <| if biasv then Weight.uniform([|outChannels|], k) else dsharp.tensor([])
    do base.addParameter([w;b],["ConvTranspose1d-weight";"ConvTranspose1d-bias"])
=======
    let b = Parameter <| if bias then Weight.uniform([|outChannels|], k) else dsharp.tensor([])
    do base.addParameter((w, "ConvTranspose1d-weight"), (b, "ConvTranspose1d-bias"))
>>>>>>> b4c4e474

    /// <summary>Get or set the weight parameter of the model</summary>
    member _.weight
        with get() = w.value
        and set v = w.value <- v

    /// <summary>Get or set the bias parameter of the model</summary>
    member _.bias
        with get() = b.value
        and set v = b.value <- v

    /// <summary>TBD</summary>
    override _.ToString() = sprintf "ConvTranspose1d(%A, %A, %A)" inChannels outChannels kernelSize

    /// <summary>TBD</summary>
    override _.forward(value) =
        let f = dsharp.convTranspose1d(value, w.value, ?stride=stride, ?padding=padding, ?dilation=dilation)
<<<<<<< HEAD
        if biasv then f + b.value.expand([value.shape.[0]; outChannels]).view([value.shape.[0]; outChannels; 1]) else f
=======
        if bias then f + b.value.expand([value.shape[0]; outChannels]).view([value.shape[0]; outChannels; 1]) else f
>>>>>>> b4c4e474


/// <summary>A model that applies a 2D transposed convolution operator over an input image composed of several input planes.</summary>
type ConvTranspose2d(inChannels:int, outChannels:int, ?kernelSize:int, ?stride:int, ?padding:int, ?dilation:int, ?kernelSizes:seq<int>, ?strides:seq<int>, ?paddings:seq<int>, ?dilations:seq<int>, ?bias:bool) =
    inherit Model()
    let kernelSizes = Shape.resolve2dKernelSizes kernelSize kernelSizes
<<<<<<< HEAD
    let biasv = defaultArg bias true
    let k = 1./ sqrt (float (inChannels*kernelSizes.[0]*kernelSizes.[1]))
    let w = Parameter <| Weight.uniform([|inChannels; outChannels; kernelSizes.[0]; kernelSizes.[1]|], k)
    let b = Parameter <| if biasv then Weight.uniform([|outChannels|], k) else dsharp.tensor([])
    do base.addParameter([w;b],["ConvTranspose2d-weight";"ConvTranspose2d-bias"])
=======
    let bias = defaultArg bias true
    let k = 1./ sqrt (float (inChannels*kernelSizes[0]*kernelSizes[1]))
    let w = Parameter <| Weight.uniform([|inChannels; outChannels; kernelSizes[0]; kernelSizes[1]|], k)
    let b = Parameter <| if bias then Weight.uniform([|outChannels|], k) else dsharp.tensor([])
    do base.addParameter((w, "ConvTranspose2d-weight"), (b, "ConvTranspose2d-bias"))
>>>>>>> b4c4e474

    /// <summary>Get or set the weight parameter of the model</summary>
    member _.weight
        with get() = w.value
        and set v = w.value <- v

    /// <summary>Get or set the bias parameter of the model</summary>
    member _.bias
        with get() = b.value
        and set v = b.value <- v

    /// <summary>TBD</summary>
    override _.ToString() = sprintf "ConvTranspose2d(%A, %A, %A)" inChannels outChannels kernelSizes

    /// <summary>TBD</summary>
    override _.forward(value) =
        let f = dsharp.convTranspose2d(value, w.value, ?stride=stride, ?strides=strides, ?padding=padding, ?paddings=paddings, ?dilation=dilation, ?dilations=dilations)
<<<<<<< HEAD
        if biasv then f + b.value.expand([value.shape.[0]; outChannels]).view([value.shape.[0]; outChannels; 1; 1]) else f
=======
        if bias then f + b.value.expand([value.shape[0]; outChannels]).view([value.shape[0]; outChannels; 1; 1]) else f
>>>>>>> b4c4e474


/// <summary>A model that applies a 3D transposed convolution operator over an input image composed of several input planes.</summary>
type ConvTranspose3d(inChannels:int, outChannels:int, ?kernelSize:int, ?stride:int, ?padding:int, ?dilation:int, ?kernelSizes:seq<int>, ?strides:seq<int>, ?paddings:seq<int>, ?dilations:seq<int>, ?bias:bool) =
    inherit Model()
    let kernelSizes = Shape.resolve3dKernelSizes kernelSize kernelSizes
<<<<<<< HEAD
    let biasv = defaultArg bias true
    let k = 1./ sqrt (float (inChannels*kernelSizes.[0]*kernelSizes.[1]*kernelSizes.[2]))
    let w = Parameter <| Weight.uniform([|inChannels; outChannels; kernelSizes.[0]; kernelSizes.[1]; kernelSizes.[2]|], k)
    let b = Parameter <| if biasv then Weight.uniform([|outChannels|], k) else dsharp.tensor([])
    do base.addParameter([w;b],["ConvTranspose3d-weight";"ConvTranspose3d-bias"])
=======
    let bias = defaultArg bias true
    let k = 1./ sqrt (float (inChannels*kernelSizes[0]*kernelSizes[1]*kernelSizes[2]))
    let w = Parameter <| Weight.uniform([|inChannels; outChannels; kernelSizes[0]; kernelSizes[1]; kernelSizes[2]|], k)
    let b = Parameter <| if bias then Weight.uniform([|outChannels|], k) else dsharp.tensor([])
    do base.addParameter((w, "ConvTranspose3d-weight"), (b, "ConvTranspose3d-bias"))
>>>>>>> b4c4e474

    /// <summary>Get or set the weight parameter of the model</summary>
    member _.weight
        with get() = w.value
        and set v = w.value <- v

    /// <summary>Get or set the bias parameter of the model</summary>
    member _.bias
        with get() = b.value
        and set v = b.value <- v

    /// <summary>TBD</summary>
    override _.ToString() = sprintf "ConvTranspose3d(%A, %A, %A)" inChannels outChannels kernelSizes

    /// <summary>TBD</summary>
    override _.forward(value) =
        let f = dsharp.convTranspose3d(value, w.value, ?stride=stride, ?strides=strides, ?padding=padding, ?paddings=paddings, ?dilation=dilation, ?dilations=dilations)
<<<<<<< HEAD
        if biasv then f + b.value.expand([value.shape.[0]; outChannels]).view([value.shape.[0]; outChannels; 1; 1; 1]) else f
=======
        if bias then f + b.value.expand([value.shape[0]; outChannels]).view([value.shape[0]; outChannels; 1; 1; 1]) else f
>>>>>>> b4c4e474
<|MERGE_RESOLUTION|>--- conflicted
+++ resolved
@@ -14,13 +14,8 @@
     let biasv = defaultArg bias true
     let k = 1./ sqrt (float (inChannels*kernelSize))
     let w = Parameter <| Weight.uniform([|inChannels; outChannels; kernelSize|], k)
-<<<<<<< HEAD
     let b = Parameter <| if biasv then Weight.uniform([|outChannels|], k) else dsharp.tensor([])
-    do base.addParameter([w;b],["ConvTranspose1d-weight";"ConvTranspose1d-bias"])
-=======
-    let b = Parameter <| if bias then Weight.uniform([|outChannels|], k) else dsharp.tensor([])
     do base.addParameter((w, "ConvTranspose1d-weight"), (b, "ConvTranspose1d-bias"))
->>>>>>> b4c4e474
 
     /// <summary>Get or set the weight parameter of the model</summary>
     member _.weight
@@ -38,30 +33,18 @@
     /// <summary>TBD</summary>
     override _.forward(value) =
         let f = dsharp.convTranspose1d(value, w.value, ?stride=stride, ?padding=padding, ?dilation=dilation)
-<<<<<<< HEAD
-        if biasv then f + b.value.expand([value.shape.[0]; outChannels]).view([value.shape.[0]; outChannels; 1]) else f
-=======
-        if bias then f + b.value.expand([value.shape[0]; outChannels]).view([value.shape[0]; outChannels; 1]) else f
->>>>>>> b4c4e474
+        if biasv then f + b.value.expand([value.shape[0]; outChannels]).view([value.shape[0]; outChannels; 1]) else f
 
 
 /// <summary>A model that applies a 2D transposed convolution operator over an input image composed of several input planes.</summary>
 type ConvTranspose2d(inChannels:int, outChannels:int, ?kernelSize:int, ?stride:int, ?padding:int, ?dilation:int, ?kernelSizes:seq<int>, ?strides:seq<int>, ?paddings:seq<int>, ?dilations:seq<int>, ?bias:bool) =
     inherit Model()
     let kernelSizes = Shape.resolve2dKernelSizes kernelSize kernelSizes
-<<<<<<< HEAD
     let biasv = defaultArg bias true
-    let k = 1./ sqrt (float (inChannels*kernelSizes.[0]*kernelSizes.[1]))
-    let w = Parameter <| Weight.uniform([|inChannels; outChannels; kernelSizes.[0]; kernelSizes.[1]|], k)
-    let b = Parameter <| if biasv then Weight.uniform([|outChannels|], k) else dsharp.tensor([])
-    do base.addParameter([w;b],["ConvTranspose2d-weight";"ConvTranspose2d-bias"])
-=======
-    let bias = defaultArg bias true
     let k = 1./ sqrt (float (inChannels*kernelSizes[0]*kernelSizes[1]))
     let w = Parameter <| Weight.uniform([|inChannels; outChannels; kernelSizes[0]; kernelSizes[1]|], k)
-    let b = Parameter <| if bias then Weight.uniform([|outChannels|], k) else dsharp.tensor([])
+    let b = Parameter <| if biasv then Weight.uniform([|outChannels|], k) else dsharp.tensor([])
     do base.addParameter((w, "ConvTranspose2d-weight"), (b, "ConvTranspose2d-bias"))
->>>>>>> b4c4e474
 
     /// <summary>Get or set the weight parameter of the model</summary>
     member _.weight
@@ -79,30 +62,17 @@
     /// <summary>TBD</summary>
     override _.forward(value) =
         let f = dsharp.convTranspose2d(value, w.value, ?stride=stride, ?strides=strides, ?padding=padding, ?paddings=paddings, ?dilation=dilation, ?dilations=dilations)
-<<<<<<< HEAD
-        if biasv then f + b.value.expand([value.shape.[0]; outChannels]).view([value.shape.[0]; outChannels; 1; 1]) else f
-=======
-        if bias then f + b.value.expand([value.shape[0]; outChannels]).view([value.shape[0]; outChannels; 1; 1]) else f
->>>>>>> b4c4e474
-
+        if biasv then f + b.value.expand([value.shape[0]; outChannels]).view([value.shape[0]; outChannels; 1; 1]) else f
 
 /// <summary>A model that applies a 3D transposed convolution operator over an input image composed of several input planes.</summary>
 type ConvTranspose3d(inChannels:int, outChannels:int, ?kernelSize:int, ?stride:int, ?padding:int, ?dilation:int, ?kernelSizes:seq<int>, ?strides:seq<int>, ?paddings:seq<int>, ?dilations:seq<int>, ?bias:bool) =
     inherit Model()
     let kernelSizes = Shape.resolve3dKernelSizes kernelSize kernelSizes
-<<<<<<< HEAD
     let biasv = defaultArg bias true
-    let k = 1./ sqrt (float (inChannels*kernelSizes.[0]*kernelSizes.[1]*kernelSizes.[2]))
-    let w = Parameter <| Weight.uniform([|inChannels; outChannels; kernelSizes.[0]; kernelSizes.[1]; kernelSizes.[2]|], k)
-    let b = Parameter <| if biasv then Weight.uniform([|outChannels|], k) else dsharp.tensor([])
-    do base.addParameter([w;b],["ConvTranspose3d-weight";"ConvTranspose3d-bias"])
-=======
-    let bias = defaultArg bias true
     let k = 1./ sqrt (float (inChannels*kernelSizes[0]*kernelSizes[1]*kernelSizes[2]))
     let w = Parameter <| Weight.uniform([|inChannels; outChannels; kernelSizes[0]; kernelSizes[1]; kernelSizes[2]|], k)
-    let b = Parameter <| if bias then Weight.uniform([|outChannels|], k) else dsharp.tensor([])
+    let b = Parameter <| if biasv then Weight.uniform([|outChannels|], k) else dsharp.tensor([])
     do base.addParameter((w, "ConvTranspose3d-weight"), (b, "ConvTranspose3d-bias"))
->>>>>>> b4c4e474
 
     /// <summary>Get or set the weight parameter of the model</summary>
     member _.weight
@@ -120,8 +90,4 @@
     /// <summary>TBD</summary>
     override _.forward(value) =
         let f = dsharp.convTranspose3d(value, w.value, ?stride=stride, ?strides=strides, ?padding=padding, ?paddings=paddings, ?dilation=dilation, ?dilations=dilations)
-<<<<<<< HEAD
-        if biasv then f + b.value.expand([value.shape.[0]; outChannels]).view([value.shape.[0]; outChannels; 1; 1; 1]) else f
-=======
-        if bias then f + b.value.expand([value.shape[0]; outChannels]).view([value.shape[0]; outChannels; 1; 1; 1]) else f
->>>>>>> b4c4e474
+        if biasv then f + b.value.expand([value.shape[0]; outChannels]).view([value.shape[0]; outChannels; 1; 1; 1]) else f