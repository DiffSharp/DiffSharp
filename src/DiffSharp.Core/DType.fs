--- conflicted
+++ resolved
@@ -9,11 +9,7 @@
         match x with
         | CPU -> 0x0000
         | GPU -> 0x0001
-<<<<<<< HEAD
-        | Other (_, code) -> code
-=======
         | Other (_name, code) -> (code + 2)
->>>>>>> 5789ef0a
 
     member internal x.Name =
         match x with
@@ -21,11 +17,7 @@
         | GPU -> "GPU"
         | Other (name, _code) -> name
 
-<<<<<<< HEAD
-    static member Default = CPU
-=======
     static member Default = Device.CPU
->>>>>>> 5789ef0a
 
 module Device = 
     let internal count = ref 0
@@ -46,11 +38,7 @@
         | None -> 0x000
         | OpenBLAS -> 0x0100
         | Torch -> 0x0200
-<<<<<<< HEAD
-        | Other (_name, code) -> code
-=======
         | Other (_name, code) -> (code + 3) <<< 8
->>>>>>> 5789ef0a
 
     member x.Name = 
         match x with 
@@ -83,11 +71,7 @@
         | Int32 -> 0x50000
         | Int64 -> 0x60000
         | Bool -> 0x70000
-<<<<<<< HEAD
-        | Other (_name, code) -> code
-=======
         | Other (_name, code) -> (code + 8) <<< 16
->>>>>>> 5789ef0a
 
     member internal x.Name =
         match x with
@@ -100,11 +84,7 @@
         | Bool -> "Bool"
         | Other (name, _) -> name
 
-<<<<<<< HEAD
-    static member Default = Float32
-=======
     static member Default = DType.Float32
->>>>>>> 5789ef0a
 
 module DType =
     /// Find the DType into which dtype1 and dtype2 can be widened
