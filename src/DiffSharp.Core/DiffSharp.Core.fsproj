﻿<Project Sdk="Microsoft.NET.Sdk">
  <PropertyGroup>
    <TargetFramework>netstandard2.1</TargetFramework>
    <GenerateDocumentationFile>true</GenerateDocumentationFile>
    <IsPublishable>false</IsPublishable>
  </PropertyGroup>
  <ItemGroup>
    <Compile Include="Extensions.fs" />
    <Compile Include="Backend.fs" />
    <Compile Include="Symbols.fs" />
    <Compile Include="Device.fs" />
    <Compile Include="Dtype.fs" />
    <Compile Include="IntType.fs" />
    <Compile Include="ShapeType.fs" />
    <Compile Include="ShapeFunctions.fs" />
    <Compile Include="Util.fs" />
    <Compile Include="Scalar.fs" />
    <Compile Include="RawTensor.fs" />
    <Compile Include="Tensor.fs" />
    <Compile Include="Tensor.Slicing.fs" />
    <Compile Include="DiffSharp.fs" />
    <Compile Include="DiffSharp.Compose.fs" />
    <Compile Include="DiffSharp.Shorten.fs" />
    <Compile Include="DiffSharp.Numerical.fs" />
<<<<<<< HEAD
    <Compile Include="DiffSharp.ShapeChecking.fs" />
    <Compile Include="DiffSharp.ShapeChecking.Slicing.fs" />
=======
    <Compile Include="DiffSharp.AvgPool.fs" />
>>>>>>> d2e7a339
    <Compile Include="Distributions.fs" />
    <Compile Include="Data.fs" />
    <Compile Include="Model.fs" />
    <Compile Include="Model.Linear.fs" />
    <Compile Include="Model.Conv.fs" />
    <Compile Include="Model.ConvTranspose.fs" />
    <Compile Include="Model.Dropout.fs" />
    <Compile Include="Model.BatchNorm.fs" />
    <Compile Include="Model.Recurrent.fs" />
    <Compile Include="Model.VAE.fs" />
    <Compile Include="Optim.fs" />
	  <PackageReference Update="FSharp.Core" Version="$(FSharpCoreVersion)" />
  </ItemGroup>

</Project><|MERGE_RESOLUTION|>--- conflicted
+++ resolved
@@ -22,12 +22,9 @@
     <Compile Include="DiffSharp.Compose.fs" />
     <Compile Include="DiffSharp.Shorten.fs" />
     <Compile Include="DiffSharp.Numerical.fs" />
-<<<<<<< HEAD
     <Compile Include="DiffSharp.ShapeChecking.fs" />
     <Compile Include="DiffSharp.ShapeChecking.Slicing.fs" />
-=======
     <Compile Include="DiffSharp.AvgPool.fs" />
->>>>>>> d2e7a339
     <Compile Include="Distributions.fs" />
     <Compile Include="Data.fs" />
     <Compile Include="Model.fs" />
