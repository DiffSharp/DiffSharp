--- conflicted
+++ resolved
@@ -27,10 +27,7 @@
     static member min(a:Tensor) = a.min()
     static member max(a:Tensor, b:Tensor) = a.max(b)
     static member min(a:Tensor, b:Tensor) = a.min(b)
-<<<<<<< HEAD
     static member expand(a:Tensor, shape:seq<int>) = a.expand(shape)
-=======
-    static member extend(a:Tensor, shape:seq<int>) = a.extend(shape)
     static member stack(tensors:seq<Tensor>) = Tensor.stack(tensors)
     static member unstack(a:Tensor) = a.unstack()
     static member add(a:Tensor, b:Tensor) = a.add(b)
@@ -83,7 +80,6 @@
     static member conv1d(a:Tensor, b:Tensor, ?stride:int, ?padding:int, ?dilation:int) = a.conv1d(b, ?stride=stride, ?padding=padding, ?dilation=dilation)
     static member conv2d(a:Tensor, b:Tensor, ?stride:seq<int>, ?padding:seq<int>, ?dilation:seq<int>) = a.conv2d(b, ?stride=stride, ?padding=padding, ?dilation=dilation)
     static member conv2d(a:Tensor, b:Tensor, ?stride:int, ?padding:int, ?dilation:int) = a.conv2d(b, ?stride=stride, ?padding=padding, ?dilation=dilation)
->>>>>>> ed38c2b9
 
 // Functional differentiation API
 type DiffSharp with
