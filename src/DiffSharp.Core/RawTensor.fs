namespace rec DiffSharp.Backends

open System
open DiffSharp
open DiffSharp.Util

/// <summary>
///   Represents the static functionality implemented by a DiffSharp backend for a particular tensor element type.
/// </summary>
///
/// <namespacedoc>
///   <summary>Contains types and functionality related to backend implementations for DiffSharp.</summary>
/// </namespacedoc>
[<AbstractClass>]
type BackendStatics() = 
    // cache for most recently accessed backend
    static let mutable last = None
    static let backends = System.Collections.Concurrent.ConcurrentDictionary<int, BackendStatics>()

    /// Sets the seed for the default random number generator of the backend
    abstract Seed: seed:int -> unit

    /// Gets the scalar 0 tensor for the given device
    abstract Zero: device: Device -> RawTensor

    /// Gets a tensor filled with zeros for the given shape and device
    abstract Zeros: shape:int[] * device: Device -> RawTensor

    /// Gets the scalar 1 tensor for the given device
    abstract One: device: Device -> RawTensor

    /// Gets a tensor filled with ones for the given shape and device
    abstract Ones: shape:int[] * device: Device -> RawTensor

    /// Gets a tensor filled with the given value for the given shape and device
    abstract Full: shape:int[] * value: obj * device: Device -> RawTensor

    /// Gets a tensor filled with random values for the given shape and device
    abstract Random: shape:int[] * device: Device -> RawTensor

    /// Gets a tensor filled with random values from the normal distribution for the given shape and device
    abstract RandomNormal: shape:int[] * device: Device -> RawTensor

    /// Gets a tensor filled with random integers from the given range for the given shape and device
    abstract RandomInt: shape:int[] * low:int * high:int * device: Device -> RawTensor

    /// Gets the devices supported by this backend
    abstract GetDevices: ?deviceType: DeviceType -> Device list

    /// Indicates if a device type is supported by this backend
    abstract IsDeviceTypeSupported: deviceType: DeviceType -> bool
    
    /// Seed all backends with the given random seed, or a new seed based on the current time
    /// if no seed is specified.
    static member Seed(?seed:int) =
        let seed = defaultArg seed (int DateTime.Now.Ticks)
        Random.Seed(seed) // Do not remove. util.Random seed would be set by the Reference backend if it's currently loaded. However we still need to keep this here to ensure util.Random seed is set (it may be used in code other than the Reference backend).
        for KeyValue(_, backend) in backends do
            backend.Seed(seed)

    /// Create a tensor of appropriate dtype from a scalar or array of appropriate values.
    /// A backend type is delivered consistent with in-memory data - a type for dtype Int32 gets int32 data etc.
    abstract CreateFromFlatArray: data: System.Array * shape: int[] * device: Device -> RawTensor

    /// Get the backend implementation for the given tensor element type and backend.
    static member Get(?dtype: Dtype, ?backend: Backend) =
        // Note we re-examing the default backends etc. each time we create a root tensor.
        let dtype = defaultArg dtype Dtype.Default
        let backend = defaultArg backend Backend.Default
        let code = dtype.Code + backend.Code
        match last with 
        | Some (code2, v) when code = code2 -> v
        | _ ->
        match backends.TryGetValue(code) with 
        | true, v -> v
        | false, _ -> 
            let res =
                backends.GetOrAdd(code, fun _ -> 
                    let name = "DiffSharp.Backends." + backend.Name
                    let fullName = System.Reflection.Assembly.GetExecutingAssembly().FullName.Replace("DiffSharp.Core", name)
                    let asm = 
                        try System.Reflection.Assembly.Load(fullName)
                        with e ->  failwithf "Couldn't find assembly '%s', error = %s" fullName (e.ToString())
                    let typeName = sprintf "DiffSharp.Backends.%s.%s%sStatics" backend.Name backend.Name dtype.Name
                    let theType = asm.GetType(typeName)
                    if isNull theType then failwithf "Couldn't find type '%s' in assembly '%s'" typeName fullName
                    let obj = 
                        match System.Activator.CreateInstance(theType) with
                        | :? BackendStatics as obj -> obj
                        | _ -> failwithf "Found the type '%s' in assembly '%s' but it didn't implement BackendStatics" typeName fullName
                    obj
                    ) 
            last <- Some (code, res)
            res

/// <summary>
///   Represents a raw (i.e. non-differentiable) tensor implemented by a DiffSharp backend.
/// </summary>
///
/// <remarks>
///  Each backend will provide one of more .NET implementations of this type, which may in turn
///  wrap handles to native implementations.
/// </remarks>
[<AbstractClass>]
type RawTensor() =

    /// Gets the shape of the tensor
    abstract member Shape : int[]

    /// Gets the dimensionality of the tensor
    abstract member Dim : int

    /// Gets the number of logical elements in the tensor
    abstract member Nelement : int

    /// Gets the element storage type for the tensor
    abstract member Dtype : Dtype

    /// Gets the device for the tensor
    abstract member Device : Device

    /// Gets the device type for the tensor
    abstract member DeviceType : DeviceType

    /// Gets the backend for the tensor
    abstract member Backend : Backend

    override t.ToString() = t.GetString()
    
    /// Gets the scalar zero tensor for the given configuration
    static member Zero(?dtype, ?device, ?backend) = 
        let statics = BackendStatics.Get(?dtype=dtype, ?backend=backend)
        let device = defaultArg device Device.Default
        statics.Zero(device)

    /// Gets the zero tensor for the given shape and configuration
    static member Zeros(shape, ?dtype, ?device, ?backend) = 
        let statics = BackendStatics.Get(?dtype=dtype, ?backend=backend)
        let device = defaultArg device Device.Default
        statics.Zeros(shape, device)

    /// Gets the scalar 1 tensor for the given configuration
    static member One(?dtype, ?device, ?backend) = 
        let statics = BackendStatics.Get(?dtype=dtype, ?backend=backend)
        let device = defaultArg device Device.Default
        statics.One(device)

    /// Gets a tensor filled with 1 values for the given shape and configuration
    static member Ones(shape, ?dtype, ?device, ?backend) =
        let statics = BackendStatics.Get(?dtype=dtype, ?backend=backend)
        let device = defaultArg device Device.Default
        statics.Ones(shape, device)

    /// Gets a tensor filled with the given value for the given shape and configuration
    static member Full(shape, value, ?dtype, ?device, ?backend) =
        let statics = BackendStatics.Get(?dtype=dtype, ?backend=backend)
        let device = defaultArg device Device.Default
        statics.Full(shape, value, device)

    /// Gets a tensor filled with random values for the given shape and configuration
    static member Random(shape, ?dtype, ?device, ?backend) =
        let statics = BackendStatics.Get(?dtype=dtype, ?backend=backend)
        let device = defaultArg device Device.Default
        statics.Random(shape, device)

    /// Gets a tensor filled with random values from the normal distribution for the given shape and configuration
    static member RandomNormal(shape, ?dtype, ?device, ?backend) =
        let statics = BackendStatics.Get(?dtype=dtype, ?backend=backend)
        let device = defaultArg device Device.Default
        statics.RandomNormal(shape, device)

    /// Gets a tensor filled with random integer values from the given range for the given shape and configuration
    static member RandomInt(shape, low, high, ?dtype, ?device, ?backend) =
        let statics = BackendStatics.Get(?dtype=dtype, ?backend=backend)
        let device = defaultArg device Device.Default
        statics.RandomInt(shape|>Seq.toArray, low, high, device)

    /// <summary>
    ///   Gets a tensor filled with values drawn from the given .NET object.
    /// </summary>
    ///
    /// <remarks>
    ///  The value may be a scalar, an array, or an array of tupled objects.  If the <c>dtype</c> is not specified
    ///  then it is inferred from the .NET type of the object.
    /// </remarks>
    static member Create(values: obj, ?dtype, ?device, ?backend) =
        // We deliver consistent in-memory data to the backend - a dtype Int32 gets int32 etc.
        let data, shape, dtype =
            match dtype with 
            | Some Dtype.Int64 ->
                let a,s = DataConverter.dataOfValuesForInt64 values
                (a :> Array), s, Dtype.Int64
            | Some Dtype.Int32 ->
                let a,s = DataConverter.dataOfValuesForInt32 values
                (a :> Array), s, Dtype.Int32
            | Some Dtype.Int16 ->
                let a,s = DataConverter.dataOfValuesForInt16 values
                (a :> Array), s, Dtype.Int16
            | Some Dtype.Int8 ->
                let a,s = DataConverter.dataOfValuesForInt8 values
                (a :> Array), s, Dtype.Int8
            | Some Dtype.Byte ->
                let a,s = DataConverter.dataOfValuesForByte values
                (a :> Array), s, Dtype.Byte
            | Some Dtype.Bool ->
                let a,s = DataConverter.dataOfValuesForBool values
                (a :> Array), s, Dtype.Bool
            | Some Dtype.Float64 ->
                let a,s = DataConverter.dataOfValuesForFloat64 values
                (a :> Array), s, Dtype.Float64
            | Some Dtype.Float32 ->
                let a,s = DataConverter.dataOfValuesForFloat32 values
                (a :> Array), s, Dtype.Float32
            | None ->
                // Prefer Bool tensor if all bool
                match values |> DataConverter.tryFlatArrayAndShape<bool> with
                | Some (values, shape) -> ((values :> Array), shape, Dtype.Bool)
                | _ ->
                // Otherwise prefer float32
                let a,s = DataConverter.dataOfValuesForFloat32 values 
                (a :> Array), s, Dtype.Float32

        let statics = BackendStatics.Get(dtype=dtype, ?backend=backend)
        let device = defaultArg device Device.Default

        statics.CreateFromFlatArray(data, shape, device)

    /// Gets a tensor filled with values drawn from the given .NET object for the
    /// given configuration settings, defaulting to the configuration settings of the object tensor.
    member t.CreateLike(values: obj, ?dtype: Dtype, ?device: Device, ?backend: Backend) =
        RawTensor.Create(values, dtype=defaultArg dtype t.Dtype, device=defaultArg device t.Device, backend=defaultArg backend t.Backend)

    /// Gets a zero tensor for the given configuration settings, defaulting to the configuration settings of the object tensor
    member t.ZeroLike(?dtype: Dtype, ?device: Device, ?backend: Backend) =
        RawTensor.Zero(dtype=defaultArg dtype t.Dtype, device=defaultArg device t.Device, backend=defaultArg backend t.Backend)

    /// Gets a tensor filled with zero values for the given shape and configuration settings,
    /// defaulting to the configuration settings of the object tensor
    member t.ZerosLike(shape: int[], ?dtype: Dtype, ?device: Device, ?backend: Backend) =
        RawTensor.Zeros(shape=shape, dtype=defaultArg dtype t.Dtype, device=defaultArg device t.Device, backend=defaultArg backend t.Backend)

    /// Gets a scalar one tensor for the given configuration settings, defaulting to the configuration settings of the object tensor
    member t.OneLike(?dtype: Dtype, ?device: Device, ?backend: Backend) =
        RawTensor.One(dtype=defaultArg dtype t.Dtype, device=defaultArg device t.Device, backend=defaultArg backend t.Backend)

    /// Gets a tensor filled with one values for the given shape and configuration settings,
    /// defaulting to the configuration settings of the object tensor
    member t.OnesLike(shape: int[], ?dtype: Dtype, ?device: Device, ?backend: Backend) =
        RawTensor.Ones(shape=shape, dtype=defaultArg dtype t.Dtype, device=defaultArg device t.Device, backend=defaultArg backend t.Backend)

    /// Gets a tensor filled with the given scalar value for the given shape and configuration settings,
    /// defaulting to the configuration settings of the object tensor
    member t.FullLike(shape: int[], value: obj, ?dtype: Dtype, ?device: Device, ?backend: Backend) =
        RawTensor.Full(shape, value, dtype=defaultArg dtype t.Dtype, device=defaultArg device t.Device, backend=defaultArg backend t.Backend)

    /// Gets a tensor filled with random values for the given shape and configuration settings,
    /// defaulting to the configuration settings of the object tensor
    member t.RandomLike(shape: int[], ?dtype: Dtype, ?device: Device, ?backend: Backend) =
        RawTensor.Random(shape=shape, dtype=defaultArg dtype t.Dtype, device=defaultArg device t.Device, backend=defaultArg backend t.Backend)

    /// Gets a tensor filled with random values from a normal distribution for the given shape and configuration settings,
    /// defaulting to the configuration settings of the object tensor
    member t.RandomNormalLike(shape: int[], ?dtype: Dtype, ?device: Device, ?backend: Backend) =
        RawTensor.RandomNormal(shape=shape, dtype=defaultArg dtype t.Dtype, device=defaultArg device t.Device, backend=defaultArg backend t.Backend)

    /// Gets a tensor filled with random integer values from the given range for the given shape and configuration settings,
    /// defaulting to the configuration settings of the object tensor
    member t.RandomIntLike(shape: int[], low:int, high:int, ?dtype: Dtype, ?device: Device, ?backend: Backend) =
        RawTensor.RandomInt(shape=shape, low=low, high=high, dtype=defaultArg dtype t.Dtype, device=defaultArg device t.Device, backend=defaultArg backend t.Backend)

    /// Clone the underlying storage of the tensor.
    abstract member Clone : unit -> RawTensor

    /// Expand the shape of the tensor.
    abstract member Expand: newShape: int[] -> RawTensor

    /// Stack the given tensors along the given dimension
    abstract member StackTs: tensors: RawTensor[] * dim:int -> RawTensor

    /// Unstack the given tensors along the given dimension
    abstract member UnstackT: dim:int -> RawTensor[]

    /// Concatenate the given tensors along the given dimension
    abstract member CatTs: tensors: RawTensor[] * dim: int -> RawTensor

    /// Split the given tensors along the given dimensions
    abstract member SplitT: sizes: int[] * dim: int -> RawTensor[]

    /// Get a textual representation of the tensors
    abstract member GetString: unit -> string
    
    /// <summary> Get a slice of the given tensor.</summary>
    ///
    /// <param name="fullBounds">
    ///  The indexes are an Nx3 array.   The first row is the start bounds, the second row is
    ///  the end bounds, the third is 1/0 indicating dimension removal.
    /// </param>
    abstract member GetSlice: fullBounds: int[,] -> RawTensor

    /// Get a .NET object for all the values in the tensor
    abstract member ToValues: unit -> obj

    /// Compare two tensors for equality
    abstract member Equals: t2: RawTensor -> bool

    /// Returns a tensor where the elements have each been cast to the given tensor element storage type.
    abstract member Cast: dtype: Dtype -> RawTensor

    /// Returns a tensor moved to the given device.
    abstract member MoveTo: device: Device -> RawTensor

    /// Returns a hash of the contents of the tensor.  This operation may cause the
    /// tensor to be moved to the CPU, and its entire contents iterated.
    abstract member ComputeHash: unit -> int

    /// Indicates if the two tensors have the same shape and element type, and all corresponding values
    /// are equal up to the given tolerances.
    abstract member AllClose: t2: RawTensor * relativeTolerance: float * absoluteTolerance: float -> bool

    /// Returns a boolean tensor with values constrained by the corresponding elements in the low/high tensors.
    abstract member ClampT: low: RawTensor * high: RawTensor -> RawTensor

    /// Returns a boolean tensor selecting the given indices from the given dimension and stacking those in the order specified.
    abstract member GatherT: dim: int * indices: RawTensor -> RawTensor

    /// Returns a boolean tensor comparing each element pairwise with the corresponding element in <c>t2</c>
    abstract member LtTT: t2: RawTensor -> RawTensor

    /// Returns a boolean tensor comparing each element pairwise with the corresponding element in <c>t2</c>
    abstract member GtTT: t2: RawTensor -> RawTensor

    /// Returns a boolean tensor comparing each element pairwise with the corresponding element in <c>t2</c>
    abstract member LeTT: t2: RawTensor -> RawTensor

    /// Returns a boolean tensor comparing each element pairwise with the corresponding element in <c>t2</c>
    abstract member GeTT: t2: RawTensor -> RawTensor

    /// Returns a boolean tensor comparing each element pairwise with the corresponding element in <c>t2</c>
    abstract member EqTT: t2: RawTensor -> RawTensor

    /// Returns a boolean tensor comparing each element pairwise with the corresponding element in <c>t2</c>
    abstract member NeqTT: t2: RawTensor -> RawTensor

    /// Returns a boolean tensor where each element indicates if the corresponding element in the tensor is an infinity value
    abstract member IsInfT : unit -> RawTensor

    /// Returns a boolean tensor where each element indicates if the corresponding element in the tensor is a NaN value
    abstract member IsNaNT : unit -> RawTensor

    /// Gets a .NET object representing the value of the tensor at the given indexes
    abstract member GetItem : [<System.ParamArray>] indexes: int[] -> obj 

    /// Gets the index of a maximum value of the tensor
    abstract member MaxIndexT : unit -> int[]

    /// Gets the index of a minimum value of the tensor
    abstract member MinIndexT : unit -> int[]

    /// Returns the element-wise addition of the two tensors
    abstract member AddTT : RawTensor -> RawTensor

    /// Returns the element-wise addition of two scalars
    abstract member AddTT0 : RawTensor -> RawTensor

    /// Returns the element-wise addition of the matrix and vector tensors
    abstract member AddT2T1: RawTensor -> RawTensor
<<<<<<< HEAD
    abstract member AddTTSlice: int[] * RawTensor -> RawTensor
    abstract member SubTT : RawTensor -> RawTensor
    abstract member SubT0T : RawTensor -> RawTensor
    abstract member SubTT0 : RawTensor -> RawTensor
    abstract member MulTT : RawTensor -> RawTensor
    abstract member MulTT0 : RawTensor -> RawTensor
    abstract member DivTT : RawTensor -> RawTensor
    abstract member DivT0T : RawTensor -> RawTensor
    abstract member DivTT0 : RawTensor -> RawTensor
    abstract member PowTT : RawTensor -> RawTensor
    abstract member PowT0T: RawTensor -> RawTensor
    abstract member PowTT0 : RawTensor -> RawTensor
    abstract member MatMulTT: RawTensor -> RawTensor
    abstract member MaxPool1D: int * int * int -> RawTensor * RawTensor
    abstract member MaxPool2D: int[] * int[] * int[] -> RawTensor * RawTensor
    abstract member MaxPool3D: int[] * int[] * int[] -> RawTensor * RawTensor
    abstract member MaxUnpool1D: RawTensor * int[] -> RawTensor
    abstract member MaxUnpool2D: RawTensor * int[] -> RawTensor
    abstract member MaxUnpool3D: RawTensor * int[] -> RawTensor
    abstract member Conv1D: RawTensor * int * int -> RawTensor
    abstract member Conv2D: RawTensor * int[] * int[] -> RawTensor
    abstract member Conv3D: RawTensor * int[] * int[] -> RawTensor
=======

    /// Adds a slice of <c>t2</c> at the given location to the tensor
    abstract member AddTTSlice: location: int[] * t2: RawTensor -> RawTensor

    /// Returns the element-wise subtraction of two tensors
    abstract member SubTT: t2: RawTensor -> RawTensor

    /// Returns the element-wise subtraction of the scalar and a tensor, where the scalar is logically
    /// broadcast to the same shape as the tensor
    abstract member SubT0T: t2: RawTensor -> RawTensor

    /// Returns the element-wise subtraction of the tensor and a scalar, where the scalar is logically
    /// broadcast to the same shape as the tensor
    abstract member SubTT0: t2: RawTensor -> RawTensor

    /// Returns the element-wise multiplication of two tensors
    abstract member MulTT: t2: RawTensor -> RawTensor

    /// Returns the element-wise multiplication of a tensor and a scalar, where the scalar is logically
    /// broadcast to the same shape as the tensor
    abstract member MulTT0: t2: RawTensor -> RawTensor

    /// Returns the element-wise division of two tensors
    abstract member DivTT: t2: RawTensor -> RawTensor

    /// Returns the element-wise division of a scalar by a tensor, where the scalar is logically
    /// broadcast to the same shape as the tensor
    abstract member DivT0T: t2: RawTensor -> RawTensor

    /// Returns the element-wise division of a tensor by a scalar, where the scalar is logically
    /// broadcast to the same shape as the tensor
    abstract member DivTT0: t2: RawTensor -> RawTensor

    /// Returns the element-wise exponentiation of two tensors
    abstract member PowTT: t2: RawTensor -> RawTensor

    /// Returns the element-wise exponentiation of a scalar and a tensor, where the scalar is logically
    /// broadcast to the same shape as the tensor
    abstract member PowT0T: t2: RawTensor -> RawTensor

    /// Returns the element-wise exponentiation of a tensor and a scalar, where the scalar is logically
    /// broadcast to the same shape as the tensor
    abstract member PowTT0: t2: RawTensor -> RawTensor

    /// Returns the matrix multiplication of two tensors
    abstract member MatMulT2T2: t2: RawTensor -> RawTensor

    /// Returns the 1D maxpool of a tensor and its chosen maximum indices
    abstract member MaxPool1D: kernelSize: int * stride: int * padding: int -> RawTensor * RawTensor

    /// Returns the 2D maxpool of a tensor and its chosen maximum indices
    abstract member MaxPool2D: kernelSize: int[] * strides: int[] * padding: int[] -> RawTensor * RawTensor

    /// Returns the 3D maxpool of a tensor and its chosen maximum indices
    abstract member MaxPool3D: kernelSize: int[] * strides: int[] * padding: int[] -> RawTensor * RawTensor

    /// Returns the 1D maxunpool of a tensor using the given indices for locations of maximums
    abstract member MaxUnpool1D: indices: RawTensor * outputSize: int[] -> RawTensor

    /// Returns the 2D maxunpool of a tensor using the given indices for locations of maximums
    abstract member MaxUnpool2D: indices: RawTensor * outputSize: int[] -> RawTensor

    /// Returns the 3D maxunpool of a tensor using the given indices for locations of maximums
    abstract member MaxUnpool3D: indices: RawTensor * outputSize: int[] -> RawTensor

    /// Returns the 1D convolution of the tensor
    abstract member Conv1D: kernel: RawTensor * stride: int * padding: int -> RawTensor

    /// Returns the 2D convolution of the tensor
    abstract member Conv2D: kernel: RawTensor * strides: int[] * padding: int[] -> RawTensor

    /// Returns the 3D convolution of the tensor
    abstract member Conv3D: kernel: RawTensor * strides: int[] * padding: int[] -> RawTensor

    /// Returns the element-wise negation of the tensor
>>>>>>> 36f56d57
    abstract member NegT : unit -> RawTensor

    /// Returns the scalar tensor for the summation of all elements in the tensor 
    abstract member SumT : ?resultType: Dtype -> RawTensor

    /// Returns a vector representing the summation of each the matrix along the first dimension 
    abstract member SumT2Dim0 : unit -> RawTensor

    /// Returns the transpose of the tensor between the given dimensions
    abstract member TransposeT: dim0: int * dim1: int -> RawTensor

    /// Returns the transpose of a 2D tensor
    abstract member TransposeT2: unit -> RawTensor

    /// Returns the tensor with the same values and the given dimension removed. The given dimension must be of size 1.
    abstract member SqueezeT: dim: int -> RawTensor

    /// Returns the tensor with the same values and a dimension of size 1 inserted before the given dimension.
    abstract member UnsqueezeT: dim: int -> RawTensor

    /// Returns the flip of the tensor along the given dimensions 
    abstract member FlipT: dims: int[] -> RawTensor

    /// Returns the dilation of the tensor using the given dilations parameters
    abstract member DilateT: dilations: int[] -> RawTensor

    /// Returns the reverse of the dilation of the tensor using the given dilations parameters
    abstract member UndilateT: dilations: int[] -> RawTensor

    /// Returns the tensor with the same values viewed as a different shape
    abstract member ViewT: shape: int[] -> RawTensor

    /// Returns the element-wise sign of the tensor
    abstract member SignT: unit -> RawTensor

    /// Returns the element-wise integer floor of the tensor
    abstract member FloorT: unit -> RawTensor

    /// Returns the element-wise integer ceiling of the tensor
    abstract member CeilT: unit -> RawTensor

    /// Returns the element-wise rounding of the tensor
    abstract member RoundT: unit -> RawTensor

    /// Returns the element-wise absolute value of the tensor
    abstract member AbsT: unit -> RawTensor

    /// Returns the element-wise ReLU of the tensor
    abstract member ReluT: unit -> RawTensor

    /// Returns the element-wise softplus of the tensor
    abstract member SoftplusT: unit -> RawTensor

    /// Returns the element-wise sigmoid of the tensor
    abstract member SigmoidT: unit -> RawTensor

    /// Returns the element-wise natural exponentiation of the tensor
    abstract member ExpT: unit -> RawTensor

    /// Returns the element-wise natural logarithm of the tensor
    abstract member LogT: unit -> RawTensor

    /// Returns the element-wise base10 logarithm of the tensor
    abstract member Log10T: unit -> RawTensor

    /// Returns the element-wise square root of the tensor
    abstract member SqrtT: unit -> RawTensor

    /// Returns the element-wise sine of the tensor
    abstract member SinT: unit -> RawTensor

    /// Returns the element-wise cosine of the tensor
    abstract member CosT: unit -> RawTensor

    /// Returns the element-wise tangent of the tensor
    abstract member TanT: unit -> RawTensor

    /// Returns the element-wise sinh of the tensor
    abstract member SinhT: unit -> RawTensor

    /// Returns the element-wise cosh of the tensor
    abstract member CoshT: unit -> RawTensor

    /// Returns the element-wise tanh of the tensor
    abstract member TanhT: unit -> RawTensor

    /// Returns the element-wise asin of the tensor
    abstract member AsinT: unit -> RawTensor

    /// Returns the element-wise cos of the tensor
    abstract member AcosT: unit -> RawTensor

    /// Returns the element-wise atan of the tensor
    abstract member AtanT: unit -> RawTensor

    default t.IsInfT() =
        match t.Dtype with 
        | Dtype.IntegralOrBool -> t.FullLike(t.Shape, false, dtype=Dtype.Bool)
        | _ -> t.AbsT().EqTT(t.FullLike(t.Shape,System.Single.PositiveInfinity))

    default t.IsNaNT() =
        match t.Dtype with 
        | Dtype.IntegralOrBool -> t.FullLike(t.Shape, false, dtype=Dtype.Bool)
        | _ -> t.NeqTT(t)

    default t.GetString() =
        // sprintf "RawTensor(Value=%A, Shape=%A, Dim=%A, Length=%A)" t.Value t.Shape t.Dim t.Length
        let printVal (x:obj) = 
           match x with 
           | :? single as v -> sprintf "%f" v
           | :? double as v -> sprintf "%f" v
           | :? byte as v -> sprintf "%d" v
           | :? int8 as v -> sprintf "%d" v
           | :? int16 as v -> sprintf "%d" v
           | :? int32 as v -> sprintf "%d" v
           | :? int64 as v -> sprintf "%d" v
           | :? bool as v -> if v then "true" else "false"
           | _ -> sprintf "%A" x

        match t.Dim with
        | 0 -> printVal (t.ToScalar())
        | _ ->
            let sb = System.Text.StringBuilder()
            let rec print (shape:int[]) externalCoords = 
                if shape.Length = 1 then
                    sb.Append("[") |> ignore
                    let mutable prefix = ""
                    for i=0 to shape.[0]-1 do
                        let globalCoords = Array.append externalCoords [|i|]
                        sb.Append(prefix) |> ignore
                        sb.Append(printVal (t.GetItem(globalCoords))) |> ignore
                        prefix <- ", "
                    sb.Append("]") |> ignore
                else
                    sb.Append("[") |> ignore
                    let mutable prefix = ""
                    let prefix2 = sprintf ", %s%s" (String.replicate (max 1 (shape.Length-1)) "\n") (String.replicate (externalCoords.Length+1) " ")
                    for i=0 to shape.[0]-1 do
                        sb.Append(prefix) |> ignore
                        print shape.[1..] (Array.append externalCoords [|i|])
                        prefix <- prefix2
                    sb.Append("]") |> ignore
            print t.Shape [||]
            sb.ToString()

    override x.Equals(yobj: obj) = 
        match yobj with
        | :? RawTensor as y -> x.Equals(y)
        | _ -> false

    override x.GetHashCode() = x.ComputeHash()

    interface System.IComparable with 
        member x.CompareTo(yobj) =
            match yobj with
            | :? RawTensor as y -> Unchecked.compare (x.ToScalar()) (y.ToScalar())
            | _ -> failwithf "cannot compare RawTensor with object of type %A" (yobj.GetType())

    /// Returns a .NET object for the value of a scalar tensor
    member t.ToScalar() =
        match t.Dim with
        | 0 -> t.ToValues()
        | _ -> failwithf "Cannot convert %Ad Tensor to scalar" t.Dim

    /// Returns a .NET array object for the values of a non-scalar tensor
    member t.ToArray() =
        match t.Dim with
        | 0 -> failwithf "Cannot convert scalar Tensor to array"
        | _ ->
            match t.ToValues() with 
            | :? System.Array as a -> a
            | _ -> failwithf "ToValue() should return an array but returned type %A" (t.GetType())
<|MERGE_RESOLUTION|>--- conflicted
+++ resolved
@@ -364,30 +364,6 @@
 
     /// Returns the element-wise addition of the matrix and vector tensors
     abstract member AddT2T1: RawTensor -> RawTensor
-<<<<<<< HEAD
-    abstract member AddTTSlice: int[] * RawTensor -> RawTensor
-    abstract member SubTT : RawTensor -> RawTensor
-    abstract member SubT0T : RawTensor -> RawTensor
-    abstract member SubTT0 : RawTensor -> RawTensor
-    abstract member MulTT : RawTensor -> RawTensor
-    abstract member MulTT0 : RawTensor -> RawTensor
-    abstract member DivTT : RawTensor -> RawTensor
-    abstract member DivT0T : RawTensor -> RawTensor
-    abstract member DivTT0 : RawTensor -> RawTensor
-    abstract member PowTT : RawTensor -> RawTensor
-    abstract member PowT0T: RawTensor -> RawTensor
-    abstract member PowTT0 : RawTensor -> RawTensor
-    abstract member MatMulTT: RawTensor -> RawTensor
-    abstract member MaxPool1D: int * int * int -> RawTensor * RawTensor
-    abstract member MaxPool2D: int[] * int[] * int[] -> RawTensor * RawTensor
-    abstract member MaxPool3D: int[] * int[] * int[] -> RawTensor * RawTensor
-    abstract member MaxUnpool1D: RawTensor * int[] -> RawTensor
-    abstract member MaxUnpool2D: RawTensor * int[] -> RawTensor
-    abstract member MaxUnpool3D: RawTensor * int[] -> RawTensor
-    abstract member Conv1D: RawTensor * int * int -> RawTensor
-    abstract member Conv2D: RawTensor * int[] * int[] -> RawTensor
-    abstract member Conv3D: RawTensor * int[] * int[] -> RawTensor
-=======
 
     /// Adds a slice of <c>t2</c> at the given location to the tensor
     abstract member AddTTSlice: location: int[] * t2: RawTensor -> RawTensor
@@ -433,7 +409,7 @@
     abstract member PowTT0: t2: RawTensor -> RawTensor
 
     /// Returns the matrix multiplication of two tensors
-    abstract member MatMulT2T2: t2: RawTensor -> RawTensor
+    abstract member MatMulTT: t2: RawTensor -> RawTensor
 
     /// Returns the 1D maxpool of a tensor and its chosen maximum indices
     abstract member MaxPool1D: kernelSize: int * stride: int * padding: int -> RawTensor * RawTensor
@@ -463,7 +439,6 @@
     abstract member Conv3D: kernel: RawTensor * strides: int[] * padding: int[] -> RawTensor
 
     /// Returns the element-wise negation of the tensor
->>>>>>> 36f56d57
     abstract member NegT : unit -> RawTensor
 
     /// Returns the scalar tensor for the summation of all elements in the tensor 
