// Copyright (c) 2016-     University of Oxford (Atilim Gunes Baydin <gunes@robots.ox.ac.uk>)
// and other contributors, see LICENSE in root of repository.
//
// BSD 2-Clause License. See LICENSE in root of repository.

namespace DiffSharp.Model

open DiffSharp
open DiffSharp.Util

/// <summary>Variational auto-encoder base</summary>
[<AbstractClass>]
type VAEBase(zDim:int) =
    inherit Model()

    let sampleLatent mu (logVar:Tensor) =
        let std = dsharp.exp(0.5*logVar)
        let eps = dsharp.randnLike(std)
        eps.mul(std).add(mu)

    abstract member encode: Tensor -> Tensor * Tensor
    abstract member decode: Tensor -> Tensor

    member m.encodeDecode(x:Tensor) =
        let mu, logVar = m.encode x
        let z = sampleLatent mu logVar
        m.decode z, mu, logVar

    override m.forward(x) =
        let x, _, _ = m.encodeDecode(x) in x

    static member loss(xRecon:Tensor, x:Tensor, mu:Tensor, logVar:Tensor) =
        let bce = dsharp.bceLoss(xRecon, x.viewAs(xRecon), reduction="sum")
        let kl = -0.5 * dsharp.sum(1. + logVar - mu.pow(2.) - logVar.exp())
        bce + kl

    member m.loss(x, ?normalize:bool) =
        let normalize = defaultArg normalize true
        let xRecon, mu, logVar = m.encodeDecode x
        let loss = VAEBase.loss(xRecon, x, mu, logVar)
        if normalize then loss / x.shape[0] else loss

    member m.sample(?numSamples:int) = 
        let numSamples = defaultArg numSamples 1
        dsharp.randn([|numSamples; zDim|]) |> m.decode


/// <summary>Variational auto-encoder</summary>
type VAE(xShape:seq<int>, zDim:int, encoder:Model, decoder:Model) =
    inherit VAEBase(zDim)
    // TODO: check if encoder can accept input with xShape
    let encoderOutputDim = encoder.forward(dsharp.zeros(xShape).unsqueeze(0)).flatten().nelement
    let prez = Linear(encoderOutputDim, zDim*2)
    let postz = Linear(zDim, encoderOutputDim)
    do
        // TODO: check if decoder can accept input with (-1, zDim)
        // let decodedExample = xExample --> encoder --> decoder
        // if decodedExample.shape <> xShape then failwithf "Expecting decoder's output shape (%A) to be xShape (%A)" decodedExample.shape xShape
        base.addModel(encoder,decoder,prez,postz)

    override _.encode x =
        let mulogvar = x --> encoder --> prez
        let h = mulogvar.split([zDim; zDim], dim=1)
        let mu, logVar = h[0], h[1]
        mu, logVar

    override _.decode z =
        z --> postz -->decoder

    override _.ToString() = sprintf "VAE(%A, %A, %A, %A)" xShape zDim encoder decoder


/// <summary>Variational auto-encoder with multilayer perceptron (MLP) encoder and decoder.</summary>
type VAEMLP(xDim:int, zDim:int, ?hDims:seq<int>, ?nonlinearity:Tensor->Tensor, ?nonlinearityLast:Tensor->Tensor) =
    inherit VAEBase(zDim)
    let hDims = defaultArg hDims (let d = (xDim+zDim)/2 in seq [d; d]) |> Array.ofSeq
    let nonlinearity = defaultArg nonlinearity dsharp.relu
    let nonlinearityLast = defaultArg nonlinearityLast dsharp.sigmoid
    let dims =
        if hDims.Length = 0 then
            [|xDim; zDim|]
        else
            Array.append (Array.append [|xDim|] hDims) [|zDim|]
            
    let enc:Model[] = Array.append [|for i in 0..dims.Length-2 -> Linear(dims[i], dims[i+1])|] [|Linear(dims[dims.Length-2], dims[dims.Length-1])|]
    let dec:Model[] = Array.rev [|for i in 0..dims.Length-2 -> Linear(dims[i+1], dims[i])|]
    do 
        base.addModel(enc)
        base.addModel(dec)

<<<<<<< HEAD
    override _.encode (x:Tensor) =
        let batchSize = x.shape.[0]
=======
    override m.encode (x:Tensor) =
        let batchSize = x.shape[0]
>>>>>>> b4c4e474
        let mutable x = x.view([batchSize; xDim])
        for i in 0..enc.Length-3 do
            x <- nonlinearity <| enc[i].forward(x)
        let mu = enc[enc.Length-2].forward(x)
        let logVar = enc[enc.Length-1].forward(x)
        mu, logVar

    override _.decode z =
        let mutable h = z
        for i in 0..dec.Length-2 do
            h <- nonlinearity <| dec[i].forward(h)
        nonlinearityLast <| dec[dec.Length-1].forward(h)

    override _.ToString() = sprintf "VAEMLP(%A, %A, %A)" xDim hDims zDim<|MERGE_RESOLUTION|>--- conflicted
+++ resolved
@@ -88,13 +88,8 @@
         base.addModel(enc)
         base.addModel(dec)
 
-<<<<<<< HEAD
     override _.encode (x:Tensor) =
-        let batchSize = x.shape.[0]
-=======
-    override m.encode (x:Tensor) =
         let batchSize = x.shape[0]
->>>>>>> b4c4e474
         let mutable x = x.view([batchSize; xDim])
         for i in 0..enc.Length-3 do
             x <- nonlinearity <| enc[i].forward(x)
