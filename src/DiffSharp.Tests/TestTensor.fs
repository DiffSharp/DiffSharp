--- conflicted
+++ resolved
@@ -1014,11 +1014,7 @@
       for dtype, tensorCreator in dtypesAndOps do 
         let t1 = tensorCreator([[1.;2.];[3.;4.]])
         let t1Unsqueeze = t1.Unsqueeze(1)
-<<<<<<< HEAD
         let t1UnsqueezeCorrect = tensorCreator([[[1.; 2.]]; [[3.;4.]]])
-=======
-        let t1UnsqueezeCorrect = Tensor.Create([[[1.;2.]]; [[3.;4.]]])
->>>>>>> 29d4be31
 
         Assert.True(t1Unsqueeze.ApproximatelyEqual(t1UnsqueezeCorrect))
         assertEqual(t1Unsqueeze.DType, dtype)
