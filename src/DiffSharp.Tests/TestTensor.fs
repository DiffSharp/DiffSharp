--- conflicted
+++ resolved
@@ -259,13 +259,8 @@
 
     [<Test>]
     member this.TestTensorClone () =
-<<<<<<< HEAD
         for ty in Combos.All do 
             let a = ty.randint(2L, [2;3])
-=======
-        for combo in Combos.All do 
-            let a = combo.randn([2;3])
->>>>>>> 8b5b8f4e
             let b = a.clone()
             Assert.AreEqual(a, b)
             Assert.AreEqual(a.dtype, b.dtype)
@@ -296,7 +291,6 @@
 
     [<Test>]
     member this.TestTensorZeros () =
-<<<<<<< HEAD
         for ty in Combos.All do 
             let t0 = ty.zeros([])
             let t0Expected = ty.tensor(0)
@@ -308,11 +302,6 @@
             let t1Expected = ty.tensor([0,0])
             Assert.AreEqual(t1.shape, ([| 2 |]: int32[]) )
             Assert.AreEqual(t1.dtype, ty.dtype)
-=======
-        for combo in Combos.All do 
-            let t1 = combo.zeros([2])
-            let t1Expected = combo.tensor([0,0])
->>>>>>> 8b5b8f4e
             Assert.AreEqual(t1, t1Expected)
 
     [<Test>]
@@ -326,7 +315,6 @@
 
     [<Test>]
     member this.TestTensorOnes () =
-<<<<<<< HEAD
         for ty in Combos.All do 
             let t0 = ty.ones([])
             let t0Expected = ty.tensor(1)
@@ -336,11 +324,6 @@
 
             let t1 = ty.ones([2])
             let t1Expected = ty.tensor([1,1])
-=======
-        for combo in Combos.All do 
-            let t1 = combo.ones([2])
-            let t1Expected = combo.tensor([1,1])
->>>>>>> 8b5b8f4e
             Assert.AreEqual(t1, t1Expected)
     [<Test>]
     member this.TestTensorIsTensor () =
@@ -522,21 +505,11 @@
         Assert.AreEqual(t1BoolToString, t1BoolToStringCorrect)
 
     [<Test>]
-<<<<<<< HEAD
     member this.TestTensorEqual () =
         for ty in Combos.IntegralAndFloatingPoint do 
             let t1A = ty.tensor(-1.)
             let t1B = ty.tensor(1.)
             let t1C = ty.tensor(1.)
-=======
-    member this.TestTensorCompare () =
-        for combo in Combos.IntegralAndFloatingPoint do 
-            let t1A = combo.tensor(-1.)
-            let t1B = combo.tensor(1.)
-            let t1C = combo.tensor(1.)
-            let t1At1BLess = t1A < t1B
-            let t1At1BLessCorrect = true
->>>>>>> 8b5b8f4e
             let t1At1BEqual = t1A = t1B
             let t1At1BEqualCorrect = false
             let t1Bt1CEqual = t1B = t1C
@@ -625,16 +598,9 @@
             Assert.AreEqual(t1At1BLessCorrect, t1At1BLess)
 
     // Bool
-<<<<<<< HEAD
         for ty in Combos.Bool do 
             let t1A = ty.tensor(false)
             let t1B = ty.tensor(true)
-=======
-        for combo in Combos.Bool do 
-            let t1A = combo.tensor(false)
-            let t1B = combo.tensor(true)
-            let t1C = combo.tensor(true)
->>>>>>> 8b5b8f4e
             let t1At1BLess = t1A < t1B
             let t1At1BLessCorrect = true
 
@@ -887,13 +853,8 @@
 
     [<Test>]
     member this.TestTensor_randLike() =
-<<<<<<< HEAD
         for ty in Combos.FloatingPoint do 
             let t = ty.tensor([1.; 2.; 3.; 4.])
-=======
-        for combo in Combos.All do 
-            let t = combo.tensor([1.; 2.; 3.; 4.])
->>>>>>> 8b5b8f4e
             let i = t.randLike([2])
             Assert.AreEqual(i.shape, [|2|])
             Assert.AreEqual(i.dtype, t.dtype)
@@ -904,17 +865,10 @@
             isInvalidOp(fun () -> t.randLike([2]))
 
     [<Test>]
-<<<<<<< HEAD
     member this.TestTensor_randintLike() =
         for ty in Combos.All do 
             let t = ty.tensor([1.; 2.; 3.; 4.])
             let i = t.randintLike(10L, [2])
-=======
-    member this.TestTensor_randnLike() =
-        for combo in Combos.All do 
-            let t = combo.tensor([1.; 2.; 3.; 4.])
-            let i = t.randLike([2])
->>>>>>> 8b5b8f4e
             Assert.AreEqual(i.shape, [|2|])
             Assert.AreEqual(i.dtype, t.dtype)
             Assert.AreEqual(i.dtype, combo.dtype)
@@ -1649,13 +1603,8 @@
 
     [<Test>]
     member this.TestTensorTrace () =
-<<<<<<< HEAD
         for ty in Combos.FloatingPoint do
             let t1 = ty.arange(6.).view([2; 3])
-=======
-        for combo in Combos.IntegralAndFloatingPoint do
-            let t1 = combo.arange(6.).view([2; 3])
->>>>>>> 8b5b8f4e
             let t1a = dsharp.trace(t1)
             let t1aCorrect = combo.tensor(4.)
             let t2 = combo.arange(9.).view([3;3])
@@ -1664,7 +1613,6 @@
             Assert.AreEqual(t1aCorrect, t1a)
             Assert.AreEqual(t2aCorrect, t2a)
 
-<<<<<<< HEAD
         for ty in Combos.Integral do
             let t1 = ty.arange(6.).view([2; 3])
             let t1a = dsharp.trace(t1)
@@ -1678,11 +1626,6 @@
         for ty in Combos.Bool do
             let t1a = ty.tensor([[true]]).trace()
             let t1aCorrect = ty.tensor(1., dtype=DType.Int64)
-=======
-        for combo in Combos.Bool do
-            let t1a = combo.tensor([[true]]).trace()
-            let t1aCorrect = combo.tensor(1., dtype=DType.Int64)
->>>>>>> 8b5b8f4e
             Assert.AreEqual(t1aCorrect, t1a)
 
     [<Test>]
@@ -3025,16 +2968,9 @@
 
             Assert.True(t3b1s2.allclose(t3b1s2Correct, 0.01))
 
-<<<<<<< HEAD
         for ty in Combos.Integral do 
             let x = ty.ones([1;4;4])
             let y = ty.ones([1;4;4])
-=======
-        // check intergral types
-        for combo in Combos.Integral do 
-            let x = combo.ones([1;4;4])
-            let y = combo.ones([1;4;4])
->>>>>>> 8b5b8f4e
             let z = dsharp.conv1d(x,y)
             let zCorrect = combo.tensor([[[16]]])
             Assert.AreEqual(z, zCorrect)
@@ -3375,19 +3311,11 @@
             Assert.True(t3b1s2.allclose(t3b1s2Correct, 0.01))
 
         // check intergral types
-<<<<<<< HEAD
         for ty in Combos.Integral do 
             let x = ty.ones([1;1;4;4])
             let y = ty.ones([1;1;4;4])
             let z = dsharp.conv2d(x, y)
             let zCorrect = ty.tensor([[[[16]]]])
-=======
-        for combo in Combos.Integral do 
-            let x = combo.ones([1;1;4;4])
-            let y = combo.ones([1;1;4;4])
-            let z = dsharp.conv2d(x, y, strides=[1;1])
-            let zCorrect = combo.tensor([[[[16]]]])
->>>>>>> 8b5b8f4e
             Assert.AreEqual(z, zCorrect)
 
         // check types must always match
@@ -3579,7 +3507,6 @@
                                                   [[-0.1487, -1.5309,  1.1215,  3.0797],
                                                    [ 1.4189,  1.4221,  4.1597,  1.4329]]]]).unsqueeze(0)
         
-<<<<<<< HEAD
         Assert.True(t3.allclose(t3Correct, 0.01, 0.01))
         Assert.True(t3p1.allclose(t3p1Correct, 0.01, 0.01))
         Assert.True(t3p123.allclose(t3p123Correct, 0.01, 0.01))
@@ -3603,17 +3530,6 @@
             let t3p224d234 = t1.conv3d(t2, paddings=[2;2;4], dilations=[2;3;4])
             let t3p224d234Correct = 
                                    ty.tensor([[[[ 0.5110,  0.8308,  0.8378,  2.1878],
-=======
-        let t3p1d2 = t1.conv3d(t2, padding=1, dilation=2)
-        let t3p1d2Correct = combo.tensor([[[[-0.2568,  0.7812],
-                                               [ 3.7157,  2.1968]],
-
-                                              [[ 7.7515,  1.1481],
-                                               [-1.2951, -2.1536]]]]).unsqueeze(0)
-
-        let t3p224d234 = t1.conv3d(t2, paddings=[2;2;4], dilations=[2;3;4])
-        let t3p224d234Correct = combo.tensor([[[[ 0.5110,  0.8308,  0.8378,  2.1878],
->>>>>>> 8b5b8f4e
                                                    [ 0.5542,  0.8628,  0.0433,  0.7889]],
 
                                                   [[ 0.7539,  0.8638,  2.9105, -0.6111],
@@ -3626,16 +3542,11 @@
                                                    [-0.8259, -1.5293,  0.9234, -0.6048]]]]).unsqueeze(0)
             Assert.True(t3p224d234.allclose(t3p224d234Correct, 0.01, 0.01))
 
-<<<<<<< HEAD
         // 3D dilations not working correctly in LibTorch
         if ty.backend <> Backend.Torch then
             let t3s3p6d3 = t1.conv3d(t2, stride=3, padding=6, dilation=3)
             let t3s3p6d3Correct = 
                                    ty.tensor([[[[-1.2082,  1.2172,  0.9059, -0.4916],
-=======
-        let t3s3p6d3 = t1.conv3d(t2, stride=3, padding=6, dilation=3)
-        let t3s3p6d3Correct = combo.tensor([[[[-1.2082,  1.2172,  0.9059, -0.4916],
->>>>>>> 8b5b8f4e
                                                    [ 2.1467, -3.7502,  5.0506,  0.3885],
                                                    [ 4.7375,  2.0637,  0.0984,  1.4406],
                                                    [-1.3617,  0.8104, -0.4940,  0.5110]],
@@ -3678,7 +3589,6 @@
 
     [<Test>]
     member this.TestTensorSumT () =
-<<<<<<< HEAD
         for ty in Combos.IntegralAndFloatingPoint do 
             let t1 = ty.tensor([1.; 2.; 3.])
             let t1Sum = t1.sum()
@@ -3693,29 +3603,13 @@
                 let t1SumTypedCorrect = ty.tensor(6., dtype=dtype2)
                 Assert.AreEqual(t1SumTyped.dtype, dtype2)
                 Assert.AreEqual(t1SumTypedCorrect, t1SumTyped)
-=======
-        // Test all non-bool types
-        for combo in Combos.IntegralAndFloatingPoint do 
-            let t1 = combo.tensor([1.; 2.; 3.])
-            let t1Sum = t1.sum()
-            let t1SumCorrect = combo.tensor(6.)
->>>>>>> 8b5b8f4e
 
             let t2 = combo.tensor([[1.; 2.]; [3.; 4.]])
             let t2Sum = t2.sum()
-<<<<<<< HEAD
             let t2SumCorrect = ty.tensor(10., dtype=ty.dtype.SummationType)
-=======
-            let t2SumCorrect = combo.tensor(10.)
->>>>>>> 8b5b8f4e
 
             Assert.AreEqual(t2Sum.dtype, ty.dtype.SummationType)
             Assert.AreEqual(t2SumCorrect, t2Sum)
-<<<<<<< HEAD
-=======
-            Assert.AreEqual(t1Sum.dtype, combo.dtype)
-            Assert.AreEqual(t2Sum.dtype, combo.dtype)
->>>>>>> 8b5b8f4e
 
         for combo in Combos.Bool do 
             // Sum of Bool tensor is Int64 tensor in pytorch
@@ -3729,57 +3623,36 @@
         for combo in Combos.IntegralAndFloatingPoint do 
             let t1 = combo.tensor([1.; 2.; 3.])
             let t1Sum = t1.sumToSize([| |])
-<<<<<<< HEAD
             let t1SumCorrect = ty.tensor(6., dtype=ty.dtype.SummationType)
-=======
-            let t1SumCorrect = combo.tensor(6.)
->>>>>>> 8b5b8f4e
 
             Assert.AreEqual(t1SumCorrect, t1Sum)
 
             let t2 = combo.tensor([[1.; 2.]; [3.; 4.]])
             let t2Sum = t2.sumToSize([| |])
-<<<<<<< HEAD
             let t2SumCorrect = ty.tensor(10., dtype=ty.dtype.SummationType)
-=======
-            let t2SumCorrect = combo.tensor(10.)
->>>>>>> 8b5b8f4e
 
             Assert.AreEqual(t2SumCorrect, t2Sum)
 
             let t3 = combo.tensor([[1.; 2.]; [3.; 4.]])
             let t3Sum = t3.sumToSize([| 2 |])
-<<<<<<< HEAD
             let t3SumCorrect = ty.tensor( [4.; 6.], dtype=ty.dtype.SummationType)
-=======
-            let t3SumCorrect = combo.tensor( [4.; 6.])
->>>>>>> 8b5b8f4e
 
             Assert.AreEqual(t3SumCorrect, t3Sum)
 
             let t4 = combo.tensor([[1.; 2.]; [3.; 4.]])
             let t4Sum = t4.sumToSize([| 1; 2 |])
-<<<<<<< HEAD
             let t4SumCorrect = ty.tensor( [ [4.; 6.] ], dtype=ty.dtype.SummationType)
-=======
-            let t4SumCorrect = combo.tensor( [ [4.; 6.] ])
->>>>>>> 8b5b8f4e
 
             Assert.AreEqual(t4SumCorrect, t4Sum)
 
             let t5 = combo.tensor([[1.; 2.]; [3.; 4.]])
             let t5Sum = t5.sumToSize([| 2; 1 |])
-<<<<<<< HEAD
             let t5SumCorrect = ty.tensor( [ [3.]; [7.] ], dtype=ty.dtype.SummationType)
-=======
-            let t5SumCorrect = combo.tensor( [ [3.]; [7.] ])
->>>>>>> 8b5b8f4e
 
             Assert.AreEqual(t5SumCorrect, t5Sum)
 
     [<Test>]
     member this.TestTensorSumToSizeSystematic () =
-<<<<<<< HEAD
         for ty in Combos.IntegralAndFloatingPoint do 
             // Systematically test all legitimate reductions of 2x2x2 to smaller sizes
             let t6 = ty.tensor([ [[1.; 2.]; [3.; 4.] ]; [[5.; 6.]; [7.; 8.] ] ])
@@ -3811,39 +3684,6 @@
                   ([|2; 2; 2|], ty.tensor([[[1.; 2.]; [3.; 4.]]; [[5.; 6.]; [7.; 8.]]], dtype=ty.dtype.SummationType))|]
 
             Assert.AreEqual(systematicResults, expectedResults)
-=======
-      for combo in Combos.IntegralAndFloatingPoint do 
-        // Systematically test all legitimate reductions of 2x2x2 to smaller sizes
-        let t6 = combo.tensor([ [[1.; 2.]; [3.; 4.] ]; [[5.; 6.]; [7.; 8.] ] ])
-        let systematicResults = 
-            [| for i1 in 0..2 do 
-                  for i2 in (if i1 = 0 then 0 else 1)..2 do
-                     for i3 in (if i2 = 0 then 0 else 1)..2 do
-                        let newShape = 
-                            [| if i1 > 0 then yield i1
-                               if i2 > 0 then yield i2
-                               if i3 > 0 then yield i3 |]
-                        yield (newShape, t6.sumToSize(newShape)) |]
-        
-        let expectedResults = 
-            [|([||], combo.tensor 36.);
-              ([|1|], combo.tensor [36.]);
-              ([|2|], combo.tensor [16.; 20.]);
-              ([|1; 1|], combo.tensor [[36.]]);
-              ([|1; 2|], combo.tensor [[16.; 20.]]);
-              ([|2; 1|], combo.tensor [[14.]; [22.]]);
-              ([|2; 2|], combo.tensor [[6.; 8.]; [10.; 12.]]);
-              ([|1; 1; 1|], combo.tensor [[[36.]]]);
-              ([|1; 1; 2|], combo.tensor [[[16.; 20.]]]);
-              ([|1; 2; 1|], combo.tensor [[[14.]; [22.]]]);
-              ([|1; 2; 2|], combo.tensor [[[6.; 8.]; [10.; 12.]]]);
-              ([|2; 1; 1|], combo.tensor [[[10.]]; [[26.]]]);
-              ([|2; 1; 2|], combo.tensor [[[4.; 6.]]; [[12.; 14.]]]);
-              ([|2; 2; 1|], combo.tensor [[[3.]; [7.]]; [[11.]; [15.]]]);
-              ([|2; 2; 2|], combo.tensor [[[1.; 2.]; [3.; 4.]]; [[5.; 6.]; [7.; 8.]]])|]
-
-        Assert.AreEqual(systematicResults, expectedResults)
->>>>>>> 8b5b8f4e
 
     [<Test>]
     member this.TestTensorSumT2Dim0 () =
@@ -3862,19 +3702,11 @@
         for combo in Combos.IntegralAndFloatingPoint do 
             let t = combo.tensor([[[1.,2.,3.,4.], [5.,6.,7.,8.], [9.,10.,11.,12.]], [[13.,14.,15.,16.], [17.,18.,19.,20.], [21.,22.,23.,24.]]])
             let tSum0 = t.sum(0)
-<<<<<<< HEAD
             let tSum0Correct = ty.tensor([[14.0f, 16.0f, 18.0f, 20.0f], [22.0f, 24.0f, 26.0f, 28.0f], [30.0f, 32.0f, 34.0f, 36.0f]], dtype=ty.dtype.SummationType)
             let tSum1 = t.sum(1)
             let tSum1Correct = ty.tensor([[15.0f, 18.0f, 21.0f, 24.0f], [51.0f, 54.0f, 57.0f, 60.0f]], dtype=ty.dtype.SummationType)
             let tSum2 = t.sum(2)
             let tSum2Correct = ty.tensor([[10.0f, 26.0f, 42.0f], [58.0f, 74.0f, 90.0f]], dtype=ty.dtype.SummationType)
-=======
-            let tSum0Correct = combo.tensor([[14.0f, 16.0f, 18.0f, 20.0f], [22.0f, 24.0f, 26.0f, 28.0f], [30.0f, 32.0f, 34.0f, 36.0f]])
-            let tSum1 = t.sum(1)
-            let tSum1Correct = combo.tensor([[15.0f, 18.0f, 21.0f, 24.0f], [51.0f, 54.0f, 57.0f, 60.0f]])
-            let tSum2 = t.sum(2)
-            let tSum2Correct = combo.tensor([[10.0f, 26.0f, 42.0f], [58.0f, 74.0f, 90.0f]])
->>>>>>> 8b5b8f4e
 
             Assert.AreEqual(tSum0.dtype, ty.dtype.SummationType)
             Assert.AreEqual(tSum1.dtype, ty.dtype.SummationType)
@@ -3882,12 +3714,6 @@
             Assert.AreEqual(tSum0Correct, tSum0)
             Assert.AreEqual(tSum1Correct, tSum1)
             Assert.AreEqual(tSum2Correct, tSum2)
-<<<<<<< HEAD
-=======
-            Assert.AreEqual(tSum0.dtype, combo.dtype)
-            Assert.AreEqual(tSum1.dtype, combo.dtype)
-            Assert.AreEqual(tSum2.dtype, combo.dtype)
->>>>>>> 8b5b8f4e
     
     [<Test>]
     member this.TestTensorSumDimKeepDim () =
@@ -3895,19 +3721,11 @@
         for combo in Combos.IntegralAndFloatingPoint do 
             let t = combo.tensor([[[1.;2.;3.;4.]; [5.;6.;7.;8.]; [9.;10.;11.;12.]]; [[13.;14.;15.;16.]; [17.;18.;19.;20.]; [21.;22.;23.;24.]]])
             let tSum0 = t.sum(0, keepDim=true)
-<<<<<<< HEAD
             let tSum0Correct = ty.tensor([[[14.0f; 16.0f; 18.0f; 20.0f]; [22.0f; 24.0f; 26.0f; 28.0f]; [30.0f; 32.0f; 34.0f; 36.0f]]], dtype=ty.dtype.SummationType)
             let tSum1 = t.sum(1, keepDim=true)
             let tSum1Correct = ty.tensor([[[15.0f; 18.0f; 21.0f; 24.0f]]; [[51.0f; 54.0f; 57.0f; 60.0f]]], dtype=ty.dtype.SummationType)
             let tSum2 = t.sum(2, keepDim=true)
             let tSum2Correct = ty.tensor([[[10.0f]; [26.0f]; [42.0f]]; [[58.0f]; [74.0f]; [90.0f]]], dtype=ty.dtype.SummationType)
-=======
-            let tSum0Correct = combo.tensor([[[14.0f; 16.0f; 18.0f; 20.0f]; [22.0f; 24.0f; 26.0f; 28.0f]; [30.0f; 32.0f; 34.0f; 36.0f]]])
-            let tSum1 = t.sum(1, keepDim=true)
-            let tSum1Correct = combo.tensor([[[15.0f; 18.0f; 21.0f; 24.0f]]; [[51.0f; 54.0f; 57.0f; 60.0f]]])
-            let tSum2 = t.sum(2, keepDim=true)
-            let tSum2Correct = combo.tensor([[[10.0f]; [26.0f]; [42.0f]]; [[58.0f]; [74.0f]; [90.0f]]])
->>>>>>> 8b5b8f4e
 
             Assert.AreEqual(tSum0.dtype, ty.dtype.SummationType)
             Assert.AreEqual(tSum1.dtype, ty.dtype.SummationType)
@@ -3915,12 +3733,6 @@
             Assert.AreEqual(tSum0Correct, tSum0)
             Assert.AreEqual(tSum1Correct, tSum1)
             Assert.AreEqual(tSum2Correct, tSum2)
-<<<<<<< HEAD
-=======
-            Assert.AreEqual(tSum0.dtype, combo.dtype)
-            Assert.AreEqual(tSum1.dtype, combo.dtype)
-            Assert.AreEqual(tSum2.dtype, combo.dtype)
->>>>>>> 8b5b8f4e
 
     [<Test>]
     member this.TestTensorMean () =
@@ -4172,14 +3984,8 @@
 
     [<Test>]
     member this.TestTensorAbsT () =
-<<<<<<< HEAD
         for ty in Combos.IntegralAndFloatingPoint do 
             let t1 = ty.tensor([-1.; -2.; 0.; 3.])
-=======
-        // Test all non-bool types
-        for combo in Combos.IntegralAndFloatingPoint do 
-            let t1 = combo.tensor([-1.; -2.; 0.; 3.])
->>>>>>> 8b5b8f4e
             let t1Abs = t1.abs()
             let t1AbsCorrect = combo.tensor([1.; 2.; 0.; 3.])
 
@@ -4194,14 +4000,8 @@
 
     [<Test>]
     member this.TestTensorReluT () =
-<<<<<<< HEAD
         for ty in Combos.IntegralAndFloatingPoint do 
             let t1 = ty.tensor([-1.; -2.; 0.; 3.; 10.])
-=======
-        // Test all non-bool types
-        for combo in Combos.IntegralAndFloatingPoint do 
-            let t1 = combo.tensor([-1.; -2.; 0.; 3.; 10.])
->>>>>>> 8b5b8f4e
             let t1Relu = t1.relu()
             let t1ReluCorrect = combo.tensor([0.; 0.; 0.; 3.; 10.])
 
@@ -4673,7 +4473,6 @@
 
     [<Test>]
     member this.TestTensorDilateT () =
-<<<<<<< HEAD
         for ty in Combos.FloatingPoint do 
             let tin1 = ty.tensor([1.;2.;3.])
             let t1 = tin1.dilate([|2|])
@@ -4700,24 +4499,6 @@
 
             Assert.AreEqual(t5Correct, t5)
             Assert.AreEqual(ty.dtype, t5.dtype)
-=======
-        for combo in Combos.All do 
-            let t1 = combo.tensor([[1.;2.]; [3.;4.]])
-            let t2 = t1.dilate([|1; 2|])
-            let t2Correct = combo.tensor([[1.;0.;2.];[3.;0.;4.]])
-            let t3 = t1.dilate([|2; 2|])
-            let t3Correct = combo.tensor([[1.;0.;2.];[0.;0.;0.];[3.;0.;4.]])
-            let t4 = combo.tensor([1.;2.;3.;4.])
-            let t5 = t4.dilate([|3|])
-            let t5Correct = combo.tensor([|1.;0.;0.;2.;0.;0.;3.;0.;0.;4.|])
-
-            Assert.AreEqual(t2Correct, t2)
-            Assert.AreEqual(t3Correct, t3)
-            Assert.AreEqual(t5Correct, t5)
-            Assert.AreEqual(combo.dtype, t2.dtype)
-            Assert.AreEqual(combo.dtype, t3.dtype)
-            Assert.AreEqual(combo.dtype, t5.dtype)
->>>>>>> 8b5b8f4e
 
             // Dilate 3D 1; 1; 2
             let tin6 = ty.tensor([[[1.;2.]; [3.;4.]];[[5.;6.]; [7.;8.]]])
@@ -4776,13 +4557,8 @@
 
     [<Test>]
     member this.TestTensorView () =
-<<<<<<< HEAD
         for ty in Combos.All do 
             let t = ty.randint(2L, [10;10])
-=======
-        for combo in Combos.All do 
-            let t = combo.rand([10;10])
->>>>>>> 8b5b8f4e
             let t1 = t.view(-1)
             let t1Shape = t1.shape
             let t1ShapeCorrect = [|100|]
@@ -4801,13 +4577,8 @@
 
     [<Test>]
     member this.TestTensorFlatten () =
-<<<<<<< HEAD
         for ty in Combos.All do 
             let t1 = ty.randint(2L, [5;5;5;5])
-=======
-        for combo in Combos.All do 
-            let t1 = combo.rand([5;5;5;5])
->>>>>>> 8b5b8f4e
             let t1f1shape = dsharp.flatten(t1).shape
             let t1f1shapeCorrect = [|625|]
             let t1f2shape = dsharp.flatten(t1, startDim=1).shape
@@ -4815,11 +4586,7 @@
             let t1f3shape = dsharp.flatten(t1, startDim=1, endDim=2).shape
             let t1f3shapeCorrect = [|5; 25; 5|]
 
-<<<<<<< HEAD
             let t2 = ty.randint(2L, 5)
-=======
-            let t2 = combo.rand(5)
->>>>>>> 8b5b8f4e
             let t2fshape = dsharp.flatten(t2).shape
             let t2fshapeCorrect = [|5|]
 
@@ -5296,17 +5063,11 @@
             let t1b = combo.tensor([0,1,1])
             let t1w = combo.tensor([-1.2,0.6])
             let l1 = dsharp.nllLoss(t1a, t1b)
-<<<<<<< HEAD
             let l1Correct = ty.tensor(1.3999)
             // Note, test disabled - this is not the correct answer, even on the backend
             // it was coming out as -Infinity
             //let l2 = dsharp.nllLoss(t1a, t1b, weight=t1w)
             //let l2Correct = ty.tensor(-0.8950)
-=======
-            let l1Correct = combo.tensor(1.3999)
-            let l2 = dsharp.nllLoss(t1a, t1b, weight=t1w)
-            let l2Correct = combo.tensor(-0.8950)
->>>>>>> 8b5b8f4e
             let l3 = dsharp.nllLoss(t1a, t1b, reduction="none")
             let l3Correct = combo.tensor([1.8971, 0.6931, 1.6094])
             let l4 = dsharp.nllLoss(t1a, t1b, reduction="none", weight=t1w)
