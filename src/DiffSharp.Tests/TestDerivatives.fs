--- conflicted
+++ resolved
@@ -74,11 +74,7 @@
     member this.TestDerivativeExpand () =
 
         let t1 = Tensor.Create([[1.]; [2.]]).ForwardDiff(Tensor.Create([[5.]; [6.]])) // 2x1
-<<<<<<< HEAD
-        let t1Expand = t1.Expand([2;2;2]) // 2x2x2 = [[[1.;1]; [2.;2]]; [[1.;1]; [2.;2]]]
-=======
         let t1Expand = t1.expand([2;2;2]) // 2x2x2 = [[[1.;1]; [2.;2]]; [[1.;1]; [2.;2]]]
->>>>>>> 6fa3538b
         let fwdz = t1Expand
         let fwdzd = fwdz.Derivative
         let fwdzdCorrect = Tensor.Create ([[[5., 5.], [6., 6.]], [[5., 5.], [6., 6.]]])
@@ -91,13 +87,8 @@
         t1.grad
         --> tensor([[12.],[24.]])
         *)
-<<<<<<< HEAD
-        let revy = t1.ReverseDiff()
-        let revz = revy.Expand([2;2;2])
-=======
         let revy = Tensor.Create([[1.]; [2.]]).ReverseDiff()
         let revz = revy.expand([2;2;2])
->>>>>>> 6fa3538b
         let revz_grad = Tensor.Create([[[3.;3.]; [6.;6.]]; [[3.;3.]; [6.;6.]]])
         revz.Reverse(revz_grad)
         let revyd = revy.Derivative
@@ -2400,22 +2391,22 @@
     member this.TestDerivativeTransposeBatch () =
         // This test is the same as TestDerivativeTransposeT2 except we add a batching expansion to
         // both input and expected results
-        let t = Tensor.Create([[1.; 2.; 3.]; [4.; 5.; 6.]]).Expand([| 3;2;3 |])
-        let fwdx = t.ForwardDiff(Tensor.Create([[2.; 3.; 4.]; [10.; 20.; 30.]]).Expand([| 3;2;3 |]))
+        let t = Tensor.Create([[1.; 2.; 3.]; [4.; 5.; 6.]]).expand([| 3;2;3 |])
+        let fwdx = t.ForwardDiff(Tensor.Create([[2.; 3.; 4.]; [10.; 20.; 30.]]).expand([| 3;2;3 |]))
         let fwdz = fwdx.Transpose()
-        let fwdzCorrect = Tensor.Create([[1.; 4.]; [2.; 5.]; [3.; 6.]]).Expand([| 3;3;2 |])
-        let fwdzd = fwdz.Derivative
-        let fwdzdCorrect = Tensor.Create([[2.; 10.]; [3.; 20.]; [4.; 30.]]).Expand([| 3;3;2 |])
+        let fwdzCorrect = Tensor.Create([[1.; 4.]; [2.; 5.]; [3.; 6.]]).expand([| 3;3;2 |])
+        let fwdzd = fwdz.Derivative
+        let fwdzdCorrect = Tensor.Create([[2.; 10.]; [3.; 20.]; [4.; 30.]]).expand([| 3;3;2 |])
 
         Assert.AreEqual(fwdzCorrect, fwdz)
         Assert.AreEqual(fwdzdCorrect, fwdzd)
 
         let revx = t.ReverseDiff()
         let revz = revx.Transpose()
-        let revzCorrect = Tensor.Create([[1.; 4.]; [2.; 5.]; [3.; 6.]]).Expand([| 3;3;2 |])
-        revz.Reverse(Tensor.Create([[5.; 5.]; [2.; 5.]; [3.; 7.]]).Expand([| 3;3;2 |]))
-        let revxd = revx.Derivative
-        let revxdCorrect = Tensor.Create([[5.; 2.; 3.]; [5.; 5.; 7.]]).Expand([| 3;2;3 |])
+        let revzCorrect = Tensor.Create([[1.; 4.]; [2.; 5.]; [3.; 6.]]).expand([| 3;3;2 |])
+        revz.Reverse(Tensor.Create([[5.; 5.]; [2.; 5.]; [3.; 7.]]).expand([| 3;3;2 |]))
+        let revxd = revx.Derivative
+        let revxdCorrect = Tensor.Create([[5.; 2.; 3.]; [5.; 5.; 7.]]).expand([| 3;2;3 |])
 
         Assert.AreEqual(revzCorrect, revz)
         Assert.AreEqual(revxdCorrect, revxd)
