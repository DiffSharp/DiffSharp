namespace Tests

open NUnit.Framework
open DiffSharp
open DiffSharp.Util

#nowarn "0058"

[<TestFixture>]
type TestDerivatives () =

    [<SetUp>]
    member this.Setup () =
        ()

    [<Test>]
    member this.TestDerivativeAddTT () =
      for combo in Combos.AllDevicesAndBackends do
        let fwdx = combo.tensor([1.; 2.; 3.]).forwardDiff(combo.tensor([2.; 3.; 4.]))
        let fwdy = combo.tensor([5.; 6.; 7.]).forwardDiff(combo.tensor([2.; 2.; 3.]))
        let fwdz = fwdx + fwdy
        let fwdzCorrect = combo.tensor([6.; 8.; 10.])
        let fwdzd = fwdz.derivative
        let fwdzdCorrect = combo.tensor([4.; 5.; 7.])

        let revx = combo.tensor([1.; 2.; 3.]).reverseDiff()
        let revy = combo.tensor([5.; 6.; 7.]).reverseDiff()
        let revz = revx + revy
        let revzCorrect = combo.tensor([6.; 8.; 10.])
        revz.reverse(combo.tensor([5.; 5.; 5.]))
        let revxd = revx.derivative
        let revxdCorrect = combo.tensor([5.; 5.; 5.])
        let revyd = revy.derivative
        let revydCorrect = combo.tensor([5.; 5.; 5.])

        Assert.AreEqual(fwdzCorrect, fwdz)
        Assert.AreEqual(fwdzdCorrect, fwdzd)
        Assert.AreEqual(revzCorrect, revz)
        Assert.AreEqual(revxdCorrect, revxd)
        Assert.AreEqual(revydCorrect, revyd)

    [<Test>]
    member this.TestDerivativeAddT2T1 () =
      for combo in Combos.AllDevicesAndBackends do
        let fwdx = combo.tensor([[1.; 2.]; [3.; 4.]]).forwardDiff(combo.tensor([[2.; 3.]; [4.; 5.]]))
        let fwdy = combo.tensor([5.; 6.]).forwardDiff(combo.tensor([2.; 3.]))
        let fwdz = fwdx + fwdy
        let fwdzCorrect = combo.tensor([[6.; 8.]; [8.; 10.]])
        let fwdzd = fwdz.derivative
        let fwdzdCorrect = combo.tensor([[4.; 6.]; [6.; 8.]])

        let revx = combo.tensor([[1.; 2.]; [3.; 4.]]).reverseDiff()
        let revy = combo.tensor([5.; 6.]).reverseDiff()
        let revz = revx + revy
        let revzCorrect = combo.tensor([[6.; 8.]; [8.; 10.]])
        revz.reverse(combo.tensor([[2.; 3.]; [4.; 5.]]))
        let revxd = revx.derivative
        let revxdCorrect = combo.tensor([[2.; 3.]; [4.; 5.]])
        let revyd = revy.derivative
        let revydCorrect = combo.tensor([6.; 8.])

        Assert.AreEqual(fwdzCorrect, fwdz)
        Assert.AreEqual(fwdzdCorrect, fwdzd)
        Assert.AreEqual(revzCorrect, revz)
        Assert.AreEqual(revxdCorrect, revxd)
        Assert.AreEqual(revydCorrect, revyd)

    // TODO: add test for AddTTConst
    // TODO: add test for AddTT0
    // TODO: add test for AddTT0Const
    // TODO: add test for AddTConstT0
    // TODO: add test for AddT2T1Const
    // TODO: add test for AddT2ConstT1

    [<Test>]
    member this.TestDerivativeExpand () =
      for combo in Combos.AllDevicesAndBackends do
        let fwdx = combo.tensor([[1.]; [2.]]).forwardDiff(combo.tensor([[5.]; [6.]])) // 2x1
        let fwdz = fwdx.expand([2;2;2]) // 2x2x2 = [[[1.;1]; [2.;2]]; [[1.;1]; [2.;2]]]
        let fwdzCorrect = combo.tensor([[[1.;1.]; [2.;2.]]; [[1.;1.]; [2.;2.]]])
        let fwdzd = fwdz.derivative
        let fwdzdCorrect = combo.tensor ([[[5., 5.], [6., 6.]], [[5., 5.], [6., 6.]]])

        (* Python:
        import torch 
        t1 = torch.tensor([[1.], [2.]], requires_grad=True)
        revz = t1.expand([2,2,2])
        revz.backward(torch.tensor([[[3.,3.], [6.,6.]], [[3.,3.], [6.,6.]]]))
        t1.grad
        --> tensor([[12.],[24.]])
        *)
        let revx = combo.tensor([[1.]; [2.]]).reverseDiff()
        let revz = revx.expand([2;2;2])
        let revzCorrect = combo.tensor([[[1.;1.]; [2.;2.]]; [[1.;1.]; [2.;2.]]])
        revz.reverse(combo.tensor([[[3.;3.]; [6.;6.]]; [[3.;3.]; [6.;6.]]]))
        let revxd = revx.derivative
        // Note: The 4x'3' accumulate to the first entry, the 4x'6' accumulate to the second entry
        let revxdCorrect = combo.tensor [[12.], [24.]]

        Assert.AreEqual(fwdz, fwdzCorrect)
        Assert.AreEqual(fwdzd,fwdzdCorrect)
        Assert.AreEqual(revz, revzCorrect)
        Assert.AreEqual(revxd,revxdCorrect)

    [<Test>]
    member this.TestAddWithBroadcastSystematic () =
      for combo in Combos.AllDevicesAndBackends do
        // This is a somewhat adhoc extra test to do a whole range of additiosn
        // with broadcast, mainly to check that not problems occur in taking the
        // derivatives.
        //
        // Systematically do all allowed broadcasts into 2x3x4
        // 2x3x4 + 1  (broadcast --> 2x3x4)
        // 2x3x4 + 4  (broadcast --> 2x3x4)
        // 2x3x4 + 1x1  (broadcast --> 2x3x4)
        // 2x3x4 + 3x1  (broadcast --> 2x3x4)
        // 2x3x4 + 1x4  (broadcast --> 2x3x4)
        // etc.
        let t1a = combo.tensor([ [ [1.; 2.; 3.; 4.]; [5.; 6.; 7.; 8.]; [9.; 10.; 11.; 12.] ];
                                  [ [13.; 14.; 15.; 16.]; [17.; 18.; 19.; 20.]; [21.; 22.; 23.; 24.] ]  ])
        
        // Get all the interesting shapes that expand into t1a
        let shapes = 
            [ for i1 in [0;1;2] do
                for i2 in [0;1;3] do
                  for i3 in [0;1;4] do 
                    if i1 <> 2 || i2 <> 3 || i3 <> 4 then
                        [| if i1 <> 0 && i2 <> 0 && i3 <> 0 then yield i1
                           if i2 <> 0 && i3 <> 0 then yield i2
                           if i3 <> 0 then yield i3 |] ]
            |> List.distinct

        // For each shape, create a broadcasting addition and take forward and reverse derivatives
        for shape in shapes do 
<<<<<<< HEAD
            let t1b = dsharp.tensor( ArrayND.init shape (fun is -> double (Array.sum is) + 2.0))
            let t1a_deriv = t1a + 1.0
            let t1b_delta = dsharp.tensor( ArrayND.init shape (fun is -> double (Array.sum is) - 2.0))
=======
            let t1b = combo.tensor( Util.arrayND shape (fun is -> double (Array.sum is) + 2.0))
            let t1a_deriv = t1a + 1.0
            let t1b_delta = combo.tensor( Util.arrayND shape (fun is -> double (Array.sum is) - 2.0))
>>>>>>> dc716fb2
            let fwda = t1a.forwardDiff(t1a_deriv)
            let fwdb = t1b.forwardDiff(t1b_delta)
            let fwdz = fwda + fwdb
            let fwdzd = fwdz.derivative

            let revx = t1a.reverseDiff()
            let revy = t1b.reverseDiff()
            let revz = revx + revy
            let revz_grad = t1a - 1.0
            revz.reverse(revz_grad)
            let revxd = revx.derivative
            let revyd = revy.derivative

            // In the simple case of broadcasting a constant, check the result against the non-broadcast case
<<<<<<< HEAD
            if t1b.sum() = dsharp.tensor(2.0) then 
                let t1c = dsharp.tensor( ArrayND.init [| 2;3;4 |] (fun _idxs -> 2.0))
                let t1c_deriv = dsharp.tensor( ArrayND.init [| 2;3;4 |] (fun _idxs -> -2.0))
=======
            if t1b.sum() = combo.tensor(2.0) then 
                let t1c = combo.tensor( Util.arrayND [| 2;3;4 |] (fun _idxs -> 2.0))
                let t1c_deriv = combo.tensor( Util.arrayND [| 2;3;4 |] (fun _idxs -> -2.0))
>>>>>>> dc716fb2
                let fwda = t1a.forwardDiff(t1a_deriv)
                let fwdc = t1c.forwardDiff(t1c_deriv)
                let fwdz2 = fwda + fwdc
                let fwdzd2 = fwdz2.derivative

                let revx2 = t1a.reverseDiff()
                let revy2 = t1c.reverseDiff()
                let revz2 = revx2 + revy2
                revz2.reverse(revz_grad)
                let revxd2 = revx2.derivative
                let revyd2 = revy2.derivative
                Assert.AreEqual(fwdzd,fwdzd2)
                Assert.AreEqual(revxd,revxd2)
                // note the difference in shape here, and the need to summate down
                Assert.AreEqual(revyd.sum(),revyd2.sum())

    [<Test>]
    member this.TestDerivativeSubTT () =
      for combo in Combos.AllDevicesAndBackends do
        let fwdx = combo.tensor([1.; 2.; 3.]).forwardDiff(combo.tensor([2.; 3.; 4.]))
        let fwdy = combo.tensor([5.; 6.; 7.]).forwardDiff(combo.tensor([2.; 2.; 3.]))
        let fwdz = fwdx - fwdy
        let fwdzCorrect = combo.tensor([-4.; -4.; -4.])
        let fwdzd = fwdz.derivative
        let fwdzdCorrect = combo.tensor([0.; 1.; 1.])

        let revx = combo.tensor([1.; 2.; 3.]).reverseDiff()
        let revy = combo.tensor([5.; 6.; 7.]).reverseDiff()
        let revz = revx - revy
        let revzCorrect = combo.tensor([-4.; -4.; -4.])
        revz.reverse(combo.tensor([5.; 5.; 5.]))
        let revxd = revx.derivative
        let revxdCorrect = combo.tensor([5.; 5.; 5.])
        let revyd = revy.derivative
        let revydCorrect = combo.tensor([-5.; -5.; -5.])

        Assert.AreEqual(fwdzCorrect, fwdz)
        Assert.AreEqual(fwdzdCorrect, fwdzd)
        Assert.AreEqual(revzCorrect, revz)
        Assert.AreEqual(revxdCorrect, revxd)
        Assert.AreEqual(revydCorrect, revyd)

    // TODO: add test for SubTTConst
    // TODO: add test for SubTConstT
    // TODO: add test for SubT0T
    // TODO: add test for SubT0TConst
    // TODO: add test for SubT0ConstT
    // TODO: add test for SubTT0
    // TODO: add test for SubTT0Const
    // TODO: add test for SubTConstT0

    [<Test>]
    member this.TestDerivativeMulTT () =
      for combo in Combos.AllDevicesAndBackends do
        let fwdx = combo.tensor([1.; 2.; 3.]).forwardDiff(combo.tensor([2.; 3.; 4.]))
        let fwdy = combo.tensor([5.; 6.; 7.]).forwardDiff(combo.tensor([2.; 2.; 3.]))
        let fwdz = fwdx * fwdy
        let fwdzCorrect = combo.tensor([5.; 12.; 21.])
        let fwdzd = fwdz.derivative
        let fwdzdCorrect = combo.tensor([12.; 22.; 37.])

        let revx = combo.tensor([1.; 2.; 3.]).reverseDiff()
        let revy = combo.tensor([5.; 6.; 7.]).reverseDiff()
        let revz = revx * revy
        let revzCorrect = combo.tensor([5.; 12.; 21.])
        revz.reverse(combo.tensor([5.; 5.; 5.]))
        let revxd = revx.derivative
        let revxdCorrect = combo.tensor([25.; 30.; 35.])
        let revyd = revy.derivative
        let revydCorrect = combo.tensor([5.; 10.; 15.])

        Assert.AreEqual(fwdzCorrect, fwdz)
        Assert.AreEqual(fwdzdCorrect, fwdzd)
        Assert.AreEqual(revzCorrect, revz)
        Assert.AreEqual(revxdCorrect, revxd)
        Assert.AreEqual(revydCorrect, revyd)

    // TODO: add test for MulTTConst
    // TODO: add test for MulTT0
    // TODO: add test for MulTConstT0
    // TODO: add test for MulTT0Const

    [<Test>]
    member this.TestDerivativeDivTT () =
      for combo in Combos.AllDevicesAndBackends do
        let fwdx = combo.tensor([1.; 2.; 3.]).forwardDiff(combo.tensor([2.; 3.; 4.]))
        let fwdy = combo.tensor([5.; 6.; 7.]).forwardDiff(combo.tensor([2.; 2.; 3.]))
        let fwdz = fwdx / fwdy
        let fwdzCorrect = combo.tensor([0.2; 0.333333; 0.428571])
        let fwdzd = fwdz.derivative
        let fwdzdCorrect = combo.tensor([0.32; 0.388889; 0.387755])

        let revx = combo.tensor([1.; 2.; 3.]).reverseDiff()
        let revy = combo.tensor([5.; 6.; 7.]).reverseDiff()
        let revz = revx / revy
        let revzCorrect = combo.tensor([0.2; 0.333333; 0.428571])
        revz.reverse(combo.tensor([5.; 5.; 5.]))
        let revxd = revx.derivative
        let revxdCorrect = combo.tensor([1.; 0.833333; 0.714286])
        let revyd = revy.derivative
        let revydCorrect = combo.tensor([-0.2; -0.277778; -0.306122])

        Assert.True(fwdz.allclose(fwdzCorrect, 0.01))
        Assert.True(fwdzd.allclose(fwdzdCorrect, 0.01))
        Assert.True(revz.allclose(revzCorrect, 0.01))
        Assert.True(revxd.allclose(revxdCorrect, 0.01))
        Assert.True(revyd.allclose(revydCorrect, 0.01))
    
    // TODO: add test for DivTTConst
    // TODO: add test for DivTConstT
    // TODO: add test for DivT0T
    // TODO: add test for DivT0TConst
    // TODO: add test for DivT0ConstT
    // TODO: add test for DivTT0
    // TODO: add test for DivTT0Const
    // TODO: add test for DivTConstT0

    [<Test>]
    member this.TestDerivativePowTT () =
      for combo in Combos.AllDevicesAndBackends do
        let fwdx = combo.tensor([1.; 2.; 3.]).forwardDiff(combo.tensor([2.; 3.; 4.]))
        let fwdy = combo.tensor([5.; 6.; 7.]).forwardDiff(combo.tensor([2.; 2.; 3.]))
        let fwdz = fwdx ** fwdy
        let fwdzCorrect = combo.tensor([1.; 64.; 2187.])
        let fwdzd = fwdz.derivative
        let fwdzdCorrect = combo.tensor([10.; 664.723; 27620.])

        let revx = combo.tensor([1.; 2.; 3.]).reverseDiff()
        let revy = combo.tensor([5.; 6.; 7.]).reverseDiff()
        let revz = revx ** revy
        let revzCorrect = combo.tensor([1.; 64.; 2187.])
        revz.reverse(combo.tensor([5.; 15.; 25.]))
        let revxd = revx.derivative
        let revxdCorrect = combo.tensor([25.; 2880.; 127575.])
        let revyd = revy.derivative
        let revydCorrect = combo.tensor([0.; 665.421; 60066.6])

        Assert.True(fwdz.allclose(fwdzCorrect,0.1))
        Assert.True(fwdzd.allclose(fwdzdCorrect,0.1))
        Assert.True(revz.allclose(revzCorrect,0.1))
        Assert.True(revxd.allclose(revxdCorrect,0.1))
        Assert.True(revyd.allclose(revydCorrect,0.1))
    
    // TODO: add test for PowTTConst
    // TODO: add test for PowTConstT
    // TODO: add test for PowT0T
    // TODO: add test for PowT0TConst
    // TODO: add test for PowT0ConstT
    // TODO: add test for PowTT0
    // TODO: add test for PowTT0Const
    // TODO: add test for PowTConstT0

    [<Test>]
    member this.TestDerivativeMaxPool1D () =
        let fwdx = dsharp.tensor([[[-2.1704, -1.1558,  2.5995,  1.3858, -1.3157, -0.3179,  0.9593,  -2.1432,  0.7169, -1.7999],
                                 [ 0.4564, -0.2262,  0.3495,  0.4587, -0.3858,  0.2349,  0.2978,  0.6288,  1.1539,  0.2121]],

                                [[ 0.6654,  0.7151,  0.9980,  0.1321, -2.0009, -1.1897,  1.0608,  -1.8059, -0.2344,  1.6387],
                                 [ 1.1872, -2.2679, -0.0297, -0.2067, -1.5622, -0.3916,  0.6039,  -1.1469,  0.4560,  1.2069]]])
        let fwdx = fwdx.forwardDiff(dsharp.tensor([[[-0.3247,  1.0735, -1.7455,  0.8657, -0.5433,  1.7256,  0.7251, -0.3657, -0.8445,  1.6669],
                                                     [ 0.7586, -0.1351, -1.4672, -0.7769, -1.1811,  0.2663,  0.0386,  0.7750,  1.8680,  0.8252]],

                                                    [[-0.2242,  1.1212,  0.4791,  0.4936, -0.9529,  0.1540,  0.4039, -0.0324, -2.2168, -1.6637],
                                                     [ 1.5662,  0.2435, -1.0502, -0.2772,  0.8112, -0.4306, -0.2975,  0.4397,  0.4384,  1.4232]]]))
        let fwdz = dsharp.maxpool1d(fwdx, 3)
        let fwdzCorrect = dsharp.tensor([[[ 2.5995,  1.3858,  0.9593],
                                           [ 0.4564,  0.4587,  1.1539]],

                                          [[ 0.9980,  0.1321,  1.0608],
                                           [ 1.1872, -0.2067,  0.6039]]])
        let fwdzd = fwdz.derivative
        let fwdzdCorrect = dsharp.tensor([[[-1.7455,  0.8657,  0.7251],
                                            [ 0.7586, -0.7769,  1.8680]],
                                   
                                           [[ 0.4791,  0.4936,  0.4039],
                                            [ 1.5662, -0.2772, -0.2975]]])

        let revx = dsharp.tensor([[[-2.1704, -1.1558,  2.5995,  1.3858, -1.3157, -0.3179,  0.9593,  -2.1432,  0.7169, -1.7999],
                                 [ 0.4564, -0.2262,  0.3495,  0.4587, -0.3858,  0.2349,  0.2978,  0.6288,  1.1539,  0.2121]],

                                [[ 0.6654,  0.7151,  0.9980,  0.1321, -2.0009, -1.1897,  1.0608,  -1.8059, -0.2344,  1.6387],
                                 [ 1.1872, -2.2679, -0.0297, -0.2067, -1.5622, -0.3916,  0.6039,  -1.1469,  0.4560,  1.2069]]]).reverseDiff()
        let revz = dsharp.maxpool1d(revx, 3)
        let revzCorrect = dsharp.tensor([[[ 2.5995,  1.3858,  0.9593],
                                           [ 0.4564,  0.4587,  1.1539]],

                                          [[ 0.9980,  0.1321,  1.0608],
                                           [ 1.1872, -0.2067,  0.6039]]])
        revz.reverse(dsharp.tensor([[[ 0.5382,  0.0542,  1.2613],
                                     [ 0.1226,  1.9195,  0.2829]],

                                    [[-0.3677, -0.3066,  0.5523],
                                     [-0.3306,  1.3332,  0.8371]]]))
        let revxd = revx.derivative
        let revxdCorrect = dsharp.tensor([[[ 0.0000,  0.0000,  0.5382,  0.0542,  0.0000,  0.0000,  1.2613,  0.0000,  0.0000,  0.0000],
                                            [ 0.1226,  0.0000,  0.0000,  1.9195,  0.0000,  0.0000,  0.0000,  0.0000,  0.2829,  0.0000]],
                                   
                                           [[ 0.0000,  0.0000, -0.3677, -0.3066,  0.0000,  0.0000,  0.5523,  0.0000,  0.0000,  0.0000],
                                            [-0.3306,  0.0000,  0.0000,  1.3332,  0.0000,  0.0000,  0.8371,  0.0000,  0.0000,  0.0000]]])

        Assert.True(fwdz.allclose(fwdzCorrect, 0.01))
        Assert.True(fwdzd.allclose(fwdzdCorrect, 0.01))
        Assert.True(revz.allclose(revzCorrect, 0.01))
        Assert.True(revxd.allclose(revxdCorrect, 0.01))

    [<Test>]
    member this.TestDerivativeMaxUnpool1D () =
        let indices = dsharp.tensor([[[2, 3, 6], [0, 3, 8]], [[2, 3, 6], [0, 3, 6]]], dtype=DType.Int32)
        let fwdx = dsharp.tensor([[[ 2.5995,  1.3858,  0.9593],
                                    [ 0.4564,  0.4587,  1.1539]],
                           
                                   [[ 0.9980,  0.1321,  1.0608],
                                    [ 1.1872, -0.2067,  0.6039]]])
        let fwdx = fwdx.forwardDiff(dsharp.tensor([[[ 0.9451,  0.1785, -1.1651],
                                                    [ 0.6300, -0.0456,  0.7958]],
                                           
                                                   [[-0.1445, -0.9256, -0.3704],
                                                    [-0.7281, -0.8475, -2.2073]]]))
        let fwdz = dsharp.maxunpool1d(fwdx, indices, 3)
        let fwdzCorrect = dsharp.tensor([[[ 0.0000,  0.0000,  2.5995,  1.3858,  0.0000,  0.0000,  0.9593,  0.0000,  0.0000],
                                          [ 0.4564,  0.0000,  0.0000,  0.4587,  0.0000,  0.0000,  0.0000,  0.0000,  1.1539]],
                                 
                                         [[ 0.0000,  0.0000,  0.9980,  0.1321,  0.0000,  0.0000,  1.0608,  0.0000,  0.0000],
                                          [ 1.1872,  0.0000,  0.0000, -0.2067,  0.0000,  0.0000,  0.6039,  0.0000,  0.0000]]])
        let fwdzd = fwdz.derivative
        let fwdzdCorrect = dsharp.tensor([[[ 0.0000,  0.0000,  0.9451,  0.1785,  0.0000,  0.0000, -1.1651,  0.0000,  0.0000],
                                            [ 0.6300,  0.0000,  0.0000, -0.0456,  0.0000,  0.0000,  0.0000,  0.0000,  0.7958]],
                                   
                                           [[ 0.0000,  0.0000, -0.1445, -0.9256,  0.0000,  0.0000, -0.3704,  0.0000,  0.0000],
                                            [-0.7281,  0.0000,  0.0000, -0.8475,  0.0000,  0.0000, -2.2073,  0.0000,  0.0000]]])

        let revx = dsharp.tensor([[[ 2.5995,  1.3858,  0.9593],
                                    [ 0.4564,  0.4587,  1.1539]],
                           
                                   [[ 0.9980,  0.1321,  1.0608],
                                    [ 1.1872, -0.2067,  0.6039]]]).reverseDiff()
        let revz = dsharp.maxunpool1d(revx, indices, 3)
        let revzCorrect = dsharp.tensor([[[ 0.0000,  0.0000,  2.5995,  1.3858,  0.0000,  0.0000,  0.9593,  0.0000,  0.0000],
                                          [ 0.4564,  0.0000,  0.0000,  0.4587,  0.0000,  0.0000,  0.0000,  0.0000,  1.1539]],
                                 
                                         [[ 0.0000,  0.0000,  0.9980,  0.1321,  0.0000,  0.0000,  1.0608,  0.0000,  0.0000],
                                          [ 1.1872,  0.0000,  0.0000, -0.2067,  0.0000,  0.0000,  0.6039,  0.0000,  0.0000]]])
        revz.reverse(dsharp.tensor([[[0.9784, 0.1157, 0.5180, 0.2987, 0.7666, 0.2534, 0.8825, 0.3584, 0.9782],
                                      [0.5410, 0.9465, 0.5629, 0.6000, 0.0979, 0.1738, 0.2395, 0.2611, 0.3394]],
                             
                                     [[0.0616, 0.4017, 0.6919, 0.5744, 0.3560, 0.2461, 0.6728, 0.3323, 0.8579],
                                      [0.4799, 0.5880, 0.0471, 0.8489, 0.5679, 0.1894, 0.1387, 0.3290, 0.1449]]]))
        let revxd = revx.derivative
        let revxdCorrect = dsharp.tensor([[[0.5180, 0.2987, 0.8825],
                                            [0.5410, 0.6000, 0.3394]],
                                   
                                           [[0.6919, 0.5744, 0.6728],
                                            [0.4799, 0.8489, 0.1387]]])

        Assert.True(fwdz.allclose(fwdzCorrect, 0.01))
        Assert.True(fwdzd.allclose(fwdzdCorrect, 0.01))
        Assert.True(revz.allclose(revzCorrect, 0.01))
        Assert.True(revxd.allclose(revxdCorrect, 0.01))

    [<Test>]
    member this.TestDerivativeMaxPool2D () =
        let fwdx = dsharp.tensor([[[[ 0.7372,  0.7090,  0.9216,  0.3363,  1.0141, -0.7642,  0.3801, -0.9568],
                                     [-0.3520, -1.2336,  1.8489,  0.9929, -0.8138,  0.0978, -1.3206, -1.5434],
                                     [ 0.6883, -0.2346,  0.1735,  0.6695, -1.9122,  1.1338, -0.1248,  0.2164],
                                     [-1.1349,  0.3008, -0.1635, -1.0362, -0.6487, -0.8422, -0.4334,  1.0604],
                                     [-2.1562, -0.1079,  0.5744, -0.7275,  1.0254, -0.0508, -0.0525, -0.0746],
                                     [-0.7494,  0.6819, -1.7327, -0.4838, -0.6120,  1.6331,  0.1797, -0.6068],
                                     [ 0.6400,  0.1389,  0.3033,  0.3195,  0.9934,  1.2455, -1.0953,  0.9922],
                                     [ 0.2375,  0.6003, -1.1614,  1.0146,  0.2100, -1.0145, -0.1933,  1.1415]],
                           
                                    [[-0.0819,  0.2091,  0.4351,  1.7527, -1.1970,  2.1048,  1.0200, -0.5153],
                                     [ 1.0867, -1.8738, -0.2754, -0.5089,  0.8850, -0.4751, -0.7820,  1.4476],
                                     [-0.9072,  0.9977, -0.9106, -0.3171, -1.2444,  0.7102,  0.5656,  1.2660],
                                     [ 0.1986, -0.4967,  0.2384, -0.6551,  1.0156,  0.0520, -0.1964,  1.1367],
                                     [ 0.8948,  2.2070,  0.9938,  0.5311, -1.0674,  0.3894,  0.4192, -0.6235],
                                     [ 2.7646, -0.6509,  0.4669, -1.8774, -0.6341,  0.5113,  1.2398,  2.5090],
                                     [ 1.0722,  0.8162, -2.3271,  1.3826,  1.3832,  0.6205, -0.9138, -0.8237],
                                     [-0.0688, -1.6786,  0.1672, -0.7255, -0.1228, -0.1603, -2.1906, -2.6372]]],
                           
                           
                                   [[[-1.0461,  0.4063,  0.2085, -0.7598, -1.3893, -0.8866,  1.0594, -0.6184],
                                     [ 2.1120, -0.6475, -0.3964,  0.0378,  0.0138, -0.1672,  0.9265, -1.7734],
                                     [-0.2313,  0.6284, -0.0508, -0.1014, -0.5059,  0.8666, -0.7010, -0.5073],
                                     [ 0.1709,  0.2466,  0.1781, -1.6740, -0.0251, -1.4144, -2.1012,  0.3922],
                                     [ 0.9141,  0.6582, -0.0826, -0.7104,  1.7133,  1.2406,  1.1415, -0.6222],
                                     [-2.1525, -0.2996, -1.3787,  0.0336, -1.4643,  0.6534,  0.3996,  0.3145],
                                     [-0.3298,  0.3855, -0.5100,  1.2770,  0.5306, -0.6604, -0.0489,  0.0609],
                                     [-0.1552, -1.1218, -0.8435,  0.2365,  1.4428,  0.4234, -1.1083, -1.3874]],
                           
                                    [[ 0.0511,  0.1216, -1.0103, -1.2529,  1.7200, -0.0225,  0.7446, -0.8076],
                                     [ 0.2543,  1.4250,  0.7869,  0.0526, -2.1598,  1.8228, -0.4628,  1.4234],
                                     [ 0.5492,  0.8668,  0.2120,  0.6599, -1.0934, -1.3726,  0.4788, -0.1171],
                                     [ 0.5121,  1.2607, -0.4565,  0.5448, -2.5025, -0.5503, -1.3373,  0.1711],
                                     [-0.3939, -0.6382, -0.0899, -1.4706,  0.4580,  0.3304,  1.8958,  0.1178],
                                     [ 0.1109,  0.2468,  0.3485, -0.0960, -0.0432, -0.3026, -1.9750,  0.4057],
                                     [-1.1117, -0.3422,  1.2130, -1.1206,  0.9506, -0.7723,  0.3162, -0.5487],
                                     [ 0.6304, -0.9149,  0.6075, -0.5371,  1.5875, -0.2979, -0.5832, -3.0311]]]])
        let fwdx = fwdx.forwardDiff(dsharp.tensor([[[[-0.7337, -1.3648,  1.0776,  0.2407,  0.4805, -2.3233, -0.5350,  0.2349],
                                                     [ 0.5049, -1.1209, -0.5273,  0.5923,  0.2016, -0.9050, -0.1330, -0.1143],
                                                     [ 0.1170,  0.9821, -1.5198,  0.8396,  0.9480, -1.1543,  0.5911, -0.5788],
                                                     [-0.7547,  1.5573, -1.0888,  1.1832,  0.2259,  0.7667, -1.8830,  1.5575],
                                                     [ 1.8945,  1.2214, -0.7537, -2.2445,  2.2856, -0.3581, -1.2650, -1.2537],
                                                     [ 0.9016, -0.9378,  0.3730,  0.3823,  0.5864, -0.9494,  1.9570,  0.3918],
                                                     [ 1.4439, -0.5949, -0.0530, -1.2888,  0.6724, -2.1929, -0.0656,  1.4826],
                                                     [ 1.0679, -0.4129,  1.4264, -0.5726,  1.5709, -2.1192,  0.9934,  0.5601]],
                                           
                                                    [[ 0.8278,  0.3305,  0.4650,  0.0205, -0.4212,  0.2386,  0.2713, -0.1324],
                                                     [ 0.6960,  1.3936,  0.5689, -1.1607,  0.7279, -1.0106, -1.0930, -0.0435],
                                                     [ 0.3146,  0.2892,  0.0992,  0.4875,  0.0519,  0.8227,  2.1785,  0.1240],
                                                     [-0.1070,  1.4169, -1.5649, -0.9627, -0.1553, -1.6912, -0.2387,  1.4843],
                                                     [ 1.0833,  1.5409,  1.0983,  0.7896,  0.0561, -1.1853,  1.2164, -0.2477],
                                                     [-2.4074, -0.8374,  0.7228, -0.8311, -0.1571,  0.7585, -0.0388,  1.2265],
                                                     [ 0.8151,  0.5675, -1.2308,  0.5890, -1.0173,  0.0685, -1.4259, -0.0152],
                                                     [-0.3683,  0.3478, -0.3144, -1.6980, -1.0717,  1.0022, -0.1882, -0.2628]]],
                                           
                                           
                                                   [[[-0.1276,  0.3947,  0.0067, -0.0319,  1.2249,  0.8052, -0.0976, -0.6969],
                                                     [-0.1721,  1.2421, -1.3382,  0.8105,  1.2408,  0.0398,  0.6267,  0.2405],
                                                     [ 0.8025,  1.2815, -1.0382,  1.9981,  1.0302,  0.7142, -0.1895,  0.6839],
                                                     [ 1.3058,  0.5244, -0.2134, -0.9721,  0.8622, -1.0595, -1.2676, -0.4594],
                                                     [ 0.0034,  1.2082, -0.8065, -1.3570, -0.6702, -0.7155,  1.4782,  0.4554],
                                                     [ 1.9114,  0.0033,  0.2951,  0.6574,  0.1122, -0.9725,  1.1244, -0.0866],
                                                     [ 0.2964,  0.4166, -0.9363, -1.6471, -0.9568, -1.6350,  1.2974, -0.7931],
                                                     [-2.0031,  0.6322,  0.1063,  0.6449,  0.8070, -0.6169, -0.0319,  0.4695]],
                                           
                                                    [[ 1.2686,  0.9119, -1.7762,  0.2893, -1.6885, -1.0427, -1.2432,  1.3702],
                                                     [-1.9922,  0.2098, -0.3885,  0.0719, -1.7845,  1.6076, -1.1755,  0.4668],
                                                     [-0.2193, -1.0314,  0.4875,  0.2942, -0.4408,  0.4081,  2.1808,  0.3206],
                                                     [-0.5614,  0.4319,  2.1275, -1.0575, -1.6521,  0.2688, -0.3607, -0.1448],
                                                     [ 1.0357,  0.0210, -0.2928,  1.1564,  0.8043, -1.0873, -1.3117, -1.6104],
                                                     [-0.1354,  0.1832,  0.2811, -1.5012,  0.9051,  1.0796,  0.3448,  1.7928],
                                                     [-0.2357, -1.7013, -0.2552,  0.3293, -0.6618, -1.7520, -0.2757, -0.3190],
                                                     [-0.8181,  1.4611,  0.6737,  0.6333, -1.2758, -0.0336,  0.7365,  0.0952]]]]))
        let fwdz = dsharp.maxpool2d(fwdx, 3)
        let fwdzCorrect = dsharp.tensor([[[[1.8489, 1.1338],
                                           [0.6819, 1.6331]],
                                 
                                          [[1.0867, 2.1048],
                                           [2.7646, 1.0156]]],
                                 
                                 
                                         [[[2.1120, 0.8666],
                                           [0.9141, 1.7133]],
                                 
                                          [[1.4250, 1.8228],
                                           [1.2607, 0.5448]]]])
        let fwdzd = fwdz.derivative
        let fwdzdCorrect = dsharp.tensor([[[[-0.5273, -1.1543],
                                             [-0.9378, -0.9494]],
                                   
                                            [[ 0.6960,  0.2386],
                                             [-2.4074, -0.1553]]],
                                   
                                   
                                           [[[-0.1721,  0.7142],
                                             [ 0.0034, -0.6702]],
                                   
                                            [[ 0.2098,  1.6076],
                                             [ 0.4319, -1.0575]]]])

        let revx = dsharp.tensor([[[[ 0.7372,  0.7090,  0.9216,  0.3363,  1.0141, -0.7642,  0.3801, -0.9568],
                                     [-0.3520, -1.2336,  1.8489,  0.9929, -0.8138,  0.0978, -1.3206, -1.5434],
                                     [ 0.6883, -0.2346,  0.1735,  0.6695, -1.9122,  1.1338, -0.1248,  0.2164],
                                     [-1.1349,  0.3008, -0.1635, -1.0362, -0.6487, -0.8422, -0.4334,  1.0604],
                                     [-2.1562, -0.1079,  0.5744, -0.7275,  1.0254, -0.0508, -0.0525, -0.0746],
                                     [-0.7494,  0.6819, -1.7327, -0.4838, -0.6120,  1.6331,  0.1797, -0.6068],
                                     [ 0.6400,  0.1389,  0.3033,  0.3195,  0.9934,  1.2455, -1.0953,  0.9922],
                                     [ 0.2375,  0.6003, -1.1614,  1.0146,  0.2100, -1.0145, -0.1933,  1.1415]],
                           
                                    [[-0.0819,  0.2091,  0.4351,  1.7527, -1.1970,  2.1048,  1.0200, -0.5153],
                                     [ 1.0867, -1.8738, -0.2754, -0.5089,  0.8850, -0.4751, -0.7820,  1.4476],
                                     [-0.9072,  0.9977, -0.9106, -0.3171, -1.2444,  0.7102,  0.5656,  1.2660],
                                     [ 0.1986, -0.4967,  0.2384, -0.6551,  1.0156,  0.0520, -0.1964,  1.1367],
                                     [ 0.8948,  2.2070,  0.9938,  0.5311, -1.0674,  0.3894,  0.4192, -0.6235],
                                     [ 2.7646, -0.6509,  0.4669, -1.8774, -0.6341,  0.5113,  1.2398,  2.5090],
                                     [ 1.0722,  0.8162, -2.3271,  1.3826,  1.3832,  0.6205, -0.9138, -0.8237],
                                     [-0.0688, -1.6786,  0.1672, -0.7255, -0.1228, -0.1603, -2.1906, -2.6372]]],
                           
                           
                                   [[[-1.0461,  0.4063,  0.2085, -0.7598, -1.3893, -0.8866,  1.0594, -0.6184],
                                     [ 2.1120, -0.6475, -0.3964,  0.0378,  0.0138, -0.1672,  0.9265, -1.7734],
                                     [-0.2313,  0.6284, -0.0508, -0.1014, -0.5059,  0.8666, -0.7010, -0.5073],
                                     [ 0.1709,  0.2466,  0.1781, -1.6740, -0.0251, -1.4144, -2.1012,  0.3922],
                                     [ 0.9141,  0.6582, -0.0826, -0.7104,  1.7133,  1.2406,  1.1415, -0.6222],
                                     [-2.1525, -0.2996, -1.3787,  0.0336, -1.4643,  0.6534,  0.3996,  0.3145],
                                     [-0.3298,  0.3855, -0.5100,  1.2770,  0.5306, -0.6604, -0.0489,  0.0609],
                                     [-0.1552, -1.1218, -0.8435,  0.2365,  1.4428,  0.4234, -1.1083, -1.3874]],
                           
                                    [[ 0.0511,  0.1216, -1.0103, -1.2529,  1.7200, -0.0225,  0.7446, -0.8076],
                                     [ 0.2543,  1.4250,  0.7869,  0.0526, -2.1598,  1.8228, -0.4628,  1.4234],
                                     [ 0.5492,  0.8668,  0.2120,  0.6599, -1.0934, -1.3726,  0.4788, -0.1171],
                                     [ 0.5121,  1.2607, -0.4565,  0.5448, -2.5025, -0.5503, -1.3373,  0.1711],
                                     [-0.3939, -0.6382, -0.0899, -1.4706,  0.4580,  0.3304,  1.8958,  0.1178],
                                     [ 0.1109,  0.2468,  0.3485, -0.0960, -0.0432, -0.3026, -1.9750,  0.4057],
                                     [-1.1117, -0.3422,  1.2130, -1.1206,  0.9506, -0.7723,  0.3162, -0.5487],
                                     [ 0.6304, -0.9149,  0.6075, -0.5371,  1.5875, -0.2979, -0.5832, -3.0311]]]]).reverseDiff()
        let revz = dsharp.maxpool2d(revx, 3)
        let revzCorrect = dsharp.tensor([[[[1.8489, 1.1338],
                                           [0.6819, 1.6331]],
                                 
                                          [[1.0867, 2.1048],
                                           [2.7646, 1.0156]]],
                                 
                                 
                                         [[[2.1120, 0.8666],
                                           [0.9141, 1.7133]],
                                 
                                          [[1.4250, 1.8228],
                                           [1.2607, 0.5448]]]])
        revz.reverse(dsharp.tensor([[[[-1.0671,  0.1340],
                                      [-0.2743, -0.3197]],

                                     [[ 0.8588, -1.5268],
                                      [ 0.5205,  0.5109]]],


                                    [[[ 1.9620,  0.1845],
                                      [-2.5131, -0.9616]],

                                     [[ 0.7820,  0.4960],
                                      [-0.7865, -0.1536]]]]))
        let revxd = revx.derivative
        let revxdCorrect = dsharp.tensor([[[[ 0.0000,  0.0000,  0.0000,  0.0000,  0.0000,  0.0000,  0.0000,  0.0000],
                                             [ 0.0000,  0.0000, -1.0671,  0.0000,  0.0000,  0.0000,  0.0000,  0.0000],
                                             [ 0.0000,  0.0000,  0.0000,  0.0000,  0.0000,  0.1340,  0.0000,  0.0000],
                                             [ 0.0000,  0.0000,  0.0000,  0.0000,  0.0000,  0.0000,  0.0000,  0.0000],
                                             [ 0.0000,  0.0000,  0.0000,  0.0000,  0.0000,  0.0000,  0.0000,  0.0000],
                                             [ 0.0000, -0.2743,  0.0000,  0.0000,  0.0000, -0.3197,  0.0000,  0.0000],
                                             [ 0.0000,  0.0000,  0.0000,  0.0000,  0.0000,  0.0000,  0.0000,  0.0000],
                                             [ 0.0000,  0.0000,  0.0000,  0.0000,  0.0000,  0.0000,  0.0000,  0.0000]],
                                   
                                            [[ 0.0000,  0.0000,  0.0000,  0.0000,  0.0000, -1.5268,  0.0000,  0.0000],
                                             [ 0.8588,  0.0000,  0.0000,  0.0000,  0.0000,  0.0000,  0.0000,  0.0000],
                                             [ 0.0000,  0.0000,  0.0000,  0.0000,  0.0000,  0.0000,  0.0000,  0.0000],
                                             [ 0.0000,  0.0000,  0.0000,  0.0000,  0.5109,  0.0000,  0.0000,  0.0000],
                                             [ 0.0000,  0.0000,  0.0000,  0.0000,  0.0000,  0.0000,  0.0000,  0.0000],
                                             [ 0.5205,  0.0000,  0.0000,  0.0000,  0.0000,  0.0000,  0.0000,  0.0000],
                                             [ 0.0000,  0.0000,  0.0000,  0.0000,  0.0000,  0.0000,  0.0000,  0.0000],
                                             [ 0.0000,  0.0000,  0.0000,  0.0000,  0.0000,  0.0000,  0.0000,  0.0000]]],
                                   
                                   
                                           [[[ 0.0000,  0.0000,  0.0000,  0.0000,  0.0000,  0.0000,  0.0000,  0.0000],
                                             [ 1.9620,  0.0000,  0.0000,  0.0000,  0.0000,  0.0000,  0.0000,  0.0000],
                                             [ 0.0000,  0.0000,  0.0000,  0.0000,  0.0000,  0.1845,  0.0000,  0.0000],
                                             [ 0.0000,  0.0000,  0.0000,  0.0000,  0.0000,  0.0000,  0.0000,  0.0000],
                                             [-2.5131,  0.0000,  0.0000,  0.0000, -0.9616,  0.0000,  0.0000,  0.0000],
                                             [ 0.0000,  0.0000,  0.0000,  0.0000,  0.0000,  0.0000,  0.0000,  0.0000],
                                             [ 0.0000,  0.0000,  0.0000,  0.0000,  0.0000,  0.0000,  0.0000,  0.0000],
                                             [ 0.0000,  0.0000,  0.0000,  0.0000,  0.0000,  0.0000,  0.0000,  0.0000]],
                                   
                                            [[ 0.0000,  0.0000,  0.0000,  0.0000,  0.0000,  0.0000,  0.0000,  0.0000],
                                             [ 0.0000,  0.7820,  0.0000,  0.0000,  0.0000,  0.4960,  0.0000,  0.0000],
                                             [ 0.0000,  0.0000,  0.0000,  0.0000,  0.0000,  0.0000,  0.0000,  0.0000],
                                             [ 0.0000, -0.7865,  0.0000, -0.1536,  0.0000,  0.0000,  0.0000,  0.0000],
                                             [ 0.0000,  0.0000,  0.0000,  0.0000,  0.0000,  0.0000,  0.0000,  0.0000],
                                             [ 0.0000,  0.0000,  0.0000,  0.0000,  0.0000,  0.0000,  0.0000,  0.0000],
                                             [ 0.0000,  0.0000,  0.0000,  0.0000,  0.0000,  0.0000,  0.0000,  0.0000],
                                             [ 0.0000,  0.0000,  0.0000,  0.0000,  0.0000,  0.0000,  0.0000,  0.0000]]]])

        Assert.True(fwdz.allclose(fwdzCorrect, 0.01))
        Assert.True(fwdzd.allclose(fwdzdCorrect, 0.01))
        Assert.True(revz.allclose(revzCorrect, 0.01))
        Assert.True(revxd.allclose(revxdCorrect, 0.01))

    [<Test>]
    member this.TestDerivativeMaxUnpool2D () =
        let indices = dsharp.tensor([[[[10, 21],
                                       [41, 45]],
                             
                                      [[ 8,  5],
                                       [40, 28]]],
                             
                             
                                     [[[ 8, 21],
                                       [32, 36]],
                             
                                      [[ 9, 13],
                                       [25, 27]]]], dtype=DType.Int32)
        let fwdx = dsharp.tensor([[[[1.8489, 1.1338],
                                     [0.6819, 1.6331]],
                           
                                    [[1.0867, 2.1048],
                                     [2.7646, 1.0156]]],
                           
                           
                                   [[[2.1120, 0.8666],
                                     [0.9141, 1.7133]],
                           
                                    [[1.4250, 1.8228],
                                     [1.2607, 0.5448]]]])
        let fwdx = fwdx.forwardDiff(dsharp.tensor([[[[ 1.3110,  1.5369],
                                                     [-0.4640,  0.1933]],
                                           
                                                    [[ 0.2313, -0.4964],
                                                     [-0.1616, -1.2032]]],
                                           
                                           
                                                   [[[ 0.0377,  2.1561],
                                                     [-0.3110, -1.6315]],
                                           
                                                    [[ 0.4036,  0.7063],
                                                     [ 0.0583,  1.8215]]]]))
        let fwdz = dsharp.maxunpool2d(fwdx, indices, 3, outputSize=[2;2;8;8])
        let fwdzCorrect = dsharp.tensor([[[[0.0000, 0.0000, 0.0000, 0.0000, 0.0000, 0.0000, 0.0000, 0.0000],
                                           [0.0000, 0.0000, 1.8489, 0.0000, 0.0000, 0.0000, 0.0000, 0.0000],
                                           [0.0000, 0.0000, 0.0000, 0.0000, 0.0000, 1.1338, 0.0000, 0.0000],
                                           [0.0000, 0.0000, 0.0000, 0.0000, 0.0000, 0.0000, 0.0000, 0.0000],
                                           [0.0000, 0.0000, 0.0000, 0.0000, 0.0000, 0.0000, 0.0000, 0.0000],
                                           [0.0000, 0.6819, 0.0000, 0.0000, 0.0000, 1.6331, 0.0000, 0.0000],
                                           [0.0000, 0.0000, 0.0000, 0.0000, 0.0000, 0.0000, 0.0000, 0.0000],
                                           [0.0000, 0.0000, 0.0000, 0.0000, 0.0000, 0.0000, 0.0000, 0.0000]],
                                 
                                          [[0.0000, 0.0000, 0.0000, 0.0000, 0.0000, 2.1048, 0.0000, 0.0000],
                                           [1.0867, 0.0000, 0.0000, 0.0000, 0.0000, 0.0000, 0.0000, 0.0000],
                                           [0.0000, 0.0000, 0.0000, 0.0000, 0.0000, 0.0000, 0.0000, 0.0000],
                                           [0.0000, 0.0000, 0.0000, 0.0000, 1.0156, 0.0000, 0.0000, 0.0000],
                                           [0.0000, 0.0000, 0.0000, 0.0000, 0.0000, 0.0000, 0.0000, 0.0000],
                                           [2.7646, 0.0000, 0.0000, 0.0000, 0.0000, 0.0000, 0.0000, 0.0000],
                                           [0.0000, 0.0000, 0.0000, 0.0000, 0.0000, 0.0000, 0.0000, 0.0000],
                                           [0.0000, 0.0000, 0.0000, 0.0000, 0.0000, 0.0000, 0.0000, 0.0000]]],
                                 
                                 
                                         [[[0.0000, 0.0000, 0.0000, 0.0000, 0.0000, 0.0000, 0.0000, 0.0000],
                                           [2.1120, 0.0000, 0.0000, 0.0000, 0.0000, 0.0000, 0.0000, 0.0000],
                                           [0.0000, 0.0000, 0.0000, 0.0000, 0.0000, 0.8666, 0.0000, 0.0000],
                                           [0.0000, 0.0000, 0.0000, 0.0000, 0.0000, 0.0000, 0.0000, 0.0000],
                                           [0.9141, 0.0000, 0.0000, 0.0000, 1.7133, 0.0000, 0.0000, 0.0000],
                                           [0.0000, 0.0000, 0.0000, 0.0000, 0.0000, 0.0000, 0.0000, 0.0000],
                                           [0.0000, 0.0000, 0.0000, 0.0000, 0.0000, 0.0000, 0.0000, 0.0000],
                                           [0.0000, 0.0000, 0.0000, 0.0000, 0.0000, 0.0000, 0.0000, 0.0000]],
                                 
                                          [[0.0000, 0.0000, 0.0000, 0.0000, 0.0000, 0.0000, 0.0000, 0.0000],
                                           [0.0000, 1.4250, 0.0000, 0.0000, 0.0000, 1.8228, 0.0000, 0.0000],
                                           [0.0000, 0.0000, 0.0000, 0.0000, 0.0000, 0.0000, 0.0000, 0.0000],
                                           [0.0000, 1.2607, 0.0000, 0.5448, 0.0000, 0.0000, 0.0000, 0.0000],
                                           [0.0000, 0.0000, 0.0000, 0.0000, 0.0000, 0.0000, 0.0000, 0.0000],
                                           [0.0000, 0.0000, 0.0000, 0.0000, 0.0000, 0.0000, 0.0000, 0.0000],
                                           [0.0000, 0.0000, 0.0000, 0.0000, 0.0000, 0.0000, 0.0000, 0.0000],
                                           [0.0000, 0.0000, 0.0000, 0.0000, 0.0000, 0.0000, 0.0000, 0.0000]]]])
        let fwdzd = fwdz.derivative
        let fwdzdCorrect = dsharp.tensor([[[[ 0.0000,  0.0000,  0.0000,  0.0000,  0.0000,  0.0000,  0.0000,  0.0000],
                                             [ 0.0000,  0.0000,  1.3110,  0.0000,  0.0000,  0.0000,  0.0000,  0.0000],
                                             [ 0.0000,  0.0000,  0.0000,  0.0000,  0.0000,  1.5369,  0.0000,  0.0000],
                                             [ 0.0000,  0.0000,  0.0000,  0.0000,  0.0000,  0.0000,  0.0000,  0.0000],
                                             [ 0.0000,  0.0000,  0.0000,  0.0000,  0.0000,  0.0000,  0.0000,  0.0000],
                                             [ 0.0000, -0.4640,  0.0000,  0.0000,  0.0000,  0.1933,  0.0000,  0.0000],
                                             [ 0.0000,  0.0000,  0.0000,  0.0000,  0.0000,  0.0000,  0.0000,  0.0000],
                                             [ 0.0000,  0.0000,  0.0000,  0.0000,  0.0000,  0.0000,  0.0000,  0.0000]],
                                   
                                            [[ 0.0000,  0.0000,  0.0000,  0.0000,  0.0000, -0.4964,  0.0000,  0.0000],
                                             [ 0.2313,  0.0000,  0.0000,  0.0000,  0.0000,  0.0000,  0.0000,  0.0000],
                                             [ 0.0000,  0.0000,  0.0000,  0.0000,  0.0000,  0.0000,  0.0000,  0.0000],
                                             [ 0.0000,  0.0000,  0.0000,  0.0000, -1.2032,  0.0000,  0.0000,  0.0000],
                                             [ 0.0000,  0.0000,  0.0000,  0.0000,  0.0000,  0.0000,  0.0000,  0.0000],
                                             [-0.1616,  0.0000,  0.0000,  0.0000,  0.0000,  0.0000,  0.0000,  0.0000],
                                             [ 0.0000,  0.0000,  0.0000,  0.0000,  0.0000,  0.0000,  0.0000,  0.0000],
                                             [ 0.0000,  0.0000,  0.0000,  0.0000,  0.0000,  0.0000,  0.0000,  0.0000]]],
                                   
                                   
                                           [[[ 0.0000,  0.0000,  0.0000,  0.0000,  0.0000,  0.0000,  0.0000,  0.0000],
                                             [ 0.0377,  0.0000,  0.0000,  0.0000,  0.0000,  0.0000,  0.0000,  0.0000],
                                             [ 0.0000,  0.0000,  0.0000,  0.0000,  0.0000,  2.1561,  0.0000,  0.0000],
                                             [ 0.0000,  0.0000,  0.0000,  0.0000,  0.0000,  0.0000,  0.0000,  0.0000],
                                             [-0.3110,  0.0000,  0.0000,  0.0000, -1.6315,  0.0000,  0.0000,  0.0000],
                                             [ 0.0000,  0.0000,  0.0000,  0.0000,  0.0000,  0.0000,  0.0000,  0.0000],
                                             [ 0.0000,  0.0000,  0.0000,  0.0000,  0.0000,  0.0000,  0.0000,  0.0000],
                                             [ 0.0000,  0.0000,  0.0000,  0.0000,  0.0000,  0.0000,  0.0000,  0.0000]],
                                   
                                            [[ 0.0000,  0.0000,  0.0000,  0.0000,  0.0000,  0.0000,  0.0000,  0.0000],
                                             [ 0.0000,  0.4036,  0.0000,  0.0000,  0.0000,  0.7063,  0.0000,  0.0000],
                                             [ 0.0000,  0.0000,  0.0000,  0.0000,  0.0000,  0.0000,  0.0000,  0.0000],
                                             [ 0.0000,  0.0583,  0.0000,  1.8215,  0.0000,  0.0000,  0.0000,  0.0000],
                                             [ 0.0000,  0.0000,  0.0000,  0.0000,  0.0000,  0.0000,  0.0000,  0.0000],
                                             [ 0.0000,  0.0000,  0.0000,  0.0000,  0.0000,  0.0000,  0.0000,  0.0000],
                                             [ 0.0000,  0.0000,  0.0000,  0.0000,  0.0000,  0.0000,  0.0000,  0.0000],
                                             [ 0.0000,  0.0000,  0.0000,  0.0000,  0.0000,  0.0000,  0.0000,  0.0000]]]])

        let revx = dsharp.tensor([[[[1.8489, 1.1338],
                                     [0.6819, 1.6331]],
                           
                                    [[1.0867, 2.1048],
                                     [2.7646, 1.0156]]],
                           
                           
                                   [[[2.1120, 0.8666],
                                     [0.9141, 1.7133]],
                           
                                    [[1.4250, 1.8228],
                                     [1.2607, 0.5448]]]]).reverseDiff()
        let revz = dsharp.maxunpool2d(revx, indices, 3, outputSize=[2;2;8;8])
        let revzCorrect = dsharp.tensor([[[[0.0000, 0.0000, 0.0000, 0.0000, 0.0000, 0.0000, 0.0000, 0.0000],
                                           [0.0000, 0.0000, 1.8489, 0.0000, 0.0000, 0.0000, 0.0000, 0.0000],
                                           [0.0000, 0.0000, 0.0000, 0.0000, 0.0000, 1.1338, 0.0000, 0.0000],
                                           [0.0000, 0.0000, 0.0000, 0.0000, 0.0000, 0.0000, 0.0000, 0.0000],
                                           [0.0000, 0.0000, 0.0000, 0.0000, 0.0000, 0.0000, 0.0000, 0.0000],
                                           [0.0000, 0.6819, 0.0000, 0.0000, 0.0000, 1.6331, 0.0000, 0.0000],
                                           [0.0000, 0.0000, 0.0000, 0.0000, 0.0000, 0.0000, 0.0000, 0.0000],
                                           [0.0000, 0.0000, 0.0000, 0.0000, 0.0000, 0.0000, 0.0000, 0.0000]],
                                 
                                          [[0.0000, 0.0000, 0.0000, 0.0000, 0.0000, 2.1048, 0.0000, 0.0000],
                                           [1.0867, 0.0000, 0.0000, 0.0000, 0.0000, 0.0000, 0.0000, 0.0000],
                                           [0.0000, 0.0000, 0.0000, 0.0000, 0.0000, 0.0000, 0.0000, 0.0000],
                                           [0.0000, 0.0000, 0.0000, 0.0000, 1.0156, 0.0000, 0.0000, 0.0000],
                                           [0.0000, 0.0000, 0.0000, 0.0000, 0.0000, 0.0000, 0.0000, 0.0000],
                                           [2.7646, 0.0000, 0.0000, 0.0000, 0.0000, 0.0000, 0.0000, 0.0000],
                                           [0.0000, 0.0000, 0.0000, 0.0000, 0.0000, 0.0000, 0.0000, 0.0000],
                                           [0.0000, 0.0000, 0.0000, 0.0000, 0.0000, 0.0000, 0.0000, 0.0000]]],
                                 
                                 
                                         [[[0.0000, 0.0000, 0.0000, 0.0000, 0.0000, 0.0000, 0.0000, 0.0000],
                                           [2.1120, 0.0000, 0.0000, 0.0000, 0.0000, 0.0000, 0.0000, 0.0000],
                                           [0.0000, 0.0000, 0.0000, 0.0000, 0.0000, 0.8666, 0.0000, 0.0000],
                                           [0.0000, 0.0000, 0.0000, 0.0000, 0.0000, 0.0000, 0.0000, 0.0000],
                                           [0.9141, 0.0000, 0.0000, 0.0000, 1.7133, 0.0000, 0.0000, 0.0000],
                                           [0.0000, 0.0000, 0.0000, 0.0000, 0.0000, 0.0000, 0.0000, 0.0000],
                                           [0.0000, 0.0000, 0.0000, 0.0000, 0.0000, 0.0000, 0.0000, 0.0000],
                                           [0.0000, 0.0000, 0.0000, 0.0000, 0.0000, 0.0000, 0.0000, 0.0000]],
                                 
                                          [[0.0000, 0.0000, 0.0000, 0.0000, 0.0000, 0.0000, 0.0000, 0.0000],
                                           [0.0000, 1.4250, 0.0000, 0.0000, 0.0000, 1.8228, 0.0000, 0.0000],
                                           [0.0000, 0.0000, 0.0000, 0.0000, 0.0000, 0.0000, 0.0000, 0.0000],
                                           [0.0000, 1.2607, 0.0000, 0.5448, 0.0000, 0.0000, 0.0000, 0.0000],
                                           [0.0000, 0.0000, 0.0000, 0.0000, 0.0000, 0.0000, 0.0000, 0.0000],
                                           [0.0000, 0.0000, 0.0000, 0.0000, 0.0000, 0.0000, 0.0000, 0.0000],
                                           [0.0000, 0.0000, 0.0000, 0.0000, 0.0000, 0.0000, 0.0000, 0.0000],
                                           [0.0000, 0.0000, 0.0000, 0.0000, 0.0000, 0.0000, 0.0000, 0.0000]]]])
        revz.reverse(dsharp.tensor([[[[ 0.8984, -0.1793, -0.6322, -0.0690, -0.9264,  0.0128, -0.7905, -1.1720],
                                      [-0.9698, -0.5440,  0.4486,  1.2180,  0.2225,  0.9609, -0.9034, -0.0780],
                                      [-0.4951,  0.8007,  0.9854,  0.0834, -0.6088, -0.0391, -1.2598,  0.9716],
                                      [ 0.3452, -0.8826, -0.6269,  0.2676, -0.7513, -1.2730,  1.3117, -1.0414],
                                      [-0.6497,  0.3582, -1.9917, -0.4683, -0.7881, -1.3295, -0.2698,  0.5392],
                                      [-0.5929,  0.5991, -0.9721,  3.0464, -0.4441, -2.0565, -1.5350, -2.4916],
                                      [-0.6468,  0.4241,  0.1965, -0.9907,  0.1452,  0.4475, -0.1735,  0.1073],
                                      [ 2.5096,  1.4079, -0.6148, -0.4607, -0.4818,  0.0415, -1.3375,  0.9602]],

                                     [[ 0.2130,  1.5446, -0.5831,  0.1359, -1.0135, -0.6529,  2.1866,  1.2187],
                                      [ 1.1122, -0.1649,  0.0473, -0.6117,  2.1489, -0.4845,  0.3153, -1.8326],
                                      [-1.9014, -0.3670,  0.8990, -0.4523,  0.3366, -1.0262,  1.0180, -1.6572],
                                      [-0.0980, -0.7111,  1.0891,  0.2800, -1.7344,  1.7927,  0.1482,  0.7804],
                                      [-0.2373,  0.1023, -0.4915, -0.7444,  1.1870, -0.2154,  2.6652, -0.5908],
                                      [ 0.1938,  0.7860, -0.2982,  0.3848,  0.6933,  0.0560,  0.3348, -1.7360],
                                      [ 1.6364,  0.0241,  0.5503,  1.0353,  0.2991, -0.0626, -0.1946, -0.8325],
                                      [ 0.2725, -1.0100, -1.0443, -0.1072, -0.7004, -1.5560,  1.2907, -0.4360]]],


                                    [[[-0.2089,  0.7702,  0.0477,  0.4665,  0.9363, -0.1614,  2.6186, -0.7527],
                                      [-1.1260, -1.0446, -1.1232, -1.4205, -0.5242, -0.6396,  1.2601,  0.6628],
                                      [-0.1578, -0.9871, -0.0246,  0.9263, -0.8434,  2.0567,  0.1197, -1.4947],
                                      [ 0.6996, -1.6738,  1.4169,  1.6045,  1.7552, -1.2681, -0.6705,  0.2275],
                                      [-0.8477,  0.2387,  2.1242, -1.0176, -0.6977, -1.1640, -0.6400, -0.5105],
                                      [-1.2159,  0.0419, -0.5746,  0.1896, -1.2158, -0.7044,  0.7461, -1.2746],
                                      [ 0.0053,  1.7733, -1.2196,  1.2569,  0.8448, -0.3330,  0.5204,  1.0973],
                                      [ 0.5777,  0.6732,  0.1366, -0.8237,  0.2497, -1.0159, -2.3620, -0.2002]],

                                     [[-0.3120, -0.2487, -0.3603,  0.2290, -1.3754,  0.1596, -0.1769, -1.2327],
                                      [-0.3505,  0.4122, -0.9472, -0.4892, -0.4146, -1.5960, -0.5563,  0.3567],
                                      [ 0.7608,  0.6693, -1.0732, -1.6005, -0.2449, -1.2722,  0.3509, -1.3285],
                                      [-1.1414,  0.0691,  1.0393,  1.2117, -0.1610,  0.7500,  0.3646,  0.4578],
                                      [ 1.2932,  0.4704,  1.3387,  0.8193,  1.8205, -0.0931,  0.0629, -0.1365],
                                      [ 0.5605,  0.6983, -1.1321, -1.4662,  2.1607,  0.1176,  0.0903,  0.7739],
                                      [ 0.3887,  0.3413,  0.4066,  0.8743,  3.5218, -0.4829, -0.8280, -1.2032],
                                      [ 0.8603, -0.4883,  0.0139,  0.4995,  1.0476, -2.1789,  0.1493,  1.1592]]]]))
        let revxd = revx.derivative
        let revxdCorrect = dsharp.tensor([[[[ 0.4486, -0.0391],
                                             [ 0.5991, -2.0565]],
                                   
                                            [[ 1.1122, -0.6529],
                                             [ 0.1938, -1.7344]]],
                                   
                                   
                                           [[[-1.1260,  2.0567],
                                             [-0.8477, -0.6977]],
                                   
                                            [[ 0.4122, -1.5960],
                                             [ 0.0691,  1.2117]]]])

        Assert.True(fwdz.allclose(fwdzCorrect, 0.01))
        Assert.True(fwdzd.allclose(fwdzdCorrect, 0.01))
        Assert.True(revz.allclose(revzCorrect, 0.01))
        Assert.True(revxd.allclose(revxdCorrect, 0.01))

    [<Test>]
    member this.TestDerivativeMaxPool3D () =
        let fwdx = dsharp.tensor([[[[ 0.4633,  0.9173,  0.4568, -1.7660, -0.1077],
                                     [-2.1112,  1.5542,  0.5720, -1.0952, -1.8144],
                                     [ 0.3505, -0.9843, -2.5655, -0.9835,  1.2303],
                                     [ 0.8156,  1.5415,  1.3066, -1.1820,  0.2060],
                                     [ 0.0684,  1.5936,  0.2956, -0.5176, -1.6960]],

                                    [[-1.7281, -0.7697, -2.2310,  0.3580,  0.6299],
                                     [ 0.8558, -0.6180, -1.6077, -0.6779,  1.2910],
                                     [ 0.1885, -0.7006, -0.1863, -1.6729, -0.5761],
                                     [ 0.1940, -0.0399,  0.9329,  1.0687,  0.0955],
                                     [-1.0189,  0.4046,  1.1762,  0.3842,  0.6831]],

                                    [[ 0.2996,  0.5738,  0.0369,  0.2835, -0.2363],
                                     [ 0.6847, -0.4949, -0.3974,  0.6808, -1.2942],
                                     [ 1.0910, -0.0594, -0.0037, -0.3355, -1.5056],
                                     [-0.0965,  1.1358,  1.2851, -1.7333, -1.1705],
                                     [ 0.0966, -1.2780,  1.2939,  1.3469, -0.2603]],

                                    [[-0.5270,  1.1442,  0.1259, -1.2813,  0.3536],
                                     [ 0.1579,  0.0828,  1.3531, -0.9110, -0.8747],
                                     [ 0.2473, -0.1507, -0.4880,  0.4575,  1.1186],
                                     [ 2.0900,  1.0479, -0.7209, -1.6928,  1.8761],
                                     [ 2.2015, -0.5097,  0.7364, -1.5177,  0.9212]],

                                    [[ 1.0358,  1.6584, -1.9654, -1.3971,  1.5641],
                                     [ 0.4032,  0.7737,  0.9351, -0.5245,  0.0783],
                                     [-1.2932, -0.9885, -1.1850, -0.7403,  0.1739],
                                     [-0.5471,  0.5017, -1.0571,  1.7574, -0.0911],
                                     [ 0.6944, -1.2772,  0.7473, -1.0983,  1.1462]]],


                                   [[[-1.2563,  0.0688,  1.0405, -0.2582,  0.7333],
                                     [ 2.0711, -0.1815,  0.8876, -0.2907,  1.1195],
                                     [-0.3912,  0.3624,  1.0576, -0.4748, -1.4021],
                                     [ 1.2176, -0.6160, -0.3471,  1.1689,  0.5677],
                                     [-0.0639,  0.3765, -0.2614,  1.8267,  0.0315]],

                                    [[ 1.2927,  1.0709, -0.8808,  0.8106, -0.5315],
                                     [ 0.7614, -0.3935,  1.2451, -0.0598, -0.5887],
                                     [-0.4089, -0.8598,  0.2478,  0.1282, -0.2745],
                                     [-0.4139, -1.2905, -0.2625, -2.0453,  1.8941],
                                     [-0.2400, -1.2830, -0.3503, -0.8536, -0.5927]],

                                    [[ 0.8200,  1.8860, -0.5216, -0.9590, -0.9760],
                                     [-1.5796,  2.2379, -0.5714, -1.5612,  1.4035],
                                     [-0.6434, -1.2257,  0.1408,  0.3781, -2.2344],
                                     [ 0.4963,  0.2431,  0.6835,  0.0047,  1.3374],
                                     [-1.5899,  2.5382,  0.9503,  1.9080,  1.8315]],

                                    [[ 0.5853,  1.9343, -0.7472,  2.1774, -2.1895],
                                     [-0.6187, -0.2870,  1.2485,  2.4069, -0.2632],
                                     [-1.6047, -0.3379,  0.5372,  1.7098,  1.6220],
                                     [ 0.5255,  0.2564, -1.8615,  1.5519, -0.5655],
                                     [-0.9452, -1.1828, -1.8192,  1.1349,  0.9806]],

                                    [[-1.8198,  0.5455,  1.1761,  1.3070, -0.4654],
                                     [ 1.2673,  0.2608,  0.8385, -1.0407, -0.6288],
                                     [-0.3860,  1.3343,  1.3084,  0.5794,  0.4639],
                                     [ 0.4750, -0.9006, -1.5002,  0.8689, -0.0379],
                                     [ 0.2891,  0.0195, -0.0503, -0.3235,  1.5407]]]]).unsqueeze(0)
        let fwdx = fwdx.forwardDiff(dsharp.tensor([[[[ 1.2061,  1.7293,  0.4767,  0.7229,  0.7488],
                                                      [ 0.6760, -0.0393, -0.8397,  0.8051,  0.4581],
                                                      [ 1.2460,  2.0884, -1.1798,  0.4861, -0.0964],
                                                      [ 0.3063,  0.4975,  0.6513,  0.1162,  0.3748],
                                                      [-1.2513, -0.5590,  1.5486, -0.6724,  1.1572]],
                                           
                                                     [[ 0.1752,  0.4672, -0.5822, -1.9512,  0.8160],
                                                      [ 1.7688,  0.8751, -0.1430, -0.2425,  0.0821],
                                                      [-0.2486,  0.3299,  0.5527, -2.1193,  0.4580],
                                                      [ 1.3704, -1.0868, -1.9629, -1.4430, -0.0127],
                                                      [ 1.7375, -1.3191, -0.5753, -1.9077, -0.3804]],
                                           
                                                     [[ 0.6108,  0.4258, -1.1079, -0.7524,  0.9564],
                                                      [-1.5938,  1.2050,  0.0338,  0.5924,  0.1084],
                                                      [ 0.8414, -0.0152, -0.4412,  1.1122, -1.9355],
                                                      [-0.1598, -0.6622,  0.3185, -0.1600,  0.1670],
                                                      [ 0.2093,  0.4207, -0.2291, -1.1138,  2.8360]],
                                           
                                                     [[ 0.6769,  1.6479, -1.2976,  0.8720,  0.8976],
                                                      [-0.6833, -1.4484, -0.3252, -1.4125, -0.6695],
                                                      [ 1.1028, -2.1919, -1.6716, -0.3574, -1.1171],
                                                      [-0.4295, -1.5260,  1.3498, -1.3144,  0.1886],
                                                      [ 2.1619,  0.8260,  0.0601, -0.7519, -1.3959]],
                                           
                                                     [[ 0.5264, -0.7098, -1.2012, -1.1240,  0.3372],
                                                      [-0.1811, -0.5194,  0.4035, -0.3355, -1.6033],
                                                      [-0.6442,  0.1703,  0.9095, -0.4948,  2.3665],
                                                      [ 0.1669,  0.1530, -0.2943,  1.5188, -1.5053],
                                                      [ 1.6047,  1.1917, -1.0954, -0.4808, -0.3117]]],
                                           
                                           
                                                    [[[-1.1625,  0.9542,  0.1126,  1.1992, -0.2086],
                                                      [ 1.0938, -1.4662,  0.4404,  0.0325,  0.2896],
                                                      [ 0.4777, -1.6264,  0.9373, -0.9954,  0.1160],
                                                      [ 1.7084, -1.0506, -0.7470,  1.6613, -0.0847],
                                                      [-2.1556, -0.4030,  0.2127, -0.0435,  1.1515]],
                                           
                                                     [[-0.4482,  1.7436,  0.5124,  0.1872, -0.8369],
                                                      [ 1.4735, -1.2213, -0.7122,  1.6542,  2.4351],
                                                      [-0.3379, -0.4623,  0.6521,  1.4995, -0.8807],
                                                      [-0.6245, -0.2797,  0.0155,  0.1932, -0.7321],
                                                      [-0.6612, -0.2360,  1.6194, -0.5233,  1.3992]],
                                           
                                                     [[-0.5477,  0.3180,  1.0264,  0.4323, -0.3248],
                                                      [ 0.7884,  0.4413,  1.3339,  2.2025,  1.0101],
                                                      [ 0.5930, -1.2639, -1.0836, -0.9338, -0.2644],
                                                      [ 0.9948, -0.9962, -1.1016,  2.2480, -1.9893],
                                                      [-0.2152, -0.1174,  0.6922, -2.1619,  0.0580]],
                                           
                                                     [[-0.4531,  0.1824, -0.4269, -1.1911,  2.4893],
                                                      [-0.8215, -1.3639, -0.1583, -0.1183, -0.1474],
                                                      [ 1.5304,  0.7693, -0.5337, -2.7162,  0.5287],
                                                      [-0.8808,  0.1495,  0.1766,  0.2239, -0.5056],
                                                      [ 1.2601, -0.4200, -0.3813, -0.2944,  1.4041]],
                                           
                                                     [[ 0.2880, -1.0861, -0.4530,  0.5327, -0.8753],
                                                      [ 0.5471,  0.3222,  1.7499, -0.5514,  0.7659],
                                                      [-1.8905, -0.6201,  0.6678,  1.4364, -0.5993],
                                                      [-0.6859, -0.3009,  0.4489, -1.1521,  0.9835],
                                                      [ 0.1159,  2.4556, -1.5528,  0.9735,  1.7658]]]]).unsqueeze(0))
        let fwdz = dsharp.maxpool3d(fwdx, 2)
        let fwdzCorrect = dsharp.tensor([[[[1.5542, 0.5720],
                                            [1.5415, 1.3066]],
                                 
                                           [[1.1442, 1.3531],
                                            [2.0900, 1.2851]]],
                                 
                                 
                                          [[[2.0711, 1.2451],
                                            [1.2176, 1.1689]],
                                 
                                           [[2.2379, 2.4069],
                                            [0.5255, 1.7098]]]]).unsqueeze(0)
        let fwdzd = fwdz.derivative
        let fwdzdCorrect = dsharp.tensor([[[[-0.0393, -0.8397],
                                            [ 0.4975,  0.6513]],
                                 
                                           [[ 1.6479, -0.3252],
                                            [-0.4295,  0.3185]]],
                                 
                                 
                                          [[[ 1.0938, -0.7122],
                                            [ 1.7084,  1.6613]],
                                 
                                           [[ 0.4413, -0.1183],
                                            [-0.8808, -2.7162]]]]).unsqueeze(0)

        let revx = dsharp.tensor([[[[ 0.4633,  0.9173,  0.4568, -1.7660, -0.1077],
                                     [-2.1112,  1.5542,  0.5720, -1.0952, -1.8144],
                                     [ 0.3505, -0.9843, -2.5655, -0.9835,  1.2303],
                                     [ 0.8156,  1.5415,  1.3066, -1.1820,  0.2060],
                                     [ 0.0684,  1.5936,  0.2956, -0.5176, -1.6960]],

                                    [[-1.7281, -0.7697, -2.2310,  0.3580,  0.6299],
                                     [ 0.8558, -0.6180, -1.6077, -0.6779,  1.2910],
                                     [ 0.1885, -0.7006, -0.1863, -1.6729, -0.5761],
                                     [ 0.1940, -0.0399,  0.9329,  1.0687,  0.0955],
                                     [-1.0189,  0.4046,  1.1762,  0.3842,  0.6831]],

                                    [[ 0.2996,  0.5738,  0.0369,  0.2835, -0.2363],
                                     [ 0.6847, -0.4949, -0.3974,  0.6808, -1.2942],
                                     [ 1.0910, -0.0594, -0.0037, -0.3355, -1.5056],
                                     [-0.0965,  1.1358,  1.2851, -1.7333, -1.1705],
                                     [ 0.0966, -1.2780,  1.2939,  1.3469, -0.2603]],

                                    [[-0.5270,  1.1442,  0.1259, -1.2813,  0.3536],
                                     [ 0.1579,  0.0828,  1.3531, -0.9110, -0.8747],
                                     [ 0.2473, -0.1507, -0.4880,  0.4575,  1.1186],
                                     [ 2.0900,  1.0479, -0.7209, -1.6928,  1.8761],
                                     [ 2.2015, -0.5097,  0.7364, -1.5177,  0.9212]],

                                    [[ 1.0358,  1.6584, -1.9654, -1.3971,  1.5641],
                                     [ 0.4032,  0.7737,  0.9351, -0.5245,  0.0783],
                                     [-1.2932, -0.9885, -1.1850, -0.7403,  0.1739],
                                     [-0.5471,  0.5017, -1.0571,  1.7574, -0.0911],
                                     [ 0.6944, -1.2772,  0.7473, -1.0983,  1.1462]]],


                                   [[[-1.2563,  0.0688,  1.0405, -0.2582,  0.7333],
                                     [ 2.0711, -0.1815,  0.8876, -0.2907,  1.1195],
                                     [-0.3912,  0.3624,  1.0576, -0.4748, -1.4021],
                                     [ 1.2176, -0.6160, -0.3471,  1.1689,  0.5677],
                                     [-0.0639,  0.3765, -0.2614,  1.8267,  0.0315]],

                                    [[ 1.2927,  1.0709, -0.8808,  0.8106, -0.5315],
                                     [ 0.7614, -0.3935,  1.2451, -0.0598, -0.5887],
                                     [-0.4089, -0.8598,  0.2478,  0.1282, -0.2745],
                                     [-0.4139, -1.2905, -0.2625, -2.0453,  1.8941],
                                     [-0.2400, -1.2830, -0.3503, -0.8536, -0.5927]],

                                    [[ 0.8200,  1.8860, -0.5216, -0.9590, -0.9760],
                                     [-1.5796,  2.2379, -0.5714, -1.5612,  1.4035],
                                     [-0.6434, -1.2257,  0.1408,  0.3781, -2.2344],
                                     [ 0.4963,  0.2431,  0.6835,  0.0047,  1.3374],
                                     [-1.5899,  2.5382,  0.9503,  1.9080,  1.8315]],

                                    [[ 0.5853,  1.9343, -0.7472,  2.1774, -2.1895],
                                     [-0.6187, -0.2870,  1.2485,  2.4069, -0.2632],
                                     [-1.6047, -0.3379,  0.5372,  1.7098,  1.6220],
                                     [ 0.5255,  0.2564, -1.8615,  1.5519, -0.5655],
                                     [-0.9452, -1.1828, -1.8192,  1.1349,  0.9806]],

                                    [[-1.8198,  0.5455,  1.1761,  1.3070, -0.4654],
                                     [ 1.2673,  0.2608,  0.8385, -1.0407, -0.6288],
                                     [-0.3860,  1.3343,  1.3084,  0.5794,  0.4639],
                                     [ 0.4750, -0.9006, -1.5002,  0.8689, -0.0379],
                                     [ 0.2891,  0.0195, -0.0503, -0.3235,  1.5407]]]]).unsqueeze(0).reverseDiff()
        let revz = dsharp.maxpool3d(revx, 2)
        let revzCorrect = dsharp.tensor([[[[1.5542, 0.5720],
                                            [1.5415, 1.3066]],
                                 
                                           [[1.1442, 1.3531],
                                            [2.0900, 1.2851]]],
                                 
                                 
                                          [[[2.0711, 1.2451],
                                            [1.2176, 1.1689]],
                                 
                                           [[2.2379, 2.4069],
                                            [0.5255, 1.7098]]]]).unsqueeze(0)
        revz.reverse(dsharp.tensor([[[[-0.5557,  0.7782],
                                      [ 1.2927,  0.9179]],
                           
                                     [[ 0.4852,  0.6701],
                                      [ 0.7996, -0.9707]]],
                           
                           
                                    [[[ 1.0630, -0.8899],
                                      [ 0.8771,  0.0433]],
                           
                                     [[ 0.3975,  0.0060],
                                      [-0.7735,  1.2806]]]]).unsqueeze(0))
        let revxd = revx.derivative
        let revxdCorrect = dsharp.tensor([[[[ 0.0000,  0.0000,  0.0000,  0.0000,  0.0000],
                                              [ 0.0000, -0.5557,  0.7782,  0.0000,  0.0000],
                                              [ 0.0000,  0.0000,  0.0000,  0.0000,  0.0000],
                                              [ 0.0000,  1.2927,  0.9179,  0.0000,  0.0000],
                                              [ 0.0000,  0.0000,  0.0000,  0.0000,  0.0000]],
                                   
                                             [[ 0.0000,  0.0000,  0.0000,  0.0000,  0.0000],
                                              [ 0.0000,  0.0000,  0.0000,  0.0000,  0.0000],
                                              [ 0.0000,  0.0000,  0.0000,  0.0000,  0.0000],
                                              [ 0.0000,  0.0000,  0.0000,  0.0000,  0.0000],
                                              [ 0.0000,  0.0000,  0.0000,  0.0000,  0.0000]],
                                   
                                             [[ 0.0000,  0.0000,  0.0000,  0.0000,  0.0000],
                                              [ 0.0000,  0.0000,  0.0000,  0.0000,  0.0000],
                                              [ 0.0000,  0.0000,  0.0000,  0.0000,  0.0000],
                                              [ 0.0000,  0.0000, -0.9707,  0.0000,  0.0000],
                                              [ 0.0000,  0.0000,  0.0000,  0.0000,  0.0000]],
                                   
                                             [[ 0.0000,  0.4852,  0.0000,  0.0000,  0.0000],
                                              [ 0.0000,  0.0000,  0.6701,  0.0000,  0.0000],
                                              [ 0.0000,  0.0000,  0.0000,  0.0000,  0.0000],
                                              [ 0.7996,  0.0000,  0.0000,  0.0000,  0.0000],
                                              [ 0.0000,  0.0000,  0.0000,  0.0000,  0.0000]],
                                   
                                             [[ 0.0000,  0.0000,  0.0000,  0.0000,  0.0000],
                                              [ 0.0000,  0.0000,  0.0000,  0.0000,  0.0000],
                                              [ 0.0000,  0.0000,  0.0000,  0.0000,  0.0000],
                                              [ 0.0000,  0.0000,  0.0000,  0.0000,  0.0000],
                                              [ 0.0000,  0.0000,  0.0000,  0.0000,  0.0000]]],
                                   
                                   
                                            [[[ 0.0000,  0.0000,  0.0000,  0.0000,  0.0000],
                                              [ 1.0630,  0.0000,  0.0000,  0.0000,  0.0000],
                                              [ 0.0000,  0.0000,  0.0000,  0.0000,  0.0000],
                                              [ 0.8771,  0.0000,  0.0000,  0.0433,  0.0000],
                                              [ 0.0000,  0.0000,  0.0000,  0.0000,  0.0000]],
                                   
                                             [[ 0.0000,  0.0000,  0.0000,  0.0000,  0.0000],
                                              [ 0.0000,  0.0000, -0.8899,  0.0000,  0.0000],
                                              [ 0.0000,  0.0000,  0.0000,  0.0000,  0.0000],
                                              [ 0.0000,  0.0000,  0.0000,  0.0000,  0.0000],
                                              [ 0.0000,  0.0000,  0.0000,  0.0000,  0.0000]],
                                   
                                             [[ 0.0000,  0.0000,  0.0000,  0.0000,  0.0000],
                                              [ 0.0000,  0.3975,  0.0000,  0.0000,  0.0000],
                                              [ 0.0000,  0.0000,  0.0000,  0.0000,  0.0000],
                                              [ 0.0000,  0.0000,  0.0000,  0.0000,  0.0000],
                                              [ 0.0000,  0.0000,  0.0000,  0.0000,  0.0000]],
                                   
                                             [[ 0.0000,  0.0000,  0.0000,  0.0000,  0.0000],
                                              [ 0.0000,  0.0000,  0.0000,  0.0060,  0.0000],
                                              [ 0.0000,  0.0000,  0.0000,  1.2806,  0.0000],
                                              [-0.7735,  0.0000,  0.0000,  0.0000,  0.0000],
                                              [ 0.0000,  0.0000,  0.0000,  0.0000,  0.0000]],
                                   
                                             [[ 0.0000,  0.0000,  0.0000,  0.0000,  0.0000],
                                              [ 0.0000,  0.0000,  0.0000,  0.0000,  0.0000],
                                              [ 0.0000,  0.0000,  0.0000,  0.0000,  0.0000],
                                              [ 0.0000,  0.0000,  0.0000,  0.0000,  0.0000],
                                              [ 0.0000,  0.0000,  0.0000,  0.0000,  0.0000]]]]).unsqueeze(0)

        Assert.True(fwdz.allclose(fwdzCorrect, 0.01))
        Assert.True(fwdzd.allclose(fwdzdCorrect, 0.01))
        Assert.True(revz.allclose(revzCorrect, 0.01))
        Assert.True(revxd.allclose(revxdCorrect, 0.01))

    [<Test>]
    member this.TestDerivativeMaxUnpool3D () =
        let indices = dsharp.tensor([[[[ 6,  7],
                                        [16, 17]],
                             
                                       [[76, 82],
                                        [90, 67]]],
                             
                             
                                      [[[ 5, 32],
                                        [15, 18]],
                             
                                       [[56, 83],
                                        [90, 88]]]], dtype=DType.Int32).unsqueeze(0)
        let fwdx = dsharp.tensor([[[[1.5542, 0.5720],
                                    [1.5415, 1.3066]],
                         
                                   [[1.1442, 1.3531],
                                    [2.0900, 1.2851]]],
                         
                         
                                  [[[2.0711, 1.2451],
                                    [1.2176, 1.1689]],
                         
                                   [[2.2379, 2.4069],
                                    [0.5255, 1.7098]]]]).unsqueeze(0)
        let fwdx = fwdx.forwardDiff(dsharp.tensor([[[[-1.3700, -0.2430],
                                                      [-1.2331,  1.3475]],
                                           
                                                     [[-0.4398, -1.9483],
                                                      [-0.3461, -0.0961]]],
                                           
                                           
                                                    [[[-0.3094, -0.8533],
                                                      [-1.5359,  0.6974]],
                                           
                                                     [[ 0.0174,  0.4181],
                                                      [-3.1010, -1.4052]]]]).unsqueeze(0))
        let fwdz = dsharp.maxunpool3d(fwdx, indices, 2, outputSize=[1;2;5;5;5])
        let fwdzCorrect = dsharp.tensor([[[[0.0000, 0.0000, 0.0000, 0.0000, 0.0000],
                                            [0.0000, 1.5542, 0.5720, 0.0000, 0.0000],
                                            [0.0000, 0.0000, 0.0000, 0.0000, 0.0000],
                                            [0.0000, 1.5415, 1.3066, 0.0000, 0.0000],
                                            [0.0000, 0.0000, 0.0000, 0.0000, 0.0000]],
                                 
                                           [[0.0000, 0.0000, 0.0000, 0.0000, 0.0000],
                                            [0.0000, 0.0000, 0.0000, 0.0000, 0.0000],
                                            [0.0000, 0.0000, 0.0000, 0.0000, 0.0000],
                                            [0.0000, 0.0000, 0.0000, 0.0000, 0.0000],
                                            [0.0000, 0.0000, 0.0000, 0.0000, 0.0000]],
                                 
                                           [[0.0000, 0.0000, 0.0000, 0.0000, 0.0000],
                                            [0.0000, 0.0000, 0.0000, 0.0000, 0.0000],
                                            [0.0000, 0.0000, 0.0000, 0.0000, 0.0000],
                                            [0.0000, 0.0000, 1.2851, 0.0000, 0.0000],
                                            [0.0000, 0.0000, 0.0000, 0.0000, 0.0000]],
                                 
                                           [[0.0000, 1.1442, 0.0000, 0.0000, 0.0000],
                                            [0.0000, 0.0000, 1.3531, 0.0000, 0.0000],
                                            [0.0000, 0.0000, 0.0000, 0.0000, 0.0000],
                                            [2.0900, 0.0000, 0.0000, 0.0000, 0.0000],
                                            [0.0000, 0.0000, 0.0000, 0.0000, 0.0000]],
                                 
                                           [[0.0000, 0.0000, 0.0000, 0.0000, 0.0000],
                                            [0.0000, 0.0000, 0.0000, 0.0000, 0.0000],
                                            [0.0000, 0.0000, 0.0000, 0.0000, 0.0000],
                                            [0.0000, 0.0000, 0.0000, 0.0000, 0.0000],
                                            [0.0000, 0.0000, 0.0000, 0.0000, 0.0000]]],
                                 
                                 
                                          [[[0.0000, 0.0000, 0.0000, 0.0000, 0.0000],
                                            [2.0711, 0.0000, 0.0000, 0.0000, 0.0000],
                                            [0.0000, 0.0000, 0.0000, 0.0000, 0.0000],
                                            [1.2176, 0.0000, 0.0000, 1.1689, 0.0000],
                                            [0.0000, 0.0000, 0.0000, 0.0000, 0.0000]],
                                 
                                           [[0.0000, 0.0000, 0.0000, 0.0000, 0.0000],
                                            [0.0000, 0.0000, 1.2451, 0.0000, 0.0000],
                                            [0.0000, 0.0000, 0.0000, 0.0000, 0.0000],
                                            [0.0000, 0.0000, 0.0000, 0.0000, 0.0000],
                                            [0.0000, 0.0000, 0.0000, 0.0000, 0.0000]],
                                 
                                           [[0.0000, 0.0000, 0.0000, 0.0000, 0.0000],
                                            [0.0000, 2.2379, 0.0000, 0.0000, 0.0000],
                                            [0.0000, 0.0000, 0.0000, 0.0000, 0.0000],
                                            [0.0000, 0.0000, 0.0000, 0.0000, 0.0000],
                                            [0.0000, 0.0000, 0.0000, 0.0000, 0.0000]],
                                 
                                           [[0.0000, 0.0000, 0.0000, 0.0000, 0.0000],
                                            [0.0000, 0.0000, 0.0000, 2.4069, 0.0000],
                                            [0.0000, 0.0000, 0.0000, 1.7098, 0.0000],
                                            [0.5255, 0.0000, 0.0000, 0.0000, 0.0000],
                                            [0.0000, 0.0000, 0.0000, 0.0000, 0.0000]],
                                 
                                           [[0.0000, 0.0000, 0.0000, 0.0000, 0.0000],
                                            [0.0000, 0.0000, 0.0000, 0.0000, 0.0000],
                                            [0.0000, 0.0000, 0.0000, 0.0000, 0.0000],
                                            [0.0000, 0.0000, 0.0000, 0.0000, 0.0000],
                                            [0.0000, 0.0000, 0.0000, 0.0000, 0.0000]]]]).unsqueeze(0)
        let fwdzd = fwdz.derivative
        let fwdzdCorrect = dsharp.tensor([[[[ 0.0000,  0.0000,  0.0000,  0.0000,  0.0000],
                                            [ 0.0000, -1.3700, -0.2430,  0.0000,  0.0000],
                                            [ 0.0000,  0.0000,  0.0000,  0.0000,  0.0000],
                                            [ 0.0000, -1.2331,  1.3475,  0.0000,  0.0000],
                                            [ 0.0000,  0.0000,  0.0000,  0.0000,  0.0000]],
                                 
                                           [[ 0.0000,  0.0000,  0.0000,  0.0000,  0.0000],
                                            [ 0.0000,  0.0000,  0.0000,  0.0000,  0.0000],
                                            [ 0.0000,  0.0000,  0.0000,  0.0000,  0.0000],
                                            [ 0.0000,  0.0000,  0.0000,  0.0000,  0.0000],
                                            [ 0.0000,  0.0000,  0.0000,  0.0000,  0.0000]],
                                 
                                           [[ 0.0000,  0.0000,  0.0000,  0.0000,  0.0000],
                                            [ 0.0000,  0.0000,  0.0000,  0.0000,  0.0000],
                                            [ 0.0000,  0.0000,  0.0000,  0.0000,  0.0000],
                                            [ 0.0000,  0.0000, -0.0961,  0.0000,  0.0000],
                                            [ 0.0000,  0.0000,  0.0000,  0.0000,  0.0000]],
                                 
                                           [[ 0.0000, -0.4398,  0.0000,  0.0000,  0.0000],
                                            [ 0.0000,  0.0000, -1.9483,  0.0000,  0.0000],
                                            [ 0.0000,  0.0000,  0.0000,  0.0000,  0.0000],
                                            [-0.3461,  0.0000,  0.0000,  0.0000,  0.0000],
                                            [ 0.0000,  0.0000,  0.0000,  0.0000,  0.0000]],
                                 
                                           [[ 0.0000,  0.0000,  0.0000,  0.0000,  0.0000],
                                            [ 0.0000,  0.0000,  0.0000,  0.0000,  0.0000],
                                            [ 0.0000,  0.0000,  0.0000,  0.0000,  0.0000],
                                            [ 0.0000,  0.0000,  0.0000,  0.0000,  0.0000],
                                            [ 0.0000,  0.0000,  0.0000,  0.0000,  0.0000]]],
                                 
                                 
                                          [[[ 0.0000,  0.0000,  0.0000,  0.0000,  0.0000],
                                            [-0.3094,  0.0000,  0.0000,  0.0000,  0.0000],
                                            [ 0.0000,  0.0000,  0.0000,  0.0000,  0.0000],
                                            [-1.5359,  0.0000,  0.0000,  0.6974,  0.0000],
                                            [ 0.0000,  0.0000,  0.0000,  0.0000,  0.0000]],
                                 
                                           [[ 0.0000,  0.0000,  0.0000,  0.0000,  0.0000],
                                            [ 0.0000,  0.0000, -0.8533,  0.0000,  0.0000],
                                            [ 0.0000,  0.0000,  0.0000,  0.0000,  0.0000],
                                            [ 0.0000,  0.0000,  0.0000,  0.0000,  0.0000],
                                            [ 0.0000,  0.0000,  0.0000,  0.0000,  0.0000]],
                                 
                                           [[ 0.0000,  0.0000,  0.0000,  0.0000,  0.0000],
                                            [ 0.0000,  0.0174,  0.0000,  0.0000,  0.0000],
                                            [ 0.0000,  0.0000,  0.0000,  0.0000,  0.0000],
                                            [ 0.0000,  0.0000,  0.0000,  0.0000,  0.0000],
                                            [ 0.0000,  0.0000,  0.0000,  0.0000,  0.0000]],
                                 
                                           [[ 0.0000,  0.0000,  0.0000,  0.0000,  0.0000],
                                            [ 0.0000,  0.0000,  0.0000,  0.4181,  0.0000],
                                            [ 0.0000,  0.0000,  0.0000, -1.4052,  0.0000],
                                            [-3.1010,  0.0000,  0.0000,  0.0000,  0.0000],
                                            [ 0.0000,  0.0000,  0.0000,  0.0000,  0.0000]],
                                 
                                           [[ 0.0000,  0.0000,  0.0000,  0.0000,  0.0000],
                                            [ 0.0000,  0.0000,  0.0000,  0.0000,  0.0000],
                                            [ 0.0000,  0.0000,  0.0000,  0.0000,  0.0000],
                                            [ 0.0000,  0.0000,  0.0000,  0.0000,  0.0000],
                                            [ 0.0000,  0.0000,  0.0000,  0.0000,  0.0000]]]]).unsqueeze(0)

        let revx = dsharp.tensor([[[[1.5542, 0.5720],
                                    [1.5415, 1.3066]],
                         
                                   [[1.1442, 1.3531],
                                    [2.0900, 1.2851]]],
                         
                         
                                  [[[2.0711, 1.2451],
                                    [1.2176, 1.1689]],
                         
                                   [[2.2379, 2.4069],
                                    [0.5255, 1.7098]]]]).unsqueeze(0).reverseDiff()
        let revz = dsharp.maxunpool3d(revx, indices, 2, outputSize=[1;2;5;5;5])
        let revzCorrect = dsharp.tensor([[[[0.0000, 0.0000, 0.0000, 0.0000, 0.0000],
                                            [0.0000, 1.5542, 0.5720, 0.0000, 0.0000],
                                            [0.0000, 0.0000, 0.0000, 0.0000, 0.0000],
                                            [0.0000, 1.5415, 1.3066, 0.0000, 0.0000],
                                            [0.0000, 0.0000, 0.0000, 0.0000, 0.0000]],
                                 
                                           [[0.0000, 0.0000, 0.0000, 0.0000, 0.0000],
                                            [0.0000, 0.0000, 0.0000, 0.0000, 0.0000],
                                            [0.0000, 0.0000, 0.0000, 0.0000, 0.0000],
                                            [0.0000, 0.0000, 0.0000, 0.0000, 0.0000],
                                            [0.0000, 0.0000, 0.0000, 0.0000, 0.0000]],
                                 
                                           [[0.0000, 0.0000, 0.0000, 0.0000, 0.0000],
                                            [0.0000, 0.0000, 0.0000, 0.0000, 0.0000],
                                            [0.0000, 0.0000, 0.0000, 0.0000, 0.0000],
                                            [0.0000, 0.0000, 1.2851, 0.0000, 0.0000],
                                            [0.0000, 0.0000, 0.0000, 0.0000, 0.0000]],
                                 
                                           [[0.0000, 1.1442, 0.0000, 0.0000, 0.0000],
                                            [0.0000, 0.0000, 1.3531, 0.0000, 0.0000],
                                            [0.0000, 0.0000, 0.0000, 0.0000, 0.0000],
                                            [2.0900, 0.0000, 0.0000, 0.0000, 0.0000],
                                            [0.0000, 0.0000, 0.0000, 0.0000, 0.0000]],
                                 
                                           [[0.0000, 0.0000, 0.0000, 0.0000, 0.0000],
                                            [0.0000, 0.0000, 0.0000, 0.0000, 0.0000],
                                            [0.0000, 0.0000, 0.0000, 0.0000, 0.0000],
                                            [0.0000, 0.0000, 0.0000, 0.0000, 0.0000],
                                            [0.0000, 0.0000, 0.0000, 0.0000, 0.0000]]],
                                 
                                 
                                          [[[0.0000, 0.0000, 0.0000, 0.0000, 0.0000],
                                            [2.0711, 0.0000, 0.0000, 0.0000, 0.0000],
                                            [0.0000, 0.0000, 0.0000, 0.0000, 0.0000],
                                            [1.2176, 0.0000, 0.0000, 1.1689, 0.0000],
                                            [0.0000, 0.0000, 0.0000, 0.0000, 0.0000]],
                                 
                                           [[0.0000, 0.0000, 0.0000, 0.0000, 0.0000],
                                            [0.0000, 0.0000, 1.2451, 0.0000, 0.0000],
                                            [0.0000, 0.0000, 0.0000, 0.0000, 0.0000],
                                            [0.0000, 0.0000, 0.0000, 0.0000, 0.0000],
                                            [0.0000, 0.0000, 0.0000, 0.0000, 0.0000]],
                                 
                                           [[0.0000, 0.0000, 0.0000, 0.0000, 0.0000],
                                            [0.0000, 2.2379, 0.0000, 0.0000, 0.0000],
                                            [0.0000, 0.0000, 0.0000, 0.0000, 0.0000],
                                            [0.0000, 0.0000, 0.0000, 0.0000, 0.0000],
                                            [0.0000, 0.0000, 0.0000, 0.0000, 0.0000]],
                                 
                                           [[0.0000, 0.0000, 0.0000, 0.0000, 0.0000],
                                            [0.0000, 0.0000, 0.0000, 2.4069, 0.0000],
                                            [0.0000, 0.0000, 0.0000, 1.7098, 0.0000],
                                            [0.5255, 0.0000, 0.0000, 0.0000, 0.0000],
                                            [0.0000, 0.0000, 0.0000, 0.0000, 0.0000]],
                                 
                                           [[0.0000, 0.0000, 0.0000, 0.0000, 0.0000],
                                            [0.0000, 0.0000, 0.0000, 0.0000, 0.0000],
                                            [0.0000, 0.0000, 0.0000, 0.0000, 0.0000],
                                            [0.0000, 0.0000, 0.0000, 0.0000, 0.0000],
                                            [0.0000, 0.0000, 0.0000, 0.0000, 0.0000]]]]).unsqueeze(0)
        revz.reverse(dsharp.tensor([[[[ 1.4996,  0.4412, -0.2222, -1.4660,  2.2101],
                                      [ 2.1833,  0.0253, -0.4618,  0.3705,  0.9694],
                                      [ 0.9886,  1.0174, -0.9824,  0.4999,  0.5915],
                                      [ 0.5233, -0.0890, -0.9260,  0.6011,  0.7426],
                                      [ 0.6975,  1.5036,  1.2356,  0.4051, -1.4870]],
                           
                                     [[ 0.9651, -0.4873,  0.0394,  1.6958, -0.3350],
                                      [-0.5239, -0.6556, -0.9611, -1.9268, -0.1635],
                                      [ 0.1487, -0.9833, -1.0552,  0.0662, -1.7744],
                                      [ 1.0557, -0.4365,  0.9221,  0.2850, -0.0438],
                                      [-0.5961, -0.4261,  0.7429,  0.9579,  0.1348]],
                           
                                     [[-0.2315, -0.3250, -2.0572,  0.4682,  0.0127],
                                      [ 0.5999,  1.1576,  0.4091, -0.6695,  0.4514],
                                      [-0.9583, -0.6140,  0.9052,  0.4652, -0.3354],
                                      [ 0.1565, -0.3522,  0.0414, -0.3546, -0.7299],
                                      [-1.1511, -1.5192,  0.6260, -0.7011,  0.4029]],
                           
                                     [[-0.3314,  1.1370, -0.5884,  0.5831,  0.3159],
                                      [ 0.5567,  0.5880,  0.8035,  0.5299, -1.3401],
                                      [-0.4984,  0.4939, -0.1194,  0.4468, -0.9184],
                                      [ 0.7292,  0.5066, -2.0562,  0.1669,  1.4641],
                                      [ 0.0156,  0.4129,  0.3488,  0.0692, -0.3184]],
                           
                                     [[ 0.8521,  0.8720,  0.4337,  0.5137,  1.2160],
                                      [-0.2332,  1.3707,  1.7794,  1.1254, -0.5471],
                                      [-0.9918, -0.1712,  0.8755, -0.9188,  1.1394],
                                      [-0.8296,  0.2991,  1.0070, -0.7850, -1.8599],
                                      [ 0.2952, -1.0716,  1.1704,  0.8802,  0.3842]]],
                           
                           
                                    [[[-0.0237,  0.7531, -0.2710,  1.1729, -0.7121],
                                      [ 0.9186,  1.2363, -0.1952, -0.0673,  1.0085],
                                      [-0.6230, -2.0113, -0.2770,  0.3931,  2.3753],
                                      [ 0.6668, -0.8795, -0.5598, -0.4569,  0.7753],
                                      [ 1.3866, -0.6705,  1.5111,  0.7448, -1.2024]],
                           
                                     [[-1.1604, -0.6232,  0.4849,  0.6395, -0.2678],
                                      [ 0.5002, -0.7866,  1.5850, -1.0708,  0.7870],
                                      [ 0.9380,  0.0941, -0.5031, -1.3665, -1.4975],
                                      [-0.0494, -0.1553, -0.7790, -0.0503,  0.1955],
                                      [-0.2318, -0.3391, -1.2539,  0.8975, -1.3006]],
                           
                                     [[-0.1324,  0.6140,  1.0129,  0.4974, -0.3212],
                                      [-1.4901,  0.8954,  0.1273,  1.4573, -1.0751],
                                      [-1.9942, -1.0629, -0.1082, -0.4686, -0.0412],
                                      [ 1.1362,  0.8016, -1.2716,  0.9211, -0.1257],
                                      [ 2.4162, -0.1040,  1.0381,  0.7080, -0.5832]],
                           
                                     [[-1.1875, -0.7901,  0.5196,  1.7849, -0.0865],
                                      [ 0.8591, -1.1806, -0.4879, -0.6041, -1.7609],
                                      [-0.1374, -1.0737,  0.7090,  0.5399, -0.4486],
                                      [ 0.0699, -0.9883, -0.7014, -0.8517, -1.0475],
                                      [ 0.1587,  0.8068,  0.8046, -1.1768,  0.4796]],
                           
                                     [[ 0.3587, -0.2504, -0.2464,  0.5278,  0.4445],
                                      [-0.6574, -1.4341,  1.0318, -1.1732,  0.8164],
                                      [ 0.6500,  0.4821, -1.0597, -0.7089, -1.4482],
                                      [-1.0141, -2.1376,  0.2760, -0.0456, -1.1903],
                                      [-1.9576,  0.6360,  2.3334,  1.0151,  0.1379]]]]).unsqueeze(0))
        let revxd = revx.derivative
        let revxdCorrect = dsharp.tensor([[[[ 0.0253, -0.4618],
                                            [-0.0890, -0.9260]],
                                 
                                           [[ 1.1370,  0.8035],
                                            [ 0.7292,  0.0414]]],
                                 
                                 
                                          [[[ 0.9186,  1.5850],
                                            [ 0.6668, -0.4569]],
                                 
                                           [[ 0.8954, -0.6041],
                                            [ 0.0699,  0.5399]]]]).unsqueeze(0)

        Assert.True(fwdz.allclose(fwdzCorrect, 0.01))
        Assert.True(fwdzd.allclose(fwdzdCorrect, 0.01))
        Assert.True(revz.allclose(revzCorrect, 0.01))
        Assert.True(revxd.allclose(revxdCorrect, 0.01))

    [<Test>]
    member this.TestDerivativeConv1D () =
      for combo in Combos.AllDevicesAndBackends do
        let fwdx = combo.tensor([[[  0.1264;   5.3183;   6.6905; -10.6416];
                                 [ 13.8060;   4.5253;   2.8568;  -3.2037];
                                 [ -0.5796;  -2.7937;  -3.3662;  -1.3017]];

                                [[ -2.8910;   3.9349;  -4.3892;  -2.6051];
                                 [  4.2547;   2.6049;  -9.8226;  -5.4543];
                                 [ -0.9674;   1.0070;  -4.6518;   7.1702]]])
        let fwdx = fwdx.forwardDiff(combo.tensor([[[-4.3197; -6.5898; -6.2003;  2.1058];
                                 [ 7.0684; -3.7964;  4.4218;  3.9533];
                                 [-7.1559; -7.6799; -9.5234; -3.9351]];

                                [[-0.2089; -7.8695;  6.5383;  5.1090];
                                 [-3.8272;  7.6264;  6.8205;  5.7346];
                                 [ 6.5570;  7.7248;  6.3494; -2.9007]]]))

        let fwdy = combo.tensor([[[ 4.0332e+00;  6.3036e+00];
                                 [ 8.4410e+00; -5.7543e+00];
                                 [-5.6937e-03; -6.7241e+00]];

                                [[-2.2619e+00;  1.2082e+00];
                                 [-1.2203e-01; -4.9373e+00];
                                 [-4.1881e+00; -3.4198e+00]]])
        let fwdy = fwdy.forwardDiff(combo.tensor([[[-1.5107; -0.0610];
                                 [-0.2609;  5.9220];
                                 [ 2.8221; -5.7314]];

                                [[ 5.0064;  3.8631];
                                 [-4.6264; -7.9380];
                                 [ 8.2204; -1.9833]]]))

        let fwdz = fwdx.conv1d(fwdy, stride=1)
        let fwdzCorrect = combo.tensor([[[ 143.3192;  108.0332;   11.2241];
                                         [  -5.9062;    4.6091;    6.0273]];

                                        [[  27.3032;   97.9855; -133.8372];
                                         [  -1.4792;   45.6659;   29.8705]]])
        let fwdzd = fwdz.derivative
        let fwdzdCorrect = combo.tensor([[[ 111.2865;  -40.3692;   -1.8573];
                                         [   -1.9154;   43.3470;   29.3626]];

                                        [[ -168.6758;  -43.1578;   25.4470];
                                         [ -149.6851;   23.1963;  -50.1932]]])

        let revx = combo.tensor([[[ 2.8564;  0.0424;  7.0984; -2.5130];
                                 [-1.1502;  0.1410;  2.5438;  4.4798];
                                 [ 0.4381; -4.3649;  2.5502;  2.5141]];

                                [[-2.8894; -7.1729; -7.1368;  1.1060];
                                 [-1.3253;  0.0257; -2.8552; -0.4933];
                                 [ 4.7305; -5.6787;  3.4658;  4.5768]]]).reverseDiff()
        let revy = combo.tensor([[[ 0.6355; -5.8100];
                                 [ 0.6244;  6.0336];
                                 [ 4.8205;  1.1716]];

                                [[-8.2315; -3.0400];
                                 [-2.2282; -2.9084];
                                 [-0.9613;  1.0958]]]).reverseDiff()
        let revz = revx.conv1d(revy, stride=1)
        let revzCorrect = combo.tensor([[[ -1.3005; -43.8321;  62.9678];
                                         [-26.6931; -22.6506; -69.1848]];

                                        [[ 55.3161;  -3.6187;   6.3480];
                                         [ 37.6982;  98.2438;  64.8643]]])
        revz.reverse(combo.tensor([[[ 4.5763;  2.7538;  2.0173];
                                     [-2.7543;  7.9257; -1.3670]];

                                    [[ 1.7997; -1.2354;  4.6313];
                                     [-4.0646;  0.0384;  4.1437]]]))            
        let revxd = revx.derivative
        let revxdCorrect = combo.tensor([[[ 25.5806; -81.7051; -27.5597;  -7.5648];
                                         [  8.9949;  19.6812;  -2.1304;  16.1472];
                                         [ 24.7076;   7.9984;  22.9497;   0.8655]];

                                        [[ 34.6019;   0.7992; -24.1050; -39.5052];
                                         [ 10.1808;  21.8231; -13.9067;  15.8920];
                                         [ 12.5828;  -8.3376;  16.9365;   9.9666]]])
        let revyd = revy.derivative
        let revydCorrect = combo.tensor([[[ -1.8835;  15.7019];
                                         [-15.3840;  17.9761];
                                         [ 26.7091;  -1.1857]];

                                        [[-35.3382;  93.0419];
                                         [ -5.6351;  11.3910];
                                         [-44.3729;  70.9775]]])

        Assert.True(fwdz.allclose(fwdzCorrect, 0.01))
        Assert.True(fwdzd.allclose(fwdzdCorrect, 0.01))
        Assert.True(revz.allclose(revzCorrect, 0.01))
        Assert.True(revxd.allclose(revxdCorrect, 0.01))
        Assert.True(revyd.allclose(revydCorrect, 0.01))

    [<Test>]
    member this.TestDerivativeConv1Dp1 () =
      for combo in Combos.AllDevicesAndBackends do
        let fwdx = combo.tensor([[[ 2.0028; -8.1570;  8.1037; -6.6905];
                             [ 3.6960; -3.8631; -7.0608; -1.4756];
                             [ 0.8208; -1.9973;  1.9964; -0.8280]];

                            [[-0.9567;  0.2317; -1.7773; -1.1823];
                             [ 5.1062;  0.2814;  6.3003;  1.3638];
                             [-4.9674;  3.9325;  3.8709; -0.6739]]])
        let fwdx = fwdx.forwardDiff(combo.tensor([[[-5.6993;  4.2450; 16.2727; -6.0774];
                                                 [ 2.2534; -0.2354;  6.3848;  4.8030];
                                                 [-3.0135;  4.5033; -1.8186; -8.0432]];

                                                [[ 1.0174;  4.6637;  0.7299; -2.4792];
                                                 [-4.0121;  5.3963; -0.1097;  9.4151];
                                                 [11.4479;  9.9700;  4.8665;  0.8840]]]))

        let fwdy = combo.tensor([[[-1.7830; -1.9625];
                             [-5.0868;  3.1041];
                             [ 7.7795;  1.4873]];

                            [[-1.3655;  1.6386];
                             [-6.1317;  3.5536];
                             [ 5.2382;  9.9893]]])
        let fwdy = fwdy.forwardDiff(combo.tensor([[[ 7.7903; -0.8083];
                                                 [-4.3881; -1.4926];
                                                 [-1.7475; -7.8380]];

                                                [[-0.5209; -3.6855];
                                                 [ 6.9068;  1.8811];
                                                 [ 0.0273; -0.1305]]]))

        let fwdz = fwdx.conv1d(fwdy, padding=1)
        let fwdzCorrect = combo.tensor([[[  8.7631; -14.9407; -16.1941;  44.3169;  12.9940];
                                         [ 24.6148; -68.1444;  32.4942;  18.2088;  13.8465]];

                                        [[ 10.3392; -56.6450;  57.5502;   6.7860; -10.0721];
                                         [-33.0434; -15.3614;  76.7016; -19.7505; -10.2782]]])
        let fwdzd = fwdz.derivative
        let fwdzdCorrect = combo.tensor([[[  0.1285; -1.1446; -40.9217;  43.9575;  -120.3672];
                                         [ -31.9704; 76.8472;  -15.4720;  -175.0760;  -70.0134]];

                                        [[ 34.6626; 77.4712;  2.6527;  28.4661; -50.6120];
                                         [115.5451; 244.3823;  82.0146; 114.9505; -39.6976]]])

        let revx = combo.tensor([[[ 2.0028; -8.1570;  8.1037; -6.6905];
                             [ 3.6960; -3.8631; -7.0608; -1.4756];
                             [ 0.8208; -1.9973;  1.9964; -0.8280]];

                            [[-0.9567;  0.2317; -1.7773; -1.1823];
                             [ 5.1062;  0.2814;  6.3003;  1.3638];
                             [-4.9674;  3.9325;  3.8709; -0.6739]]]).reverseDiff()
        let revy = combo.tensor([[[-1.7830; -1.9625];
                             [-5.0868;  3.1041];
                             [ 7.7795;  1.4873]];

                            [[-1.3655;  1.6386];
                             [-6.1317;  3.5536];
                             [ 5.2382;  9.9893]]]).reverseDiff()
        let revz = revx.conv1d(revy, padding=1)
        let revzCorrect = combo.tensor([[[  8.7631; -14.9407; -16.1941;  44.3169;  12.9940];
                                         [ 24.6148; -68.1444;  32.4942;  18.2088;  13.8465]];

                                        [[ 10.3392; -56.6450;  57.5502;   6.7860; -10.0721];
                                         [-33.0434; -15.3614;  76.7016; -19.7505; -10.2782]]])
        revz.reverse(combo.tensor([[[-3.7189; -0.4834;  1.2958; -6.2053;  3.5560];
                                     [ 5.8734;  0.3692; -6.7996;  5.7922;  3.0245]];

                                    [[-1.5334;  1.5764; -5.1078;  3.8610;  3.4756];
                                     [-7.4071;  6.3234; -3.9537;  5.0018;  3.8255]]]))            
        let revxd = revx.derivative
        let revxdCorrect = combo.tensor([[[ 17.2804;   8.5280; -10.5300;  11.1987];
                                         [  9.5227;  34.9135; -24.0920; -35.3127];
                                         [ 51.3131; -22.5681; -83.9293;  92.1382]];

                                        [[-20.5736;  21.7742; -10.1688; -10.8016];
                                         [-77.8735;  77.5891; -80.2143; -11.3768];
                                         [-30.8856;   5.0636;   9.1459; 102.7838]]])
        let revyd = revy.derivative
        let revydCorrect = combo.tensor([[[-99.2786;  54.8582];
                                         [ 67.4523; -46.1721];
                                         [-33.6315;  -2.9197]];

                                        [[ 62.5286; -75.4390];
                                         [ 50.1777;   5.6146];
                                         [ -7.2318;  28.6983]]])

        Assert.True(fwdz.allclose(fwdzCorrect, 0.01))
        Assert.True(fwdzd.allclose(fwdzdCorrect, 0.01))
        Assert.True(revz.allclose(revzCorrect, 0.01))
        Assert.True(revxd.allclose(revxdCorrect, 0.01))
        Assert.True(revyd.allclose(revydCorrect, 0.01))

    [<Test>]
    member this.TestDerivativeConv1Ds2p2 () =
      for combo in Combos.AllDevicesAndBackends do
        let fwdx = combo.tensor([[[  0.1264;   5.3183;   6.6905; -10.6416];
                                 [ 13.8060;   4.5253;   2.8568;  -3.2037];
                                 [ -0.5796;  -2.7937;  -3.3662;  -1.3017]];

                                [[ -2.8910;   3.9349;  -4.3892;  -2.6051];
                                 [  4.2547;   2.6049;  -9.8226;  -5.4543];
                                 [ -0.9674;   1.0070;  -4.6518;   7.1702]]])
        let fwdx = fwdx.forwardDiff(combo.tensor([[[-4.3197; -6.5898; -6.2003;  2.1058];
                                 [ 7.0684; -3.7964;  4.4218;  3.9533];
                                 [-7.1559; -7.6799; -9.5234; -3.9351]];

                                [[-0.2089; -7.8695;  6.5383;  5.1090];
                                 [-3.8272;  7.6264;  6.8205;  5.7346];
                                 [ 6.5570;  7.7248;  6.3494; -2.9007]]]))

        let fwdy = combo.tensor([[[ 4.0332e+00;  6.3036e+00];
                                 [ 8.4410e+00; -5.7543e+00];
                                 [-5.6937e-03; -6.7241e+00]];

                                [[-2.2619e+00;  1.2082e+00];
                                 [-1.2203e-01; -4.9373e+00];
                                 [-4.1881e+00; -3.4198e+00]]])
        let fwdy = fwdy.forwardDiff(combo.tensor([[[-1.5107; -0.0610];
                                 [-0.2609;  5.9220];
                                 [ 2.8221; -5.7314]];

                                [[ 5.0064;  3.8631];
                                 [-4.6264; -7.9380];
                                 [ 8.2204; -1.9833]]]))

        let fwdz = fwdx.conv1d(fwdy, stride=2, padding=2)
        let fwdzCorrect = combo.tensor([[[   0.0000;  143.3192;   11.2241;    0.0000];
                                          [   0.0000;   -5.9062;    6.0273;    0.0000]];

                                         [[   0.0000;   27.3032; -133.8372;    0.0000];
                                          [   0.0000;   -1.4792;   29.8705;    0.0000]]])
        let fwdzd = fwdz.derivative
        let fwdzdCorrect = combo.tensor([[[   0.0000;  111.2865;   -1.8573;    0.0000];
                                          [    0.0000;   -1.9154;   29.3626;    0.0000]];

                                         [[   0.0000;  -168.6758;   25.4470;    0.0000];
                                          [   0.0000;  -149.6851;  -50.1932;    0.0000]]])

        let revx = combo.tensor([[[  4.4675;  -3.3205;  -1.5695;   2.6373];
                                     [ -2.0373;  -1.6156;  -5.4200;   2.1263];
                                     [ -7.6023;  -3.8521;   4.1061; -11.9378]];

                                    [[ -3.6480;  -6.2680;  10.2511;   8.2932];
                                     [  6.7741;   1.4493;   0.0978;   1.8473];
                                     [  1.7488;   5.7890;  -3.9845; -10.2116]]]).reverseDiff()
        let revy = combo.tensor([[[ 0.5392; -7.2312];
                                 [-6.4932;  6.0252];
                                 [ 5.4071; -1.3692]];

                                [[ 2.3730; -3.1319];
                                 [-4.3207;  2.2916];
                                 [-2.1185;  5.0338]]]).reverseDiff()
        let revz = revx.conv1d(revy, stride=2, padding=2)
        let revzCorrect = combo.tensor([[[  0.0000;  -5.9184;  66.6342;   0.0000];
                                         [  0.0000;  22.8156; -52.4840;   0.0000]];

                                        [[  0.0000;   9.6349; -51.5099;   0.0000];
                                         [  0.0000;  10.4620; -40.7989;   0.0000]]])
        revz.reverse(combo.tensor([[[ -3.2046;  -1.7019;   5.4695;  -1.0924];
                                     [  2.3244;   2.3524;   1.4251;   5.4270]];

                                    [[ -1.2459;   3.5582;   0.4258;  -9.7433];
                                     [-10.7600;  -1.3447;   2.6181;  -1.3003]]]))            
        let revxd = revx.derivative
        let revxdCorrect = combo.tensor([[[  4.6644;   4.9396;   6.3311; -44.0143];
                                         [  0.8869;  -4.8637; -41.6721;  36.2206];
                                         [-14.1861;  14.1717;  26.5551;  -0.3149]];

                                        [[ -1.2721; -21.5189;   6.4422; -11.2788];
                                         [-17.2943;  18.3576; -14.0771;   8.5654];
                                         [ 22.0885; -11.6407;  -3.2439;  12.5958]]])
        let revyd = revy.derivative
        let revydCorrect = combo.tensor([[[-24.8029;   1.3047];
                                         [ -2.0322;  20.3232];
                                         [ 39.9225; -42.4877]];

                                        [[ 40.0164;  26.0883];
                                         [-21.3696;   2.1173];
                                         [-24.8156; -60.5938]]])

        Assert.True(fwdz.allclose(fwdzCorrect, 0.01))
        Assert.True(fwdzd.allclose(fwdzdCorrect, 0.01))
        Assert.True(revz.allclose(revzCorrect, 0.01))
        Assert.True(revxd.allclose(revxdCorrect, 0.01))
        Assert.True(revyd.allclose(revydCorrect, 0.01))

    [<Test>]
    member this.TestDerivativeConv1Ds2p2d3 () =
      for combo in Combos.AllDevicesAndBackends do
        let fwdx = combo.tensor([[[  4.4675;  -3.3205;  -1.5695;   2.6373];
                                 [ -2.0373;  -1.6156;  -5.4200;   2.1263];
                                 [ -7.6023;  -3.8521;   4.1061; -11.9378]];

                                [[ -3.6480;  -6.2680;  10.2511;   8.2932];
                                 [  6.7741;   1.4493;   0.0978;   1.8473];
                                 [  1.7488;   5.7890;  -3.9845; -10.2116]]])
        let fwdx = fwdx.forwardDiff(combo.tensor([[[ -2.4789;  -2.3435;  -1.7153;  -9.8687];
                                                     [  9.5786; -10.2393;   8.3291;  -8.8992];
                                                     [-10.1198;  -1.4206;   5.4935;   0.2305]];

                                                    [[ -5.6670;  -5.2314;  -0.1757;  -0.0272];
                                                     [ -2.3740;  -0.1860;   1.9684;  -1.5754];
                                                     [  1.5551;  -1.1761;   7.5176;  -1.9207]]]))

        let fwdy = combo.tensor([[[ 0.5392; -7.2312];
                                 [-6.4932;  6.0252];
                                 [ 5.4071; -1.3692]];

                                [[ 2.3730; -3.1319];
                                 [-4.3207;  2.2916];
                                 [-2.1185;  5.0338]]])
        let fwdy = fwdy.forwardDiff(combo.tensor([[[ -7.0064;   0.3474];
                                                 [  1.8052;   3.9392];
                                                 [ -6.8035;  -4.4947]];

                                                [[-10.6156;  -2.6311];
                                                 [  8.8583;   3.0635];
                                                 [  5.1788;  -4.6292]]]))

        let fwdz = fwdx.conv1d(fwdy, stride=2, padding=2, dilation=3)
        let fwdzCorrect = combo.tensor([[[  19.5508;  -15.3841;   56.5490];
                                         [ -12.6935;  -27.9701;   10.9953]];

                                        [[  46.1316;  -71.3546;  -16.6521];
                                         [  52.0922; -114.7731;   32.3440]]])
        let fwdzd = fwdz.derivative
        let fwdzdCorrect = combo.tensor([[[  -33.0063;  -21.1314;   -52.0266];
                                         [ -1.6565;  -64.1607;  -61.7825]];

                                        [[  15.8308;  96.0475;  -16.7656];
                                         [  4.1709; 119.2216;  -153.4385]]])

        let revx = combo.tensor([[[  4.4675;  -3.3205;  -1.5695;   2.6373];
                                 [ -2.0373;  -1.6156;  -5.4200;   2.1263];
                                 [ -7.6023;  -3.8521;   4.1061; -11.9378]];

                                [[ -3.6480;  -6.2680;  10.2511;   8.2932];
                                 [  6.7741;   1.4493;   0.0978;   1.8473];
                                 [  1.7488;   5.7890;  -3.9845; -10.2116]]]).reverseDiff()
        let revy = combo.tensor([[[ 0.5392; -7.2312];
                                 [-6.4932;  6.0252];
                                 [ 5.4071; -1.3692]];

                                [[ 2.3730; -3.1319];
                                 [-4.3207;  2.2916];
                                 [-2.1185;  5.0338]]]).reverseDiff()
        let revz = revx.conv1d(revy, stride=2, padding=2, dilation=3)
        let revzCorrect = combo.tensor([[[  19.5508;  -15.3841;   56.5490];
                                         [ -12.6935;  -27.9701;   10.9953]];

                                        [[  46.1316;  -71.3546;  -16.6521];
                                         [  52.0922; -114.7731;   32.3440]]])
        revz.reverse(combo.tensor([[[  2.9290;  -8.6265;   2.4380];
                                     [-11.2377;  -8.5424;   3.5779]];

                                    [[ -2.1010;  -5.1271;   2.4158];
                                     [  7.3964;  -1.2906;   4.3965]]]))            
        let revxd = revx.derivative
        let revxdCorrect = combo.tensor([[[-24.9225;  14.0146;   9.8048;  89.1337];
                                         [ 92.9230;  -8.1042; -31.2896; -71.5521];
                                         [-28.5474; -60.5786;   5.6028; -31.1895]];

                                        [[ -5.8272;  -7.9718;  11.7355;  41.1170];
                                         [ 38.8675;   4.2906; -34.6827; -33.8492];
                                         [-24.9887;  40.1087;   3.7486;   0.5234]]])
        let revyd = revy.derivative
        let revydCorrect = combo.tensor([[[  1.1031; -61.8278];
                                         [-30.1347; -35.5914];
                                         [ 57.0000; 131.8920]];

                                        [[  5.9986; -42.2784];
                                         [-10.3015;   8.3273];
                                         [ 59.8580; 201.2624]]])

        Assert.True(fwdz.allclose(fwdzCorrect, 0.01))
        Assert.True(fwdzd.allclose(fwdzdCorrect, 0.01))
        Assert.True(revz.allclose(revzCorrect, 0.01))
        Assert.True(revxd.allclose(revxdCorrect, 0.01))
        Assert.True(revyd.allclose(revydCorrect, 0.01))

    //TODO: add test for Conv1DTTConst
    //TODO: add test for Conv1DTConstT

    [<Test>]
    member this.TestDerivativeConv2D () =
      for combo in Combos.AllDevicesAndBackends do
        let fwdx = combo.tensor([[[[ -0.6265,   1.5129,  -0.4967,   8.2343],
          [ -4.7983,   3.5090,  -6.9395,  -0.1943],
          [ -3.4793,  -4.3857,  -4.2665,   0.2690],
          [ -4.9017,   0.4501,   8.7836,   0.8665]],

         [[ -1.1159,   4.5843,   1.4441,   2.6304],
          [ -1.3113,   2.3928,   2.8665,   2.8928],
          [  2.4570,   5.5207,   4.3569,   3.0159],
          [ -3.4414,   8.1672,  -3.8442,  -1.4704]],

         [[ -0.1417,   1.0840,  -3.7151,  -1.2461],
          [  0.1634,   8.4872,   2.0171,   0.4871],
          [ -4.7028,  -2.1992,   5.4033,   6.1017],
          [ -2.7881,  12.6291,   3.3191,  -1.7654]]],


        [[[ -7.0889,  -2.6943, -10.4957,  -4.1073],
          [ -1.2660,  -1.9108,  -0.3337,   1.1744],
          [ -1.8766,  -1.5132,  -3.0659,   6.0395],
          [ -0.4991,  -6.3026,  -2.8313,  -1.7206]],

         [[ -8.4025,   0.4552,  -0.0573,  -3.3758],
          [ -1.0585,  -4.2271,  -0.6372,   4.9192],
          [  0.1994,  -0.9833,   2.8143,  -2.2687],
          [ -3.2098,   0.3120,   1.9338,   5.3132]],

         [[  3.6207,  -2.5295,   2.7143,  -0.8815],
          [  7.1561,  -5.2819,   0.5426,   6.1291],
          [  3.4090,  -0.8490,  -4.4021,  -1.1141],
          [  3.1586,   1.6269,   4.5772,  -4.8104]]]])
        let fwdx = fwdx.forwardDiff(combo.tensor([[[[  1.2671,  -6.4862,   3.6131,   3.9654],
          [  4.1074,  12.5312,  -3.2430,   4.4820],
          [-10.0428,   5.0817,   0.4602,  -0.9825],
          [  4.5867,   1.2517,   4.2247,   0.0669]],

         [[  3.6238,  -5.6671,  -4.1270,   1.9999],
          [  4.3497,  -3.8131,  -3.6954,   2.5138],
          [  4.2289,   4.4896,  -0.8233,  10.3737],
          [ -9.1522,  -8.0464,  -2.1834,   1.3475]],

         [[ -5.4871,  -5.6456,   2.3971,  -8.8393],
          [  6.0641,  -2.0258,  -7.5135,   0.3814],
          [ -4.3724,  -1.9445,   6.8157,   6.4477],
          [  2.1722,   4.3881,  -2.5686,  -2.4257]]],


        [[[ -1.7312,  -2.5755,   1.5300,  10.9412],
          [  9.6599,  -6.6948,   4.7075,   4.2106],
          [ -0.8718,  -5.4295,  10.0747, -10.1636],
          [  4.5319,   4.0764,   1.6741,   5.8974]],

         [[  0.9215,  -3.5721,  -1.2668,   6.4006],
          [  0.6660,   4.1247,   3.5245,  -4.6866],
          [ -1.0934,  10.4278,  -0.3531,  -5.8575],
          [ -1.1816,  -6.7908,  -6.1499,  -2.0547]],

         [[ -3.9967,  -4.4300,  -0.2993,   5.8606],
          [ -0.9812,  -1.8121,   3.4439,   7.4879],
          [ -2.4948,  -4.9388,  -1.7896,  -3.9585],
          [  6.3013,   2.1417,   4.0991,  -1.6199]]]]))

        let fwdy = combo.tensor([[[[-2.1628, 15.5045],
          [-2.8062, -5.8116]],

         [[-1.4585, 10.9059],
          [ 0.0661,  0.5168]],

         [[-4.6428, -6.0905],
          [ 1.0177,  0.5360]]],


        [[[ 1.1875, -2.9886],
          [ 7.6836, -5.2942]],

         [[-4.8894,  3.3792],
          [ 2.7905, -4.1603]],

         [[-8.9989, -3.4869],
          [ 6.0547,  5.6603]]]])
        let fwdy = fwdy.forwardDiff(combo.tensor([[[[-1.1954e+01,  2.6855e+00],
          [-1.4551e+00, -1.6017e+00]],

         [[ 1.7954e+00,  1.5183e+01],
          [-5.1061e-01, -4.2037e+00]],

         [[-5.7741e+00, -9.1211e-01],
          [-4.1928e+00, -1.1891e+01]]],


        [[[-4.8966e+00, -7.3858e-03],
          [ 6.5086e+00,  6.6678e-01]],

         [[ 2.2310e-01,  7.3424e+00],
          [ 5.5643e-01,  1.2690e+01]],

         [[-5.4125e+00, -3.2977e+00],
          [ 3.1655e+00, -9.4486e+00]]]]))

        let fwdz = fwdx.conv2d(fwdy)
        let fwdzCorrect = combo.tensor([[[[  69.4275,   57.5256,  204.7637],
          [  72.6434,  -98.7244,   48.0571],
          [  50.4435,  -79.0234,  -50.5811]],

         [[  -6.8532,  110.2038,  -26.9510],
          [ -93.3006,  -57.0783,    0.9066],
          [  36.5820,   87.2137,  -18.4858]]],


        [[[   6.2275, -161.3704,  -84.4986],
          [ -55.9199,   39.6219,    1.1004],
          [   0.9904,   57.8859,  121.5461]],

         [[  46.9451,  -11.9214,  -25.7160],
          [ -36.8064,   22.9777,  -81.6225],
          [  17.8893,   39.8201,  -28.4861]]]])
        let fwdzd = fwdz.derivative
        let fwdzdCorrect = combo.tensor([[[[-222.1388,  -38.6186,  176.5756],
          [ 242.9850, -198.9088,  177.0603],
          [ 137.6601,  -48.8533,   81.2111]],

         [[  26.2820,  175.4338,  -43.1074],
          [-199.0381,   75.3434,  132.5411],
          [ 120.8810,  -18.4522,    8.6456]]],


        [[[  87.8043,   76.5475,  122.6293],
          [-118.5491,  144.9104,   67.6158],
          [   5.6988,  166.2014, -175.9812]],

         [[ 152.4038,  -51.7842,  104.9729],
          [ -63.2891,  -37.7844,   -7.9095],
          [ 159.6389,   17.9089,  178.1622]]]])

        let revx = combo.tensor([[[[ -0.6265,   1.5129,  -0.4967,   8.2343],
          [ -4.7983,   3.5090,  -6.9395,  -0.1943],
          [ -3.4793,  -4.3857,  -4.2665,   0.2690],
          [ -4.9017,   0.4501,   8.7836,   0.8665]],

         [[ -1.1159,   4.5843,   1.4441,   2.6304],
          [ -1.3113,   2.3928,   2.8665,   2.8928],
          [  2.4570,   5.5207,   4.3569,   3.0159],
          [ -3.4414,   8.1672,  -3.8442,  -1.4704]],

         [[ -0.1417,   1.0840,  -3.7151,  -1.2461],
          [  0.1634,   8.4872,   2.0171,   0.4871],
          [ -4.7028,  -2.1992,   5.4033,   6.1017],
          [ -2.7881,  12.6291,   3.3191,  -1.7654]]],


        [[[ -7.0889,  -2.6943, -10.4957,  -4.1073],
          [ -1.2660,  -1.9108,  -0.3337,   1.1744],
          [ -1.8766,  -1.5132,  -3.0659,   6.0395],
          [ -0.4991,  -6.3026,  -2.8313,  -1.7206]],

         [[ -8.4025,   0.4552,  -0.0573,  -3.3758],
          [ -1.0585,  -4.2271,  -0.6372,   4.9192],
          [  0.1994,  -0.9833,   2.8143,  -2.2687],
          [ -3.2098,   0.3120,   1.9338,   5.3132]],

         [[  3.6207,  -2.5295,   2.7143,  -0.8815],
          [  7.1561,  -5.2819,   0.5426,   6.1291],
          [  3.4090,  -0.8490,  -4.4021,  -1.1141],
          [  3.1586,   1.6269,   4.5772,  -4.8104]]]]).reverseDiff()
        let revy = combo.tensor([[[[-2.1628, 15.5045],
          [-2.8062, -5.8116]],

         [[-1.4585, 10.9059],
          [ 0.0661,  0.5168]],

         [[-4.6428, -6.0905],
          [ 1.0177,  0.5360]]],


        [[[ 1.1875, -2.9886],
          [ 7.6836, -5.2942]],

         [[-4.8894,  3.3792],
          [ 2.7905, -4.1603]],

         [[-8.9989, -3.4869],
          [ 6.0547,  5.6603]]]]).reverseDiff()
        let revz = revx.conv2d(revy)
        let revzCorrect = combo.tensor([[[[  69.4275,   57.5256,  204.7637],
          [  72.6434,  -98.7244,   48.0571],
          [  50.4435,  -79.0234,  -50.5811]],

         [[  -6.8532,  110.2038,  -26.9510],
          [ -93.3006,  -57.0783,    0.9066],
          [  36.5820,   87.2137,  -18.4858]]],


        [[[   6.2275, -161.3704,  -84.4986],
          [ -55.9199,   39.6219,    1.1004],
          [   0.9904,   57.8859,  121.5461]],

         [[  46.9451,  -11.9214,  -25.7160],
          [ -36.8064,   22.9777,  -81.6225],
          [  17.8893,   39.8201,  -28.4861]]]])
        revz.reverse(combo.tensor([[[[  0.9103,   0.4812,   0.4156],
          [  5.7374,   4.1146,  -0.3798],
          [ -6.9746,   0.1408,  -0.8381]],

         [[  2.9837,   1.7493,   1.9437],
          [ -7.6868,  -1.0847,  -5.8083],
          [ -5.6574,   3.0264,   2.2271]]],


        [[[  2.9846,  -1.0026,   1.4756],
          [  3.2417,  -0.1431, -12.3301],
          [  9.2809,   4.7381,   1.1553]],

         [[ -1.4849,   3.4750,   1.1084],
          [ -5.1601,   0.4057,  -4.7773],
          [ -4.0470,  -3.2604,   4.7280]]]]))            
        let revxd = revx.derivative
        let revxdCorrect = combo.tensor([[[[ 1.5744e+00,  6.2329e+00,  3.6429e+00,  6.3518e-01],
          [-1.1657e+00,  9.2745e+01,  6.2671e+01, -1.2355e+00],
          [-6.6796e+01, -1.0047e+02, -6.4138e+01,  1.3308e+01],
          [-2.3897e+01,  9.3344e+01,  2.6230e+00, -6.9200e+00]],

         [[-1.5916e+01,  1.0755e+01,  1.0502e+00,  1.1101e+01],
          [ 3.7602e+01,  2.8869e+01,  6.8584e+01, -3.1641e+01],
          [ 1.6763e+01, -7.7995e+01, -7.4988e+00,  2.2354e+01],
          [-1.6248e+01,  2.8387e+01, -6.3591e+00, -9.6984e+00]],

         [[-3.1077e+01, -3.3924e+01, -2.8451e+01, -9.3088e+00],
          [ 6.1527e+01,  1.0975e+01,  5.5105e+01,  3.3791e+01],
          [ 4.2590e+01, -8.4962e+00, -6.7049e+01, -3.5741e+01],
          [-4.1352e+01, -1.7293e+01,  2.9837e+01,  1.2157e+01]]],


        [[[-8.2185e+00,  5.7007e+01, -2.7805e+01,  1.9566e+01],
          [-3.2923e+01,  8.6503e+01,  9.3691e+00, -1.9134e+02],
          [-7.3624e+01,  1.5387e+02,  8.2900e+01,  1.0073e+02],
          [-5.7140e+01, -7.0859e+01,  2.2811e+01, -3.1745e+01]],

         [[ 2.9070e+00,  1.2004e+01, -6.7632e+00,  1.9838e+01],
          [ 1.6555e+01,  3.3493e+01,  2.9367e+01, -1.5446e+02],
          [-7.9334e+00,  1.2084e+02, -5.3646e-02,  4.2080e+01],
          [-1.0679e+01,  1.2848e+01,  2.9283e+01, -1.9073e+01]],

         [[-4.9491e-01, -3.9616e+01, -2.2836e+01, -1.2852e+01],
          [ 2.5431e+01,  8.4768e+00,  1.2704e+02,  9.8819e+01],
          [-3.4615e+01, -6.0232e+01, -1.0465e+02, -5.7172e+01],
          [-1.5058e+01, -3.2852e+01,  1.3887e+01,  2.7381e+01]]]])
        let revyd = revy.derivative
        let revydCorrect = combo.tensor([[[[ -45.0676,  -19.8231],
          [ -23.2455, -202.1413]],

         [[ -37.1328,  -86.2777],
          [   4.8285,   34.8047]],

         [[ 119.0452,  -67.8937],
          [ 120.6469,  -34.3602]]],


        [[[  65.0189,   25.5965],
          [ 111.0391,   67.9908]],

         [[  47.3326,  -50.8033],
          [ -16.2907,  -63.8956]],

         [[ -80.6018,  -10.6333],
          [  66.0623,  -79.7451]]]])

        Assert.True(fwdz.allclose(fwdzCorrect, 0.05))
        Assert.True(fwdzd.allclose(fwdzdCorrect, 0.05))
        Assert.True(revz.allclose(revzCorrect, 0.05))
        Assert.True(revxd.allclose(revxdCorrect, 0.05))
        Assert.True(revyd.allclose(revydCorrect, 0.05))

    [<Test>]
    member this.TestDerivativeConv2Dp1 () =
      for combo in Combos.AllDevicesAndBackends do
        let fwdx = combo.tensor([[[[ -0.6265,   1.5129,  -0.4967,   8.2343],
          [ -4.7983,   3.5090,  -6.9395,  -0.1943],
          [ -3.4793,  -4.3857,  -4.2665,   0.2690],
          [ -4.9017,   0.4501,   8.7836,   0.8665]],

         [[ -1.1159,   4.5843,   1.4441,   2.6304],
          [ -1.3113,   2.3928,   2.8665,   2.8928],
          [  2.4570,   5.5207,   4.3569,   3.0159],
          [ -3.4414,   8.1672,  -3.8442,  -1.4704]],

         [[ -0.1417,   1.0840,  -3.7151,  -1.2461],
          [  0.1634,   8.4872,   2.0171,   0.4871],
          [ -4.7028,  -2.1992,   5.4033,   6.1017],
          [ -2.7881,  12.6291,   3.3191,  -1.7654]]],


        [[[ -7.0889,  -2.6943, -10.4957,  -4.1073],
          [ -1.2660,  -1.9108,  -0.3337,   1.1744],
          [ -1.8766,  -1.5132,  -3.0659,   6.0395],
          [ -0.4991,  -6.3026,  -2.8313,  -1.7206]],

         [[ -8.4025,   0.4552,  -0.0573,  -3.3758],
          [ -1.0585,  -4.2271,  -0.6372,   4.9192],
          [  0.1994,  -0.9833,   2.8143,  -2.2687],
          [ -3.2098,   0.3120,   1.9338,   5.3132]],

         [[  3.6207,  -2.5295,   2.7143,  -0.8815],
          [  7.1561,  -5.2819,   0.5426,   6.1291],
          [  3.4090,  -0.8490,  -4.4021,  -1.1141],
          [  3.1586,   1.6269,   4.5772,  -4.8104]]]])
        let fwdx = fwdx.forwardDiff(combo.tensor([[[[  1.2671,  -6.4862,   3.6131,   3.9654],
          [  4.1074,  12.5312,  -3.2430,   4.4820],
          [-10.0428,   5.0817,   0.4602,  -0.9825],
          [  4.5867,   1.2517,   4.2247,   0.0669]],

         [[  3.6238,  -5.6671,  -4.1270,   1.9999],
          [  4.3497,  -3.8131,  -3.6954,   2.5138],
          [  4.2289,   4.4896,  -0.8233,  10.3737],
          [ -9.1522,  -8.0464,  -2.1834,   1.3475]],

         [[ -5.4871,  -5.6456,   2.3971,  -8.8393],
          [  6.0641,  -2.0258,  -7.5135,   0.3814],
          [ -4.3724,  -1.9445,   6.8157,   6.4477],
          [  2.1722,   4.3881,  -2.5686,  -2.4257]]],


        [[[ -1.7312,  -2.5755,   1.5300,  10.9412],
          [  9.6599,  -6.6948,   4.7075,   4.2106],
          [ -0.8718,  -5.4295,  10.0747, -10.1636],
          [  4.5319,   4.0764,   1.6741,   5.8974]],

         [[  0.9215,  -3.5721,  -1.2668,   6.4006],
          [  0.6660,   4.1247,   3.5245,  -4.6866],
          [ -1.0934,  10.4278,  -0.3531,  -5.8575],
          [ -1.1816,  -6.7908,  -6.1499,  -2.0547]],

         [[ -3.9967,  -4.4300,  -0.2993,   5.8606],
          [ -0.9812,  -1.8121,   3.4439,   7.4879],
          [ -2.4948,  -4.9388,  -1.7896,  -3.9585],
          [  6.3013,   2.1417,   4.0991,  -1.6199]]]]))

        let fwdy = combo.tensor([[[[-2.1628, 15.5045],
          [-2.8062, -5.8116]],

         [[-1.4585, 10.9059],
          [ 0.0661,  0.5168]],

         [[-4.6428, -6.0905],
          [ 1.0177,  0.5360]]],


        [[[ 1.1875, -2.9886],
          [ 7.6836, -5.2942]],

         [[-4.8894,  3.3792],
          [ 2.7905, -4.1603]],

         [[-8.9989, -3.4869],
          [ 6.0547,  5.6603]]]])
        let fwdy = fwdy.forwardDiff(combo.tensor([[[[-1.1954e+01,  2.6855e+00],
          [-1.4551e+00, -1.6017e+00]],

         [[ 1.7954e+00,  1.5183e+01],
          [-5.1061e-01, -4.2037e+00]],

         [[-5.7741e+00, -9.1211e-01],
          [-4.1928e+00, -1.1891e+01]]],


        [[[-4.8966e+00, -7.3858e-03],
          [ 6.5086e+00,  6.6678e-01]],

         [[ 2.2310e-01,  7.3424e+00],
          [ 5.5643e-01,  1.2690e+01]],

         [[-5.4125e+00, -3.2977e+00],
          [ 3.1655e+00, -9.4486e+00]]]]))

        let fwdz = fwdx.conv2d(fwdy, padding=1)
        let fwdzCorrect = combo.tensor([[[[   2.9885,   -4.3019,   -1.1975,  -49.4543,  -24.2013],
          [   6.2745,   69.4275,   57.5256,  204.7637,  -14.6282],
          [ -70.7221,   72.6434,  -98.7244,   48.0571,   -0.4058],
          [  26.7088,   50.4435,  -79.0234,  -50.5811,  -37.6351],
          [ -96.5496,   47.6966,    2.5257,  -20.6500,    8.4670]],

         [[   7.1575,  -29.7318,    6.5727,  -83.8713,   63.0648],
          [  30.3794,   -6.8532,  110.2038,  -26.9510,   17.6584],
          [  -9.0821,  -93.3006,  -57.0783,    0.9066,   28.6689],
          [  59.5862,   36.5820,   87.2137,  -18.4858,  -77.4703],
          [  12.7419,   18.3116, -203.8608,   -2.0445,   24.1051]]],


        [[[  38.7963,   37.5600,   67.4382,   53.8644,   10.4056],
          [-212.9548,    6.2275, -161.3704,  -84.4986,   21.1666],
          [ -61.9209,  -55.9199,   39.6219,    1.1004,  -56.4032],
          [ -44.7484,    0.9904,   57.8859,  121.5461,   -4.2968],
          [ -61.9822, -113.1281,  -45.0625,   42.6192,   18.3062]],

         [[  92.9820,  -57.9407,   36.4209,  -33.5703,  -46.3160],
          [  31.7784,   46.9451,  -11.9214,  -25.7160,   79.4210],
          [   3.6550,  -36.8064,   22.9777,  -81.6225,  -44.4841],
          [  28.2701,   17.8893,   39.8201,  -28.4861,    0.7710],
          [ -20.3688,    0.8945,  -24.6142,  -14.1374,   15.2676]]]])
        let fwdzd = fwdz.derivative
        let fwdzdCorrect = combo.tensor([[[[-1.0527e+00, -9.6677e+00,  2.0051e+01, -2.8588e+01, -2.8092e+01],
          [ 6.6973e+01, -2.2214e+02, -3.8619e+01,  1.7658e+02, -7.2230e+01],
          [ 1.5061e+02,  2.4299e+02, -1.9891e+02,  1.7706e+02, -2.7937e+01],
          [-2.5458e+01,  1.3766e+02, -4.8853e+01,  8.1211e+01, -7.1649e+01],
          [-1.0480e+02,  8.0479e+01, -5.5455e+01, -1.1297e+02,  6.3481e+00]],

         [[-6.6083e+01,  5.6381e+01, -1.9298e+01, -1.2133e+01,  3.3643e+01],
          [-7.0305e+00,  2.6282e+01,  1.7543e+02, -4.3107e+01,  8.7134e+01],
          [ 5.5268e+01, -1.9904e+02,  7.5343e+01,  1.3254e+02,  7.1742e+01],
          [ 9.8615e+01,  1.2088e+02, -1.8452e+01,  8.6456e+00, -1.5476e+02],
          [-6.8246e+01,  4.1057e+01, -1.1768e+02, -1.5195e+01,  2.0304e+01]]],


        [[[ 1.2016e+01,  4.3505e+01, -8.1550e+00, -2.6647e+01, -1.2920e+01],
          [-2.7730e+02,  8.7804e+01,  7.6548e+01,  1.2263e+02, -4.6506e+01],
          [ 1.0181e+02, -1.1855e+02,  1.4491e+02,  6.7616e+01, -5.6487e+01],
          [-6.2205e+01,  5.6988e+00,  1.6620e+02, -1.7598e+02, -1.9307e+01],
          [-3.3957e+01, -9.2942e+01,  9.1539e+00,  1.5654e+02,  5.5646e+01]],

         [[-1.6286e+02, -4.2981e+01, -1.1976e+02, -1.4197e+02,  1.0601e+02],
          [-1.9272e+02,  1.5240e+02, -5.1784e+01,  1.0497e+02,  4.7483e+01],
          [-9.0446e+01, -6.3289e+01, -3.7784e+01, -7.9095e+00, -1.6118e+02],
          [-5.6473e+01,  1.5964e+02,  1.7909e+01,  1.7816e+02,  3.4444e+01],
          [-7.3489e+01, -1.0654e+02, -5.6583e-02,  2.0659e+01,  6.7274e+01]]]])

        let revx = combo.tensor([[[[ -0.6265,   1.5129,  -0.4967,   8.2343],
          [ -4.7983,   3.5090,  -6.9395,  -0.1943],
          [ -3.4793,  -4.3857,  -4.2665,   0.2690],
          [ -4.9017,   0.4501,   8.7836,   0.8665]],

         [[ -1.1159,   4.5843,   1.4441,   2.6304],
          [ -1.3113,   2.3928,   2.8665,   2.8928],
          [  2.4570,   5.5207,   4.3569,   3.0159],
          [ -3.4414,   8.1672,  -3.8442,  -1.4704]],

         [[ -0.1417,   1.0840,  -3.7151,  -1.2461],
          [  0.1634,   8.4872,   2.0171,   0.4871],
          [ -4.7028,  -2.1992,   5.4033,   6.1017],
          [ -2.7881,  12.6291,   3.3191,  -1.7654]]],


        [[[ -7.0889,  -2.6943, -10.4957,  -4.1073],
          [ -1.2660,  -1.9108,  -0.3337,   1.1744],
          [ -1.8766,  -1.5132,  -3.0659,   6.0395],
          [ -0.4991,  -6.3026,  -2.8313,  -1.7206]],

         [[ -8.4025,   0.4552,  -0.0573,  -3.3758],
          [ -1.0585,  -4.2271,  -0.6372,   4.9192],
          [  0.1994,  -0.9833,   2.8143,  -2.2687],
          [ -3.2098,   0.3120,   1.9338,   5.3132]],

         [[  3.6207,  -2.5295,   2.7143,  -0.8815],
          [  7.1561,  -5.2819,   0.5426,   6.1291],
          [  3.4090,  -0.8490,  -4.4021,  -1.1141],
          [  3.1586,   1.6269,   4.5772,  -4.8104]]]]).reverseDiff()
        let revy = combo.tensor([[[[-2.1628, 15.5045],
          [-2.8062, -5.8116]],

         [[-1.4585, 10.9059],
          [ 0.0661,  0.5168]],

         [[-4.6428, -6.0905],
          [ 1.0177,  0.5360]]],


        [[[ 1.1875, -2.9886],
          [ 7.6836, -5.2942]],

         [[-4.8894,  3.3792],
          [ 2.7905, -4.1603]],

         [[-8.9989, -3.4869],
          [ 6.0547,  5.6603]]]]).reverseDiff()
        let revz = revx.conv2d(revy, padding=1)
        let revzCorrect = combo.tensor([[[[   2.9885,   -4.3019,   -1.1975,  -49.4543,  -24.2013],
          [   6.2745,   69.4275,   57.5256,  204.7637,  -14.6282],
          [ -70.7221,   72.6434,  -98.7244,   48.0571,   -0.4058],
          [  26.7088,   50.4435,  -79.0234,  -50.5811,  -37.6351],
          [ -96.5496,   47.6966,    2.5257,  -20.6500,    8.4670]],

         [[   7.1575,  -29.7318,    6.5727,  -83.8713,   63.0648],
          [  30.3794,   -6.8532,  110.2038,  -26.9510,   17.6584],
          [  -9.0821,  -93.3006,  -57.0783,    0.9066,   28.6689],
          [  59.5862,   36.5820,   87.2137,  -18.4858,  -77.4703],
          [  12.7419,   18.3116, -203.8608,   -2.0445,   24.1051]]],


        [[[  38.7963,   37.5600,   67.4382,   53.8644,   10.4056],
          [-212.9548,    6.2275, -161.3704,  -84.4986,   21.1666],
          [ -61.9209,  -55.9199,   39.6219,    1.1004,  -56.4032],
          [ -44.7484,    0.9904,   57.8859,  121.5461,   -4.2968],
          [ -61.9822, -113.1281,  -45.0625,   42.6192,   18.3062]],

         [[  92.9820,  -57.9407,   36.4209,  -33.5703,  -46.3160],
          [  31.7784,   46.9451,  -11.9214,  -25.7160,   79.4210],
          [   3.6550,  -36.8064,   22.9777,  -81.6225,  -44.4841],
          [  28.2701,   17.8893,   39.8201,  -28.4861,    0.7710],
          [ -20.3688,    0.8945,  -24.6142,  -14.1374,   15.2676]]]])
        revz.reverse(combo.tensor([[[[ -0.0818,  -1.7126,  -6.8625,  -1.1005,   6.4032],
          [  1.2647,   2.8299,  -7.0770,  -7.3823, -10.7036],
          [ -0.5949,  -1.6608,   0.1277,  -1.3747,   1.0839],
          [  1.3014,  -6.3608,  -5.8820,  -1.9287,  -3.7376],
          [ -3.1642,  -8.7039,  -2.0229,  -1.3187,   4.2127]],

         [[ -4.7775,   0.0534,  -1.6446,  -1.4996,  -2.7337],
          [ -0.8560,   4.6122,   5.2424,  -2.4503,  -1.2369],
          [ -5.6313,  -1.1085,   0.5474,   4.8368,   2.9536],
          [  4.0118,  -5.4583,  -2.1389,  -6.2162,   1.5350],
          [ -5.2292,  10.6073,  -5.2807,  -0.0235,   2.9736]]],


        [[[  2.4959,   6.3992,   0.2723,   4.3979,   7.2741],
          [ -3.5761,  -1.6745,   2.2457,  -8.5449,  10.0545],
          [  7.9747,  -9.7400,  -8.2683,   0.6409,   2.5845],
          [ -7.5924,   2.2433,  -0.4786,  -5.8168,  -7.2329],
          [  2.7957,   2.0224,   1.2842,  -0.8304,  -1.2040]],

         [[  8.6663,  -6.4984,   0.0181,  -5.5948,  -1.4446],
          [  9.0790,   1.3896,  -1.6444,   4.1883,   6.5606],
          [ -5.8707,  -4.0481,  -1.1043,  -4.2776,   0.1577],
          [ -5.6635,  -2.3297,  -8.7693,   9.0650,   1.4648],
          [ -6.3961,   3.6526,   5.7533,  -5.4021,   0.1755]]]]))            
        let revxd = revx.derivative
        let revxdCorrect = combo.tensor([[[[  52.5073,   67.9158,  -72.1813, -110.0932],
          [  34.5613,   -2.7875,   24.3253,   41.8013],
          [  44.8780,  -52.7584,  -50.6334,    0.6157],
          [ -54.9037, -102.6098,   -9.6011,   40.4460]],

         [[   4.0912,   24.9880,  -37.6817,  -68.6669],
          [  -0.4027,  -28.2864,  -51.1940,  -12.4506],
          [  83.6321,  -63.4892,  -26.9752,  -56.6132],
          [-123.0175,  -17.2464,  -49.4828,   -6.2429]],

         [[ -87.8671,  -65.1930,   57.9617,   95.2186],
          [  67.5832,   60.6227,  -36.2991,  -76.3125],
          [  16.1409,  100.6101,  139.2297,   82.5894],
          [ -33.6545,   19.6965,  -17.7912,  -68.9333]]],


        [[[-205.5825,  -40.3349,    6.1795, -186.4079],
          [ 145.5407, -138.9059,  -79.5474,   66.9971],
          [-127.4452,  125.1183,   61.3658,  -87.0136],
          [ 112.3364,  -42.2452,  133.2808,   23.4470]],

         [[ -65.1486,   21.6096,   -4.3367, -103.7793],
          [  65.2791, -113.5311,  -54.8015,  -14.8741],
          [ -77.2162,   68.3465,  -82.2631,  -10.6803],
          [   1.3535,   -9.2549,  122.2180,  -63.5231]],

         [[   2.9495,  -23.2417,  -35.1122,  -98.9359],
          [ 109.7330,  121.0604,   98.2866,   66.6759],
          [  13.1614,   32.3627,  -57.0056,    3.9335],
          [ -84.9322, -148.3569,   23.6587,   77.6059]]]])
        let revyd = revy.derivative
        let revydCorrect = combo.tensor([[[[  60.9107,   -2.4922],
          [  44.1872,  -36.8305]],

         [[-102.1387,  -41.7113],
          [-192.5679, -188.1346]],

         [[  26.3335,   -1.7302],
          [ -96.6882,  -71.5404]]],


        [[[-119.3937,   15.9902],
          [ 113.3007,  -55.3270]],

         [[-105.7772,   -6.5650],
          [ 145.0033,  -17.3124]],

         [[-120.5291,   79.5252],
          [ 102.1578,   65.0787]]]])

        Assert.True(fwdz.allclose(fwdzCorrect, 0.01))
        Assert.True(fwdzd.allclose(fwdzdCorrect, 0.01))
        Assert.True(revz.allclose(revzCorrect, 0.01))
        Assert.True(revxd.allclose(revxdCorrect, 0.01))
        Assert.True(revyd.allclose(revydCorrect, 0.01))

    [<Test>]
    member this.TestDerivativeConv2Ds2p2 () =
      for combo in Combos.AllDevicesAndBackends do
        let fwdx = combo.tensor([[[[ 0.4834,  0.6182, -1.7554, -0.5000],
          [ 0.4145, -1.8404, -1.3268, -0.1491],
          [-0.5398,  0.3185,  0.6443, -0.4982],
          [-0.2872, -0.3839, -0.6973,  0.0694]],

         [[ 1.0968,  0.9643, -0.7724, -1.6023],
          [-0.5834,  1.1545, -1.2427,  0.4320],
          [-1.0401,  1.0573, -0.8101, -0.3413],
          [ 0.7388,  1.5844,  1.2583, -0.5581]],

         [[ 0.0346,  0.2731, -0.4538,  2.5557],
          [-0.0170, -1.6569, -0.9249, -0.9113],
          [-1.4229,  1.1463, -1.1280, -0.1395],
          [-2.2696,  0.7478, -1.0832,  2.2226]]],


        [[[-0.8449,  0.5820, -0.4157,  1.0947],
          [ 1.3660,  1.0608,  0.6365, -0.1920],
          [ 0.6311,  1.6463, -0.2425, -1.0097],
          [-0.3608, -1.7502,  1.7420,  0.5930]],

         [[-1.6549,  2.2352,  1.1925,  0.7442],
          [-0.0709,  0.3418, -0.4357, -0.2820],
          [ 0.5562,  0.3125,  0.0196,  0.9572],
          [ 1.2896,  0.0771, -0.6986, -0.7867]],

         [[-0.0746,  0.4294, -0.2819, -0.4537],
          [-1.3862, -0.0826,  0.3576, -0.1390],
          [-0.8496, -0.3607, -1.3422, -0.2171],
          [-1.0049, -0.2201, -0.6854,  0.1075]]]])
        let fwdx = fwdx.forwardDiff(combo.tensor([[[[-1.5002, -0.0945, -0.0888, -0.4832],
          [-0.4096,  0.5563,  2.7051,  0.2993],
          [ 0.0865, -0.8459,  0.0942, -0.7664],
          [-1.2281,  0.4562,  0.8160,  1.7656]],

         [[ 0.0926,  1.8626, -1.4714,  0.7599],
          [-2.1331,  0.4889,  0.2131, -0.6327],
          [ 1.6363, -1.0074, -0.1512,  0.5428],
          [-0.3064, -2.0972,  0.3547,  1.0570]],

         [[ 0.0464,  0.1123,  0.4548,  2.8014],
          [-0.1400,  1.5593, -0.6376, -0.2120],
          [ 0.1604,  0.7083, -2.7408, -0.5854],
          [ 0.1344, -1.6082,  0.8238, -0.1565]]],


        [[[-1.0191,  0.2514,  0.2823,  0.5765],
          [ 1.0055, -1.2449, -0.3048, -0.2980],
          [ 0.5053, -1.9267,  0.5766,  0.9301],
          [-1.1695,  0.3153,  0.8527, -0.3253]],

         [[-1.3888,  0.9471, -0.4777, -1.2275],
          [-1.0541, -0.9903, -1.5533,  0.1210],
          [-0.5436,  2.1711,  0.2939, -0.3888],
          [ 0.1004, -0.1512,  1.9490,  1.8398]],

         [[-0.7521,  0.5800, -0.9237, -0.8863],
          [ 0.3444,  0.2013,  1.0172,  1.8263],
          [-1.1695, -1.2351, -0.7672,  0.7108],
          [-0.3632,  0.8239, -0.8944,  0.1580]]]]))

        let fwdy = combo.tensor([[[[ 1.3889,  0.4028],
          [ 0.3151, -0.8122]],

         [[ 0.0136, -1.2223],
          [-0.9280,  0.6786]],

         [[-0.2875,  0.5234],
          [ 0.5449, -2.3525]]],


        [[[ 0.7302,  0.1386],
          [ 0.7884, -1.2391]],

         [[ 0.3385, -0.5488],
          [-1.2420, -0.4406]],

         [[ 0.4992, -0.1227],
          [-0.5066, -1.0926]]]])
        let fwdy = fwdy.forwardDiff(combo.tensor([[[[ 5.8915e-01, -6.7759e-01],
          [-1.4154e+00,  9.7490e-01]],

         [[-1.0435e-01,  2.2350e+00],
          [ 2.4124e-03, -6.3847e-01]],

         [[ 1.2695e+00,  4.7261e-01],
          [-6.6061e-01, -1.0496e+00]]],


        [[[-1.7298e+00,  2.9588e-01],
          [-1.1972e+00,  5.2415e-01]],

         [[ 2.4734e+00,  2.0884e-01],
          [-3.8946e-01, -4.2185e-01]],

         [[ 2.0299e-01,  4.3039e-02],
          [-3.9840e-01,  1.2968e+00]]]]))

        let fwdz = fwdx.conv2d(fwdy, stride=2, padding=2)
        let fwdzCorrect = combo.tensor([[[[ 0.0000,  0.0000,  0.0000,  0.0000],
          [ 0.0000,  6.7284,  3.5657,  0.0000],
          [ 0.0000, -3.3040, -6.2900,  0.0000],
          [ 0.0000,  0.0000,  0.0000,  0.0000]],

         [[ 0.0000,  0.0000,  0.0000,  0.0000],
          [ 0.0000,  4.9065,  0.6824,  0.0000],
          [ 0.0000, -3.1670, -4.0639,  0.0000],
          [ 0.0000,  0.0000,  0.0000,  0.0000]]],


        [[[ 0.0000,  0.0000,  0.0000,  0.0000],
          [ 0.0000, -4.1419, -0.0949,  0.0000],
          [ 0.0000,  1.3546, -2.0856,  0.0000],
          [ 0.0000,  0.0000,  0.0000,  0.0000]],

         [[ 0.0000,  0.0000,  0.0000,  0.0000],
          [ 0.0000, -1.9204,  1.1343,  0.0000],
          [ 0.0000,  1.3242,  0.6037,  0.0000],
          [ 0.0000,  0.0000,  0.0000,  0.0000]]]])
        let fwdzd = fwdz.derivative
        let fwdzdCorrect = combo.tensor([[[[ 0.0000,  0.0000,  0.0000,  0.0000],
          [ 0.0000, -5.6554, -0.3408,  0.0000],
          [ 0.0000,  3.7282, -1.9959,  0.0000],
          [ 0.0000,  0.0000,  0.0000,  0.0000]],

         [[ 0.0000,  0.0000,  0.0000,  0.0000],
          [ 0.0000, -3.8840,  2.8273,  0.0000],
          [ 0.0000,  2.0030, -4.0214,  0.0000],
          [ 0.0000,  0.0000,  0.0000,  0.0000]]],


        [[[ 0.0000,  0.0000,  0.0000,  0.0000],
          [ 0.0000,  3.6465, -1.1720,  0.0000],
          [ 0.0000, -7.7013,  1.1858,  0.0000],
          [ 0.0000,  0.0000,  0.0000,  0.0000]],

         [[ 0.0000,  0.0000,  0.0000,  0.0000],
          [ 0.0000, -1.1995,  3.1140,  0.0000],
          [ 0.0000, -4.0499, -2.1539,  0.0000],
          [ 0.0000,  0.0000,  0.0000,  0.0000]]]])

        let revx = combo.tensor([[[[ 0.4834,  0.6182, -1.7554, -0.5000],
          [ 0.4145, -1.8404, -1.3268, -0.1491],
          [-0.5398,  0.3185,  0.6443, -0.4982],
          [-0.2872, -0.3839, -0.6973,  0.0694]],

         [[ 1.0968,  0.9643, -0.7724, -1.6023],
          [-0.5834,  1.1545, -1.2427,  0.4320],
          [-1.0401,  1.0573, -0.8101, -0.3413],
          [ 0.7388,  1.5844,  1.2583, -0.5581]],

         [[ 0.0346,  0.2731, -0.4538,  2.5557],
          [-0.0170, -1.6569, -0.9249, -0.9113],
          [-1.4229,  1.1463, -1.1280, -0.1395],
          [-2.2696,  0.7478, -1.0832,  2.2226]]],


        [[[-0.8449,  0.5820, -0.4157,  1.0947],
          [ 1.3660,  1.0608,  0.6365, -0.1920],
          [ 0.6311,  1.6463, -0.2425, -1.0097],
          [-0.3608, -1.7502,  1.7420,  0.5930]],

         [[-1.6549,  2.2352,  1.1925,  0.7442],
          [-0.0709,  0.3418, -0.4357, -0.2820],
          [ 0.5562,  0.3125,  0.0196,  0.9572],
          [ 1.2896,  0.0771, -0.6986, -0.7867]],

         [[-0.0746,  0.4294, -0.2819, -0.4537],
          [-1.3862, -0.0826,  0.3576, -0.1390],
          [-0.8496, -0.3607, -1.3422, -0.2171],
          [-1.0049, -0.2201, -0.6854,  0.1075]]]]).reverseDiff()
        let revy = combo.tensor([[[[ 1.3889,  0.4028],
          [ 0.3151, -0.8122]],

         [[ 0.0136, -1.2223],
          [-0.9280,  0.6786]],

         [[-0.2875,  0.5234],
          [ 0.5449, -2.3525]]],


        [[[ 0.7302,  0.1386],
          [ 0.7884, -1.2391]],

         [[ 0.3385, -0.5488],
          [-1.2420, -0.4406]],

         [[ 0.4992, -0.1227],
          [-0.5066, -1.0926]]]]).reverseDiff()
        let revz = revx.conv2d(revy, stride=2, padding=2)
        let revzCorrect = combo.tensor([[[[ 0.0000,  0.0000,  0.0000,  0.0000],
          [ 0.0000,  6.7284,  3.5657,  0.0000],
          [ 0.0000, -3.3040, -6.2900,  0.0000],
          [ 0.0000,  0.0000,  0.0000,  0.0000]],

         [[ 0.0000,  0.0000,  0.0000,  0.0000],
          [ 0.0000,  4.9065,  0.6824,  0.0000],
          [ 0.0000, -3.1670, -4.0639,  0.0000],
          [ 0.0000,  0.0000,  0.0000,  0.0000]]],


        [[[ 0.0000,  0.0000,  0.0000,  0.0000],
          [ 0.0000, -4.1419, -0.0949,  0.0000],
          [ 0.0000,  1.3546, -2.0856,  0.0000],
          [ 0.0000,  0.0000,  0.0000,  0.0000]],

         [[ 0.0000,  0.0000,  0.0000,  0.0000],
          [ 0.0000, -1.9204,  1.1343,  0.0000],
          [ 0.0000,  1.3242,  0.6037,  0.0000],
          [ 0.0000,  0.0000,  0.0000,  0.0000]]]])
        revz.reverse(combo.tensor([[[[ 1.7740, -0.1396, -0.9889,  0.6326],
          [ 1.1137, -0.0517, -0.4521,  1.1363],
          [-0.0234, -1.3553,  0.8126,  0.3698],
          [-0.0928, -0.7908, -1.2760,  1.9422]],

         [[ 0.8845, -0.2722,  0.7297, -1.0148],
          [ 0.1432,  2.0478,  1.0663,  0.3389],
          [ 0.6543,  0.3726,  1.0108,  1.2081],
          [-2.5648, -1.1497,  0.0553,  1.0618]]],


        [[[ 0.5235, -1.0919,  3.1056,  0.3805],
          [ 1.4381, -2.2029,  0.6346,  0.1696],
          [ 0.1067, -1.4993,  0.8540,  1.2161],
          [ 0.6368,  0.1843,  0.9232,  0.8174]],

         [[-0.1157,  0.6536, -1.3355, -0.2433],
          [ 0.8911,  0.2206, -0.1410,  0.2908],
          [-0.6419, -0.0444, -0.5832,  2.2924],
          [-0.2105, -2.6944, -0.5024, -0.6681]]]]))            
        let revxd = revx.derivative
        let revxdCorrect = combo.tensor([[[[ 1.4236,  0.2631,  0.1507, -0.0343],
           [ 1.5983, -2.4954,  0.6983, -0.9540],
           [-1.6103, -0.4943,  1.8668,  0.4675],
           [-0.1332,  0.6390,  1.0529, -1.9124]],
 
          [[ 0.6924, -1.0606,  0.3547, -0.0325],
           [-2.4954, -0.9374, -0.9048, -0.7767],
           [ 0.1077,  1.4521,  0.3532, -1.5480],
           [ 0.7950, -1.0838, -2.0095,  0.1061]],
 
          [[ 1.0371, -0.2783,  0.6623, -0.3674],
           [-1.0655, -2.1158, -0.7865, -0.1015],
           [ 0.5756, -0.7550,  0.2709,  0.3013],
           [-0.9272,  2.7812, -0.0692, -3.0161]]],
 
 
         [[[-2.8985, -0.8568,  0.7784,  0.2361],
           [-0.5201,  1.5157,  0.0887, -0.3406],
           [-2.1149, -0.6102,  0.7603,  0.2632],
           [-0.5074,  1.2728, -0.1907,  0.0290]],
 
          [[ 0.0447,  2.5716, -0.0391, -0.6982],
           [ 1.7703, -1.5921, -0.4137,  0.4928],
           [-0.0354,  1.8571, -0.1858, -0.7238],
           [ 1.4466, -0.9979, -0.0682,  0.8365]],
 
          [[ 0.7435, -1.1800, -0.2528,  0.3494],
           [-1.3121,  4.9413,  0.4172, -1.3387],
           [ 0.4089, -0.7792, -0.5366,  0.5185],
           [-0.7945,  3.5758,  0.7608, -1.3719]]]])
        let revyd = revy.derivative
        let revydCorrect = combo.tensor([[[[ 2.4678, -4.5606],
           [-0.1756,  1.4112]],
 
          [[ 4.6288, -5.1385],
           [-2.0372, -4.5751]],
 
          [[ 1.3283, -3.7151],
           [ 6.8165,  1.8061]]],
 
 
         [[[-0.4462,  0.8376],
           [-2.1659, -4.0076]],
 
          [[-0.3534,  0.1312],
           [-0.5767,  3.4215]],
 
          [[-1.2396,  3.8720],
           [-2.8735, -1.8911]]]])

        Assert.True(fwdz.allclose(fwdzCorrect, 0.01))
        Assert.True(fwdzd.allclose(fwdzdCorrect, 0.01))
        Assert.True(revz.allclose(revzCorrect, 0.01))
        Assert.True(revxd.allclose(revxdCorrect, 0.01))
        Assert.True(revyd.allclose(revydCorrect, 0.01))

    [<Test>]
    member this.TestDerivativeConv2Ds2p2d3 () =
      for combo in Combos.AllDevicesAndBackends do
        let fwdx = combo.tensor([[[[ -0.6265,   1.5129,  -0.4967,   8.2343],
          [ -4.7983,   3.5090,  -6.9395,  -0.1943],
          [ -3.4793,  -4.3857,  -4.2665,   0.2690],
          [ -4.9017,   0.4501,   8.7836,   0.8665]],

         [[ -1.1159,   4.5843,   1.4441,   2.6304],
          [ -1.3113,   2.3928,   2.8665,   2.8928],
          [  2.4570,   5.5207,   4.3569,   3.0159],
          [ -3.4414,   8.1672,  -3.8442,  -1.4704]],

         [[ -0.1417,   1.0840,  -3.7151,  -1.2461],
          [  0.1634,   8.4872,   2.0171,   0.4871],
          [ -4.7028,  -2.1992,   5.4033,   6.1017],
          [ -2.7881,  12.6291,   3.3191,  -1.7654]]],


        [[[ -7.0889,  -2.6943, -10.4957,  -4.1073],
          [ -1.2660,  -1.9108,  -0.3337,   1.1744],
          [ -1.8766,  -1.5132,  -3.0659,   6.0395],
          [ -0.4991,  -6.3026,  -2.8313,  -1.7206]],

         [[ -8.4025,   0.4552,  -0.0573,  -3.3758],
          [ -1.0585,  -4.2271,  -0.6372,   4.9192],
          [  0.1994,  -0.9833,   2.8143,  -2.2687],
          [ -3.2098,   0.3120,   1.9338,   5.3132]],

         [[  3.6207,  -2.5295,   2.7143,  -0.8815],
          [  7.1561,  -5.2819,   0.5426,   6.1291],
          [  3.4090,  -0.8490,  -4.4021,  -1.1141],
          [  3.1586,   1.6269,   4.5772,  -4.8104]]]])
        let fwdx = fwdx.forwardDiff(combo.tensor([[[[  1.2671,  -6.4862,   3.6131,   3.9654],
          [  4.1074,  12.5312,  -3.2430,   4.4820],
          [-10.0428,   5.0817,   0.4602,  -0.9825],
          [  4.5867,   1.2517,   4.2247,   0.0669]],

         [[  3.6238,  -5.6671,  -4.1270,   1.9999],
          [  4.3497,  -3.8131,  -3.6954,   2.5138],
          [  4.2289,   4.4896,  -0.8233,  10.3737],
          [ -9.1522,  -8.0464,  -2.1834,   1.3475]],

         [[ -5.4871,  -5.6456,   2.3971,  -8.8393],
          [  6.0641,  -2.0258,  -7.5135,   0.3814],
          [ -4.3724,  -1.9445,   6.8157,   6.4477],
          [  2.1722,   4.3881,  -2.5686,  -2.4257]]],


        [[[ -1.7312,  -2.5755,   1.5300,  10.9412],
          [  9.6599,  -6.6948,   4.7075,   4.2106],
          [ -0.8718,  -5.4295,  10.0747, -10.1636],
          [  4.5319,   4.0764,   1.6741,   5.8974]],

         [[  0.9215,  -3.5721,  -1.2668,   6.4006],
          [  0.6660,   4.1247,   3.5245,  -4.6866],
          [ -1.0934,  10.4278,  -0.3531,  -5.8575],
          [ -1.1816,  -6.7908,  -6.1499,  -2.0547]],

         [[ -3.9967,  -4.4300,  -0.2993,   5.8606],
          [ -0.9812,  -1.8121,   3.4439,   7.4879],
          [ -2.4948,  -4.9388,  -1.7896,  -3.9585],
          [  6.3013,   2.1417,   4.0991,  -1.6199]]]]))

        let fwdy = combo.tensor([[[[-2.1628, 15.5045],
          [-2.8062, -5.8116]],

         [[-1.4585, 10.9059],
          [ 0.0661,  0.5168]],

         [[-4.6428, -6.0905],
          [ 1.0177,  0.5360]]],


        [[[ 1.1875, -2.9886],
          [ 7.6836, -5.2942]],

         [[-4.8894,  3.3792],
          [ 2.7905, -4.1603]],

         [[-8.9989, -3.4869],
          [ 6.0547,  5.6603]]]])
        let fwdy = fwdy.forwardDiff(combo.tensor([[[[-1.1954e+01,  2.6855e+00],
          [-1.4551e+00, -1.6017e+00]],

         [[ 1.7954e+00,  1.5183e+01],
          [-5.1061e-01, -4.2037e+00]],

         [[-5.7741e+00, -9.1211e-01],
          [-4.1928e+00, -1.1891e+01]]],


        [[[-4.8966e+00, -7.3858e-03],
          [ 6.5086e+00,  6.6678e-01]],

         [[ 2.2310e-01,  7.3424e+00],
          [ 5.5643e-01,  1.2690e+01]],

         [[-5.4125e+00, -3.2977e+00],
          [ 3.1655e+00, -9.4486e+00]]]]))

        let fwdz = fwdx.conv2d(fwdy, stride=2, padding=2, dilation=3)
        let fwdzCorrect = combo.tensor([[[[-14.6076,  16.4301,  21.7161],
          [ 75.2237, 171.5346,  -5.3082],
          [  5.6034,  25.6748, -22.2133]],

         [[ 19.5075, -47.7868, -33.1086],
          [ 42.3128, -77.9976, 102.6402],
          [ 39.4306,  14.2866, -74.9929]]],


        [[[  6.0893,   9.7672,   1.4466],
          [ 16.2573, -69.7829,  22.9131],
          [-29.0139,  63.6238,  22.9648]],

         [[ -2.1946,  38.6560,  -1.0571],
          [ 59.6885, -29.8678, -25.2544],
          [  4.1600, -55.7119,  22.2137]]]])
        let fwdzd = fwdz.derivative
        let fwdzdCorrect = combo.tensor([[[[-192.4834,  -40.2855,    1.3868],
          [-249.6178,  258.1780,  -22.2914],
          [ 213.6440,  208.5909,   -3.8136]],

         [[-109.4333,   48.9210, -117.9083],
          [  86.2960,   44.9616,  102.1127],
          [  54.5835,   67.3117,  -64.1436]]],


        [[[ 123.7054, -174.0053,  -10.9364],
          [ -86.5387,  196.1334,   92.6273],
          [  41.4041, -196.3940,   54.1555]],

         [[   3.0167,  128.8499,   66.0478],
          [  25.9553,  143.8179,   65.0520],
          [  64.2762,   28.9000,   69.2620]]]])

        let revx = combo.tensor([[[[ -0.6265,   1.5129,  -0.4967,   8.2343],
          [ -4.7983,   3.5090,  -6.9395,  -0.1943],
          [ -3.4793,  -4.3857,  -4.2665,   0.2690],
          [ -4.9017,   0.4501,   8.7836,   0.8665]],

         [[ -1.1159,   4.5843,   1.4441,   2.6304],
          [ -1.3113,   2.3928,   2.8665,   2.8928],
          [  2.4570,   5.5207,   4.3569,   3.0159],
          [ -3.4414,   8.1672,  -3.8442,  -1.4704]],

         [[ -0.1417,   1.0840,  -3.7151,  -1.2461],
          [  0.1634,   8.4872,   2.0171,   0.4871],
          [ -4.7028,  -2.1992,   5.4033,   6.1017],
          [ -2.7881,  12.6291,   3.3191,  -1.7654]]],


        [[[ -7.0889,  -2.6943, -10.4957,  -4.1073],
          [ -1.2660,  -1.9108,  -0.3337,   1.1744],
          [ -1.8766,  -1.5132,  -3.0659,   6.0395],
          [ -0.4991,  -6.3026,  -2.8313,  -1.7206]],

         [[ -8.4025,   0.4552,  -0.0573,  -3.3758],
          [ -1.0585,  -4.2271,  -0.6372,   4.9192],
          [  0.1994,  -0.9833,   2.8143,  -2.2687],
          [ -3.2098,   0.3120,   1.9338,   5.3132]],

         [[  3.6207,  -2.5295,   2.7143,  -0.8815],
          [  7.1561,  -5.2819,   0.5426,   6.1291],
          [  3.4090,  -0.8490,  -4.4021,  -1.1141],
          [  3.1586,   1.6269,   4.5772,  -4.8104]]]]).reverseDiff()
        let revy = combo.tensor([[[[-2.1628, 15.5045],
          [-2.8062, -5.8116]],

         [[-1.4585, 10.9059],
          [ 0.0661,  0.5168]],

         [[-4.6428, -6.0905],
          [ 1.0177,  0.5360]]],


        [[[ 1.1875, -2.9886],
          [ 7.6836, -5.2942]],

         [[-4.8894,  3.3792],
          [ 2.7905, -4.1603]],

         [[-8.9989, -3.4869],
          [ 6.0547,  5.6603]]]]).reverseDiff()
        let revz = revx.conv2d(revy, stride=2, padding=2, dilation=3)
        let revzCorrect = combo.tensor([[[[-14.6076,  16.4301,  21.7161],
          [ 75.2237, 171.5346,  -5.3082],
          [  5.6034,  25.6748, -22.2133]],

         [[ 19.5075, -47.7868, -33.1086],
          [ 42.3128, -77.9976, 102.6402],
          [ 39.4306,  14.2866, -74.9929]]],


        [[[  6.0893,   9.7672,   1.4466],
          [ 16.2573, -69.7829,  22.9131],
          [-29.0139,  63.6238,  22.9648]],

         [[ -2.1946,  38.6560,  -1.0571],
          [ 59.6885, -29.8678, -25.2544],
          [  4.1600, -55.7119,  22.2137]]]])
        revz.reverse(combo.tensor([[[[-4.9500, -0.1235, -1.4549],
          [ 1.0173, -3.8754,  8.1473],
          [-1.1222, -2.0444, -3.8435]],

         [[ 2.1598, -8.1827,  1.4084],
          [-6.0393,  3.0670,  0.2767],
          [-6.9600,  2.8638,  1.4368]]],


        [[[-7.1100,  1.2635,  2.4884],
          [ 0.8497,  0.5392,  1.4672],
          [-2.3189, -5.4578, -0.3853]],

         [[-4.2101,  6.2027,  3.0791],
          [ 3.7285, -0.2306, -0.2753],
          [ 0.1230, -4.0682, -3.4253]]]]))            
        let revxd = revx.derivative
        let revxdCorrect = combo.tensor([[[[ 12.0238,  33.8209, -17.2926, -69.2517],
          [-62.5262,  17.3330,  14.9041,  44.0385],
          [  7.8226,   3.4009,  10.0191, -40.2569],
          [ 34.4406,  26.0614, -20.7367,   6.2848]],

         [[ -9.3435,  -9.3136, -13.2356, -31.9008],
          [-22.8417, -11.5434,   3.8338,  33.9789],
          [-11.0206, -35.7580,  -1.4193, -12.6192],
          [  8.3021,  25.6510,   1.3110, -14.7624]],

         [[ -9.6068,  14.8629, -40.3168,  12.9088],
          [-49.6693,   9.5719,   7.0467, -46.3823],
          [-16.2796,  31.1040,   4.9152,   2.4657],
          [ 14.6258, -33.6386,   9.9669,  15.2829]]],


        [[[ -1.4400,   2.0322,  -3.5001,   9.0489],
          [ 44.1135,  63.6098,  16.6760, -40.1814],
          [  6.9733, -36.3203,  -3.2342, -72.4627],
          [ -3.2851, -24.6777,  -6.2321,  -1.9125]],

         [[  0.3412,  21.8664,  -0.7940,   5.1009],
          [ 17.3920,  13.8411,   8.7568, -25.1523],
          [ 27.8511, -24.8737,  17.3097, -73.2700],
          [ -0.6079, -15.0725,  -0.6711,   1.2381]],

         [[ -0.4279, -18.1763,  -4.3348,  -2.4797],
          [ 38.8413, -27.6409,  21.1756,  35.7860],
          [ 61.9495,  13.6942,  32.6135,  47.4267],
          [ -0.8477,  21.5595,  -0.1735,  -1.0164]]]])
        let revyd = revy.derivative
        let revydCorrect = combo.tensor([[[[ 1.4095e+01, -5.9958e+01],
          [ 9.4394e+01, -1.1459e+01]],

         [[-1.2466e+01, -4.6630e+00],
          [-2.3808e+01,  4.1206e+01]],

         [[-5.1847e+01,  1.3497e+00],
          [ 5.3702e+01,  2.1704e+01]]],


        [[[ 4.5069e+00,  1.3558e+01],
          [ 8.9010e+00,  1.3353e+00]],

         [[ 1.7762e+00, -3.7820e+01],
          [-5.1715e+00, -2.4090e+01]],

         [[-7.5394e+00,  1.7613e+01],
          [ 3.7940e+01,  8.9327e-02]]]])

        Assert.True(fwdz.allclose(fwdzCorrect, 0.01))
        Assert.True(fwdzd.allclose(fwdzdCorrect, 0.01))
        Assert.True(revz.allclose(revzCorrect, 0.01))
        Assert.True(revxd.allclose(revxdCorrect, 0.01))
        Assert.True(revyd.allclose(revydCorrect, 0.01))

////////////
/// 

    [<Test>]
    member this.TestDerivativeConv3D () =
      for combo in Combos.AllDevicesAndBackends do
        let fwdx = combo.tensor([[[[ 2.0403e+00,  5.0188e-01,  4.6880e-01,  8.0736e-01],
                                     [-6.1190e-01,  6.1642e-01, -4.0588e-01, -2.9679e-01],
                                     [-5.6210e-01,  3.6843e-01, -6.6630e-02, -1.3918e+00],
                                     [-1.2988e+00,  9.6719e-01, -3.3539e-01,  8.7715e-01]],

                                    [[-1.7863e+00, -1.1244e+00, -2.1417e-02,  6.4124e-01],
                                     [ 7.5028e-01,  2.2587e-01, -1.2390e-01, -8.4495e-02],
                                     [-1.1291e+00,  1.5644e+00, -2.0280e+00, -9.2168e-01],
                                     [-9.2567e-01,  3.9768e-01,  1.0377e+00,  5.0193e-01]],

                                    [[-5.3238e-01, -8.4971e-02,  5.3398e-01, -1.0695e+00],
                                     [ 5.6227e-01,  2.3256e-01,  6.6780e-01, -7.1462e-01],
                                     [-6.6682e-01, -3.5299e-01, -6.0286e-01, -1.0693e+00],
                                     [ 1.2855e+00, -5.9239e-02, -1.6507e-01, -7.1905e-01]],

                                    [[-4.1638e-01,  7.6894e-01, -8.3663e-01,  8.2333e-01],
                                     [-1.4869e+00, -1.5159e+00,  8.6893e-01, -4.0507e-01],
                                     [ 1.6423e+00,  1.1892e+00,  9.8311e-01, -4.7513e-01],
                                     [ 1.4261e+00, -1.6494e+00,  8.3231e-02,  3.5143e-01]]],


                                   [[[ 1.6732e+00, -2.3141e+00, -2.7201e-01,  4.8099e-02],
                                     [ 1.4185e-01, -2.7953e-01,  2.0087e-01,  2.5665e+00],
                                     [ 2.0306e+00,  1.3222e+00,  2.3076e-01,  4.5952e-01],
                                     [ 8.8091e-01, -7.6203e-01,  1.4536e-03,  1.3817e-01]],

                                    [[-1.8129e-01,  3.7236e-01,  4.3555e-01,  1.0214e+00],
                                     [ 1.7297e-01, -3.5313e-01,  2.8694e+00, -4.7409e-01],
                                     [-6.3609e-01,  3.4134e+00, -4.9251e-01, -3.8600e-01],
                                     [ 6.8581e-02,  1.0088e+00,  3.0463e-01, -5.7993e-01]],

                                    [[ 7.7506e-01,  1.5062e-01, -2.9680e-02, -1.9979e+00],
                                     [ 6.7832e-01,  1.3433e+00,  1.0491e+00,  9.5303e-02],
                                     [-1.4113e+00, -3.0230e-01, -3.2206e-01,  3.3161e-01],
                                     [-1.0122e+00,  5.1443e-01,  6.5048e-02, -4.2270e-02]],

                                    [[ 1.2150e+00, -1.4316e+00, -2.9044e-01, -7.3760e-01],
                                     [ 3.5693e-01,  1.0187e+00,  1.1133e+00, -4.1039e-01],
                                     [-1.7768e+00, -2.2549e-01,  2.7584e-01, -1.2234e+00],
                                     [-2.9351e-01, -5.3639e-01, -1.2375e+00,  8.3979e-03]]]]).unsqueeze(0)
        let fwdx = fwdx.forwardDiff(combo.tensor([[[[-0.2972, -1.2066, -0.6269,  0.9434],
                                                       [-0.9555,  0.3641,  0.1879,  1.2518],
                                                       [ 0.4894, -1.0205,  2.2927, -0.7572],
                                                       [ 1.1067,  0.5710, -0.0511, -1.1728]],

                                                      [[ 0.0590,  1.5141,  1.4791,  1.3218],
                                                       [-0.0762, -0.2851, -0.6395,  3.1052],
                                                       [ 1.6596, -1.5428, -0.1131, -1.1990],
                                                       [-2.3374, -0.5068, -0.7178,  0.6640]],

                                                      [[ 1.0926,  0.3023, -1.6971,  0.9061],
                                                       [ 0.8218, -1.2368,  0.1982, -0.9901],
                                                       [ 0.3584, -0.9222, -0.8179, -0.4034],
                                                       [ 0.8289, -0.6201, -0.1906,  1.0632]],

                                                      [[ 0.6155,  1.5985, -0.0755,  0.6376],
                                                       [-0.7542,  0.0373, -0.0905,  0.5350],
                                                       [-1.6389,  2.0249, -0.0807, -0.7581],
                                                       [-0.4853,  0.7108,  0.9363,  1.1280]]],


                                                     [[[-0.2131, -0.8801, -0.2641, -0.0649],
                                                       [ 0.7594,  2.1863, -0.7348,  0.4229],
                                                       [ 0.1049, -0.6827,  0.3937, -0.0045],
                                                       [ 0.1832,  0.5384, -0.4187,  0.9574]],

                                                      [[-2.6329, -0.0135,  0.3173, -1.8305],
                                                       [-1.9374, -0.1485,  1.4946,  1.2563],
                                                       [ 1.9370,  0.8723, -0.3913, -0.3136],
                                                       [-1.3977,  1.0717, -0.5465,  1.3868]],

                                                      [[ 0.0996, -0.2846, -0.9976, -0.5384],
                                                       [ 0.6077,  0.5662, -0.0110, -1.1148],
                                                       [ 0.3858, -1.5971, -0.6918,  0.1975],
                                                       [ 0.8372, -0.2214,  0.6310, -0.4999]],

                                                      [[ 1.0194, -0.0401,  0.8514, -0.7894],
                                                       [-1.8992, -0.6169,  1.0967, -0.8021],
                                                       [-0.2553,  1.1071,  0.2514,  0.2893],
                                                       [ 0.5300,  0.1334,  0.0045,  1.7511]]]]).unsqueeze(0))

        let fwdy = combo.tensor([[[[-0.5868, -0.6268,  0.2067],
                                     [ 0.0902, -0.2625,  0.4332],
                                     [-2.3743,  0.4579,  1.1151]],

                                    [[-0.6703, -0.4771,  1.5989],
                                     [-0.8629,  0.0367, -1.7918],
                                     [-0.1023,  0.0615, -1.3259]],

                                    [[ 0.5963,  0.3167,  0.8568],
                                     [ 1.0630, -0.2076, -1.6126],
                                     [-0.6459,  1.4887, -1.4647]]],


                                   [[[-0.6016,  0.8268,  1.3840],
                                     [-0.2750, -0.2897,  0.9044],
                                     [-1.8141, -0.2568,  0.3517]],

                                    [[ 0.4624, -0.5173, -0.7067],
                                     [-0.3159,  0.7693,  0.0949],
                                     [ 0.2051,  1.2193, -1.5660]],

                                    [[-0.0875,  0.5780, -0.2825],
                                     [ 0.2239,  0.7976,  1.5523],
                                     [ 0.6226, -0.4116,  1.0639]]]]).unsqueeze(0)
        let fwdy = fwdy.forwardDiff(combo.tensor([[[[-1.7070, -2.1382, -0.9192],
                                                       [ 0.2977, -1.4472, -0.4086],
                                                       [-1.4684, -1.4817, -1.6733]],

                                                      [[ 0.3169,  0.7824,  1.2211],
                                                       [-0.4838, -0.1465,  1.0617],
                                                       [ 1.0696,  1.3210, -1.8589]],

                                                      [[ 0.8873,  1.8525,  0.4656],
                                                       [ 0.3368, -1.9705, -2.1460],
                                                       [ 0.2832, -1.2236, -0.1256]]],


                                                     [[[-0.7593, -1.1835,  0.3072],
                                                       [-0.4075,  0.5990,  0.0690],
                                                       [ 0.1857,  1.1791,  0.5331]],

                                                      [[ 0.7346, -0.0147, -0.5703],
                                                       [-0.9621,  0.0674, -0.8416],
                                                       [ 0.1213,  1.1037, -1.2360]],

                                                      [[ 1.4888, -1.2166, -0.4875],
                                                       [-0.4658,  1.8283,  1.9934],
                                                       [-1.2205,  0.0902, -2.0896]]]]).unsqueeze(0))

        let fwdz = fwdx.conv3d(fwdy)
        let fwdzCorrect = combo.tensor([[[[ 3.1109,  6.7899],
                                              [ 4.3064,  4.1053]],
                                   
                                             [[ 5.0324, -8.8943],
                                              [-0.1298,  1.2862]]]]).unsqueeze(0)
        let fwdzd = fwdz.derivative
        let fwdzdCorrect = combo.tensor([[[[11.2710, 12.5367],
                                                [-1.7060, -5.5142]],
                                     
                                               [[16.1629,  7.7531],
                                                [ 8.8851,  7.2768]]]]).unsqueeze(0)

        let revx = combo.tensor([[[[ 2.0403e+00,  5.0188e-01,  4.6880e-01,  8.0736e-01],
                                     [-6.1190e-01,  6.1642e-01, -4.0588e-01, -2.9679e-01],
                                     [-5.6210e-01,  3.6843e-01, -6.6630e-02, -1.3918e+00],
                                     [-1.2988e+00,  9.6719e-01, -3.3539e-01,  8.7715e-01]],

                                    [[-1.7863e+00, -1.1244e+00, -2.1417e-02,  6.4124e-01],
                                     [ 7.5028e-01,  2.2587e-01, -1.2390e-01, -8.4495e-02],
                                     [-1.1291e+00,  1.5644e+00, -2.0280e+00, -9.2168e-01],
                                     [-9.2567e-01,  3.9768e-01,  1.0377e+00,  5.0193e-01]],

                                    [[-5.3238e-01, -8.4971e-02,  5.3398e-01, -1.0695e+00],
                                     [ 5.6227e-01,  2.3256e-01,  6.6780e-01, -7.1462e-01],
                                     [-6.6682e-01, -3.5299e-01, -6.0286e-01, -1.0693e+00],
                                     [ 1.2855e+00, -5.9239e-02, -1.6507e-01, -7.1905e-01]],

                                    [[-4.1638e-01,  7.6894e-01, -8.3663e-01,  8.2333e-01],
                                     [-1.4869e+00, -1.5159e+00,  8.6893e-01, -4.0507e-01],
                                     [ 1.6423e+00,  1.1892e+00,  9.8311e-01, -4.7513e-01],
                                     [ 1.4261e+00, -1.6494e+00,  8.3231e-02,  3.5143e-01]]],


                                   [[[ 1.6732e+00, -2.3141e+00, -2.7201e-01,  4.8099e-02],
                                     [ 1.4185e-01, -2.7953e-01,  2.0087e-01,  2.5665e+00],
                                     [ 2.0306e+00,  1.3222e+00,  2.3076e-01,  4.5952e-01],
                                     [ 8.8091e-01, -7.6203e-01,  1.4536e-03,  1.3817e-01]],

                                    [[-1.8129e-01,  3.7236e-01,  4.3555e-01,  1.0214e+00],
                                     [ 1.7297e-01, -3.5313e-01,  2.8694e+00, -4.7409e-01],
                                     [-6.3609e-01,  3.4134e+00, -4.9251e-01, -3.8600e-01],
                                     [ 6.8581e-02,  1.0088e+00,  3.0463e-01, -5.7993e-01]],

                                    [[ 7.7506e-01,  1.5062e-01, -2.9680e-02, -1.9979e+00],
                                     [ 6.7832e-01,  1.3433e+00,  1.0491e+00,  9.5303e-02],
                                     [-1.4113e+00, -3.0230e-01, -3.2206e-01,  3.3161e-01],
                                     [-1.0122e+00,  5.1443e-01,  6.5048e-02, -4.2270e-02]],

                                    [[ 1.2150e+00, -1.4316e+00, -2.9044e-01, -7.3760e-01],
                                     [ 3.5693e-01,  1.0187e+00,  1.1133e+00, -4.1039e-01],
                                     [-1.7768e+00, -2.2549e-01,  2.7584e-01, -1.2234e+00],
                                     [-2.9351e-01, -5.3639e-01, -1.2375e+00,  8.3979e-03]]]]).unsqueeze(0).reverseDiff()
        let revy = combo.tensor([[[[-0.5868, -0.6268,  0.2067],
                                     [ 0.0902, -0.2625,  0.4332],
                                     [-2.3743,  0.4579,  1.1151]],

                                    [[-0.6703, -0.4771,  1.5989],
                                     [-0.8629,  0.0367, -1.7918],
                                     [-0.1023,  0.0615, -1.3259]],

                                    [[ 0.5963,  0.3167,  0.8568],
                                     [ 1.0630, -0.2076, -1.6126],
                                     [-0.6459,  1.4887, -1.4647]]],


                                   [[[-0.6016,  0.8268,  1.3840],
                                     [-0.2750, -0.2897,  0.9044],
                                     [-1.8141, -0.2568,  0.3517]],

                                    [[ 0.4624, -0.5173, -0.7067],
                                     [-0.3159,  0.7693,  0.0949],
                                     [ 0.2051,  1.2193, -1.5660]],

                                    [[-0.0875,  0.5780, -0.2825],
                                     [ 0.2239,  0.7976,  1.5523],
                                     [ 0.6226, -0.4116,  1.0639]]]]).unsqueeze(0).reverseDiff()
        let revz = revx.conv3d(revy)
        let revzCorrect = combo.tensor([[[[ 3.1109,  6.7899],
                                              [ 4.3064,  4.1053]],
                                   
                                             [[ 5.0324, -8.8943],
                                              [-0.1298,  1.2862]]]]).unsqueeze(0)
        revz.reverse(combo.tensor([[[[-0.1342,  1.0524],
                                        [ 2.0821,  0.8130]],
                             
                                       [[ 0.4078, -0.4072],
                                        [ 0.6948, -2.6370]]]]).unsqueeze(0))            
        let revxd = revx.derivative
        let revxdCorrect = combo.tensor([[[[ 0.0787, -0.5334, -0.6874,  0.2176],
                                              [-1.2338, -1.6520, -0.4136,  0.6239],
                                              [ 0.5063, -3.0335,  1.0207,  1.5257],
                                              [-4.9435, -0.9768,  2.6941,  0.9066]],
                                   
                                             [[-0.1494, -0.6581, -0.3771,  1.5985],
                                              [-1.6507, -1.4833,  5.3006, -1.3073],
                                              [-2.6887, -0.0076, -2.1965, -4.4485],
                                              [-1.8626,  6.6241, -3.1435, -4.0186]],
                                   
                                             [[-0.3534,  0.6635,  1.0647,  0.2506],
                                              [ 0.2814,  4.0933,  3.6627, -4.4874],
                                              [ 1.6588,  1.9203, -3.6706,  2.4124],
                                              [-1.4160,  2.8871, -2.9229,  2.3058]],
                                   
                                             [[ 0.2432, -0.1137,  0.2205, -0.3489],
                                              [ 0.8479, -1.8701, -0.8130, -1.6027],
                                              [ 0.4751, -2.0773, -1.7766,  4.8490],
                                              [-0.4488,  2.7376, -4.9433,  3.8625]]],
                                   
                                   
                                            [[[ 0.0807, -0.7440,  0.6844,  1.4565],
                                              [-1.2156,  0.9820,  3.1275,  2.0769],
                                              [-0.3290, -2.7013,  1.3300,  1.1053],
                                              [-3.7771, -2.0095,  0.5235,  0.2859]],
                                   
                                             [[-0.3074,  1.1382, -0.2218, -1.3073],
                                              [ 0.4751,  1.0177, -1.8271, -4.4925],
                                              [-1.6161,  2.5550,  3.9565, -4.0990],
                                              [-0.8332,  7.3108, -1.3479, -2.2006]],
                                   
                                             [[ 0.2003, -0.5690,  0.5687, -0.0095],
                                              [-0.0199,  0.1245,  1.1116,  3.2289],
                                              [ 0.2468,  4.3344,  0.2067,  2.7692],
                                              [ 1.4388, -0.0447, -2.4227,  4.9946]],
                                   
                                             [[-0.0357,  0.2714, -0.3506,  0.1150],
                                              [ 0.0305,  0.8666, -1.4122,  0.1128],
                                              [ 0.4095, -0.4576, -0.4234, -4.5267],
                                              [ 0.4325, -1.9277,  1.8246, -2.8056]]]]).unsqueeze(0)
        let revyd = revy.derivative
        let revydCorrect = combo.tensor([[[[-0.8636,  1.4133, -0.4328],
                                              [-4.8358,  6.7805, -0.5227],
                                              [-4.2442,  0.6252, -2.4955]],
                                   
                                             [[ 0.3971, -1.3536,  3.3528],
                                              [-0.3399,  2.6152, -2.0798],
                                              [ 1.1150, -0.1769,  3.8419]],
                                   
                                             [[ 3.8232, -1.0897,  0.6076],
                                              [-3.4902, -3.2919, -0.5109],
                                              [ 7.8721, -2.1253, -2.2471]]],
                                   
                                   
                                            [[[-1.7659, -8.2318,  5.5972],
                                              [-4.2392,  5.5472,  5.5671],
                                              [-1.9285, -0.0298,  2.2652]],
                                   
                                             [[-2.3271,  0.2461,  7.8844],
                                              [ 0.6021, 10.5337, -2.9324],
                                              [ 2.1283,  1.5654, -0.2871]],
                                   
                                             [[ 1.1990,  0.9047,  2.2008],
                                              [-2.7707, -0.8894,  3.5974],
                                              [-1.2403,  3.5118,  0.2221]]]]).unsqueeze(0)

        Assert.True(fwdz.allclose(fwdzCorrect, 0.05))
        Assert.True(fwdzd.allclose(fwdzdCorrect, 0.05))
        Assert.True(revz.allclose(revzCorrect, 0.05))
        Assert.True(revxd.allclose(revxdCorrect, 0.05))
        Assert.True(revyd.allclose(revydCorrect, 0.05))

    [<Test>]
    member this.TestDerivativeConv3Dp1 () =
      for combo in Combos.AllDevicesAndBackends do
        let fwdx = combo.tensor([[[[ 2.0403e+00,  5.0188e-01,  4.6880e-01,  8.0736e-01],
                                     [-6.1190e-01,  6.1642e-01, -4.0588e-01, -2.9679e-01],
                                     [-5.6210e-01,  3.6843e-01, -6.6630e-02, -1.3918e+00],
                                     [-1.2988e+00,  9.6719e-01, -3.3539e-01,  8.7715e-01]],

                                    [[-1.7863e+00, -1.1244e+00, -2.1417e-02,  6.4124e-01],
                                     [ 7.5028e-01,  2.2587e-01, -1.2390e-01, -8.4495e-02],
                                     [-1.1291e+00,  1.5644e+00, -2.0280e+00, -9.2168e-01],
                                     [-9.2567e-01,  3.9768e-01,  1.0377e+00,  5.0193e-01]],

                                    [[-5.3238e-01, -8.4971e-02,  5.3398e-01, -1.0695e+00],
                                     [ 5.6227e-01,  2.3256e-01,  6.6780e-01, -7.1462e-01],
                                     [-6.6682e-01, -3.5299e-01, -6.0286e-01, -1.0693e+00],
                                     [ 1.2855e+00, -5.9239e-02, -1.6507e-01, -7.1905e-01]],

                                    [[-4.1638e-01,  7.6894e-01, -8.3663e-01,  8.2333e-01],
                                     [-1.4869e+00, -1.5159e+00,  8.6893e-01, -4.0507e-01],
                                     [ 1.6423e+00,  1.1892e+00,  9.8311e-01, -4.7513e-01],
                                     [ 1.4261e+00, -1.6494e+00,  8.3231e-02,  3.5143e-01]]],


                                   [[[ 1.6732e+00, -2.3141e+00, -2.7201e-01,  4.8099e-02],
                                     [ 1.4185e-01, -2.7953e-01,  2.0087e-01,  2.5665e+00],
                                     [ 2.0306e+00,  1.3222e+00,  2.3076e-01,  4.5952e-01],
                                     [ 8.8091e-01, -7.6203e-01,  1.4536e-03,  1.3817e-01]],

                                    [[-1.8129e-01,  3.7236e-01,  4.3555e-01,  1.0214e+00],
                                     [ 1.7297e-01, -3.5313e-01,  2.8694e+00, -4.7409e-01],
                                     [-6.3609e-01,  3.4134e+00, -4.9251e-01, -3.8600e-01],
                                     [ 6.8581e-02,  1.0088e+00,  3.0463e-01, -5.7993e-01]],

                                    [[ 7.7506e-01,  1.5062e-01, -2.9680e-02, -1.9979e+00],
                                     [ 6.7832e-01,  1.3433e+00,  1.0491e+00,  9.5303e-02],
                                     [-1.4113e+00, -3.0230e-01, -3.2206e-01,  3.3161e-01],
                                     [-1.0122e+00,  5.1443e-01,  6.5048e-02, -4.2270e-02]],

                                    [[ 1.2150e+00, -1.4316e+00, -2.9044e-01, -7.3760e-01],
                                     [ 3.5693e-01,  1.0187e+00,  1.1133e+00, -4.1039e-01],
                                     [-1.7768e+00, -2.2549e-01,  2.7584e-01, -1.2234e+00],
                                     [-2.9351e-01, -5.3639e-01, -1.2375e+00,  8.3979e-03]]]]).unsqueeze(0)
        let fwdx = fwdx.forwardDiff(combo.tensor([[[[-0.2972, -1.2066, -0.6269,  0.9434],
                                                       [-0.9555,  0.3641,  0.1879,  1.2518],
                                                       [ 0.4894, -1.0205,  2.2927, -0.7572],
                                                       [ 1.1067,  0.5710, -0.0511, -1.1728]],

                                                      [[ 0.0590,  1.5141,  1.4791,  1.3218],
                                                       [-0.0762, -0.2851, -0.6395,  3.1052],
                                                       [ 1.6596, -1.5428, -0.1131, -1.1990],
                                                       [-2.3374, -0.5068, -0.7178,  0.6640]],

                                                      [[ 1.0926,  0.3023, -1.6971,  0.9061],
                                                       [ 0.8218, -1.2368,  0.1982, -0.9901],
                                                       [ 0.3584, -0.9222, -0.8179, -0.4034],
                                                       [ 0.8289, -0.6201, -0.1906,  1.0632]],

                                                      [[ 0.6155,  1.5985, -0.0755,  0.6376],
                                                       [-0.7542,  0.0373, -0.0905,  0.5350],
                                                       [-1.6389,  2.0249, -0.0807, -0.7581],
                                                       [-0.4853,  0.7108,  0.9363,  1.1280]]],


                                                     [[[-0.2131, -0.8801, -0.2641, -0.0649],
                                                       [ 0.7594,  2.1863, -0.7348,  0.4229],
                                                       [ 0.1049, -0.6827,  0.3937, -0.0045],
                                                       [ 0.1832,  0.5384, -0.4187,  0.9574]],

                                                      [[-2.6329, -0.0135,  0.3173, -1.8305],
                                                       [-1.9374, -0.1485,  1.4946,  1.2563],
                                                       [ 1.9370,  0.8723, -0.3913, -0.3136],
                                                       [-1.3977,  1.0717, -0.5465,  1.3868]],

                                                      [[ 0.0996, -0.2846, -0.9976, -0.5384],
                                                       [ 0.6077,  0.5662, -0.0110, -1.1148],
                                                       [ 0.3858, -1.5971, -0.6918,  0.1975],
                                                       [ 0.8372, -0.2214,  0.6310, -0.4999]],

                                                      [[ 1.0194, -0.0401,  0.8514, -0.7894],
                                                       [-1.8992, -0.6169,  1.0967, -0.8021],
                                                       [-0.2553,  1.1071,  0.2514,  0.2893],
                                                       [ 0.5300,  0.1334,  0.0045,  1.7511]]]]).unsqueeze(0))

        let fwdy = combo.tensor([[[[-0.5868, -0.6268,  0.2067],
                                     [ 0.0902, -0.2625,  0.4332],
                                     [-2.3743,  0.4579,  1.1151]],

                                    [[-0.6703, -0.4771,  1.5989],
                                     [-0.8629,  0.0367, -1.7918],
                                     [-0.1023,  0.0615, -1.3259]],

                                    [[ 0.5963,  0.3167,  0.8568],
                                     [ 1.0630, -0.2076, -1.6126],
                                     [-0.6459,  1.4887, -1.4647]]],


                                   [[[-0.6016,  0.8268,  1.3840],
                                     [-0.2750, -0.2897,  0.9044],
                                     [-1.8141, -0.2568,  0.3517]],

                                    [[ 0.4624, -0.5173, -0.7067],
                                     [-0.3159,  0.7693,  0.0949],
                                     [ 0.2051,  1.2193, -1.5660]],

                                    [[-0.0875,  0.5780, -0.2825],
                                     [ 0.2239,  0.7976,  1.5523],
                                     [ 0.6226, -0.4116,  1.0639]]]]).unsqueeze(0)
        let fwdy = fwdy.forwardDiff(combo.tensor([[[[-1.7070, -2.1382, -0.9192],
                                                       [ 0.2977, -1.4472, -0.4086],
                                                       [-1.4684, -1.4817, -1.6733]],

                                                      [[ 0.3169,  0.7824,  1.2211],
                                                       [-0.4838, -0.1465,  1.0617],
                                                       [ 1.0696,  1.3210, -1.8589]],

                                                      [[ 0.8873,  1.8525,  0.4656],
                                                       [ 0.3368, -1.9705, -2.1460],
                                                       [ 0.2832, -1.2236, -0.1256]]],


                                                     [[[-0.7593, -1.1835,  0.3072],
                                                       [-0.4075,  0.5990,  0.0690],
                                                       [ 0.1857,  1.1791,  0.5331]],

                                                      [[ 0.7346, -0.0147, -0.5703],
                                                       [-0.9621,  0.0674, -0.8416],
                                                       [ 0.1213,  1.1037, -1.2360]],

                                                      [[ 1.4888, -1.2166, -0.4875],
                                                       [-0.4658,  1.8283,  1.9934],
                                                       [-1.2205,  0.0902, -2.0896]]]]).unsqueeze(0))

        let fwdz = fwdx.conv3d(fwdy, padding=1)
        let fwdzCorrect = combo.tensor([[[[  2.9555,  -2.2637,  -7.1829,   5.6339],
                                            [ -3.3115,  11.7124,   2.7917,   2.6118],
                                            [  5.5319,   3.0030,   3.2099,  -2.7804],
                                            [ -1.4804,  -0.1157,  -6.4439,  -0.0716]],
                                 
                                           [[  2.4783,  -2.6479,   5.6216,  -1.2882],
                                            [-10.3388,   3.1109,   6.7899,  -6.1003],
                                            [ -1.3145,   4.3064,   4.1053,   5.3012],
                                            [  2.6878,  -4.5237,  -0.6728,   0.6796]],
                                 
                                           [[ -1.4721,  -4.1515,   4.6180,  -9.2384],
                                            [  9.8664,   5.0324,  -8.8943,   5.2075],
                                            [ -1.5404,  -0.1298,   1.2862,  -3.2419],
                                            [  8.5308,   2.7561,  -6.2106,   1.8973]],
                                 
                                           [[  0.9938,  -2.9158,  -5.2227,  -3.0340],
                                            [  3.2490,   2.0787,   2.2262,  -2.4861],
                                            [ -0.0842,   0.3416,  -3.8301,  -2.1084],
                                            [  4.0825,  -1.9845,  -1.1269,   2.3267]]]]).unsqueeze(0)
        let fwdzd = fwdz.derivative
        let fwdzdCorrect = combo.tensor([[[[  2.2253,  -1.9130,  -8.2497,   5.2579],
                                              [ -3.4888,   4.0274,   7.8024,  -2.4420],
                                              [  5.6041,   1.3396,  -0.2006,   4.3691],
                                              [  1.6976,  -1.4672,  -3.4178,  -7.1506]],
                                   
                                             [[ -7.8148, -11.8660, -10.5471,  -2.5008],
                                              [ -4.3332,  11.2710,  12.5367,  -8.6581],
                                              [  2.8854,  -1.7060,  -5.5142,  10.1307],
                                              [ -8.0015,  -1.0182,  -5.2705,  -3.2682]],
                                   
                                             [[ -1.1798,   6.1692,   4.6521,  -2.8876],
                                              [  7.1007,  16.1629,   7.7531,  -9.5081],
                                              [-21.3943,   8.8851,   7.2768,   2.3644],
                                              [ 12.1507,  -7.9583,  -3.8605,   8.3011]],
                                   
                                             [[ -1.1825, -16.1171,   6.6346,  -0.5791],
                                              [-10.4037,  -0.9133,   9.9003,   9.4461],
                                              [ -6.1232,  -6.2640,  -5.8346,   5.5872],
                                              [  1.5468,   3.2443,   3.2940,   7.3158]]]]).unsqueeze(0)

        let revx = combo.tensor([[[[ 2.0403e+00,  5.0188e-01,  4.6880e-01,  8.0736e-01],
                                     [-6.1190e-01,  6.1642e-01, -4.0588e-01, -2.9679e-01],
                                     [-5.6210e-01,  3.6843e-01, -6.6630e-02, -1.3918e+00],
                                     [-1.2988e+00,  9.6719e-01, -3.3539e-01,  8.7715e-01]],

                                    [[-1.7863e+00, -1.1244e+00, -2.1417e-02,  6.4124e-01],
                                     [ 7.5028e-01,  2.2587e-01, -1.2390e-01, -8.4495e-02],
                                     [-1.1291e+00,  1.5644e+00, -2.0280e+00, -9.2168e-01],
                                     [-9.2567e-01,  3.9768e-01,  1.0377e+00,  5.0193e-01]],

                                    [[-5.3238e-01, -8.4971e-02,  5.3398e-01, -1.0695e+00],
                                     [ 5.6227e-01,  2.3256e-01,  6.6780e-01, -7.1462e-01],
                                     [-6.6682e-01, -3.5299e-01, -6.0286e-01, -1.0693e+00],
                                     [ 1.2855e+00, -5.9239e-02, -1.6507e-01, -7.1905e-01]],

                                    [[-4.1638e-01,  7.6894e-01, -8.3663e-01,  8.2333e-01],
                                     [-1.4869e+00, -1.5159e+00,  8.6893e-01, -4.0507e-01],
                                     [ 1.6423e+00,  1.1892e+00,  9.8311e-01, -4.7513e-01],
                                     [ 1.4261e+00, -1.6494e+00,  8.3231e-02,  3.5143e-01]]],


                                   [[[ 1.6732e+00, -2.3141e+00, -2.7201e-01,  4.8099e-02],
                                     [ 1.4185e-01, -2.7953e-01,  2.0087e-01,  2.5665e+00],
                                     [ 2.0306e+00,  1.3222e+00,  2.3076e-01,  4.5952e-01],
                                     [ 8.8091e-01, -7.6203e-01,  1.4536e-03,  1.3817e-01]],

                                    [[-1.8129e-01,  3.7236e-01,  4.3555e-01,  1.0214e+00],
                                     [ 1.7297e-01, -3.5313e-01,  2.8694e+00, -4.7409e-01],
                                     [-6.3609e-01,  3.4134e+00, -4.9251e-01, -3.8600e-01],
                                     [ 6.8581e-02,  1.0088e+00,  3.0463e-01, -5.7993e-01]],

                                    [[ 7.7506e-01,  1.5062e-01, -2.9680e-02, -1.9979e+00],
                                     [ 6.7832e-01,  1.3433e+00,  1.0491e+00,  9.5303e-02],
                                     [-1.4113e+00, -3.0230e-01, -3.2206e-01,  3.3161e-01],
                                     [-1.0122e+00,  5.1443e-01,  6.5048e-02, -4.2270e-02]],

                                    [[ 1.2150e+00, -1.4316e+00, -2.9044e-01, -7.3760e-01],
                                     [ 3.5693e-01,  1.0187e+00,  1.1133e+00, -4.1039e-01],
                                     [-1.7768e+00, -2.2549e-01,  2.7584e-01, -1.2234e+00],
                                     [-2.9351e-01, -5.3639e-01, -1.2375e+00,  8.3979e-03]]]]).unsqueeze(0).reverseDiff()
        let revy = combo.tensor([[[[-0.5868, -0.6268,  0.2067],
                                     [ 0.0902, -0.2625,  0.4332],
                                     [-2.3743,  0.4579,  1.1151]],

                                    [[-0.6703, -0.4771,  1.5989],
                                     [-0.8629,  0.0367, -1.7918],
                                     [-0.1023,  0.0615, -1.3259]],

                                    [[ 0.5963,  0.3167,  0.8568],
                                     [ 1.0630, -0.2076, -1.6126],
                                     [-0.6459,  1.4887, -1.4647]]],


                                   [[[-0.6016,  0.8268,  1.3840],
                                     [-0.2750, -0.2897,  0.9044],
                                     [-1.8141, -0.2568,  0.3517]],

                                    [[ 0.4624, -0.5173, -0.7067],
                                     [-0.3159,  0.7693,  0.0949],
                                     [ 0.2051,  1.2193, -1.5660]],

                                    [[-0.0875,  0.5780, -0.2825],
                                     [ 0.2239,  0.7976,  1.5523],
                                     [ 0.6226, -0.4116,  1.0639]]]]).unsqueeze(0).reverseDiff()
        let revz = revx.conv3d(revy, padding=1)
        let revzCorrect = combo.tensor([[[[  2.9555,  -2.2637,  -7.1829,   5.6339],
                                            [ -3.3115,  11.7124,   2.7917,   2.6118],
                                            [  5.5319,   3.0030,   3.2099,  -2.7804],
                                            [ -1.4804,  -0.1157,  -6.4439,  -0.0716]],
                                 
                                           [[  2.4783,  -2.6479,   5.6216,  -1.2882],
                                            [-10.3388,   3.1109,   6.7899,  -6.1003],
                                            [ -1.3145,   4.3064,   4.1053,   5.3012],
                                            [  2.6878,  -4.5237,  -0.6728,   0.6796]],
                                 
                                           [[ -1.4721,  -4.1515,   4.6180,  -9.2384],
                                            [  9.8664,   5.0324,  -8.8943,   5.2075],
                                            [ -1.5404,  -0.1298,   1.2862,  -3.2419],
                                            [  8.5308,   2.7561,  -6.2106,   1.8973]],
                                 
                                           [[  0.9938,  -2.9158,  -5.2227,  -3.0340],
                                            [  3.2490,   2.0787,   2.2262,  -2.4861],
                                            [ -0.0842,   0.3416,  -3.8301,  -2.1084],
                                            [  4.0825,  -1.9845,  -1.1269,   2.3267]]]]).unsqueeze(0)
        revz.reverse(combo.tensor([[[[ 1.0787, -0.1694,  0.8318,  0.0683],
                                        [ 0.2137,  0.4235, -0.4706,  0.2851],
                                        [-0.0614,  0.6621,  0.0898,  0.3021],
                                        [ 0.2139,  1.1688,  0.1729,  0.1205]],
                             
                                       [[ 0.3361,  0.4322,  1.8931, -0.1921],
                                        [-1.5294, -1.1524, -0.3630,  0.4818],
                                        [ 1.5874,  0.6508, -0.2494, -0.5331],
                                        [-0.2771,  0.3350,  0.1326,  0.4606]],
                             
                                       [[ 0.1003, -0.5249, -0.0857,  2.2667],
                                        [ 0.3799,  0.4602,  1.4079, -0.1913],
                                        [-0.8060,  0.0085, -0.1624,  0.1486],
                                        [ 0.5855, -0.1068,  0.7961, -0.8168]],
                             
                                       [[-1.2982, -0.6645, -0.0568, -0.5870],
                                        [ 0.3615, -0.6582,  0.3083, -0.5198],
                                        [ 0.0950,  0.9003, -0.1936, -1.7822],
                                        [ 1.0543,  0.4372,  1.5583,  0.1493]]]]).unsqueeze(0))         
        let revxd = revx.derivative
        let revxdCorrect = combo.tensor([[[[ 1.3856, -1.3797,  0.3651, -1.8831],
                                              [-2.6399, -6.2095,  2.1083,  1.7764],
                                              [ 0.1656, -1.7059, -2.9380,  0.2971],
                                              [-1.7876,  2.0877, -1.0662, -0.9915]],
                                   
                                             [[ 0.4759, -5.5183, -2.6502, -6.0993],
                                              [ 3.9518,  1.8707, -1.5257, -0.7668],
                                              [-0.0566, -3.3216,  1.3925,  4.0728],
                                              [-0.1417, -1.1870, -5.3870,  0.5377]],
                                   
                                             [[-0.3745, -1.2785, -3.2856, -0.0732],
                                              [ 0.5012, -2.2447,  6.3254, -4.5481],
                                              [-0.4594, -2.6480, -0.8333,  2.8201],
                                              [ 0.0881,  0.1293,  4.7713, -2.3660]],
                                   
                                             [[ 0.6104,  4.2032,  4.8441,  1.6347],
                                              [ 0.5691, -0.2685,  3.2872,  1.1856],
                                              [-0.9135,  1.1983,  2.1151,  0.5687],
                                              [-1.8652, -2.0462, -3.0898, -3.2949]]],
                                   
                                   
                                            [[[ 0.1811, -4.0713, -1.6113,  1.9802],
                                              [ 2.4596, -2.9796,  0.4670, -1.8031],
                                              [ 1.9348,  1.4304, -2.0844,  1.3830],
                                              [-1.7438,  2.2461,  0.7382,  0.3725]],
                                   
                                             [[ 1.4418,  3.5523,  3.6253,  2.7389],
                                              [-1.1937, -0.2722, -4.2476, -1.2932],
                                              [-0.6440, -0.4399,  4.3180,  0.9542],
                                              [ 2.6711, -0.1826,  1.0631,  1.3045]],
                                   
                                             [[ 1.0945, -0.3299, -0.5288,  4.1216],
                                              [ 1.2479, -1.2035,  2.2876,  3.4172],
                                              [ 2.1519,  2.5535,  3.7250, -0.7841],
                                              [-2.9743,  2.6455,  5.3739,  2.1657]],
                                   
                                             [[-1.1384, -0.6356,  0.4688,  0.7608],
                                              [-1.2947,  1.8075,  2.4030,  1.2020],
                                              [-0.4118, -1.2795,  1.0230, -2.9383],
                                              [ 1.7536,  0.8931, -0.3636, -1.2568]]]]).unsqueeze(0)
        let revyd = revy.derivative
        let revydCorrect = combo.tensor([[[[-3.8544, -7.7605, -2.6786],
                                              [ 2.2065, 10.6375, -1.0804],
                                              [ 3.3410, -3.3944, -2.1287]],
                                   
                                             [[ 2.4894,  8.5181,  0.3189],
                                              [-5.8240,  5.8649,  0.6173],
                                              [-0.1392, -4.3105,  1.1929]],
                                   
                                             [[ 0.6404,  3.3322,  0.3633],
                                              [-9.4428, -1.5023, -6.1540],
                                              [ 5.5108,  8.7631,  2.3608]]],
                                   
                                   
                                            [[[ 0.7244, -1.9559,  7.1328],
                                              [-3.8623,  8.9849, -1.6474],
                                              [ 7.2135, -6.4818, -2.6631]],
                                   
                                             [[ 0.1007,  3.1437, -5.9348],
                                              [-0.6806,  1.5860,  3.7250],
                                              [ 1.1818,  2.5798, -4.7944]],
                                   
                                             [[-3.0799,  2.7416,  1.4940],
                                              [ 1.2951, -0.8951, -4.8984],
                                              [ 2.4404,  7.5955,  0.4889]]]]).unsqueeze(0)

        Assert.True(fwdz.allclose(fwdzCorrect, 0.05))
        Assert.True(fwdzd.allclose(fwdzdCorrect, 0.05))
        Assert.True(revz.allclose(revzCorrect, 0.05))
        Assert.True(revxd.allclose(revxdCorrect, 0.05))
        Assert.True(revyd.allclose(revydCorrect, 0.05))


    [<Test>]
    member this.TestDerivativeConv3Ds2p2 () =
      for combo in Combos.AllDevicesAndBackends do
        let fwdx = combo.tensor([[[[-1.5904, -0.8058,  0.4822, -0.3421],
           [ 2.3982, -0.7756,  1.7063, -0.9767],
           [-0.9279, -0.1570,  0.1906, -0.4191],
           [-1.4358, -0.6180,  0.2677, -0.6742]],

          [[ 0.4756, -1.3139,  2.5448, -2.8427],
           [ 2.0189, -2.0797,  0.6925, -1.2299],
           [-1.0635,  0.4433,  0.1820,  0.0827],
           [ 1.4230, -0.5275,  0.1589, -2.8224]],

          [[-0.3935, -1.7893, -0.0471,  0.7907],
           [-0.6793, -0.4471, -0.9305, -0.7797],
           [ 0.5104,  1.9798, -1.1192, -0.0919],
           [ 1.0709, -0.1363, -1.8121, -1.4039]],

          [[ 0.2945, -0.1779,  1.6510,  1.6800],
           [ 1.3777,  2.0716, -0.2836,  1.1209],
           [-1.3167,  0.1428,  0.1593,  0.5809],
           [-0.4858, -2.5794,  0.9739, -0.7222]]],


         [[[-1.6964,  1.7475,  0.6552, -1.1695],
           [ 0.5890, -1.0370,  0.6101, -0.6485],
           [ 0.7730,  1.1991,  1.5889, -0.9303],
           [-1.2792,  1.9116,  0.3753,  0.2457]],

          [[-1.3765,  0.7872,  0.5773, -0.6554],
           [ 0.2688, -0.1965, -0.5030,  0.6641],
           [-0.7249,  0.8578,  0.0953,  0.0374],
           [ 1.7075, -0.2019,  2.9123, -1.2923]],

          [[-0.6997,  0.1398,  1.5686, -2.7572],
           [-1.1310, -0.7520,  0.4269,  0.5536],
           [-0.6281,  1.5412, -1.0439,  1.2544],
           [-0.0201, -0.0932, -0.4438, -0.8729]],

          [[-1.0440,  0.7288, -0.3181,  0.4614],
           [-0.3361,  1.1943, -0.0648,  1.2685],
           [-0.5980, -0.1370,  1.2596,  0.9503],
           [ 0.3746, -0.0476,  0.6285, -0.7984]]]]).unsqueeze(0)
        let fwdx = fwdx.forwardDiff(combo.tensor([[[[-1.3015, -0.1880,  1.3592, -1.1958],
           [-2.7080, -0.1565,  1.2310, -0.3947],
           [ 0.6691, -0.1534, -1.1670,  0.3617],
           [-0.3833,  1.3008,  0.3536, -1.3922]],

          [[-0.0125, -0.9405, -0.7559, -1.3247],
           [-0.2974, -0.3436, -1.8449, -1.0550],
           [-0.1813,  1.2735,  0.3520,  0.1704],
           [-0.4180,  0.0847,  1.8343,  0.4186]],

          [[ 1.2303, -1.0069, -0.8112,  1.0470],
           [-0.5389,  1.3146,  0.5313, -0.1912],
           [ 0.2771,  0.8542,  0.7820,  0.0474],
           [ 0.7872,  1.1479,  0.3659,  0.4458]],

          [[-0.3232, -0.9842, -0.9212,  2.6036],
           [ 0.3252,  0.9271,  1.1186, -1.6097],
           [-0.4261,  0.7227, -0.1925, -0.5133],
           [-0.8449, -1.1080,  0.9662, -0.0929]]],


         [[[-1.5141,  0.6547,  2.1970, -0.0409],
           [-2.3183,  1.4426, -0.3854, -0.7114],
           [-0.0887, -1.1452, -0.2280,  1.5571],
           [ 0.9241, -1.8740,  0.3112, -0.2049]],

          [[ 1.1093, -0.3449, -0.3255,  0.9099],
           [-0.7125, -0.4374,  1.8616,  0.6667],
           [ 0.5224,  1.4306,  0.8016, -0.0313],
           [ 0.5159, -0.4320, -0.1219,  0.7793]],

          [[ 1.0529, -0.3624, -0.6578,  1.1890],
           [ 0.0752,  0.0917, -1.4923,  2.8585],
           [ 0.5680, -1.8759,  2.0905,  2.1641],
           [ 0.2412,  1.3570,  0.2070, -1.0763]],

          [[ 1.1773,  2.0413,  0.4166,  0.5245],
           [ 0.2943, -0.1179,  2.1536,  0.4256],
           [-0.7390, -0.8965,  0.1503,  1.5269],
           [ 1.2729, -0.2600, -1.7034,  0.8674]]]]).unsqueeze(0))

        let fwdy = combo.tensor([[[[-0.4092,  0.1349,  0.6251],
           [ 1.5807, -0.5210,  0.3522],
           [ 0.3967,  0.5225, -0.9222]],

          [[-1.7646,  0.4058,  0.5206],
           [-0.8032,  1.0944, -0.1925],
           [ 0.7191, -0.9140,  1.0677]],

          [[-0.5459,  1.9029, -0.2896],
           [-0.0429, -1.2130,  1.0489],
           [-0.8698, -0.9374,  0.3327]]],


         [[[-0.8415, -0.2588, -1.8338],
           [-0.3497, -0.1282,  1.2967],
           [ 0.8212, -0.9989,  2.1417]],

          [[-0.2980,  2.1933, -0.7749],
           [ 1.3312,  0.1169, -1.3034],
           [ 1.3853,  0.6447,  0.6835]],

          [[ 0.0552,  2.2518, -1.4007],
           [-0.5206,  0.5875, -0.9891],
           [-0.5678, -0.2258,  1.3448]]]]).unsqueeze(0)
        let fwdy = fwdy.forwardDiff(combo.tensor([[[[ 0.2063, -1.5832, -0.5495],
           [-1.7204,  0.2235, -0.8021],
           [-0.0909,  0.3673,  1.2532]],

          [[-1.5376,  1.2636,  0.7637],
           [ 0.2897, -1.3912, -0.7593],
           [ 0.8666,  0.3668,  1.9164]],

          [[-0.6670, -1.6203,  0.8436],
           [ 0.3539, -0.0813, -0.3490],
           [-0.0755,  1.9532, -0.8412]]],


         [[[-0.6086, -1.3540,  0.1197],
           [ 0.2755, -0.8959,  0.3564],
           [ 0.6376, -0.8714,  1.4792]],

          [[ 0.4008,  1.7383, -1.8348],
           [ 0.4232,  0.3102,  0.5869],
           [-1.2214, -0.2971, -1.3363]],

          [[-0.6806, -0.4961,  0.1877],
           [ 1.2847,  0.8804,  1.7529],
           [-2.2667,  0.1669,  0.3584]]]]).unsqueeze(0))

        let fwdz = fwdx.conv3d(fwdy, stride=2, padding=2)
        let fwdzCorrect = combo.tensor([[[[-2.8106,  3.7489, -0.2067],
           [ 5.5005,  5.6719, -3.5636],
           [-1.0549,  3.1799, -2.1535]],

          [[-3.6717,  4.5025,  5.5560],
           [ 6.0061, -4.2598, -6.9959],
           [-4.7782,  3.6403,  4.3581]],

          [[-1.5348,  2.5410,  3.9453],
           [-3.1639, -2.1265, -2.0348],
           [ 1.2052,  0.3915, -0.0322]]]]).unsqueeze(0)

        printfn "%A %A %A" fwdx.shape fwdy.shape fwdz.shape
        let fwdzd = fwdz.derivative
        let fwdzdCorrect = combo.tensor([[[[-1.7395,  7.9394, -3.6845],
           [ 1.6466,  4.5153, -5.6526],
           [-3.7645, -5.3068,  6.9903]],

          [[-1.1439,  3.3253,  1.8431],
           [-7.6165,  1.4332,  7.0343],
           [ 1.9058, -3.1705,  7.0434]],

          [[ 2.0113,  9.3525,  2.3664],
           [-3.6221,  1.2941,  5.5802],
           [-1.9656, -2.2882,  4.4366]]]]).unsqueeze(0)

        let revx = combo.tensor([[[[-1.5904, -0.8058,  0.4822, -0.3421],
           [ 2.3982, -0.7756,  1.7063, -0.9767],
           [-0.9279, -0.1570,  0.1906, -0.4191],
           [-1.4358, -0.6180,  0.2677, -0.6742]],

          [[ 0.4756, -1.3139,  2.5448, -2.8427],
           [ 2.0189, -2.0797,  0.6925, -1.2299],
           [-1.0635,  0.4433,  0.1820,  0.0827],
           [ 1.4230, -0.5275,  0.1589, -2.8224]],

          [[-0.3935, -1.7893, -0.0471,  0.7907],
           [-0.6793, -0.4471, -0.9305, -0.7797],
           [ 0.5104,  1.9798, -1.1192, -0.0919],
           [ 1.0709, -0.1363, -1.8121, -1.4039]],

          [[ 0.2945, -0.1779,  1.6510,  1.6800],
           [ 1.3777,  2.0716, -0.2836,  1.1209],
           [-1.3167,  0.1428,  0.1593,  0.5809],
           [-0.4858, -2.5794,  0.9739, -0.7222]]],


         [[[-1.6964,  1.7475,  0.6552, -1.1695],
           [ 0.5890, -1.0370,  0.6101, -0.6485],
           [ 0.7730,  1.1991,  1.5889, -0.9303],
           [-1.2792,  1.9116,  0.3753,  0.2457]],

          [[-1.3765,  0.7872,  0.5773, -0.6554],
           [ 0.2688, -0.1965, -0.5030,  0.6641],
           [-0.7249,  0.8578,  0.0953,  0.0374],
           [ 1.7075, -0.2019,  2.9123, -1.2923]],

          [[-0.6997,  0.1398,  1.5686, -2.7572],
           [-1.1310, -0.7520,  0.4269,  0.5536],
           [-0.6281,  1.5412, -1.0439,  1.2544],
           [-0.0201, -0.0932, -0.4438, -0.8729]],

          [[-1.0440,  0.7288, -0.3181,  0.4614],
           [-0.3361,  1.1943, -0.0648,  1.2685],
           [-0.5980, -0.1370,  1.2596,  0.9503],
           [ 0.3746, -0.0476,  0.6285, -0.7984]]]]).unsqueeze(0).reverseDiff()
        let revy = combo.tensor([[[[-0.4092,  0.1349,  0.6251],
           [ 1.5807, -0.5210,  0.3522],
           [ 0.3967,  0.5225, -0.9222]],

          [[-1.7646,  0.4058,  0.5206],
           [-0.8032,  1.0944, -0.1925],
           [ 0.7191, -0.9140,  1.0677]],

          [[-0.5459,  1.9029, -0.2896],
           [-0.0429, -1.2130,  1.0489],
           [-0.8698, -0.9374,  0.3327]]],


         [[[-0.8415, -0.2588, -1.8338],
           [-0.3497, -0.1282,  1.2967],
           [ 0.8212, -0.9989,  2.1417]],

          [[-0.2980,  2.1933, -0.7749],
           [ 1.3312,  0.1169, -1.3034],
           [ 1.3853,  0.6447,  0.6835]],

          [[ 0.0552,  2.2518, -1.4007],
           [-0.5206,  0.5875, -0.9891],
           [-0.5678, -0.2258,  1.3448]]]]).unsqueeze(0).reverseDiff()
        let revz = revx.conv3d(revy, stride=2, padding=2)
        let revzCorrect = combo.tensor([[[[-2.8106,  3.7489, -0.2067],
           [ 5.5005,  5.6719, -3.5636],
           [-1.0549,  3.1799, -2.1535]],

          [[-3.6717,  4.5025,  5.5560],
           [ 6.0061, -4.2598, -6.9959],
           [-4.7782,  3.6403,  4.3581]],

          [[-1.5348,  2.5410,  3.9453],
           [-3.1639, -2.1265, -2.0348],
           [ 1.2052,  0.3915, -0.0322]]]]).unsqueeze(0)
        revz.reverse(combo.tensor([[[[-7.6066e-01,  1.5309e+00,  2.7315e+00],
           [-3.6182e-01,  6.5514e-01,  8.5998e-01],
           [ 3.0530e-01,  1.5119e+00,  4.9778e-01]],

          [[ 3.1924e-01,  9.3710e-01, -3.7149e-02],
           [-1.3388e+00, -1.5496e+00, -8.9303e-01],
           [-2.9413e-01, -1.2695e-01, -3.4554e-01]],

          [[ 1.3347e+00,  1.1509e+00, -2.8595e+00],
           [-2.2276e-03, -4.7472e-01,  6.3146e-01],
           [ 1.5889e+00,  9.0104e-01,  8.1894e-01]]]]).unsqueeze(0))         
        let revxd = revx.derivative
        let revxdCorrect = combo.tensor([[[[-1.9630,  0.0921, -4.0079, -1.0640],
            [-3.3286,  0.0127, -1.3071, -0.5779],
            [-1.1160,  1.4361, -0.1028, -0.3721],
            [-0.0489, -1.7678,  0.9736, -0.4238]],
 
           [[ 3.0522, -1.4853,  1.7429, -0.3284],
            [ 1.5024, -1.6959,  1.0156, -0.9773],
            [-2.4729,  1.3648, -1.7530,  0.6760],
            [ 0.1586, -0.1389,  0.3020, -0.3782]],
 
           [[-0.0567, -3.2900, -1.4704, -3.0733],
            [-2.0890,  2.1271, -0.7561,  0.7543],
            [ 1.4952,  1.0846,  1.4030,  0.6200],
            [ 1.6808, -0.3155,  1.4935, -0.0075]],
 
           [[ 3.0891, -1.2445, -2.1890,  2.8698],
            [ 0.3817, -0.5195, -0.4158,  0.6911],
            [-1.1065,  0.7995, -1.0288, -0.2448],
            [-1.0296,  0.9861, -0.8312,  0.8963]]],
 
 
          [[[ 3.8632,  0.5945,  5.2074,  1.5879],
            [-1.1774,  0.5836, -2.7929,  0.6198],
            [-4.6964,  4.8374, -5.2262,  1.9082],
            [-1.4261,  0.9046, -1.7983,  0.3368]],
 
           [[ 3.0157, -2.7946,  2.0560, -1.9826],
            [-0.3178, -0.1812,  0.8310, -0.1044],
            [-2.7959, -1.2775, -2.0948, -1.3336],
            [ 0.2144, -0.0148, -0.2945, -0.0404]],
 
           [[ 5.8942, -4.7278,  3.8586,  0.6904],
            [ 2.2940, -0.8496,  1.1612, -0.6056],
            [-4.5823,  0.3051, -4.2579, -1.4191],
            [ 2.1023, -0.1901,  1.1875, -0.3080]],
 
           [[ 2.6497, -0.2992, -2.9950, -0.4586],
            [-0.6290, -0.0555,  1.4593,  0.0738],
            [-2.1590,  1.6702, -0.3920,  2.2033],
            [-0.8716,  0.1054, -0.0843,  0.0958]]]]).unsqueeze(0)
        let revyd = revy.derivative
        let revydCorrect = combo.tensor([[[[ 1.7862,  4.7762,  1.4564],
            [-5.9343,  0.8328, -4.9542],
            [-1.5079, -5.4431,  0.8418]],
 
           [[-3.0906,  6.2394, -7.0235],
            [-4.4557,  2.1720, -3.9774],
            [-1.8200, -6.5961,  5.8988]],
 
           [[-0.9614,  0.5791,  1.4879],
            [ 3.3747, -0.7264,  2.4830],
            [-1.7200, -7.3232,  3.2898]]],
 
 
          [[[ 1.2983, -0.8858, -1.8550],
            [-0.9998,  1.7663, -2.0372],
            [-9.8826,  8.7592, -2.0562]],
 
           [[ 2.4640, -0.1563,  1.4874],
            [-0.2195, -0.2790,  0.7407],
            [ 0.5143, -0.4162, -1.4317]],
 
           [[ 1.5357,  3.1054,  2.5047],
            [ 0.6906,  2.7597,  1.2784],
            [ 2.2572, -3.8087,  6.7598]]]]).unsqueeze(0)

        Assert.True(fwdz.allclose(fwdzCorrect, 0.05, 0.05))
        Assert.True(fwdzd.allclose(fwdzdCorrect, 0.05, 0.05))
        Assert.True(revz.allclose(revzCorrect, 0.05, 0.05))
        Assert.True(revxd.allclose(revxdCorrect, 0.05, 0.05))
        Assert.True(revyd.allclose(revydCorrect, 0.05, 0.05))

    [<Test>]
    member this.TestDerivativeConv3Ds2p2d3 () =
      for combo in Combos.AllDevicesAndBackends do
        let fwdx = combo.tensor([[[[ 1.9019e-01, -6.0187e-01,  1.6493e+00,  1.7904e+00,  6.4850e-01],
           [-7.6622e-01,  9.0741e-01, -2.0115e-01, -3.1550e-01, -2.8159e-01],
           [-2.9039e-01, -2.2963e-01, -2.2106e-03,  1.0760e+00,  4.7973e-01],
           [-8.2379e-01,  1.3691e+00,  8.3987e-01, -2.3692e-01, -3.7774e-03],
           [-3.5065e-01, -2.4607e-01,  1.7664e+00, -1.8098e+00, -8.6175e-01]],

          [[ 1.3153e+00,  7.5605e-01, -1.0409e-01,  5.6346e-01,  6.5540e-01],
           [ 1.1977e+00,  9.6769e-01, -1.0510e+00,  3.6388e-01,  1.1678e-01],
           [-4.0814e-01, -1.8352e+00, -4.7508e-01, -1.0568e+00, -1.6195e+00],
           [-6.1626e-01,  1.4576e-01,  3.4039e-01, -7.1435e-01,  5.5371e-01],
           [ 1.1659e-01,  4.4883e-01,  2.2412e-01, -1.3702e-01,  1.7223e+00]],

          [[ 2.4527e-01, -1.9598e-01, -8.7821e-01,  2.9173e-01,  1.2561e+00],
           [-2.0942e+00,  2.5240e+00,  6.7556e-01, -8.5924e-01,  8.7535e-01],
           [ 2.3768e+00,  9.9838e-01, -6.1532e-01,  2.6833e-01, -1.2786e+00],
           [ 1.8762e-01, -6.8857e-01,  6.2736e-01, -4.3622e-01,  3.7992e-01],
           [-7.4648e-01,  2.1041e-01,  9.0266e-01, -1.1191e+00,  9.3862e-02]],

          [[ 3.0181e-01,  4.0373e-02, -8.7220e-01, -5.2011e-01,  4.6089e-01],
           [ 2.8674e-01, -3.0049e-01, -1.7049e+00, -1.4587e+00,  2.8076e-01],
           [-2.0561e-02,  1.4840e-01, -1.1705e-01, -1.5750e+00, -4.9979e-01],
           [-3.4979e-02, -2.2382e+00, -8.0744e-01,  4.8958e-01, -6.9414e-03],
           [ 3.3803e-01,  5.2228e-01,  4.6876e-02, -1.1296e-01, -6.3076e-01]],

          [[-3.5729e-01,  1.2579e+00, -5.5797e-01, -1.2824e+00,  2.8992e-01],
           [ 8.2230e-01, -4.5214e-01,  3.2368e-01,  9.4724e-02,  2.4407e+00],
           [-1.2704e+00,  2.7714e-01,  7.2789e-02,  9.2973e-01, -3.1997e-01],
           [-1.3208e-01, -1.4231e+00, -2.7735e-01,  2.7211e-01, -4.2336e-01],
           [ 7.5354e-01, -2.2061e-01, -1.4393e-01,  6.0575e-01, -1.1262e+00]]],


         [[[ 5.3742e-02,  8.2642e-01, -6.2055e-01,  1.2531e+00, -1.6536e-01],
           [-3.9541e-01, -2.0237e-01, -1.1699e+00,  3.5179e-02, -1.0149e+00],
           [ 3.6397e-01, -9.1534e-02, -7.6868e-01, -1.1445e+00, -6.4953e-01],
           [-4.5394e-01, -3.9051e-01,  7.5944e-01,  9.2531e-01,  1.2107e+00],
           [-4.4119e-01, -1.4383e+00,  3.0592e-01,  1.8999e-01, -7.1820e-01]],

          [[-1.1630e+00, -1.5975e-01, -5.4233e-01,  3.9724e-02, -2.4968e+00],
           [-4.3015e-01,  9.0982e-01,  8.6209e-01,  9.1329e-01,  4.3185e-01],
           [ 1.2126e+00,  7.7428e-01, -7.8957e-01, -2.0635e-01, -8.9979e-01],
           [-5.9508e-01, -8.7973e-01, -2.6213e+00,  1.6183e+00,  6.9877e-01],
           [-7.5514e-01, -2.3081e-01, -1.2845e-01,  1.5114e+00,  9.5189e-01]],

          [[-7.4949e-01,  3.9437e-01, -1.8863e-01, -2.3308e-01,  4.4665e-02],
           [ 7.5541e-01,  1.1475e-01,  8.4598e-01, -1.3091e+00, -5.0016e-01],
           [ 1.6062e+00, -1.5293e+00, -9.4639e-01, -1.1926e-01,  2.0189e-01],
           [-1.6043e-01, -2.3845e-02,  7.0491e-02,  1.1347e+00, -6.8573e-01],
           [ 3.2799e-01, -1.2632e+00,  7.7024e-01,  1.0526e+00, -1.9441e-01]],

          [[ 6.3536e-01,  6.8994e-02,  1.1031e+00,  2.5976e+00, -5.9173e-02],
           [ 2.8109e-01, -9.9978e-01, -1.0297e+00, -6.6330e-01, -2.3533e+00],
           [-3.6825e-01,  1.2059e+00, -6.7255e-01,  9.0993e-03, -1.1551e+00],
           [-8.4553e-01,  2.2455e-01, -1.6792e+00, -1.0454e+00, -6.4601e-01],
           [ 2.3051e+00,  5.4523e-01,  7.4099e-01, -2.1058e-01,  1.2212e+00]],

          [[-2.6009e-01, -4.9484e-01, -2.9092e+00, -5.8243e-02,  4.9593e-01],
           [ 9.6673e-01,  2.1564e-01,  1.3181e+00,  1.6915e+00,  2.0366e+00],
           [ 6.5330e-01, -1.7003e+00,  1.7339e-03,  3.0407e-01,  5.9578e-01],
           [-2.0100e+00,  9.2629e-01,  1.1525e-01,  3.4881e-01,  2.9752e-01],
           [-1.2822e+00,  4.7037e-01, -2.6658e+00,  6.3094e-01, -2.9173e-01]]]]).unsqueeze(0)
        let fwdx = fwdx.forwardDiff(combo.tensor([[[[-1.4453e-01, -2.5193e-01, -1.6063e+00,  8.3997e-01, -4.8692e-01],
           [ 1.5610e+00,  8.5250e-01,  8.3792e-02,  6.0423e-01,  4.1669e-01],
           [ 1.5127e-01,  1.7195e+00, -5.6499e-01,  4.7642e-01, -9.1223e-01],
           [-2.8026e+00, -1.4448e+00,  2.9707e-01, -7.8099e-01, -5.5547e-01],
           [-2.0645e-01, -2.1528e-02, -6.6557e-01,  2.0319e+00, -1.7598e-01]],

          [[-4.5192e-01,  3.3469e+00,  1.1584e+00,  1.8616e+00,  7.0418e-01],
           [ 2.6886e-01, -1.8859e+00,  4.2206e-01,  1.1869e+00, -1.1695e+00],
           [-6.5267e-01, -1.2055e+00, -6.6474e-01, -1.6786e+00,  5.4507e-01],
           [ 1.6234e+00, -1.4175e+00,  1.3881e+00, -4.4556e-01,  6.8025e-01],
           [-1.0575e+00,  6.7716e-01, -6.2238e-01,  3.0351e-01,  9.3022e-01]],

          [[-1.5888e+00,  1.1878e-01, -1.0490e+00, -5.5190e-01,  3.7196e-01],
           [-1.0593e+00, -2.6790e+00,  4.0773e-01,  2.7493e-01, -2.3959e+00],
           [ 5.0254e-01,  5.9713e-01,  1.8516e-01,  1.1820e+00,  9.0747e-01],
           [ 2.5278e-01,  1.1615e+00,  5.9526e-01,  5.7415e-01,  4.4239e-01],
           [ 4.9694e-01,  8.8886e-01,  1.0924e+00, -1.1091e-01, -6.6711e-01]],

          [[ 5.1861e-01, -2.1958e+00, -1.2359e+00, -6.5801e-01,  6.6661e-01],
           [ 7.7109e-01,  7.9878e-01, -7.1244e-01,  4.6042e-01,  5.0998e-01],
           [ 1.0394e+00, -2.1884e+00,  1.7715e+00,  1.1771e+00, -1.1386e+00],
           [ 9.1426e-01,  6.6502e-01, -1.5491e-01, -1.2896e-01,  3.8778e-02],
           [ 1.4875e+00,  1.2684e+00,  1.3639e+00, -1.4334e-01,  1.4346e-01]],

          [[ 9.1115e-02,  1.8266e-01,  2.6634e-01, -8.5348e-01,  2.7726e+00],
           [-5.3104e-01,  1.3018e+00, -2.4243e-01,  8.1912e-01,  1.8386e+00],
           [ 5.4448e-01,  3.9288e-01, -1.0538e-01,  2.1827e-01, -2.7060e-01],
           [-2.5510e+00, -5.7999e-01,  7.9808e-01,  1.1592e+00, -8.0411e-01],
           [ 3.5636e-01,  3.9579e-01,  1.2808e+00, -2.5381e-01,  3.5814e-01]]],


         [[[-8.8678e-01, -4.3899e-01,  1.9736e-01, -5.6528e-02, -1.3694e-01],
           [-1.2242e+00, -8.0438e-01,  1.2799e+00, -9.2258e-01,  1.4839e+00],
           [-7.0899e-01,  6.8547e-01, -6.7400e-01,  4.6569e-01,  1.0021e+00],
           [-1.2812e+00, -4.9874e-01, -1.4080e-01,  8.8901e-01, -1.6594e-01],
           [-2.1021e-01,  2.3140e+00,  1.1562e+00,  1.2981e+00,  2.6842e-01]],

          [[ 8.2059e-01,  4.9553e-01,  1.3334e+00, -2.8390e-03,  1.8374e+00],
           [ 5.0186e-01,  1.8674e+00,  1.5143e+00,  2.4900e-01,  3.3684e-01],
           [ 2.3027e+00,  5.1881e-01, -9.0161e-01,  6.7463e-01,  5.9619e-01],
           [ 9.3840e-02,  1.4859e+00,  4.7002e-01,  6.1050e-01, -2.6531e+00],
           [ 5.0611e-01, -2.5369e-01, -8.6410e-01,  9.5455e-01, -3.2866e-01]],

          [[-5.3852e-01,  1.6611e+00, -1.7849e+00, -1.1149e+00,  2.8358e-01],
           [ 8.4228e-01, -9.9380e-03,  2.0940e+00, -6.8380e-02,  1.7631e+00],
           [ 1.5040e+00,  3.0895e-02,  1.5179e+00, -1.9171e-01, -1.2796e+00],
           [-2.3414e+00, -1.7697e+00,  4.3267e-01, -3.9850e-01,  1.1852e+00],
           [ 1.0079e+00, -1.5429e+00,  9.4237e-02,  6.0558e-01, -1.2924e+00]],

          [[-4.8632e-01, -1.5202e-01,  4.3728e-02, -6.6836e-01,  3.9981e-01],
           [-4.9614e-01, -1.1898e+00,  5.4824e-01, -6.1036e-01,  6.6130e-01],
           [ 1.7354e-01,  1.1656e+00, -7.0485e-01, -9.7515e-01, -3.0136e-01],
           [-8.3849e-01, -7.2108e-01, -7.6947e-01, -1.1760e-01, -7.5628e-01],
           [-2.9505e-01, -5.3810e-01,  7.4298e-01,  7.6034e-01, -1.8879e-01]],

          [[ 1.2792e+00, -3.6138e-01,  2.1446e-01,  4.1714e-01, -6.2706e-01],
           [ 1.6621e-01, -3.0893e-01,  1.2822e+00, -1.1141e+00,  6.9796e-01],
           [ 1.0342e+00,  3.8890e-01,  7.7467e-01,  1.0495e+00, -6.6030e-01],
           [-3.7067e-01,  4.5176e-01, -2.2020e+00,  1.4143e+00, -3.8839e-01],
           [ 1.6477e+00, -9.5105e-01,  8.0099e-01,  6.4814e-01, -1.1899e+00]]]]).unsqueeze(0))

        let fwdy = combo.tensor([[[[ 0.6996, -0.3127, -0.8337],
           [-0.4648, -1.0491,  0.2662],
           [ 0.1741, -0.1338, -1.1185]],

          [[-0.5431, -1.9117, -0.3445],
           [ 0.1090, -0.0702, -3.2707],
           [-0.7626, -0.4830,  0.4755]],

          [[ 1.8418,  1.5318,  0.4656],
           [ 1.1695,  0.5450, -1.1726],
           [-0.0227,  0.6563, -1.5468]]],


         [[[-1.5093,  0.5981,  1.2025],
           [ 0.8754,  1.2323,  0.6609],
           [ 1.8901,  0.3092, -0.8540]],

          [[ 0.4275,  0.3249, -0.4688],
           [-0.6980,  0.1173, -0.1754],
           [-0.0808,  1.3685,  2.0843]],

          [[-1.7598, -1.0454, -0.4667],
           [ 0.3086, -0.5486,  0.4746],
           [ 0.7247,  1.6422, -1.2026]]]]).unsqueeze(0)
        let fwdy = fwdy.forwardDiff(combo.tensor([[[[ 0.9516, -1.0160, -0.3549],
           [ 0.1355, -0.8438, -1.2124],
           [-1.1963,  0.0505,  0.2252]],

          [[-1.0647,  0.2369,  0.0776],
           [ 0.3038, -0.5541,  1.5491],
           [-0.1983, -0.3025,  0.3942]],

          [[-0.3266,  0.8587, -0.5190],
           [-0.0456,  0.1023, -0.1999],
           [-2.0708, -0.0640,  1.2942]]],


         [[[ 0.5228,  1.3411,  0.7442],
           [-0.6761, -1.2487,  1.9835],
           [ 0.2896,  0.3069, -0.2862]],

          [[ 0.7288,  0.7760, -0.0615],
           [ 0.1509, -0.9155,  0.2590],
           [-0.4899,  0.8724, -0.5018]],

          [[-0.2203,  0.3000, -0.6040],
           [ 0.1434,  0.0557, -0.7613],
           [ 0.6402, -0.1453,  0.8314]]]]).unsqueeze(0))

        let fwdz = fwdx.conv3d(fwdy, stride=2, padding=2, dilation=3)
        let fwdzCorrect = combo.tensor([[[[ 2.3117,  3.4901],
           [-0.8979, -4.6094]],

          [[ 1.3561, -1.0276],
           [-1.0418,  3.9914]]]]).unsqueeze(0)
        let fwdzd = fwdz.derivative
        let fwdzdCorrect = combo.tensor([[[[ -3.2099,   2.7830],
           [ -4.1220, -14.4437]],

          [[ -6.0255,  -2.7025],
           [  8.3708,   6.1605]]]]).unsqueeze(0)

        let revx = combo.tensor([[[[ 1.9019e-01, -6.0187e-01,  1.6493e+00,  1.7904e+00,  6.4850e-01],
           [-7.6622e-01,  9.0741e-01, -2.0115e-01, -3.1550e-01, -2.8159e-01],
           [-2.9039e-01, -2.2963e-01, -2.2106e-03,  1.0760e+00,  4.7973e-01],
           [-8.2379e-01,  1.3691e+00,  8.3987e-01, -2.3692e-01, -3.7774e-03],
           [-3.5065e-01, -2.4607e-01,  1.7664e+00, -1.8098e+00, -8.6175e-01]],

          [[ 1.3153e+00,  7.5605e-01, -1.0409e-01,  5.6346e-01,  6.5540e-01],
           [ 1.1977e+00,  9.6769e-01, -1.0510e+00,  3.6388e-01,  1.1678e-01],
           [-4.0814e-01, -1.8352e+00, -4.7508e-01, -1.0568e+00, -1.6195e+00],
           [-6.1626e-01,  1.4576e-01,  3.4039e-01, -7.1435e-01,  5.5371e-01],
           [ 1.1659e-01,  4.4883e-01,  2.2412e-01, -1.3702e-01,  1.7223e+00]],

          [[ 2.4527e-01, -1.9598e-01, -8.7821e-01,  2.9173e-01,  1.2561e+00],
           [-2.0942e+00,  2.5240e+00,  6.7556e-01, -8.5924e-01,  8.7535e-01],
           [ 2.3768e+00,  9.9838e-01, -6.1532e-01,  2.6833e-01, -1.2786e+00],
           [ 1.8762e-01, -6.8857e-01,  6.2736e-01, -4.3622e-01,  3.7992e-01],
           [-7.4648e-01,  2.1041e-01,  9.0266e-01, -1.1191e+00,  9.3862e-02]],

          [[ 3.0181e-01,  4.0373e-02, -8.7220e-01, -5.2011e-01,  4.6089e-01],
           [ 2.8674e-01, -3.0049e-01, -1.7049e+00, -1.4587e+00,  2.8076e-01],
           [-2.0561e-02,  1.4840e-01, -1.1705e-01, -1.5750e+00, -4.9979e-01],
           [-3.4979e-02, -2.2382e+00, -8.0744e-01,  4.8958e-01, -6.9414e-03],
           [ 3.3803e-01,  5.2228e-01,  4.6876e-02, -1.1296e-01, -6.3076e-01]],

          [[-3.5729e-01,  1.2579e+00, -5.5797e-01, -1.2824e+00,  2.8992e-01],
           [ 8.2230e-01, -4.5214e-01,  3.2368e-01,  9.4724e-02,  2.4407e+00],
           [-1.2704e+00,  2.7714e-01,  7.2789e-02,  9.2973e-01, -3.1997e-01],
           [-1.3208e-01, -1.4231e+00, -2.7735e-01,  2.7211e-01, -4.2336e-01],
           [ 7.5354e-01, -2.2061e-01, -1.4393e-01,  6.0575e-01, -1.1262e+00]]],


         [[[ 5.3742e-02,  8.2642e-01, -6.2055e-01,  1.2531e+00, -1.6536e-01],
           [-3.9541e-01, -2.0237e-01, -1.1699e+00,  3.5179e-02, -1.0149e+00],
           [ 3.6397e-01, -9.1534e-02, -7.6868e-01, -1.1445e+00, -6.4953e-01],
           [-4.5394e-01, -3.9051e-01,  7.5944e-01,  9.2531e-01,  1.2107e+00],
           [-4.4119e-01, -1.4383e+00,  3.0592e-01,  1.8999e-01, -7.1820e-01]],

          [[-1.1630e+00, -1.5975e-01, -5.4233e-01,  3.9724e-02, -2.4968e+00],
           [-4.3015e-01,  9.0982e-01,  8.6209e-01,  9.1329e-01,  4.3185e-01],
           [ 1.2126e+00,  7.7428e-01, -7.8957e-01, -2.0635e-01, -8.9979e-01],
           [-5.9508e-01, -8.7973e-01, -2.6213e+00,  1.6183e+00,  6.9877e-01],
           [-7.5514e-01, -2.3081e-01, -1.2845e-01,  1.5114e+00,  9.5189e-01]],

          [[-7.4949e-01,  3.9437e-01, -1.8863e-01, -2.3308e-01,  4.4665e-02],
           [ 7.5541e-01,  1.1475e-01,  8.4598e-01, -1.3091e+00, -5.0016e-01],
           [ 1.6062e+00, -1.5293e+00, -9.4639e-01, -1.1926e-01,  2.0189e-01],
           [-1.6043e-01, -2.3845e-02,  7.0491e-02,  1.1347e+00, -6.8573e-01],
           [ 3.2799e-01, -1.2632e+00,  7.7024e-01,  1.0526e+00, -1.9441e-01]],

          [[ 6.3536e-01,  6.8994e-02,  1.1031e+00,  2.5976e+00, -5.9173e-02],
           [ 2.8109e-01, -9.9978e-01, -1.0297e+00, -6.6330e-01, -2.3533e+00],
           [-3.6825e-01,  1.2059e+00, -6.7255e-01,  9.0993e-03, -1.1551e+00],
           [-8.4553e-01,  2.2455e-01, -1.6792e+00, -1.0454e+00, -6.4601e-01],
           [ 2.3051e+00,  5.4523e-01,  7.4099e-01, -2.1058e-01,  1.2212e+00]],

          [[-2.6009e-01, -4.9484e-01, -2.9092e+00, -5.8243e-02,  4.9593e-01],
           [ 9.6673e-01,  2.1564e-01,  1.3181e+00,  1.6915e+00,  2.0366e+00],
           [ 6.5330e-01, -1.7003e+00,  1.7339e-03,  3.0407e-01,  5.9578e-01],
           [-2.0100e+00,  9.2629e-01,  1.1525e-01,  3.4881e-01,  2.9752e-01],
           [-1.2822e+00,  4.7037e-01, -2.6658e+00,  6.3094e-01, -2.9173e-01]]]]).unsqueeze(0).reverseDiff()
        let revy = combo.tensor([[[[ 0.6996, -0.3127, -0.8337],
           [-0.4648, -1.0491,  0.2662],
           [ 0.1741, -0.1338, -1.1185]],

          [[-0.5431, -1.9117, -0.3445],
           [ 0.1090, -0.0702, -3.2707],
           [-0.7626, -0.4830,  0.4755]],

          [[ 1.8418,  1.5318,  0.4656],
           [ 1.1695,  0.5450, -1.1726],
           [-0.0227,  0.6563, -1.5468]]],


         [[[-1.5093,  0.5981,  1.2025],
           [ 0.8754,  1.2323,  0.6609],
           [ 1.8901,  0.3092, -0.8540]],

          [[ 0.4275,  0.3249, -0.4688],
           [-0.6980,  0.1173, -0.1754],
           [-0.0808,  1.3685,  2.0843]],

          [[-1.7598, -1.0454, -0.4667],
           [ 0.3086, -0.5486,  0.4746],
           [ 0.7247,  1.6422, -1.2026]]]]).unsqueeze(0).reverseDiff()
        let revz = revx.conv3d(revy, stride=2, padding=2, dilation=3)
        let revzCorrect = combo.tensor([[[[ 2.3117,  3.4901],
           [-0.8979, -4.6094]],

          [[ 1.3561, -1.0276],
           [-1.0418,  3.9914]]]]).unsqueeze(0)
        revz.reverse(combo.tensor([[[[ 3.9327e-02,  8.2953e-01],
           [ 1.9582e+00,  9.1915e-01]],

          [[ 2.4345e-01, -9.2549e-04],
           [ 9.4359e-02, -9.3872e-01]]]]).unsqueeze(0))            
        let revxd = revx.derivative
        let revxdCorrect = combo.tensor([[[[-6.5670e-01, -2.9506e-02,  0.0000e+00,  2.9354e-01, -7.8669e-02],
            [ 4.3019e-04, -2.5541e-01,  0.0000e+00,  9.7095e-04,  6.4813e-02],
            [ 0.0000e+00,  0.0000e+00,  0.0000e+00,  0.0000e+00,  0.0000e+00],
            [ 4.3634e-01, -9.8994e-02,  0.0000e+00,  9.8483e-01,  2.5121e-02],
            [-1.6113e-04, -3.2578e-02,  0.0000e+00,  1.2385e-04, -2.7229e-01]],
 
           [[-4.9920e-01, -3.7433e+00,  0.0000e+00, -1.7571e+00, -6.7465e-01],
            [ 9.0398e-02, -2.7614e-03,  0.0000e+00, -5.8246e-02, -1.2863e-01],
            [ 0.0000e+00,  0.0000e+00,  0.0000e+00,  0.0000e+00,  0.0000e+00],
            [ 1.0016e-01, -1.3749e-01,  0.0000e+00, -6.4538e-02, -6.4045e+00],
            [-6.3262e-01, -1.8994e-02,  0.0000e+00, -4.0065e-01,  1.8698e-02]],
 
           [[ 0.0000e+00,  0.0000e+00,  0.0000e+00,  0.0000e+00,  0.0000e+00],
            [ 0.0000e+00,  0.0000e+00,  0.0000e+00,  0.0000e+00,  0.0000e+00],
            [ 0.0000e+00,  0.0000e+00,  0.0000e+00,  0.0000e+00,  0.0000e+00],
            [ 0.0000e+00,  0.0000e+00,  0.0000e+00,  0.0000e+00,  0.0000e+00],
            [ 0.0000e+00,  0.0000e+00,  0.0000e+00,  0.0000e+00,  0.0000e+00]],
 
           [[ 5.0982e-01, -1.8038e-01,  0.0000e+00,  1.7945e+00, -3.2510e-02],
            [-1.0085e-04, -1.7094e-02,  0.0000e+00,  6.4983e-05, -7.9623e-01],
            [ 0.0000e+00,  0.0000e+00,  0.0000e+00,  0.0000e+00,  0.0000e+00],
            [-1.0230e-01, -6.6254e-03,  0.0000e+00,  6.5912e-02, -3.0862e-01],
            [ 7.0580e-04, -1.1758e-01,  0.0000e+00,  4.4700e-04,  1.1575e-01]],
 
           [[ 1.6929e+00,  2.9994e+00,  0.0000e+00,  1.4079e+00,  9.1181e-01],
            [ 9.7014e-01,  2.1432e-02,  0.0000e+00,  4.5208e-01, -4.6115e-02],
            [ 0.0000e+00,  0.0000e+00,  0.0000e+00,  0.0000e+00,  0.0000e+00],
            [ 1.0749e+00,  1.0671e+00,  0.0000e+00,  5.0092e-01, -2.2961e+00],
            [-1.8861e-02,  2.5810e-02,  0.0000e+00,  5.4441e-01, -6.0832e-02]]],
 
 
          [[[ 1.4168e+00,  5.6437e-02,  0.0000e+00, -5.6146e-01,  1.1347e-01],
            [-8.1017e-04,  3.0001e-01,  0.0000e+00, -1.1405e-03,  1.6089e-01],
            [ 0.0000e+00,  0.0000e+00,  0.0000e+00,  0.0000e+00,  0.0000e+00],
            [-8.2175e-01,  1.1628e-01,  0.0000e+00, -1.1568e+00,  6.2359e-02],
            [-1.7493e-03,  7.5263e-02,  0.0000e+00, -2.8612e-04, -2.0791e-01]],
 
           [[ 3.9294e-01,  6.3630e-01,  0.0000e+00,  2.9868e-01, -9.1794e-01],
            [-5.7901e-01,  4.6120e-03,  0.0000e+00,  9.7282e-02, -6.8988e-03],
            [ 0.0000e+00,  0.0000e+00,  0.0000e+00,  0.0000e+00,  0.0000e+00],
            [-6.4156e-01,  2.2964e-01,  0.0000e+00,  1.0779e-01, -3.4350e-01],
            [-6.7031e-02,  5.3819e-02,  0.0000e+00,  1.1352e+00,  8.1971e-02]],
 
           [[ 0.0000e+00,  0.0000e+00,  0.0000e+00,  0.0000e+00,  0.0000e+00],
            [ 0.0000e+00,  0.0000e+00,  0.0000e+00,  0.0000e+00,  0.0000e+00],
            [ 0.0000e+00,  0.0000e+00,  0.0000e+00,  0.0000e+00,  0.0000e+00],
            [ 0.0000e+00,  0.0000e+00,  0.0000e+00,  0.0000e+00,  0.0000e+00],
            [ 0.0000e+00,  0.0000e+00,  0.0000e+00,  0.0000e+00,  0.0000e+00]],
 
           [[-4.0131e-01,  3.0662e-02,  0.0000e+00, -3.0504e-01, -4.4233e-02],
            [ 6.4598e-04,  2.8550e-02,  0.0000e+00, -1.0854e-04, -4.2705e-02],
            [ 0.0000e+00,  0.0000e+00,  0.0000e+00,  0.0000e+00,  0.0000e+00],
            [ 6.5521e-01,  1.1066e-02,  0.0000e+00, -1.1009e-01, -1.6552e-02],
            [ 7.4785e-05,  3.3316e-01,  0.0000e+00, -1.2665e-03,  5.0742e-01]],
 
           [[-1.6175e+00, -2.0470e+00,  0.0000e+00, -9.6085e-01, -9.1381e-01],
            [ 2.5603e-01, -2.1575e-02,  0.0000e+00, -4.5508e-01,  1.8663e-02],
            [ 0.0000e+00,  0.0000e+00,  0.0000e+00,  0.0000e+00,  0.0000e+00],
            [ 2.8369e-01, -1.0742e+00,  0.0000e+00, -5.0424e-01,  9.2928e-01],
            [ 6.0113e-01,  6.4585e-02,  0.0000e+00,  1.3623e+00, -4.7294e-02]]]]).unsqueeze(0)
        let revyd = revy.derivative
        let revydCorrect = combo.tensor([[[[-1.7854e-01, -1.7375e+00,  6.1192e-02],
            [ 7.7402e-01,  5.7279e-01, -6.8908e-02],
            [ 3.2452e-04, -5.8230e-02, -2.0979e-01]],
 
           [[ 9.2565e-01,  2.4904e+00,  1.3269e+00],
            [ 4.5964e-01, -7.7384e-01,  1.1565e+00],
            [ 9.6399e-02,  3.1238e-02, -8.5824e-02]],
 
           [[-3.2841e-01,  1.2845e+00,  5.6771e-01],
            [ 5.6073e-01, -2.4757e+00, -7.3302e-01],
            [ 6.2509e-01,  4.9381e-01, -4.4290e-02]]],
 
 
          [[[-5.0448e-02, -1.0983e+00, -1.5603e-02],
            [ 4.2649e-01, -9.5475e-01, -1.3283e-01],
            [ 4.0831e-04, -3.5034e-01, -1.7484e-01]],
 
           [[-1.6654e+00, -2.7082e+00, -4.8948e+00],
            [-1.1035e-01,  1.3179e+00,  7.5142e-01],
            [-6.2855e-01,  1.3776e+00,  3.3473e-01]],
 
           [[-2.3906e-01, -1.0225e+00,  9.7111e-01],
            [-1.0455e+00,  3.5461e+00,  6.6268e-01],
            [-1.0636e+00,  5.4188e-01, -1.1473e-02]]]]).unsqueeze(0)

        Assert.True(fwdz.allclose(fwdzCorrect, 0.01))
        Assert.True(fwdzd.allclose(fwdzdCorrect, 0.01))
        Assert.True(revz.allclose(revzCorrect, 0.01))
        Assert.True(revxd.allclose(revxdCorrect, 0.01))
        Assert.True(revyd.allclose(revydCorrect, 0.01))

    [<Test>]
    member this.TestDerivativeConv2Ds23p32d23 () =
      for combo in Combos.AllDevicesAndBackends do
        let fwdx = combo.tensor([[[[ 0.4011, -1.2780,  1.5871, -1.7213],
          [ 0.2381,  1.1069,  0.0987, -0.9293],
          [ 0.3164,  0.8496,  0.9187, -1.1235],
          [-1.7634, -2.0868, -0.5947,  0.6119]],

         [[-0.3527, -1.2002, -1.5498, -0.6298],
          [-0.2286,  0.9309, -0.1588, -1.9190],
          [ 1.7520, -0.0821, -1.5686, -1.5113],
          [-0.8367,  1.2131,  0.7808, -0.0747]],

         [[ 1.2769, -0.1038, -0.8314,  0.3005],
          [ 0.6932,  0.2336,  0.2408, -0.0935],
          [-1.1946,  0.7827, -0.5326, -1.3461],
          [-0.8028,  0.6509, -0.5550,  1.4831]]],


        [[[ 0.4528, -0.7187, -0.5513,  0.9885],
          [-1.9050,  0.7175, -0.6040, -0.6299],
          [-0.3445, -1.4051, -1.1323,  0.2162],
          [-0.1055,  0.2839, -1.4775,  0.1079]],

         [[ 2.0242, -1.2543,  0.6890, -0.2272],
          [-1.4539, -0.5034, -2.8591, -0.0892],
          [ 2.2453,  0.9355, -0.3067,  0.1946],
          [ 0.7941,  0.3432, -0.2243,  0.4131]],

         [[-0.9877,  1.0967,  0.2313, -1.2953],
          [ 0.2964,  0.1028,  0.9264,  0.6879],
          [ 1.1085,  0.7679, -0.4832,  1.1809],
          [-0.2029,  0.9352,  0.8924,  0.2688]]]])
        let fwdx = fwdx.forwardDiff(combo.tensor([[[[-9.6456e-01, -7.4969e-02, -5.3567e-01, -1.5748e+00],
          [-6.4667e-01, -4.5245e-01, -5.5802e-01,  1.4635e-01],
          [ 8.7809e-01,  5.8505e-01,  5.3637e-01,  4.4096e-01],
          [-2.2662e-01,  8.8711e-02, -1.8153e-01,  9.4813e-01]],

         [[-1.6630e-01,  1.5228e-01,  8.5819e-02,  6.7602e-03],
          [-1.6795e+00,  4.8293e-01, -3.8172e-01,  6.4784e-01],
          [ 5.4453e-01, -6.3874e-01, -9.6772e-02, -4.9632e-01],
          [-3.9779e+00,  2.3978e-02,  3.7684e-01, -4.0631e-01]],

         [[ 1.1614e+00, -9.8773e-01,  7.0932e-01, -6.6573e-01],
          [ 1.3459e+00, -1.0123e+00, -4.8873e-01,  6.5714e-01],
          [ 1.5338e-01,  2.0095e+00,  9.5947e-02,  9.7789e-01],
          [ 4.4044e-01,  1.5384e-01, -6.0818e-01,  1.2463e-01]]],


        [[[ 3.1008e-01, -2.9977e+00, -1.1546e+00,  9.0698e-03],
          [-1.5160e+00,  2.1643e-01, -6.7407e-01, -1.9241e-03],
          [ 2.8470e-01, -2.1449e-01,  9.6742e-01,  3.4073e-01],
          [ 9.2719e-01,  1.4742e+00, -1.6652e+00, -5.3817e-01]],

         [[-1.0078e+00, -8.0932e-01, -1.3082e+00, -2.5629e-01],
          [-8.1680e-01, -1.1634e-01,  7.1552e-01,  9.6431e-01],
          [-2.7368e-01,  1.7727e+00, -9.1372e-01,  3.0905e-01],
          [ 8.5897e-01, -4.2025e-01,  1.6485e+00, -6.5409e-01]],

         [[ 1.2498e+00, -1.4730e+00,  3.6122e-01, -1.2689e+00],
          [-1.2666e+00, -8.3490e-01,  5.7762e-01,  6.2228e-01],
          [ 1.0982e+00, -6.6295e-02, -4.4212e-01,  6.9732e-01],
          [ 7.3720e-01,  9.7936e-01,  5.0589e-01, -6.4268e-01]]]]))

        let fwdy = combo.tensor([[[[ 0.4282,  1.2302],
          [ 2.2170,  1.2013]],

         [[ 0.6013,  0.0310],
          [ 1.4277,  1.4859]],

         [[ 0.7032,  1.1422],
          [-0.5346, -0.6356]]],


        [[[-0.4717, -0.6798],
          [ 1.7547, -0.0347]],

         [[-1.7426, -0.7333],
          [-0.5278,  0.5487]],

         [[-1.5099,  0.5905],
          [ 1.5490, -1.1658]]]])
        let fwdy = fwdy.forwardDiff(combo.tensor([[[[ 0.5367, -1.9746],
          [-0.0403,  1.1286]],

         [[ 0.4467, -1.4777],
          [-0.6061, -0.8810]],

         [[-0.6518, -0.0857],
          [-0.3082,  1.0148]]],


        [[[-0.6499, -0.6090],
          [-1.1788, -0.3610]],

         [[ 0.5513,  0.4726],
          [-0.5593, -0.0034]],

         [[-2.1767, -0.2879],
          [-0.7617, -0.8730]]]]))

        let fwdz = fwdx.conv2d(fwdy, strides=[2;3], paddings=[3;2], dilations=[2;3])
        let fwdzCorrect = combo.tensor([[[[ 0.0000,  0.0000],
          [ 2.5643,  3.6581],
          [ 0.5393, -2.0446],
          [-1.7860,  0.2936]],

         [[ 0.0000,  0.0000],
          [ 0.2000,  1.8128],
          [-1.3179, -5.7909],
          [ 0.9134, -2.1124]]],


        [[[ 0.0000,  0.0000],
          [ 0.0485,  0.8170],
          [ 1.2410,  0.6963],
          [ 1.4282,  0.9856]],

         [[ 0.0000,  0.0000],
          [-0.4210,  1.6840],
          [-0.9697,  2.1493],
          [ 0.1075, -2.1441]]]])
        let fwdzd = fwdz.derivative
        let fwdzdCorrect = combo.tensor([[[[ 0.0000,  0.0000],
          [ 1.4837, -0.4532],
          [-7.9980, -0.4608],
          [ 2.5579, -0.8418]],

         [[ 0.0000,  0.0000],
          [ 0.8541, -4.6203],
          [-0.9341,  1.8527],
          [ 1.6697,  0.2923]]],


        [[[ 0.0000,  0.0000],
          [ 1.9754,  1.0046],
          [ 0.1185,  1.1658],
          [ 1.7711,  0.7633]],

         [[ 0.0000,  0.0000],
          [ 0.5549, -1.4946],
          [-3.6029,  3.4802],
          [-0.3956, -3.4729]]]])

        let revx = combo.tensor([[[[ 0.4011, -1.2780,  1.5871, -1.7213],
          [ 0.2381,  1.1069,  0.0987, -0.9293],
          [ 0.3164,  0.8496,  0.9187, -1.1235],
          [-1.7634, -2.0868, -0.5947,  0.6119]],

         [[-0.3527, -1.2002, -1.5498, -0.6298],
          [-0.2286,  0.9309, -0.1588, -1.9190],
          [ 1.7520, -0.0821, -1.5686, -1.5113],
          [-0.8367,  1.2131,  0.7808, -0.0747]],

         [[ 1.2769, -0.1038, -0.8314,  0.3005],
          [ 0.6932,  0.2336,  0.2408, -0.0935],
          [-1.1946,  0.7827, -0.5326, -1.3461],
          [-0.8028,  0.6509, -0.5550,  1.4831]]],


        [[[ 0.4528, -0.7187, -0.5513,  0.9885],
          [-1.9050,  0.7175, -0.6040, -0.6299],
          [-0.3445, -1.4051, -1.1323,  0.2162],
          [-0.1055,  0.2839, -1.4775,  0.1079]],

         [[ 2.0242, -1.2543,  0.6890, -0.2272],
          [-1.4539, -0.5034, -2.8591, -0.0892],
          [ 2.2453,  0.9355, -0.3067,  0.1946],
          [ 0.7941,  0.3432, -0.2243,  0.4131]],

         [[-0.9877,  1.0967,  0.2313, -1.2953],
          [ 0.2964,  0.1028,  0.9264,  0.6879],
          [ 1.1085,  0.7679, -0.4832,  1.1809],
          [-0.2029,  0.9352,  0.8924,  0.2688]]]]).reverseDiff()
        let revy = combo.tensor([[[[ 0.4282,  1.2302],
          [ 2.2170,  1.2013]],

         [[ 0.6013,  0.0310],
          [ 1.4277,  1.4859]],

         [[ 0.7032,  1.1422],
          [-0.5346, -0.6356]]],


        [[[-0.4717, -0.6798],
          [ 1.7547, -0.0347]],

         [[-1.7426, -0.7333],
          [-0.5278,  0.5487]],

         [[-1.5099,  0.5905],
          [ 1.5490, -1.1658]]]]).reverseDiff()
        let revz = revx.conv2d(revy, strides=[2;3], paddings=[3;2], dilations=[2;3])
        let revzCorrect = combo.tensor([[[[ 0.0000,  0.0000],
          [ 2.5643,  3.6581],
          [ 0.5393, -2.0446],
          [-1.7860,  0.2936]],

         [[ 0.0000,  0.0000],
          [ 0.2000,  1.8128],
          [-1.3179, -5.7909],
          [ 0.9134, -2.1124]]],


        [[[ 0.0000,  0.0000],
          [ 0.0485,  0.8170],
          [ 1.2410,  0.6963],
          [ 1.4282,  0.9856]],

         [[ 0.0000,  0.0000],
          [-0.4210,  1.6840],
          [-0.9697,  2.1493],
          [ 0.1075, -2.1441]]]])
        revz.reverse(combo.tensor([[[[-0.5596, -0.6619],
          [-0.4751,  0.5980],
          [ 1.3078, -2.0496],
          [ 1.2081,  0.2797]],

         [[-0.2093, -1.4207],
          [ 0.1662,  2.9676],
          [-0.2906,  0.7331],
          [-0.7858,  0.5466]]],


        [[[-0.6618,  0.5721],
          [ 0.8084, -1.1384],
          [ 2.0816, -0.6468],
          [ 0.1776,  0.0817]],

         [[ 1.0989, -0.7164],
          [ 0.3258, -1.1641],
          [-0.6983, -0.2945],
          [ 0.1820,  0.3053]]]]))            
        let revxd = revx.derivative
        let revxdCorrect = combo.tensor([[[[ 0.0000,  0.0000,  0.0000,  0.0000],
           [ 0.0000,  6.5395,  0.0000,  0.0000],
           [ 0.0000,  0.0000,  0.0000,  0.0000],
           [ 0.0000,  0.2058,  0.0000,  0.0000]],
 
          [[ 0.0000,  0.0000,  0.0000,  0.0000],
           [ 0.0000, -3.5835,  0.0000,  0.0000],
           [ 0.0000,  0.0000,  0.0000,  0.0000],
           [ 0.0000, -1.6999,  0.0000,  0.0000]],
 
          [[ 0.0000,  0.0000,  0.0000,  0.0000],
           [ 0.0000,  3.1594,  0.0000,  0.0000],
           [ 0.0000,  0.0000,  0.0000,  0.0000],
           [ 0.0000,  2.0262,  0.0000,  0.0000]]],
 
 
         [[[ 0.0000,  0.0000,  0.0000,  0.0000],
           [ 0.0000, -0.7093,  0.0000,  0.0000],
           [ 0.0000,  0.0000,  0.0000,  0.0000],
           [ 0.0000,  0.5597,  0.0000,  0.0000]],
 
          [[ 0.0000,  0.0000,  0.0000,  0.0000],
           [ 0.0000,  1.0700,  0.0000,  0.0000],
           [ 0.0000,  0.0000,  0.0000,  0.0000],
           [ 0.0000,  1.3310,  0.0000,  0.0000]],
 
          [[ 0.0000,  0.0000,  0.0000,  0.0000],
           [ 0.0000, -0.1330,  0.0000,  0.0000],
           [ 0.0000,  0.0000,  0.0000,  0.0000],
           [ 0.0000, -0.7126,  0.0000,  0.0000]]]])
        let revyd = revy.derivative
        let revydCorrect = combo.tensor([[[[-3.2932,  0.4704],
           [ 3.9386, -2.0841]],
 
          [[-1.2150,  1.6960],
           [-1.5787,  1.4518]],
 
          [[-0.2869,  1.4721],
           [-1.9164,  2.7702]]],
 
 
         [[[-0.4538,  0.8688],
           [ 0.8361,  0.8259]],
 
          [[ 1.5986, -0.8098],
           [ 4.1368, -0.6016]],
 
          [[ 0.7823, -0.4810],
           [ 0.7753, -0.7699]]]])

        Assert.True(fwdz.allclose(fwdzCorrect, 0.01))
        Assert.True(fwdzd.allclose(fwdzdCorrect, 0.01))
        Assert.True(revz.allclose(revzCorrect, 0.01))
        Assert.True(revxd.allclose(revxdCorrect, 0.01))
        Assert.True(revyd.allclose(revydCorrect, 0.01))

    [<Test>]
    member this.TestDerivativeMatMulT2T2 () =
      for combo in Combos.AllDevicesAndBackends do
        let fwdx = combo.tensor([[6.2381; 0.0393; 8.2364; 3.9906; 6.2291];
            [9.8762; 3.2263; 6.2866; 4.7111; 0.0652];
            [3.5832; 7.9801; 1.9854; 4.4965; 4.1712]])
        let fwdx = fwdx.forwardDiff(combo.tensor([[4.6453; 8.4388; 4.6549; 9.5680; 1.5756];
            [3.2066; 4.2429; 2.2028; 9.1037; 3.4022];
            [4.2324; 4.5508; 3.4755; 2.7196; 5.5344]]))
        let fwdy = combo.tensor([[4.4220; 3.7293];
            [6.1928; 2.1446];
            [0.0525; 1.2494];
            [7.5281; 1.4816];
            [5.0328; 2.2756]])
        let fwdy = fwdy.forwardDiff(combo.tensor([[1.4749; 9.7608];
            [3.6599; 7.9553];
            [3.5503; 1.3757];
            [8.3172; 6.6748];
            [2.2959; 0.6784]]))
        let fwdz = dsharp.matmul(fwdx, fwdy)
        let fwdzCorrect = combo.tensor([[ 89.6516; 53.7260];
            [ 99.7751; 58.7331];
            [120.2113; 49.1116]])
        let fwdzd = fwdz.derivative
        let fwdzdCorrect = combo.tensor([[239.0819; 162.3930];
            [214.2522; 207.2430];
            [183.9220; 180.5424]])

        let revx = combo.tensor([[6.2381; 0.0393; 8.2364; 3.9906; 6.2291];
            [9.8762; 3.2263; 6.2866; 4.7111; 0.0652];
            [3.5832; 7.9801; 1.9854; 4.4965; 4.1712]]).reverseDiff()
        let revy = combo.tensor([[4.4220; 3.7293];
            [6.1928; 2.1446];
            [0.0525; 1.2494];
            [7.5281; 1.4816];
            [5.0328; 2.2756]]).reverseDiff()
        let revz = dsharp.matmul(revx, revy)
        let revzCorrect = combo.tensor([[ 89.6516; 53.7260];
            [ 99.7751; 58.7331];
            [120.2113; 49.1116]])
        revz.reverse(combo.tensor([[7.3984; 0.1849];
            [1.2520; 9.5731];
            [6.8201; 9.5221]]))            
        let revxd = revx.derivative
        let revxdCorrect = combo.tensor([[33.4050; 46.2136;  0.6191; 55.9696; 37.6556];
            [41.2370; 28.2842; 12.0266; 23.6085; 28.0854];
            [65.6689; 62.6571; 12.2551; 65.4497; 55.9926]])
        let revyd = revy.derivative
        let revydCorrect = combo.tensor([[ 82.9549;129.8180];
            [ 58.7551;106.8801];
            [ 82.3474; 80.6097];
            [ 66.0888; 88.6534];
            [ 74.6154; 41.4950]])

        Assert.True(fwdz.allclose(fwdzCorrect, 0.01))
        Assert.True(fwdzd.allclose(fwdzdCorrect, 0.01))
        Assert.True(revz.allclose(revzCorrect, 0.01))
        Assert.True(revxd.allclose(revxdCorrect, 0.01))
        Assert.True(revyd.allclose(revydCorrect, 0.01))

    //TODO: add test for MatMulT2T2Const
    //TODO: add test for MatMulT2ConstT2

    [<Test>]
    member this.TestTensorStackTs () =
      for combo in Combos.AllDevicesAndBackends do
        let fwdxa = combo.tensor([1.; 2.]).forwardDiff(combo.tensor([10.; 20.]))
        let fwdxb = combo.tensor([3.; 4.]).forwardDiff(combo.tensor([30.; 40.]))
        let fwdxc = combo.tensor([5.; 6.]).forwardDiff(combo.tensor([50.; 60.]))
        let fwdz = dsharp.stack([fwdxa;fwdxb;fwdxc])
        let fwdzCorrect = combo.tensor([[1.;2.];[3.;4.];[5.;6.]])
        let fwdzd = fwdz.derivative
        let fwdzdCorrect = combo.tensor([[10.;20.];[30.;40.];[50.;60.]])

        let revxa = combo.tensor([1.; 2.]).reverseDiff()
        let revxb = combo.tensor([3.; 4.]).reverseDiff()
        let revxc = combo.tensor([5.; 6.]).reverseDiff()
        let revz = dsharp.stack([revxa;revxb;revxc])
        let revzCorrect = combo.tensor([[1.;2.];[3.;4.];[5.;6.]])
        revz.reverse(combo.tensor([[10.;20.];[30.;40.];[50.;60.]]))
        let revxda = revxa.derivative
        let revxdaCorrect = combo.tensor([10.; 20.])
        let revxdb = revxb.derivative
        let revxdbCorrect = combo.tensor([30.; 40.])
        let revxdc = revxc.derivative
        let revxdcCorrect = combo.tensor([50.; 60.])

        Assert.AreEqual(fwdzCorrect, fwdz)
        Assert.AreEqual(fwdzdCorrect, fwdzd)
        Assert.AreEqual(revzCorrect, revz)
        Assert.AreEqual(revxdaCorrect, revxda)
        Assert.AreEqual(revxdbCorrect, revxdb)
        Assert.AreEqual(revxdcCorrect, revxdc)

    [<Test>]
    member this.TestDerivativeNeg () =
      for combo in Combos.AllDevicesAndBackends do
        let fwdx = combo.tensor([1.; 2.; 3.]).forwardDiff(combo.tensor([2.; 3.; 4.]))
        let fwdz = -fwdx
        let fwdzCorrect = combo.tensor([-1.; -2.; -3.])
        let fwdzd = fwdz.derivative
        let fwdzdCorrect = combo.tensor([-2.; -3.; -4.])

        let revx = combo.tensor([1.; 2.; 3.]).reverseDiff()
        let revz = -revx
        let revzCorrect = combo.tensor([-1.; -2.; -3.])
        revz.reverse(combo.tensor([5.; 5.; 5.]))
        let revxd = revx.derivative
        let revxdCorrect = combo.tensor([-5.; -5.; -5.])

        Assert.AreEqual(fwdzCorrect, fwdz)
        Assert.AreEqual(fwdzdCorrect, fwdzd)
        Assert.AreEqual(revzCorrect, revz)
        Assert.AreEqual(revxdCorrect, revxd)

    [<Test>]
    member this.TestDerivativeGather () =
        let fwdx = dsharp.tensor([1,2,3,4,5]).forwardDiff(dsharp.tensor([10,20,30,40,50]))
        let fwdz = dsharp.gather(fwdx, 0, dsharp.tensor([0,2,3], dtype=DType.Int32))
        let fwdzCorrect = dsharp.tensor([1,3,4])
        let fwdzd = fwdz.derivative
        let fwdzdCorrect = dsharp.tensor([10,30,40])

        let revx = dsharp.tensor([1,2,3,4,5]).reverseDiff()
        let revz = dsharp.gather(revx, 0, dsharp.tensor([0,2,3], dtype=DType.Int32))
        let revzCorrect = dsharp.tensor([1,3,4])
        revz.reverse(dsharp.tensor([10,30,40]))
        let revxd = revx.derivative
        let revxdCorrect = dsharp.tensor([10.,  0., 30., 40.,  0.])

        Assert.AreEqual(fwdzCorrect, fwdz)
        Assert.AreEqual(fwdzdCorrect, fwdzd)
        Assert.AreEqual(revzCorrect, revz)
        Assert.AreEqual(revxdCorrect, revxd)

        let fwdx = dsharp.tensor([[1,2,3],[4,5,6]]).forwardDiff(dsharp.tensor([[10,20,30],[40,50,60]]))
        let fwdz = dsharp.gather(fwdx, 0, dsharp.tensor([[1,0,1],[0,1,1]], dtype=DType.Int32))
        let fwdzCorrect = dsharp.tensor([[4,2,6],[1,5,6]])
        let fwdzd = fwdz.derivative
        let fwdzdCorrect = dsharp.tensor([[40,20,60],[10,50,60]])

        let revx = dsharp.tensor([[1,2,3],[4,5,6]]).reverseDiff()
        let revz = dsharp.gather(revx, 0, dsharp.tensor([[1,0,1],[0,1,1]], dtype=DType.Int32))
        let revzCorrect = dsharp.tensor([[4,2,6],[1,5,6]])
        revz.reverse(dsharp.tensor([[40,20,60],[10,50,60]]))
        let revxd = revx.derivative
        let revxdCorrect = dsharp.tensor([[10,20,0],[40,50,120]])

        Assert.AreEqual(fwdzCorrect, fwdz)
        Assert.AreEqual(fwdzdCorrect, fwdzd)
        Assert.AreEqual(revzCorrect, revz)
        Assert.AreEqual(revxdCorrect, revxd)

        let fwdx = dsharp.tensor([[1,2,3],[4,5,6]]).forwardDiff(dsharp.tensor([[10,20,30],[40,50,60]]))
        let fwdz = dsharp.gather(fwdx, 1, dsharp.tensor([[1,0,1],[0,1,1]], dtype=DType.Int32))
        let fwdzCorrect = dsharp.tensor([[2,1,2],[4,5,5]])
        let fwdzd = fwdz.derivative
        let fwdzdCorrect = dsharp.tensor([[20,10,20],[40,50,50]])

        let revx = dsharp.tensor([[1,2,3],[4,5,6]]).reverseDiff()
        let revz = dsharp.gather(revx, 1, dsharp.tensor([[1,0,1],[0,1,1]], dtype=DType.Int32))
        let revzCorrect = dsharp.tensor([[2,1,2],[4,5,5]])
        revz.reverse(dsharp.tensor([[20,10,20],[40,50,50]]))
        let revxd = revx.derivative
        let revxdCorrect = dsharp.tensor([[10,40,0],[40,100,0]])

        Assert.AreEqual(fwdzCorrect, fwdz)
        Assert.AreEqual(fwdzdCorrect, fwdzd)
        Assert.AreEqual(revzCorrect, revz)
        Assert.AreEqual(revxdCorrect, revxd)

    [<Test>]
    member this.TestDerivativeSum () =
      for combo in Combos.AllDevicesAndBackends do
        let fwdx = combo.tensor([1.; 2.; 3.]).forwardDiff(combo.tensor([2.; 3.; 4.]))
        let fwdz = fwdx.sum()
        let fwdzCorrect = combo.tensor(6.)
        let fwdzd = fwdz.derivative
        let fwdzdCorrect = combo.tensor(9.)

        let revx = combo.tensor([1.; 2.; 3.]).reverseDiff()
        let revz = revx.sum()
        let revzCorrect = combo.tensor(6.)
        revz.reverse(combo.tensor(5.))
        let revxd = revx.derivative
        let revxdCorrect = combo.tensor([5.; 5.; 5.])

        Assert.AreEqual(fwdzCorrect, fwdz)
        Assert.AreEqual(fwdzdCorrect, fwdzd)
        Assert.AreEqual(revzCorrect, revz)
        Assert.AreEqual(revxdCorrect, revxd)

    [<Test>]
    member this.TestDerivativeSumT2Dim0 () =
      for combo in Combos.AllDevicesAndBackends do
        let fwdx = combo.tensor([[1.; 2.]; [3.; 4.]]).forwardDiff(combo.tensor([[2.; 3.]; [4.; 5.]]))
        let fwdz = fwdx.sumT2Dim0()
        let fwdzCorrect = combo.tensor([4.; 6.])
        let fwdzd = fwdz.derivative
        let fwdzdCorrect = combo.tensor([6.; 8.])

        let revx = combo.tensor([[1.; 2.]; [3.; 4.]]).reverseDiff()
        let revz = revx.sumT2Dim0()
        let revzCorrect = combo.tensor([4.; 6.])
        revz.reverse(combo.tensor([5.; 6.]))
        let revxd = revx.derivative
        let revxdCorrect = combo.tensor([[5.; 6.]; [5.; 6.]])

        Assert.AreEqual(fwdzCorrect, fwdz)
        Assert.AreEqual(fwdzdCorrect, fwdzd)
        Assert.AreEqual(revzCorrect, revz)
        Assert.AreEqual(revxdCorrect, revxd)

    [<Test>]
    member this.TestDerivativeMean () =
      for combo in Combos.AllDevicesAndBackends do
        let fwdx = combo.tensor([1.; 2.; 3.]).forwardDiff(combo.tensor([2.; 3.; 4.]))
        let fwdz = fwdx.mean()
        let fwdzCorrect = combo.tensor(2.)
        let fwdzd = fwdz.derivative
        let fwdzdCorrect = combo.tensor(3.)

        Assert.AreEqual(fwdzCorrect, fwdz)
        Assert.AreEqual(fwdzdCorrect, fwdzd)

        (* Python:
        input = torch.tensor([1.0,2.0,3.0], requires_grad=True)
        loss = input.mean()
        loss.backward(torch.tensor(3.0))
        input.grad
        --> tensor([1., 1., 1.])
        *)
        let revx = combo.tensor([1.; 2.; 3.]).reverseDiff()
        let revz = revx.mean()
        let revzCorrect = combo.tensor(2.)
        revz.reverse(combo.tensor(3.))
        let revxd = revx.derivative
        let revxdCorrect = combo.tensor([1.; 1.; 1.])

        Assert.AreEqual(revzCorrect, revz)
        Assert.AreEqual(revxdCorrect, revxd)

    [<Test>]
    member this.TestDerivativeVariance () =
      for combo in Combos.AllDevicesAndBackends do
        let fwdx = combo.tensor([1.; 2.; 3.]).forwardDiff(combo.tensor([2.; 3.; 4.]))
        let fwdz = fwdx.variance()
        let fwdzCorrect = combo.tensor(1.0)
        let fwdzd = fwdz.derivative
        let fwdzdCorrect = combo.tensor(2.0)

        Assert.AreEqual(fwdzCorrect, fwdz)
        Assert.AreEqual(fwdzdCorrect, fwdzd)

        (* Python:
        input = torch.tensor([1.0,2.0,3.0], requires_grad=True)
        loss = input.var()
        loss.backward(torch.tensor(3.0))
        input.grad
        --> tensor([-3.,  0.,  3.])
        *)
        let revx = combo.tensor([1.; 2.; 3.]).reverseDiff()
        let revz = revx.variance()
        let revzCorrect = combo.tensor(1.)
        revz.reverse(combo.tensor(3.))
        let revxd = revx.derivative
        let revxdCorrect = combo.tensor([-3.; 0.; 3.])

        Assert.AreEqual(revzCorrect, revz)
        Assert.AreEqual(revxdCorrect, revxd)

        // keepDim = true, forward
        let fwdx = combo.tensor([1.; 2.; 3.]).forwardDiff(combo.tensor([2.; 3.; 4.]))
        let fwdz = fwdx.variance(0,keepDim=true)
        let fwdzCorrect = combo.tensor([1.0])
        let fwdzd = fwdz.derivative
        let fwdzdCorrect = combo.tensor([2.0])

        Assert.AreEqual(fwdzCorrect, fwdz)
        Assert.AreEqual(fwdzdCorrect, fwdzd)

        // keepDim = true, backward
        (* Python:
        input = torch.tensor([1.0,2.0,3.0], requires_grad=True)
        loss = input.var(0, keepdim=True)
        loss.backward(torch.tensor([3.0]))
        input.grad
        --> tensor([-3.,  0.,  3.])
        *)
        let revx = combo.tensor([1.; 2.; 3.]).reverseDiff()
        let revz = revx.variance(0,keepDim=true)
        let revzCorrect = combo.tensor([1.])
        revz.reverse(combo.tensor([3.]))
        let revxd = revx.derivative
        let revxdCorrect = combo.tensor([-3.; 0.; 3.])

        Assert.AreEqual(revzCorrect, revz)
        Assert.AreEqual(revxdCorrect, revxd)

    [<Test>]
    member this.TestDerivativeStddev () =
      for combo in Combos.AllDevicesAndBackends do
        let fwdx = combo.tensor([1.; 2.; 3.]).forwardDiff(combo.tensor([2.; 3.; 4.]))
        let fwdz = fwdx.stddev()
        let fwdzCorrect = combo.tensor(1.0)
        let fwdzd = fwdz.derivative
        let fwdzdCorrect = combo.tensor(1.0)

        Assert.AreEqual(fwdzCorrect, fwdz)
        Assert.AreEqual(fwdzdCorrect, fwdzd)

        (* Python:
        import torch
        input = torch.tensor([1.0,2.0,3.0], requires_grad=True)
        loss = input.std()
        loss.backward(torch.tensor(3.0))
        input.grad
        --> tensor([-1.5000,  0.0000,  1.5000])
        *)
        let revx = combo.tensor([1.; 2.; 3.]).reverseDiff()
        let revz = revx.stddev()
        let revzCorrect = combo.tensor(1.)
        revz.reverse(combo.tensor(3.))
        let revxd = revx.derivative
        let revxdCorrect = combo.tensor([-1.5; 0.; 1.5])

        Assert.AreEqual(revzCorrect, revz)
        Assert.AreEqual(revxdCorrect, revxd)

    [<Test>]
    member this.TestDerivativeTransposeT2 () =
      for combo in Combos.AllDevicesAndBackends do
        let fwdx = combo.tensor([[1.; 2.; 3.]; [4.; 5.; 6.]]).forwardDiff(combo.tensor([[2.; 3.; 4.]; [10.; 20.; 30.]]))
        let fwdz = fwdx.transpose()
        let fwdzCorrect = combo.tensor([[1.; 4.]; [2.; 5.]; [3.; 6.]])
        let fwdzd = fwdz.derivative
        let fwdzdCorrect = combo.tensor([[2.; 10.]; [3.; 20.]; [4.; 30.]])

<<<<<<< HEAD
        Assert.AreEqual(fwdzCorrect, fwdz)
        Assert.AreEqual(fwdzdCorrect, fwdzd)

        let revx = dsharp.tensor([[1.; 2.; 3.]; [4.; 5.; 6.]]).reverseDiff()
=======
        let revx = combo.tensor([[1.; 2.; 3.]; [4.; 5.; 6.]]).reverseDiff()
>>>>>>> dc716fb2
        let revz = revx.transpose()
        let revzCorrect = combo.tensor([[1.; 4.]; [2.; 5.]; [3.; 6.]])
        revz.reverse(combo.tensor([[5.; 5.]; [2.; 5.]; [3.; 7.]]))
        let revxd = revx.derivative
        let revxdCorrect = combo.tensor([[5.; 2.; 3.]; [5.; 5.; 7.]])

        Assert.AreEqual(revzCorrect, revz)
        Assert.AreEqual(revxdCorrect, revxd)

    [<Test>]
    member this.TestDerivativeBatchTransposeInternal () =
        // This test is the same as TestDerivativeTransposeT2 except we add a batching expansion to
        // both input and expected results
        let t = dsharp.tensor([[1.; 2.; 3.]; [4.; 5.; 6.]]).expand([| 3;2;3 |])
        let fwdx = t.forwardDiff(dsharp.tensor([[2.; 3.; 4.]; [10.; 20.; 30.]]).expand([| 3;2;3 |]))
        let fwdz = fwdx.batchTranspose()
        let fwdzCorrect = dsharp.tensor([[1.; 4.]; [2.; 5.]; [3.; 6.]]).expand([| 3;3;2 |])
        let fwdzd = fwdz.derivative
        let fwdzdCorrect = dsharp.tensor([[2.; 10.]; [3.; 20.]; [4.; 30.]]).expand([| 3;3;2 |])

        Assert.AreEqual(fwdzCorrect, fwdz)
        Assert.AreEqual(fwdzdCorrect, fwdzd)

        let revx = t.reverseDiff()
        let revz = revx.batchTranspose()
        let revzCorrect = dsharp.tensor([[1.; 4.]; [2.; 5.]; [3.; 6.]]).expand([| 3;3;2 |])
        revz.reverse(dsharp.tensor([[5.; 5.]; [2.; 5.]; [3.; 7.]]).expand([| 3;3;2 |]))
        let revxd = revx.derivative
        let revxdCorrect = dsharp.tensor([[5.; 2.; 3.]; [5.; 5.; 7.]]).expand([| 3;2;3 |])

        Assert.AreEqual(revzCorrect, revz)
        Assert.AreEqual(revxdCorrect, revxd)

    [<Test>]
    member this.TestDerivativeSignT () =
      for combo in Combos.AllDevicesAndBackends do
        let fwdx = combo.tensor([-1.; 0.; 3.]).forwardDiff(combo.tensor([2.; 3.; 4.]))
        let fwdz = fwdx.sign()
        let fwdzCorrect = combo.tensor([-1.; 0.; 1.])
        let fwdzd = fwdz.derivative
        let fwdzdCorrect = combo.tensor([0.; 0.; 0.])

        let revx = combo.tensor([-1.; 0.; 3.]).reverseDiff()
        let revz = revx.sign()
        let revzCorrect = combo.tensor([-1.; 0.; 1.])
        revz.reverse(combo.tensor([5.; 5.; 5.]))
        let revxd = revx.derivative
        let revxdCorrect = combo.tensor([0.; 0.; 0.])

        Assert.AreEqual(fwdzCorrect, fwdz)
        Assert.AreEqual(fwdzdCorrect, fwdzd)
        Assert.AreEqual(revzCorrect, revz)
        Assert.AreEqual(revxdCorrect, revxd)

    [<Test>]
    member this.TestDerivativeFloorT () =
      for combo in Combos.AllDevicesAndBackends do
        let fwdx = combo.tensor([0.9473; 0.4891; 0.2015; 0.5818; 0.8439]).forwardDiff(combo.tensor([1.7164; 0.2905; 1.4872; 1.2580; 0.5778]))
        let fwdz = fwdx.floor()
        let fwdzCorrect = combo.tensor([0.; 0.; 0.; 0.; 0.])
        let fwdzd = fwdz.derivative
        let fwdzdCorrect = combo.tensor([0.; 0.; 0.; 0.; 0.])

        let revx = combo.tensor([0.9473; 0.4891; 0.2015; 0.5818; 0.8439]).reverseDiff()
        let revz = revx.floor()
        let revzCorrect = combo.tensor([0.; 0.; 0.; 0.; 0.])
        revz.reverse(combo.tensor([5.; 5.; 5.; 5.; -5.]))
        let revxd = revx.derivative
        let revxdCorrect = combo.tensor([0.; 0.; 0.; 0.; 0.])

        Assert.True(fwdz.allclose(fwdzCorrect, 0.01))
        Assert.True(fwdzd.allclose(fwdzdCorrect, 0.01))
        Assert.True(revz.allclose(revzCorrect, 0.01))
        Assert.True(revxd.allclose(revxdCorrect, 0.01))

    [<Test>]
    member this.TestDerivativeCeilT () =
      for combo in Combos.AllDevicesAndBackends do
        let fwdx = combo.tensor([0.9473; 0.4891; 0.2015; 0.5818; 0.8439]).forwardDiff(combo.tensor([1.7164; 0.2905; 1.4872; 1.2580; 0.5778]))
        let fwdz = fwdx.ceil()
        let fwdzCorrect = combo.tensor([1.; 1.; 1.; 1.; 1.])
        let fwdzd = fwdz.derivative
        let fwdzdCorrect = combo.tensor([0.; 0.; 0.; 0.; 0.])

        let revx = combo.tensor([0.9473; 0.4891; 0.2015; 0.5818; 0.8439]).reverseDiff()
        let revz = revx.ceil()
        let revzCorrect = combo.tensor([1.; 1.; 1.; 1.; 1.])
        revz.reverse(combo.tensor([5.; 5.; 5.; 5.; -5.]))
        let revxd = revx.derivative
        let revxdCorrect = combo.tensor([0.; 0.; 0.; 0.; 0.])

        Assert.True(fwdz.allclose(fwdzCorrect, 0.01))
        Assert.True(fwdzd.allclose(fwdzdCorrect, 0.01))
        Assert.True(revz.allclose(revzCorrect, 0.01))
        Assert.True(revxd.allclose(revxdCorrect, 0.01))

    [<Test>]
    member this.TestDerivativeRoundT () =
      for combo in Combos.AllDevicesAndBackends do
        let fwdx = combo.tensor([0.9473; 0.4891; 0.2015; 0.5818; 0.8439]).forwardDiff(combo.tensor([1.7164; 0.2905; 1.4872; 1.2580; 0.5778]))
        let fwdz = fwdx.round()
        let fwdzCorrect = combo.tensor([1.; 0.; 0.; 1.; 1.])
        let fwdzd = fwdz.derivative
        let fwdzdCorrect = combo.tensor([0.; 0.; 0.; 0.; 0.])

        let revx = combo.tensor([0.9473; 0.4891; 0.2015; 0.5818; 0.8439]).reverseDiff()
        let revz = revx.round()
        let revzCorrect = combo.tensor([1.; 0.; 0.; 1.; 1.])
        revz.reverse(combo.tensor([5.; 5.; 5.; 5.; -5.]))
        let revxd = revx.derivative
        let revxdCorrect = combo.tensor([0.; 0.; 0.; 0.; 0.])

        Assert.True(fwdz.allclose(fwdzCorrect, 0.01))
        Assert.True(fwdzd.allclose(fwdzdCorrect, 0.01))
        Assert.True(revz.allclose(revzCorrect, 0.01))
        Assert.True(revxd.allclose(revxdCorrect, 0.01))

    [<Test>]
    member this.TestDerivativeAbsT () =
      for combo in Combos.AllDevicesAndBackends do
        let fwdx = combo.tensor([-1.; 0.; 3.]).forwardDiff(combo.tensor([2.; 3.; 4.]))
        let fwdz = fwdx.abs()
        let fwdzCorrect = combo.tensor([1.; 0.; 3.])
        let fwdzd = fwdz.derivative
        let fwdzdCorrect = combo.tensor([-2.; 0.; 4.])

        let revx = combo.tensor([-1.; 0.; 3.]).reverseDiff()
        let revz = revx.abs()
        let revzCorrect = combo.tensor([1.; 0.; 3.])
        revz.reverse(combo.tensor([5.; 5.; 5.]))
        let revxd = revx.derivative
        let revxdCorrect = combo.tensor([-5.; 0.; 5.])

        Assert.AreEqual(fwdzCorrect, fwdz)
        Assert.AreEqual(fwdzdCorrect, fwdzd)
        Assert.AreEqual(revzCorrect, revz)
        Assert.AreEqual(revxdCorrect, revxd)

    [<Test>]
    member this.TestDerivativeReluT () =
      for combo in Combos.AllDevicesAndBackends do
        let fwdx = combo.tensor([-1.; -2.; 0.; 3.; 10.]).forwardDiff(combo.tensor([2.; 3.; 4.; 5.; 6.]))
        let fwdz = fwdx.relu()
        let fwdzCorrect = combo.tensor([0.; 0.; 0.; 3.; 10.])
        let fwdzd = fwdz.derivative
        let fwdzdCorrect = combo.tensor([0.; 0.; 0.; 5.; 6.])

        let revx = combo.tensor([-1.; -2.; 0.; 3.; 10.]).reverseDiff()
        let revz = revx.relu()
        let revzCorrect = combo.tensor([0.; 0.; 0.; 3.; 10.])
        revz.reverse(combo.tensor([5.; 5.; 5.; 5.; -5.]))
        let revxd = revx.derivative
        let revxdCorrect = combo.tensor([0.; 0.; 0.; 5.; -5.])

        Assert.AreEqual(fwdzCorrect, fwdz)
        Assert.AreEqual(fwdzdCorrect, fwdzd)
        Assert.AreEqual(revzCorrect, revz)
        Assert.AreEqual(revxdCorrect, revxd)

    [<Test>]
    member this.TestDerivativeLeakyRelu () =
      for combo in Combos.AllDevicesAndBackends do
        let fwdx = combo.tensor([-1.; -2.; 0.; 3.; 10.]).forwardDiff(combo.tensor([2.; 3.; 4.; 5.; 6.]))
        let fwdz = fwdx.leakyRelu()
        let fwdzCorrect = combo.tensor([-1.0000e-02; -2.0000e-02;  0.0000e+00;  3.0000e+00;  1.0000e+01])
        let fwdzd = fwdz.derivative
        // TODO: behavior of derivative at 0 (where it is undefined) can be reconsidered
        // let fwdzdCorrect = combo.tensor([0.0200; 0.0300; 0.0400; 5.; 6.])
        let fwdzdCorrect = combo.tensor([0.0200; 0.0300; 2.02; 5.; 6.])

        let revx = combo.tensor([-1.; -2.; 0.; 3.; 10.]).reverseDiff()
        let revz = revx.leakyRelu()
        let revzCorrect = combo.tensor([-1.0000e-02; -2.0000e-02;  0.0000e+00;  3.0000e+00;  1.0000e+01])
        revz.reverse(combo.tensor([5.; 5.; 5.; 5.; -5.]))
        let revxd = revx.derivative
        // TODO: behavior of derivative at 0 (where it is undefined) can be reconsidered
        // let revxdCorrect = combo.tensor([0.0500; 0.0500; 0.0500; 5.; -5.])
        let revxdCorrect = combo.tensor([0.0500; 0.0500; 2.52; 5.; -5.])

        Assert.True(fwdz.allclose(fwdzCorrect, 0.01))
        Assert.True(fwdzd.allclose(fwdzdCorrect, 0.01))
        Assert.True(revz.allclose(revzCorrect, 0.01))
        Assert.True(revxd.allclose(revxdCorrect, 0.01))

    [<Test>]
    member this.TestDerivativeSoftplusT () =
      for combo in Combos.AllDevicesAndBackends do
        let fwdx = combo.tensor([-1.9908e-01,  9.0179e-01, -5.7899e-01,  1.2083e+00, -4.0689e+04, 2.8907e+05, -6.5848e+05, -1.2992e+05]).forwardDiff(combo.tensor([  765080.1250,  1507281.3750,  -646660.5000,   -90687.9375, 821899.7500,  -180674.6875, -1726284.8750,   212356.4219]))
        let fwdz = fwdx.softplus()
        let fwdzCorrect = combo.tensor([5.9855e-01, 1.2424e+00, 4.4498e-01, 1.4697e+00, 0.0000e+00, 2.8907e+05, 0.0000e+00, 0.0000e+00])
        let fwdzd = fwdz.derivative
        let fwdzdCorrect = combo.tensor([ 344587.4062, 1072155.8750, -232257.6719,  -69829.2578,       0.0000, -180674.6875,      -0.0000,       0.0000])

        let revx = combo.tensor([-1.9908e-01,  9.0179e-01, -5.7899e-01,  1.2083e+00, -4.0689e+04, 2.8907e+05, -6.5848e+05, -1.2992e+05]).reverseDiff()
        let revz = revx.softplus()
        let revzCorrect = combo.tensor([5.9855e-01, 1.2424e+00, 4.4498e-01, 1.4697e+00, 0.0000e+00, 2.8907e+05, 0.0000e+00, 0.0000e+00])
        revz.reverse(combo.tensor([  765080.1250,  1507281.3750,  -646660.5000,   -90687.9375, 821899.7500,  -180674.6875, -1726284.8750,   212356.4219]))
        let revxd = revx.derivative
        let revxdCorrect = combo.tensor([ 344587.4062, 1072155.8750, -232257.6719,  -69829.2578,       0.0000, -180674.6875,      -0.0000,       0.0000])

        Assert.True(fwdz.allclose(fwdzCorrect, 0.01))
        Assert.True(fwdzd.allclose(fwdzdCorrect, 0.01))
        Assert.True(revz.allclose(revzCorrect, 0.01))
        Assert.True(revxd.allclose(revxdCorrect, 0.01))

    [<Test>]
    member this.TestDerivativeSigmoidT () =
      for combo in Combos.AllDevicesAndBackends do
        let fwdx = combo.tensor([0.9473; 0.4891; 0.2015; 0.5818; 0.8439]).forwardDiff(combo.tensor([1.7164; 0.2905; 1.4872; 1.2580; 0.5778]))
        let fwdz = fwdx.sigmoid()
        let fwdzCorrect = combo.tensor([0.7206; 0.6199; 0.5502; 0.6415; 0.6993])
        let fwdzd = fwdz.derivative
        let fwdzdCorrect = combo.tensor([0.3456; 0.0684; 0.3681; 0.2893; 0.1215])

        let revx = combo.tensor([0.9473; 0.4891; 0.2015; 0.5818; 0.8439]).reverseDiff()
        let revz = revx.sigmoid()
        let revzCorrect = combo.tensor([0.7206; 0.6199; 0.5502; 0.6415; 0.6993])
        revz.reverse(combo.tensor([5.; 5.; 5.; 5.; -5.]))
        let revxd = revx.derivative
        let revxdCorrect = combo.tensor([1.0067;  1.1781;  1.2374;  1.1499; -1.0514])

        Assert.True(fwdz.allclose(fwdzCorrect, 0.01))
        Assert.True(fwdzd.allclose(fwdzdCorrect, 0.01))
        Assert.True(revz.allclose(revzCorrect, 0.01))
        Assert.True(revxd.allclose(revxdCorrect, 0.01))

    [<Test>]
    member this.TestDerivativeExpT () =
      for combo in Combos.AllDevicesAndBackends do
        let fwdx = combo.tensor([0.2856; -1.0535; 1.0162; 0.4207; 1.2780]).forwardDiff(combo.tensor([-1.9015; 0.4606; -0.1030; 0.0466; -0.2321]))
        let fwdz = fwdx.exp()
        let fwdzCorrect = combo.tensor([1.3305; 0.3487; 2.7628; 1.5230; 3.5895])
        let fwdzd = fwdz.derivative
        let fwdzdCorrect = combo.tensor([-2.5300; 0.1606; -0.2845; 0.0710; -0.8331])

        let revx = combo.tensor([0.2856; -1.0535; 1.0162; 0.4207; 1.2780]).reverseDiff()
        let revz = revx.exp()
        let revzCorrect = combo.tensor([1.3305; 0.3487; 2.7628; 1.5230; 3.5895])
        revz.reverse(combo.tensor([5.; 5.; 5.; 5.; -5.]))
        let revxd = revx.derivative
        let revxdCorrect = combo.tensor([6.6526; 1.7435; 13.8140; 7.6152; -17.9474])

        Assert.True(fwdz.allclose(fwdzCorrect, 0.01))
        Assert.True(fwdzd.allclose(fwdzdCorrect, 0.01))
        Assert.True(revz.allclose(revzCorrect, 0.01))
        Assert.True(revxd.allclose(revxdCorrect, 0.01))

    [<Test>]
    member this.TestDerivativeLogT () =
      for combo in Combos.AllDevicesAndBackends do
        let fwdx = combo.tensor([0.9473; 1.4891; 0.2015; 0.5818; 0.8439]).forwardDiff(combo.tensor([1.7164; 0.2905; 1.4872; 1.2580; 0.5778]))
        let fwdz = fwdx.log()
        let fwdzCorrect = combo.tensor([-0.0541; 0.3982; -1.6021; -0.5417; -0.1697])
        let fwdzd = fwdz.derivative
        let fwdzdCorrect = combo.tensor([1.8118; 0.1951; 7.3820; 2.1624; 0.6847])

        let revx = combo.tensor([0.9473; 1.4891; 0.2015; 0.5818; 0.8439]).reverseDiff()
        let revz = revx.log()
        let revzCorrect = combo.tensor([-0.0541; 0.3982; -1.6021; -0.5417; -0.1697])
        revz.reverse(combo.tensor([5.; 5.; 5.; 5.; -5.]))
        let revxd = revx.derivative
        let revxdCorrect = combo.tensor([5.2780; 3.3576; 24.8177; 8.5945; -5.9248])

        Assert.True(fwdz.allclose(fwdzCorrect, 0.01))
        Assert.True(fwdzd.allclose(fwdzdCorrect, 0.01))
        Assert.True(revz.allclose(revzCorrect, 0.01))
        Assert.True(revxd.allclose(revxdCorrect, 0.01))

    [<Test>]
    member this.TestDerivativeLog10T () =
      for combo in Combos.AllDevicesAndBackends do
        let fwdx = combo.tensor([0.9473; 1.4891; 0.2015; 0.5818; 0.8439]).forwardDiff(combo.tensor([1.7164; 0.2905; 1.4872; 1.2580; 0.5778]))
        let fwdz = fwdx.log10()
        let fwdzCorrect = combo.tensor([-0.0235;  0.1729; -0.6957; -0.2352; -0.0737])
        let fwdzd = fwdz.derivative
        let fwdzdCorrect = combo.tensor([0.7869; 0.0847; 3.2054; 0.9391; 0.2974])

        let revx = combo.tensor([0.9473; 1.4891; 0.2015; 0.5818; 0.8439]).reverseDiff()
        let revz = revx.log10()
        let revzCorrect = combo.tensor([-0.0235;  0.1729; -0.6957; -0.2352; -0.0737])
        revz.reverse(combo.tensor([5.; 5.; 5.; 5.; -5.]))
        let revxd = revx.derivative
        let revxdCorrect = combo.tensor([2.2923;  1.4582; 10.7765;  3.7323; -2.5731])

        Assert.True(fwdz.allclose(fwdzCorrect, 0.01))
        Assert.True(fwdzd.allclose(fwdzdCorrect, 0.01))
        Assert.True(revz.allclose(revzCorrect, 0.01))
        Assert.True(revxd.allclose(revxdCorrect, 0.01))
        
    [<Test>]
    member this.TestDerivativeSqrtT () =
      for combo in Combos.AllDevicesAndBackends do
        let fwdx = combo.tensor([54.7919; 70.6440; 16.0868; 74.5486; 82.9318]).forwardDiff(combo.tensor([8.8405; 2.7188; 1.5814; 8.7951; 0.1119]))
        let fwdz = fwdx.sqrt()
        let fwdzCorrect = combo.tensor([7.4022; 8.4050; 4.0108; 8.6342; 9.1067])
        let fwdzd = fwdz.derivative
        let fwdzdCorrect = combo.tensor([0.5972; 0.1617; 0.1971; 0.5093; 0.0061])

        let revx = combo.tensor([54.7919; 70.6440; 16.0868; 74.5486; 82.9318]).reverseDiff()
        let revz = revx.sqrt()
        let revzCorrect = combo.tensor([7.4022; 8.4050; 4.0108; 8.6342; 9.1067])
        revz.reverse(combo.tensor([7.0478; 2.0493; 1.8341; 0.0166; 9.4089]))
        let revxd = revx.derivative
        let revxdCorrect = combo.tensor([0.4761; 0.1219; 0.2286; 0.0010; 0.5166])

        Assert.True(fwdz.allclose(fwdzCorrect, 0.05))
        Assert.True(fwdzd.allclose(fwdzdCorrect, 0.05))
        Assert.True(revz.allclose(revzCorrect, 0.05))
        Assert.True(revxd.allclose(revxdCorrect, 0.05))

    [<Test>]
    member this.TestDerivativeSinT () =
      for combo in Combos.AllDevicesAndBackends do
        let fwdx = combo.tensor([0.9473; 1.4891; 0.2015; 0.5818; 0.8439]).forwardDiff(combo.tensor([1.7164; 0.2905; 1.4872; 1.2580; 0.5778]))
        let fwdz = fwdx.sin()
        let fwdzCorrect = combo.tensor([0.8118; 0.9967; 0.2001; 0.5495; 0.7472])
        let fwdzd = fwdz.derivative
        let fwdzdCorrect = combo.tensor([1.0022; 0.0237; 1.4571; 1.0510; 0.3840])

        let revx = combo.tensor([0.9473; 1.4891; 0.2015; 0.5818; 0.8439]).reverseDiff()
        let revz = revx.sin()
        let revzCorrect = combo.tensor([0.8118; 0.9967; 0.2001; 0.5495; 0.7472])
        revz.reverse(combo.tensor([5.; 5.; 5.; 5.; -5.]))
        let revxd = revx.derivative
        let revxdCorrect = combo.tensor([2.9194;  0.4080;  4.8988;  4.1774; -3.3228])

        Assert.True(fwdz.allclose(fwdzCorrect, 0.01))
        Assert.True(fwdzd.allclose(fwdzdCorrect, 0.01))
        Assert.True(revz.allclose(revzCorrect, 0.01))
        Assert.True(revxd.allclose(revxdCorrect, 0.01))

    [<Test>]
    member this.TestDerivativeCosT () =
      for combo in Combos.AllDevicesAndBackends do
        let fwdx = combo.tensor([0.9473; 1.4891; 0.2015; 0.5818; 0.8439]).forwardDiff(combo.tensor([1.7164; 0.2905; 1.4872; 1.2580; 0.5778]))
        let fwdz = fwdx.cos()
        let fwdzCorrect = combo.tensor([0.5839; 0.0816; 0.9798; 0.8355; 0.6646])
        let fwdzd = fwdz.derivative
        let fwdzdCorrect = combo.tensor([-1.3934; -0.2895; -0.2976; -0.6913; -0.4318])

        let revx = combo.tensor([0.9473; 1.4891; 0.2015; 0.5818; 0.8439]).reverseDiff()
        let revz = revx.cos()
        let revzCorrect = combo.tensor([0.5839; 0.0816; 0.9798; 0.8355; 0.6646])
        revz.reverse(combo.tensor([5.; 5.; 5.; 5.; -5.]))
        let revxd = revx.derivative
        let revxdCorrect = combo.tensor([-4.0592; -4.9833; -1.0007; -2.7476;  3.7362])

        Assert.True(fwdz.allclose(fwdzCorrect, 0.01))
        Assert.True(fwdzd.allclose(fwdzdCorrect, 0.01))
        Assert.True(revz.allclose(revzCorrect, 0.01))
        Assert.True(revxd.allclose(revxdCorrect, 0.01))

    [<Test>]
    member this.TestDerivativeTanT () =
      for combo in Combos.AllDevicesAndBackends do
        let fwdx = combo.tensor([0.9473; 1.4891; 0.2015; 0.5818; 0.8439]).forwardDiff(combo.tensor([1.7164; 0.2905; 1.4872; 1.2580; 0.5778]))
        let fwdz = fwdx.tan()
        let fwdzCorrect = combo.tensor([1.3904; 12.2132;  0.2043;  0.6577;  1.1244])
        let fwdzd = fwdz.derivative
        let fwdzdCorrect = combo.tensor([5.0347; 43.6222;  1.5493;  1.8022;  1.3083])

        let revx = combo.tensor([0.9473; 1.4891; 0.2015; 0.5818; 0.8439]).reverseDiff()
        let revz = revx.tan()
        let revzCorrect = combo.tensor([1.3904; 12.2132;  0.2043;  0.6577;  1.1244])
        revz.reverse(combo.tensor([5.; 5.; 5.; 5.; -5.]))
        let revxd = revx.derivative
        let revxdCorrect = combo.tensor([14.6665; 750.8119;   5.2086;   7.1631; -11.3217])

        Assert.True(fwdz.allclose(fwdzCorrect, 0.01))
        Assert.True(fwdzd.allclose(fwdzdCorrect, 0.01))
        Assert.True(revz.allclose(revzCorrect, 0.01))
        Assert.True(revxd.allclose(revxdCorrect, 0.01))
    
    [<Test>]
    member this.TestDerivativeSinhT () =
      for combo in Combos.AllDevicesAndBackends do
        let fwdx = combo.tensor([0.9473; 1.4891; 0.2015; 0.5818; 0.8439]).forwardDiff(combo.tensor([1.7164; 0.2905; 1.4872; 1.2580; 0.5778]))
        let fwdz = fwdx.sinh()
        let fwdzCorrect = combo.tensor([1.0955; 2.1038; 0.2029; 0.6152; 0.9477])
        let fwdzd = fwdz.derivative
        let fwdzdCorrect = combo.tensor([2.5459; 0.6767; 1.5175; 1.4770; 0.7960])

        let revx = combo.tensor([0.9473; 1.4891; 0.2015; 0.5818; 0.8439]).reverseDiff()
        let revz = revx.sinh()
        let revzCorrect = combo.tensor([1.0955; 2.1038; 0.2029; 0.6152; 0.9477])
        revz.reverse(combo.tensor([5.; 5.; 5.; 5.; -5.]))
        let revxd = revx.derivative
        let revxdCorrect = combo.tensor([7.4163; 11.6467;  5.1018;  5.8704; -6.8886])

        Assert.True(fwdz.allclose(fwdzCorrect, 0.01))
        Assert.True(fwdzd.allclose(fwdzdCorrect, 0.01))
        Assert.True(revz.allclose(revzCorrect, 0.01))
        Assert.True(revxd.allclose(revxdCorrect, 0.01))

    [<Test>]
    member this.TestDerivativeCoshT () =
      for combo in Combos.AllDevicesAndBackends do
        let fwdx = combo.tensor([0.9473; 1.4891; 0.2015; 0.5818; 0.8439]).forwardDiff(combo.tensor([1.7164; 0.2905; 1.4872; 1.2580; 0.5778]))
        let fwdz = fwdx.cosh()
        let fwdzCorrect = combo.tensor([1.4833; 2.3293; 1.0204; 1.1741; 1.3777])
        let fwdzd = fwdz.derivative
        let fwdzdCorrect = combo.tensor([1.8803; 0.6111; 0.3017; 0.7739; 0.5476])

        let revx = combo.tensor([0.9473; 1.4891; 0.2015; 0.5818; 0.8439]).reverseDiff()
        let revz = revx.cosh()
        let revzCorrect = combo.tensor([1.4833; 2.3293; 1.0204; 1.1741; 1.3777])
        revz.reverse(combo.tensor([5.; 5.; 5.; 5.; -5.]))
        let revxd = revx.derivative
        let revxdCorrect = combo.tensor([5.4774; 10.5188;  1.0143;  3.0759; -4.7385])

        Assert.True(fwdz.allclose(fwdzCorrect, 0.01))
        Assert.True(fwdzd.allclose(fwdzdCorrect, 0.01))
        Assert.True(revz.allclose(revzCorrect, 0.01))
        Assert.True(revxd.allclose(revxdCorrect, 0.01))

    [<Test>]
    member this.TestDerivativeTanhT () =
      for combo in Combos.AllDevicesAndBackends do
        let fwdx = combo.tensor([0.9473; 1.4891; 0.2015; 0.5818; 0.8439]).forwardDiff(combo.tensor([1.7164; 0.2905; 1.4872; 1.2580; 0.5778]))
        let fwdz = fwdx.tanh()
        let fwdzCorrect = combo.tensor([0.7386; 0.9032; 0.1988; 0.5240; 0.6879])
        let fwdzd = fwdz.derivative
        let fwdzdCorrect = combo.tensor([0.7802; 0.0535; 1.4284; 0.9126; 0.3044])

        let revx = combo.tensor([0.9473; 1.4891; 0.2015; 0.5818; 0.8439]).reverseDiff()
        let revz = revx.tanh()
        let revzCorrect = combo.tensor([0.7386; 0.9032; 0.1988; 0.5240; 0.6879])
        revz.reverse(combo.tensor([5.; 5.; 5.; 5.; -5.]))
        let revxd = revx.derivative
        let revxdCorrect = combo.tensor([2.2727;  0.9215;  4.8024;  3.6273; -2.6342])

        Assert.True(fwdz.allclose(fwdzCorrect, 0.01))
        Assert.True(fwdzd.allclose(fwdzdCorrect, 0.01))
        Assert.True(revz.allclose(revzCorrect, 0.01))
        Assert.True(revxd.allclose(revxdCorrect, 0.01))
    
    [<Test>]
    member this.TestDerivativeAsinT () =
      for combo in Combos.AllDevicesAndBackends do
        let fwdx = combo.tensor([0.9473; 0.4891; 0.2015; 0.5818; 0.8439]).forwardDiff(combo.tensor([1.7164; 0.2905; 1.4872; 1.2580; 0.5778]))
        let fwdz = fwdx.asin()
        let fwdzCorrect = combo.tensor([1.2447; 0.5111; 0.2029; 0.6209; 1.0045])
        let fwdzd = fwdz.derivative
        let fwdzdCorrect = combo.tensor([5.3579; 0.3331; 1.5183; 1.5467; 1.0770])

        let revx = combo.tensor([0.9473; 0.4891; 0.2015; 0.5818; 0.8439]).reverseDiff()
        let revz = revx.asin()
        let revzCorrect = combo.tensor([1.2447; 0.5111; 0.2029; 0.6209; 1.0045])
        revz.reverse(combo.tensor([5.; 5.; 5.; 5.; -5.]))
        let revxd = revx.derivative
        let revxdCorrect = combo.tensor([15.6080;  5.7324;  5.1047;  6.1476; -9.3197])

        Assert.True(fwdz.allclose(fwdzCorrect, 0.01))
        Assert.True(fwdzd.allclose(fwdzdCorrect, 0.01))
        Assert.True(revz.allclose(revzCorrect, 0.01))
        Assert.True(revxd.allclose(revxdCorrect, 0.01))

    [<Test>]
    member this.TestDerivativeAcosT () =
      for combo in Combos.AllDevicesAndBackends do
        let fwdx = combo.tensor([0.9473; 0.4891; 0.2015; 0.5818; 0.8439]).forwardDiff(combo.tensor([1.7164; 0.2905; 1.4872; 1.2580; 0.5778]))
        let fwdz = fwdx.acos()
        let fwdzCorrect = combo.tensor([0.3261; 1.0597; 1.3679; 0.9499; 0.5663])
        let fwdzd = fwdz.derivative
        let fwdzdCorrect = combo.tensor([-5.3579; -0.3331; -1.5183; -1.5467; -1.0770])

        let revx = combo.tensor([0.9473; 0.4891; 0.2015; 0.5818; 0.8439]).reverseDiff()
        let revz = revx.acos()
        let revzCorrect = combo.tensor([0.3261; 1.0597; 1.3679; 0.9499; 0.5663])
        revz.reverse(combo.tensor([5.; 5.; 5.; 5.; -5.]))
        let revxd = revx.derivative
        let revxdCorrect = combo.tensor([-15.6080;  -5.7324;  -5.1047;  -6.1476;   9.3197])

        Assert.True(fwdz.allclose(fwdzCorrect, 0.01))
        Assert.True(fwdzd.allclose(fwdzdCorrect, 0.01))
        Assert.True(revz.allclose(revzCorrect, 0.01))
        Assert.True(revxd.allclose(revxdCorrect, 0.01))

    [<Test>]
    member this.TestDerivativeAtanT () =
      for combo in Combos.AllDevicesAndBackends do
        let fwdx = combo.tensor([0.9473; 0.4891; 0.2015; 0.5818; 0.8439]).forwardDiff(combo.tensor([1.7164; 0.2905; 1.4872; 1.2580; 0.5778]))
        let fwdz = fwdx.atan()
        let fwdzCorrect = combo.tensor([0.7583; 0.4549; 0.1988; 0.5269; 0.7009])
        let fwdzd = fwdz.derivative
        let fwdzdCorrect = combo.tensor([0.9046; 0.2344; 1.4292; 0.9399; 0.3375])

        let revx = combo.tensor([0.9473; 0.4891; 0.2015; 0.5818; 0.8439]).reverseDiff()
        let revz = revx.atan()
        let revzCorrect = combo.tensor([0.7583; 0.4549; 0.1988; 0.5269; 0.7009])
        revz.reverse(combo.tensor([5.; 5.; 5.; 5.; -5.]))
        let revxd = revx.derivative
        let revxdCorrect = combo.tensor([2.6352;  4.0348;  4.8049;  3.7355; -2.9203])

        Assert.True(fwdz.allclose(fwdzCorrect, 0.01))
        Assert.True(fwdzd.allclose(fwdzdCorrect, 0.01))
        Assert.True(revz.allclose(revzCorrect, 0.01))
        Assert.True(revxd.allclose(revxdCorrect, 0.01))

    [<Test>]
    member this.TestDerivativeStackTs () =
      for combo in Combos.AllDevicesAndBackends do
        let fwdxa = combo.tensor([1.; 2.]).forwardDiff(combo.tensor([10.;20.]))
        let fwdxb = combo.tensor([3.; 4.]).forwardDiff(combo.tensor([30.;40.]))
        let fwdxc = combo.tensor([5.; 6.]).forwardDiff(combo.tensor([50.;60.]))
        let fwdz = dsharp.stack([fwdxa;fwdxb;fwdxc])
        let fwdzCorrect = combo.tensor([[1.;2.];[3.;4.];[5.;6.]])
        let fwdzd = fwdz.derivative
        let fwdzdCorrect = combo.tensor([[10.;20.];[30.;40.];[50.;60.]])

        let revxa = combo.tensor([1.; 2.]).reverseDiff()
        let revxb = combo.tensor([3.; 4.]).reverseDiff()
        let revxc = combo.tensor([5.; 6.]).reverseDiff()
        let revz = dsharp.stack([revxa;revxb;revxc])
        let revzCorrect = combo.tensor([[1.;2.];[3.;4.];[5.;6.]])
        revz.reverse(combo.tensor([[10.;20.];[30.;40.];[50.;60.]]))
        let revxda = revxa.derivative
        let revxdb = revxb.derivative
        let revxdc = revxc.derivative
        let revxdaCorrect = combo.tensor([10.; 20.])
        let revxdbCorrect = combo.tensor([30.; 40.])
        let revxdcCorrect = combo.tensor([50.; 60.])

        Assert.True(fwdz.allclose(fwdzCorrect, 0.01))
        Assert.True(fwdzd.allclose(fwdzdCorrect, 0.01))
        Assert.True(revz.allclose(revzCorrect, 0.01))
        Assert.True(revxda.allclose(revxdaCorrect, 0.01))
        Assert.True(revxdb.allclose(revxdbCorrect, 0.01))
        Assert.True(revxdc.allclose(revxdcCorrect, 0.01))

    [<Test>]
    member this.TestDerivativeUnstackT () =
      for combo in Combos.AllDevicesAndBackends do
        let fwdx = combo.tensor([[1.;2.];[3.;4.];[5.;6.]]).forwardDiff(combo.tensor([[10.;20.];[30.;40.];[50.;60.]]))
        let fwdz = dsharp.unstack(fwdx) |> Seq.toArray
        let fwdza = fwdz.[0]
        let fwdzb = fwdz.[1]
        let fwdzc = fwdz.[2]
        let fwdzda = fwdza.derivative
        let fwdzdb = fwdzb.derivative
        let fwdzdc = fwdzc.derivative
        let fwdzaCorrect = combo.tensor([1.; 2.])
        let fwdzbCorrect = combo.tensor([3.; 4.])
        let fwdzcCorrect = combo.tensor([5.; 6.])
        let fwdzdaCorrect = combo.tensor([10.; 20.])
        let fwdzdbCorrect = combo.tensor([30.; 40.])
        let fwdzdcCorrect = combo.tensor([50.; 60.])

        let revx = combo.tensor([[1.;2.];[3.;4.];[5.;6.]]).reverseDiff()
        let revz = dsharp.unstack(revx) |> Seq.toArray
        let revza = revz.[0]
        let revzb = revz.[1]
        let revzc = revz.[2]
        let revzaCorrect = combo.tensor([1.; 2.])
        let revzbCorrect = combo.tensor([3.; 4.])
        let revzcCorrect = combo.tensor([5.; 6.])
        revza.reverse(combo.tensor([10.; 20.]))
        revzb.reverse(combo.tensor([30.; 40.]), zeroDerivatives=false)
        revzc.reverse(combo.tensor([50.; 60.]), zeroDerivatives=false)
        let revxd = revx.derivative
        let revxdCorrect = combo.tensor([[10.;20.];[30.;40.];[50.;60.]])

        Assert.True(fwdza.allclose(fwdzaCorrect, 0.01))
        Assert.True(fwdzb.allclose(fwdzbCorrect, 0.01))
        Assert.True(fwdzc.allclose(fwdzcCorrect, 0.01))
        Assert.True(fwdzda.allclose(fwdzdaCorrect, 0.01))
        Assert.True(fwdzdb.allclose(fwdzdbCorrect, 0.01))
        Assert.True(fwdzdc.allclose(fwdzdcCorrect, 0.01))
        Assert.True(revza.allclose(revzaCorrect, 0.01))
        Assert.True(revzb.allclose(revzbCorrect, 0.01))
        Assert.True(revzc.allclose(revzcCorrect, 0.01))
        Assert.True(revxd.allclose(revxdCorrect, 0.01))

    [<Test>]
    member this.TestDerivativeUnstackT_Dim1 () =
      for combo in Combos.AllDevicesAndBackends do
        let fwdx = combo.tensor([[1.;2.];[3.;4.];[5.;6.]]).forwardDiff(combo.tensor([[10.;20.];[30.;40.];[50.;60.]]))
        let fwdz = fwdx.unstack(dim=1) |> Seq.toArray
        let fwdza = fwdz.[0]
        let fwdzb = fwdz.[1]
        let fwdzda = fwdza.derivative
        let fwdzdb = fwdzb.derivative
        let fwdzaCorrect = combo.tensor([1.; 3.; 5.])
        let fwdzbCorrect = combo.tensor([2.; 4.; 6.])
        let fwdzdaCorrect = combo.tensor([10.; 30.; 50.])
        let fwdzdbCorrect = combo.tensor([20.; 40.; 60.])

        let revx = combo.tensor([[1.;2.];[3.;4.];[5.;6.]]).reverseDiff()
        let revz = revx.unstack(dim=1) |> Seq.toArray
        let revza = revz.[0]
        let revzb = revz.[1]
        let revzaCorrect = combo.tensor([1.; 3.; 5.])
        let revzbCorrect = combo.tensor([2.; 4.; 6.])
        revza.reverse(combo.tensor([10.; 30.; 50.]))
        revzb.reverse(combo.tensor([20.; 40.; 60.]), zeroDerivatives=false)
        let revxd = revx.derivative
        let revxdCorrect = combo.tensor([[10.;20.];[30.;40.];[50.;60.]])

        Assert.True(fwdza.allclose(fwdzaCorrect, 0.01))
        Assert.True(fwdzb.allclose(fwdzbCorrect, 0.01))
        Assert.True(fwdzda.allclose(fwdzdaCorrect, 0.01))
        Assert.True(fwdzdb.allclose(fwdzdbCorrect, 0.01))
        Assert.True(revza.allclose(revzaCorrect, 0.01))
        Assert.True(revzb.allclose(revzbCorrect, 0.01))
        Assert.True(revxd.allclose(revxdCorrect, 0.01))

    [<Test>]
    member this.TestDerivativeCatTs () =
      for combo in Combos.AllDevicesAndBackends do
        let fwdxa = combo.tensor([1.; 2.]).forwardDiff(combo.tensor([10.;20.]))
        let fwdxb = combo.tensor([3.; 4.]).forwardDiff(combo.tensor([30.;40.]))
        let fwdxc = combo.tensor([5.; 6.]).forwardDiff(combo.tensor([50.;60.]))
        let fwdz = Tensor.cat([fwdxa;fwdxb;fwdxc])
        let fwdzCorrect = combo.tensor([1.;2.;3.;4.;5.;6.])
        let fwdzd = fwdz.derivative
        let fwdzdCorrect = combo.tensor([10.;20.;30.;40.;50.;60.])

        let revxa = combo.tensor([1.; 2.]).reverseDiff()
        let revxb = combo.tensor([3.; 4.]).reverseDiff()
        let revxc = combo.tensor([5.; 6.]).reverseDiff()
        let revz = Tensor.cat([revxa;revxb;revxc])
        let revzCorrect = combo.tensor([1.;2.;3.;4.;5.;6.])
        revz.reverse(combo.tensor([10.;20.;30.;40.;50.;60.]))
        let revxda = revxa.derivative
        let revxdb = revxb.derivative
        let revxdc = revxc.derivative
        let revxdaCorrect = combo.tensor([10.; 20.])
        let revxdbCorrect = combo.tensor([30.; 40.])
        let revxdcCorrect = combo.tensor([50.; 60.])

        Assert.True(fwdz.allclose(fwdzCorrect, 0.01))
        Assert.True(fwdzd.allclose(fwdzdCorrect, 0.01))
        Assert.True(revz.allclose(revzCorrect, 0.01))
        Assert.True(revxda.allclose(revxdaCorrect, 0.01))
        Assert.True(revxdb.allclose(revxdbCorrect, 0.01))
        Assert.True(revxdc.allclose(revxdcCorrect, 0.01))

    [<Test>]
    member this.TestDerivativeSplitT () =
      for combo in Combos.AllDevicesAndBackends do
        let fwdx = combo.tensor([1.;2.;3.;4.;5.;6.]).forwardDiff(combo.tensor([10.;20.;30.;40.;50.;60.]))
        let fwdz = fwdx.split([| 1;3;2 |])
        let fwdza = fwdz.[0]
        let fwdzb = fwdz.[1]
        let fwdzc = fwdz.[2]
        let fwdzda = fwdza.derivative
        let fwdzdb = fwdzb.derivative
        let fwdzdc = fwdzc.derivative
        let fwdzaCorrect = combo.tensor([1.])
        let fwdzbCorrect = combo.tensor([2.; 3.; 4.])
        let fwdzcCorrect = combo.tensor([5.; 6.])
        let fwdzdaCorrect = combo.tensor([10.])
        let fwdzdbCorrect = combo.tensor([20.;30.; 40.])
        let fwdzdcCorrect = combo.tensor([50.; 60.])

        let revx = combo.tensor([1.;2.;3.;4.;5.;6.]).reverseDiff()
        let revz = revx.split([| 1;3;2 |])
        let revza = revz.[0]
        let revzb = revz.[1]
        let revzc = revz.[2]
        let revzaCorrect = combo.tensor([1.])
        let revzbCorrect = combo.tensor([2.;3.; 4.])
        let revzcCorrect = combo.tensor([5.; 6.])
        revza.reverse(combo.tensor([10.]))
        revzb.reverse(combo.tensor([20.;30.; 40.]), zeroDerivatives=false)
        revzc.reverse(combo.tensor([50.; 60.]), zeroDerivatives=false)
        let revxd = revx.derivative
        let revxdCorrect = combo.tensor([10.;20.;30.;40.;50.;60.])

        Assert.True(fwdza.allclose(fwdzaCorrect, 0.01))
        Assert.True(fwdzb.allclose(fwdzbCorrect, 0.01))
        Assert.True(fwdzc.allclose(fwdzcCorrect, 0.01))
        Assert.True(fwdzda.allclose(fwdzdaCorrect, 0.01))
        Assert.True(fwdzdb.allclose(fwdzdbCorrect, 0.01))
        Assert.True(fwdzdc.allclose(fwdzdcCorrect, 0.01))
        Assert.True(revza.allclose(revzaCorrect, 0.01))
        Assert.True(revzb.allclose(revzbCorrect, 0.01))
        Assert.True(revzc.allclose(revzcCorrect, 0.01))
        Assert.True(revxd.allclose(revxdCorrect, 0.01))

    [<Test>]
    member this.TestDerivativeSliceT () =
      for combo in Combos.AllDevicesAndBackends do
        let fwdx = combo.tensor([54.7919; 70.6440; 16.0868; 74.5486; 82.9318]).forwardDiff(combo.tensor([8.8405; 2.7188; 1.5814; 8.7951; 0.1119]))
        let fwdz = fwdx.[2..]
        let fwdzCorrect = combo.tensor([16.0868; 74.5486; 82.9318])
        let fwdzd = fwdz.derivative
        let fwdzdCorrect = combo.tensor([1.5814; 8.7951; 0.1119])

        let revx = combo.tensor([54.7919; 70.6440; 16.0868; 74.5486; 82.9318]).reverseDiff()
        let revz = revx.[2..]
        let revzCorrect = combo.tensor([16.0868; 74.5486; 82.9318])
        revz.reverse(combo.tensor([0.9360; 0.8748; 0.4353]))
        let revxd = revx.derivative
        let revxdCorrect = combo.tensor([0.; 0.; 0.9360; 0.8748; 0.4353])

        Assert.True(fwdz.allclose(fwdzCorrect, 0.01))
        Assert.True(fwdzd.allclose(fwdzdCorrect, 0.01))
        Assert.True(revz.allclose(revzCorrect, 0.01))
        Assert.True(revxd.allclose(revxdCorrect, 0.01))

    [<Test>]
    member this.TestDerivativeAddTTSlice () =
      for combo in Combos.AllDevicesAndBackends do
        let fwdx = combo.tensor([[-0.2754;  0.0172;  0.7105];
            [-0.1890;  1.7664;  0.5377];
            [-0.5313; -2.2530; -0.6235];
            [ 0.6776;  1.5844; -0.5686]])
        let fwdx = fwdx.forwardDiff(combo.tensor([[-0.0552;  0.6113; -0.2341];
            [ 1.4232; -1.2062;  0.3189];
            [ 0.6859; -0.3385; -0.1263];
            [-0.5159; -1.1882; -1.3437]]))
        let fwdy = combo.tensor([[-111.8892;   -7.0328];
            [  18.7557;  -86.2308]])            
        let fwdy = fwdy.forwardDiff(combo.tensor([[ 1.3431; 23.0647];
            [71.1838; 39.8339]]))        
        let fwdz = fwdx.addSlice([0;1], fwdy)
        let fwdzCorrect = combo.tensor([[  -0.2754; -111.8720;   -6.3222];
            [  -0.1890;   20.5221;  -85.6932];
            [  -0.5313;   -2.2530;   -0.6235];
            [   0.6776;    1.5844;   -0.5686]])
        let fwdzd = fwdz.derivative
        let fwdzdCorrect = combo.tensor([[-5.5237e-02;  1.9544e+00;  2.2831e+01];
            [ 1.4232e+00;  6.9978e+01;  4.0153e+01];
            [ 6.8592e-01; -3.3845e-01; -1.2635e-01];
            [-5.1592e-01; -1.1882e+00; -1.3437e+00]])

        let revx = combo.tensor([[-0.2754;  0.0172;  0.7105];
            [-0.1890;  1.7664;  0.5377];
            [-0.5313; -2.2530; -0.6235];
            [ 0.6776;  1.5844; -0.5686]]).reverseDiff()
        let revy = combo.tensor([[-111.8892;   -7.0328];
            [  18.7557;  -86.2308]]).reverseDiff()
        let revz = revx.addSlice([0;1], revy)
        let revzCorrect = combo.tensor([[  -0.2754; -111.8720;   -6.3222];
            [  -0.1890;   20.5221;  -85.6932];
            [  -0.5313;   -2.2530;   -0.6235];
            [   0.6776;    1.5844;   -0.5686]])
        revz.reverse(combo.tensor([[ 1.2453;  1.2199; -0.5281];
            [ 1.2203; -0.8378; -0.3876];
            [ 0.3626; -0.1200; -0.1496];
            [-0.6304;  1.0198; -0.4969]]))
        let revxd = revx.derivative
        let revxdCorrect = combo.tensor([[ 1.2453;  1.2199; -0.5281];
            [ 1.2203; -0.8378; -0.3876];
            [ 0.3626; -0.1200; -0.1496];
            [-0.6304;  1.0198; -0.4969]])
        let revyd = revy.derivative
        let revydCorrect = combo.tensor([[1.2199; -0.5281]; [-0.8378; -0.3876]])

        Assert.True(fwdz.allclose(fwdzCorrect, 0.01))
        Assert.True(fwdzd.allclose(fwdzdCorrect, 0.01))
        Assert.True(revz.allclose(revzCorrect, 0.01))
        Assert.True(revxd.allclose(revxdCorrect, 0.01))
        Assert.True(revyd.allclose(revydCorrect, 0.01))

    [<Test>]
    member this.TestDerivativeSqueezeT () =
      for combo in Combos.AllDevicesAndBackends do
        let fwdx = combo.tensor([[[1.; 2.]]; [[3.;4.]]]).forwardDiff(combo.tensor([[[10.; 20.]]; [[30.;40.]]]))
        let fwdz = fwdx.squeeze()
        let fwdzCorrect =  combo.tensor([[1.;2.];[3.;4.]])
        let fwdzd = fwdz.derivative
        let fwdzdCorrect =  combo.tensor([[10.;20.];[30.;40.]])

        let revx = combo.tensor([[[1.; 2.]]; [[3.;4.]]]).reverseDiff()
        let revz = revx.squeeze()
        let revzCorrect =  combo.tensor([[1.;2.];[3.;4.]])
        revz.reverse(combo.tensor([[10.;20.];[30.;40.]]))
        let revxd = revx.derivative
        let revxdCorrect = combo.tensor([[[10.; 20.]]; [[30.;40.]]])

        Assert.True(fwdz.allclose(fwdzCorrect, 0.01))
        Assert.True(fwdzd.allclose(fwdzdCorrect, 0.01))
        Assert.True(revz.allclose(revzCorrect, 0.01))
        Assert.True(revxd.allclose(revxdCorrect, 0.01))

    [<Test>]
    member this.TestDerivativeUnsqueezeT () =
      for combo in Combos.AllDevicesAndBackends do
        let fwdx = combo.tensor([[1.;2.];[3.;4.]]).forwardDiff(combo.tensor([[10.;20.];[30.;40.]]))
        let fwdz = fwdx.unsqueeze(1)
        let fwdzCorrect =  combo.tensor([[[1.; 2.]]; [[3.;4.]]])
        let fwdzd = fwdz.derivative
        let fwdzdCorrect =  combo.tensor([[[10.; 20.]]; [[30.;40.]]])

        let revx = combo.tensor([[1.;2.];[3.;4.]]).reverseDiff()
        let revz = revx.unsqueeze(1)
        let revzCorrect =  combo.tensor([[[1.; 2.]]; [[3.;4.]]])
        revz.reverse(combo.tensor([[[10.; 20.]]; [[30.;40.]]]))
        let revxd = revx.derivative
        let revxdCorrect = combo.tensor([[10.;20.];[30.;40.]])

        Assert.True(fwdz.allclose(fwdzCorrect, 0.01))
        Assert.True(fwdzd.allclose(fwdzdCorrect, 0.01))
        Assert.True(revz.allclose(revzCorrect, 0.01))
        Assert.True(revxd.allclose(revxdCorrect, 0.01))

    [<Test>]
    member this.TestDerivativeFlipT () =
      for combo in Combos.AllDevicesAndBackends do
        let fwdx = combo.tensor([[1.;2.];[3.;4.]]).forwardDiff(combo.tensor([[10.;20.];[30.;40.]]))
        let fwdz = fwdx.flip([|0; 1|])
        let fwdzCorrect =  combo.tensor([[4.; 3.]; [2.;1.]])
        let fwdzd = fwdz.derivative
        let fwdzdCorrect =  combo.tensor([[40.; 30.]; [20.;10.]])

        let revx = combo.tensor([[1.;2.];[3.;4.]]).reverseDiff()
        let revz = revx.flip([|0; 1|])
        let revzCorrect =  combo.tensor([[4.; 3.]; [2.;1.]])
        revz.reverse(combo.tensor([[40.; 30.]; [20.;10.]]))
        let revxd = revx.derivative
        let revxdCorrect = combo.tensor([[10.;20.];[30.;40.]])

        Assert.True(fwdz.allclose(fwdzCorrect, 0.01))
        Assert.True(fwdzd.allclose(fwdzdCorrect, 0.01))
        Assert.True(revz.allclose(revzCorrect, 0.01))
        Assert.True(revxd.allclose(revxdCorrect, 0.01))

    [<Test>]
    member this.TestDerivativeDilateT () =
      for combo in Combos.AllDevicesAndBackends do
        let fwdx = combo.tensor([[1.;2.];[3.;4.]]).forwardDiff(combo.tensor([[10.;20.];[30.;40.]]))
        let fwdz = fwdx.dilate([|2; 2|])
        let fwdzCorrect =  combo.tensor([[1.; 0.; 2.]; [0.; 0.; 0.]; [3.; 0.; 4.]])
        let fwdzd = fwdz.derivative
        let fwdzdCorrect =  combo.tensor([[10.; 0.; 20.]; [0.; 0.; 0.]; [30.; 0.; 40.]])

        let revx = combo.tensor([[1.;2.];[3.;4.]]).reverseDiff()
        let revz = revx.dilate([|2; 2|])
        let revzCorrect =  combo.tensor([[1.; 0.; 2.]; [0.; 0.; 0.]; [3.; 0.; 4.]])
        revz.reverse(combo.tensor([[10.; 0.; 20.]; [0.; 0.; 0.]; [30.; 0.; 40.]]))
        let revxd = revx.derivative
        let revxdCorrect = combo.tensor([[10.;20.];[30.;40.]])

        Assert.True(fwdz.allclose(fwdzCorrect, 0.01))
        Assert.True(fwdzd.allclose(fwdzdCorrect, 0.01))
        Assert.True(revz.allclose(revzCorrect, 0.01))
        Assert.True(revxd.allclose(revxdCorrect, 0.01))

    [<Test>]
    member this.TestDerivativeUndilateT () =
      for combo in Combos.AllDevicesAndBackends do
        let fwdx = combo.tensor([[1.; 0.; 2.]; [0.; 0.; 0.]; [3.; 0.; 4.]]).forwardDiff(combo.tensor([[10.; 0.; 20.]; [0.; 0.; 0.]; [30.; 0.; 40.]]))
        let fwdz = fwdx.undilate([|2; 2|])
        let fwdzCorrect =  combo.tensor([[1.;2.];[3.;4.]])
        let fwdzd = fwdz.derivative
        let fwdzdCorrect =  combo.tensor([[10.;20.];[30.;40.]])

        let revx = combo.tensor([[1.; 0.; 2.]; [0.; 0.; 0.]; [3.; 0.; 4.]]).reverseDiff()
        let revz = revx.undilate([|2; 2|])
        let revzCorrect =  combo.tensor([[1.;2.];[3.;4.]])
        revz.reverse(combo.tensor([[10.;20.];[30.;40.]]))
        let revxd = revx.derivative
        let revxdCorrect = combo.tensor([[10.; 0.; 20.]; [0.; 0.; 0.]; [30.; 0.; 40.]])

        Assert.True(fwdz.allclose(fwdzCorrect, 0.01))
        Assert.True(fwdzd.allclose(fwdzdCorrect, 0.01))
        Assert.True(revz.allclose(revzCorrect, 0.01))
        Assert.True(revxd.allclose(revxdCorrect, 0.01))

    [<Test>]
    member this.TestDerivativeSoftmax () =
      for combo in Combos.AllDevicesAndBackends do
        let fwdx = combo.tensor([[4.6815; 5.6441; 7.4689];
            [9.1976; 8.1241; 7.4521]]).forwardDiff(combo.tensor([[8.0030; 7.0798; 6.8637];
                [9.5760; 7.4524; 2.6404]]))
        let fwdz = fwdx.softmax(dim=1)
        let fwdzCorrect = combo.tensor([[0.0504; 0.1319; 0.8178];
            [0.6595; 0.2254; 0.1151]])
        let fwdzd = fwdz.derivative
        let fwdzdCorrect = combo.tensor([[0.0530; 0.0172; -0.0702]; [0.8422; -0.1908; -0.6514]])

        let revx = combo.tensor([[4.6815; 5.6441; 7.4689];
            [9.1976; 8.1241; 7.4521]]).reverseDiff()
        let revz = revx.softmax(dim=1)
        let revzCorrect = combo.tensor([[0.0504; 0.1319; 0.8178];
            [0.6595; 0.2254; 0.1151]])
        revz.reverse(combo.tensor([[6.0933; 9.6456; 7.0996];
            [0.2617; 1.7002; 4.9711]]))
        let revxd = revx.derivative
        let revxdCorrect = combo.tensor([[-0.0649; 0.2988; -0.2329]; [-0.5713; 0.1291; 0.4426]])

        Assert.True(fwdz.allclose(fwdzCorrect, 0.01))
        Assert.True(fwdzd.allclose(fwdzdCorrect, 0.01))
        Assert.True(revz.allclose(revzCorrect, 0.01))
        Assert.True(revxd.allclose(revxdCorrect, 0.01))

    [<Test>]
    member this.TestDerivativeMaxBinary () =
      for combo in Combos.AllDevicesAndBackends do
        let fwdx = combo.tensor([ 19.3520;   8.9730; -23.6274;  -3.5977; -20.3245]).forwardDiff(combo.tensor([1.9788; 0.2861; 4.2025; 0.5602; 7.9510]))
        let fwdy = combo.tensor([-17.1885;  -4.0684;   4.2405; -21.7158;  12.2048]).forwardDiff(combo.tensor([9.6600; 6.9111; 9.7303; 0.1491; 7.7003]))
        let fwdz = dsharp.max(fwdx, fwdy)
        let fwdzCorrect = combo.tensor([19.3520;  8.9730;  4.2405; -3.5977; 12.2048])
        let fwdzd = fwdz.derivative
        let fwdzdCorrect = combo.tensor([1.9788; 0.2861; 9.7303; 0.5602; 7.7003])

        let revx = combo.tensor([ 19.3520;   8.9730; -23.6274;  -3.5977; -20.3245]).reverseDiff()
        let revy = combo.tensor([-17.1885;  -4.0684;   4.2405; -21.7158;  12.2048]).reverseDiff()
        let revz = dsharp.max(revx, revy)
        let revzCorrect = combo.tensor([19.3520;  8.9730;  4.2405; -3.5977; 12.2048])
        revz.reverse(combo.tensor([  9.7293; -10.2704; -13.7527;  -3.9050;  -1.6439]))
        let revxd = revx.derivative
        let revxdCorrect = combo.tensor([9.7293; -10.2704; 0.; -3.9050; 0.])
        let revyd = revy.derivative
        let revydCorrect = combo.tensor([0.; 0.; -13.7527; 0.; -1.6439])

        Assert.True(fwdz.allclose(fwdzCorrect, 0.01))
        Assert.True(fwdzd.allclose(fwdzdCorrect, 0.01))
        Assert.True(revz.allclose(revzCorrect, 0.01))
        Assert.True(revxd.allclose(revxdCorrect, 0.01))
        Assert.True(revyd.allclose(revydCorrect, 0.01))

    [<Test>]
    member this.TestDerivativeMinBinary () =
      for combo in Combos.AllDevicesAndBackends do
        let fwdx = combo.tensor([ 19.3520;   8.9730; -23.6274;  -3.5977; -20.3245]).forwardDiff(combo.tensor([1.9788; 0.2861; 4.2025; 0.5602; 7.9510]))
        let fwdy = combo.tensor([-17.1885;  -4.0684;   4.2405; -21.7158;  12.2048]).forwardDiff(combo.tensor([9.6600; 6.9111; 9.7303; 0.1491; 7.7003]))
        let fwdz = dsharp.min(fwdx, fwdy)
        let fwdzCorrect = combo.tensor([-17.1885;  -4.0684; -23.6274; -21.7158; -20.3245])
        let fwdzd = fwdz.derivative
        let fwdzdCorrect = combo.tensor([9.6600; 6.9111; 4.2025; 0.1491; 7.9510])

        let revx = combo.tensor([ 19.3520;   8.9730; -23.6274;  -3.5977; -20.3245]).reverseDiff()
        let revy = combo.tensor([-17.1885;  -4.0684;   4.2405; -21.7158;  12.2048]).reverseDiff()
        let revz = dsharp.min(revx, revy)
        let revzCorrect = combo.tensor([-17.1885;  -4.0684; -23.6274; -21.7158; -20.3245])
        revz.reverse(combo.tensor([  9.7293; -10.2704; -13.7527;  -3.9050;  -1.6439]))
        let revxd = revx.derivative
        let revxdCorrect = combo.tensor([0.; 0.; -13.7527; 0.; -1.6439])
        let revyd = revy.derivative
        let revydCorrect = combo.tensor([9.7293; -10.2704; 0.; -3.9050; 0.])

        Assert.True(fwdz.allclose(fwdzCorrect, 0.01))
        Assert.True(fwdzd.allclose(fwdzdCorrect, 0.01))
        Assert.True(revz.allclose(revzCorrect, 0.01))
        Assert.True(revxd.allclose(revxdCorrect, 0.01))
        Assert.True(revyd.allclose(revydCorrect, 0.01))<|MERGE_RESOLUTION|>--- conflicted
+++ resolved
@@ -132,15 +132,9 @@
 
         // For each shape, create a broadcasting addition and take forward and reverse derivatives
         for shape in shapes do 
-<<<<<<< HEAD
-            let t1b = dsharp.tensor( ArrayND.init shape (fun is -> double (Array.sum is) + 2.0))
+            let t1b = combo.tensor( ArrayND.init shape (fun is -> double (Array.sum is) + 2.0))
             let t1a_deriv = t1a + 1.0
-            let t1b_delta = dsharp.tensor( ArrayND.init shape (fun is -> double (Array.sum is) - 2.0))
-=======
-            let t1b = combo.tensor( Util.arrayND shape (fun is -> double (Array.sum is) + 2.0))
-            let t1a_deriv = t1a + 1.0
-            let t1b_delta = combo.tensor( Util.arrayND shape (fun is -> double (Array.sum is) - 2.0))
->>>>>>> dc716fb2
+            let t1b_delta = combo.tensor( ArrayND.init shape (fun is -> double (Array.sum is) - 2.0))
             let fwda = t1a.forwardDiff(t1a_deriv)
             let fwdb = t1b.forwardDiff(t1b_delta)
             let fwdz = fwda + fwdb
@@ -155,15 +149,9 @@
             let revyd = revy.derivative
 
             // In the simple case of broadcasting a constant, check the result against the non-broadcast case
-<<<<<<< HEAD
-            if t1b.sum() = dsharp.tensor(2.0) then 
-                let t1c = dsharp.tensor( ArrayND.init [| 2;3;4 |] (fun _idxs -> 2.0))
-                let t1c_deriv = dsharp.tensor( ArrayND.init [| 2;3;4 |] (fun _idxs -> -2.0))
-=======
             if t1b.sum() = combo.tensor(2.0) then 
-                let t1c = combo.tensor( Util.arrayND [| 2;3;4 |] (fun _idxs -> 2.0))
-                let t1c_deriv = combo.tensor( Util.arrayND [| 2;3;4 |] (fun _idxs -> -2.0))
->>>>>>> dc716fb2
+                let t1c = combo.tensor( ArrayND.init [| 2;3;4 |] (fun _idxs -> 2.0))
+                let t1c_deriv = combo.tensor( ArrayND.init [| 2;3;4 |] (fun _idxs -> -2.0))
                 let fwda = t1a.forwardDiff(t1a_deriv)
                 let fwdc = t1c.forwardDiff(t1c_deriv)
                 let fwdz2 = fwda + fwdc
@@ -4952,14 +4940,10 @@
         let fwdzd = fwdz.derivative
         let fwdzdCorrect = combo.tensor([[2.; 10.]; [3.; 20.]; [4.; 30.]])
 
-<<<<<<< HEAD
         Assert.AreEqual(fwdzCorrect, fwdz)
         Assert.AreEqual(fwdzdCorrect, fwdzd)
 
-        let revx = dsharp.tensor([[1.; 2.; 3.]; [4.; 5.; 6.]]).reverseDiff()
-=======
         let revx = combo.tensor([[1.; 2.; 3.]; [4.; 5.; 6.]]).reverseDiff()
->>>>>>> dc716fb2
         let revz = revx.transpose()
         let revzCorrect = combo.tensor([[1.; 4.]; [2.; 5.]; [3.; 6.]])
         revz.reverse(combo.tensor([[5.; 5.]; [2.; 5.]; [3.; 7.]]))
