--- conflicted
+++ resolved
@@ -97,20 +97,6 @@
     let All = FloatingPoint @ Integral @ Bool
 
 module Combos =
-<<<<<<< HEAD
-    //let backends = [ Backend.None ]
-    let backends = [ Backend.Register("TestDuplicate") ]
-    //let backends = [ Backend.Torch ]
-    let devices = [ (* Backend.None; *) Device.CPU ]
-
-    // We run tests specific to floating point at these tensor types
-
-    let makeCombos dtypes =
-        [ for backend in backends do
-          for device in devices do
-          for dtype in dtypes do
-          yield ComboInfo(backend, device, dtype) ]
-=======
 
     let backends = [ Backend.None; Backend.Register("TestDuplicate") ]
 
@@ -121,7 +107,6 @@
             for device in devices do
               for dtype in dtypes do
                 yield ComboInfo(backend, device, dtype) ]
->>>>>>> 5789ef0a
 
     /// These runs though all devices, backends and DType
     let Integral = makeCombos DTypes.Integral
