﻿//
// This file is part of
// DiffSharp: Differentiable Functional Programming
//
// Copyright (c) 2014--2016, National University of Ireland Maynooth (Atilim Gunes Baydin, Barak A. Pearlmutter)
// 
// Released under the LGPL license.
//
//   DiffSharp is free software: you can redistribute it and/or modify
//   it under the terms of the GNU Lesser General Public License as published by
//   the Free Software Foundation, either version 3 of the License, or
//   (at your option) any later version.
//
//   DiffSharp is distributed in the hope that it will be useful,
//   but WITHOUT ANY WARRANTY; without even the implied warranty of
//   MERCHANTABILITY or FITNESS FOR A PARTICULAR PURPOSE. See the
//   GNU General Public License for more details.
//
//   You should have received a copy of the GNU Lesser General Public License
//   along with DiffSharp. If not, see <http://www.gnu.org/licenses/>.
//
// Written by:
//
//   Atilim Gunes Baydin
//   atilimgunes.baydin@nuim.ie
//
//   Barak A. Pearlmutter
//   barak@cs.nuim.ie
//
//   Brain and Computation Lab
//   Hamilton Institute & Department of Computer Science
//   National University of Ireland Maynooth
//   Maynooth, Co. Kildare
//   Ireland
//
//   www.bcl.hamilton.ie
//

/// Nested forward and reverse mode automatic differentiation module
module DiffSharp.AD.Float32

#nowarn "77"

open DiffSharp.Util
open DiffSharp.Config
open System.Threading.Tasks

<<<<<<< HEAD
/// Scalar numeric type keeping dual numbers for forward mode and adjoints and tapes for reverse mode AD,
/// with nesting capability, using tags to avoid perturbation confusion
=======
let inline toNumber x = float32 x
let inline fail_with_invalid_type_message () = failwith "Unsupported type. Expecting D, float32, or int."

let [<Literal>] internal numberMinus1 = -1.f
let [<Literal>] internal number0_5    = 0.5f
let [<Literal>] internal number0      = 0.f
let [<Literal>] internal number1      = 1.f
let [<Literal>] internal number2      = 2.f

let inline Backend               () = global.DiffSharp.Config.GlobalConfig.Float32Backend
let inline VisualizationContrast () = global.DiffSharp.Config.GlobalConfig.Float32VisualizationContrast
let inline FixedPointEpsilon     () = global.DiffSharp.Config.GlobalConfig.Float32FixedPointEpsilon
let inline log10Val              () = log10ValFloat32

type number = float32

/// Scalar numeric type keeping dual numbers for forward mode and adjoints and tapes for reverse mode AD, with nesting capability, using tags to avoid perturbation confusion
>>>>>>> cba6658e
[<CustomEquality; CustomComparison>]
type D =
    | D of number // Primal
    | DF of D * D * uint32 // Primal, tangent, tag
    | DR of D * (D ref) * TraceOp * (uint32 ref) * uint32 // Primal, adjoint, parent operation, fan-out counter, tag

    /// Primal value of this D
    member d.P =
        match d with
        | D(_) -> d
        | DF(ap,_,_) -> ap
        | DR(ap,_,_,_,_) -> ap

    /// Deepest primal value of this D
    member d.PD =
        let rec prec x =
            match x with
            | D(_) -> x
            | DF(xp,_,_) -> prec xp
            | DR(xp,_,_,_,_) -> prec xp
        prec d

    /// Tangent value of this D
    member d.T =
        match d with
        | D(_) -> D number0
        | DF(_,at,_) -> at
        | DR(_,_,_,_,_) -> failwith "Cannot get tangent value of DR."

    /// Adjoint value of this D
    member d.A
        with get() =
            match d with
            | D(_) -> D number0
            | DF(_,_,_) -> failwith "Cannot get adjoint value of DF."
            | DR(_,a,_,_,_) -> !a
        and set(v) =
            match d with
            | D(_) -> ()
            | DF(_,_,_) -> failwith "Cannot set adjoint value of DF."
            | DR(_,a,_,_,_) -> a := v

    /// Fan-out counter of this D
    member d.F
        with get() =
            match d with
            | D(_) -> failwith "Cannot get fan-out value of D."
            | DF(_,_,_) -> failwith "Cannot get fan-out value of DF."
            | DR(_,_,_,f,_) -> !f
        and set(v) =
            match d with
            | D(_) -> failwith "Cannot set fan-out value of D."
            | DF(_,_,_) -> failwith "Cannot set fan-out value of DF."
            | DR(_,_,_,f,_) -> f := v

    member d.GetForward(t:D, i:uint32) = DF(d, t, i)
<<<<<<< HEAD

    member d.GetReverse(i:uint32) = DR(d, ref (D 0.f), Noop, ref 0u, i)

=======
    member d.GetReverse(i:uint32) = DR(d, ref (D number0), Noop, ref 0u, i)
>>>>>>> cba6658e
    member d.Copy() =
        match d with
        | D(ap) -> D(ap)
        | DF(ap,at,ai) -> DF(ap.Copy(), at.Copy(), ai)
        | DR(ap,aa,at,af,ai) -> DR(ap.Copy(), ref ((!aa).Copy()), at, ref (!af), ai)

<<<<<<< HEAD
    static member Zero = D 0.f

    static member One = D 1.f

    static member op_Explicit(d:D):float32 =
=======
    static member Zero = D number0
    static member One = D number1
    static member op_Explicit(d:D):number =
>>>>>>> cba6658e
        let rec prec x =
            match x with
            | D(p) -> p
            | DF(xp,_,_) -> prec xp
            | DR(xp,_,_,_,_) -> prec xp
        prec d

    interface System.IComparable with
        override d.CompareTo(other) =
            match other with
            | :? D as d2 -> compare ((toNumber) d) ((toNumber) d2)
            | _ -> invalidArg "" "Cannot compare this D with another type."

    override d.Equals(other) =
        match other with
        | :? D as d2 -> compare ((toNumber) d) ((toNumber) d2) = 0
        | _ -> false

    override d.GetHashCode() =
        match d with
        | D(ap) -> hash [|ap|]
        | DF(ap,at,ai) -> hash [|ap; at; ai|]
        | DR(ap,_,ao,_,ai) -> hash [|ap; ao; ai|]

    override d.ToString() =
        let (d':number) = D.op_Explicit(d)
        match d with
        | D(_) -> sprintf "D % e" d'
        | DF(_) -> sprintf "DF % e" d'
        | DR(_) -> sprintf "DR % e" d'

    static member inline Op_D_D (a, ff, fd, df, r) =
        match a with
        | D(ap)                      -> D(ff(ap))
        | DF(ap, at, ai)             -> let cp = fd(ap) in DF(cp, df(cp, ap, at), ai)
        | DR(ap,_,_,_,ai)            -> DR(fd(ap), ref (D number0), r(a), ref 0u, ai)

    static member inline Op_D_D_D (a, b, ff, fd, df_da, df_db, df_dab, r_d_d, r_d_c, r_c_d) =
        match a with
        | D(ap) ->
            match b with
            | D(bp)                  -> D(ff(ap, bp))
            | DF(bp, bt, bi)         -> let cp = fd(a, bp) in DF(cp, df_db(cp, bp, bt), bi)
            | DR(bp,  _,  _,  _, bi) -> DR(fd(a, bp), ref (D number0), r_c_d(a, b), ref 0u, bi)
        | DF(ap, at, ai) ->
            match b with
            | D(_)                   -> let cp = fd(ap, b) in DF(cp, df_da(cp, ap, at), ai)
            | DF(bp, bt, bi) ->
                match compare ai bi with
                | 0                  -> let cp = fd(ap, bp) in DF(cp, df_dab(cp, ap, at, bp, bt), ai) // ai = bi
                | -1                 -> let cp = fd(a, bp) in DF(cp, df_db(cp, bp, bt), bi) // ai < bi
                | _                  -> let cp = fd(ap, b) in DF(cp, df_da(cp, ap, at), ai) // ai > bi
            | DR(bp,  _,  _,  _, bi) ->
                match compare ai bi with
                | -1                 -> DR(fd(a, bp), ref (D number0), r_c_d(a, b), ref 0u, bi) // ai < bi
                | 1                  -> let cp = fd(ap, b) in DF(cp, df_da(cp, ap, at), ai) // ai > bi
                | _                  -> failwith "Forward and reverse AD cannot run on the same level."
        | DR(ap,  _,  _,  _, ai) ->
            match b with
            | D(_)                   -> DR(fd(ap, b), ref (D number0), r_d_c(a, b), ref 0u, ai)
            | DF(bp, bt, bi) ->
                match compare ai bi with
                | -1                 -> let cp = fd(a, bp) in DF(cp, df_db(cp, bp, bt), bi) // ai < bi
                | 1                  -> DR(fd(ap, b), ref (D number0), r_d_c(a, b), ref 0u, ai) // ai > bi
                | _                  -> failwith "Forward and reverse AD cannot run on the same level."
            | DR(bp,  _,  _,  _, bi) ->
                match compare ai bi with
                | 0                  -> DR(fd(ap, bp), ref (D number0), r_d_d(a, b), ref 0u, ai) // ai = bi
                | -1                 -> DR(fd(a, bp), ref (D number0), r_c_d(a, b), ref 0u, bi) // ai < bi
                | _                  -> DR(fd(ap, b), ref (D number0), r_d_c(a, b), ref 0u, ai) // ai > bi

    static member (+) (a:D, b:D) =
        let inline ff(a, b) = a + b
        let inline fd(a, b) = a + b
        let inline df_da(cp, ap, at) = at
        let inline df_db(cp, bp, bt) = bt
        let inline df_dab(cp, ap, at, bp, bt) = at + bt
        let inline r_d_d(a, b) = Add_D_D(a, b)
        let inline r_d_c(a, b) = Add_D_DCons(a)
        let inline r_c_d(a, b) = Add_D_DCons(b)
        D.Op_D_D_D (a, b, ff, fd, df_da, df_db, df_dab, r_d_d, r_d_c, r_c_d)

    static member (-) (a:D, b:D) =
        let inline ff(a, b) = a - b
        let inline fd(a, b) = a - b
        let inline df_da(cp, ap, at) = at
        let inline df_db(cp, bp, bt) = -bt
        let inline df_dab(cp, ap, at, bp, bt) = at - bt
        let inline r_d_d(a, b) = Sub_D_D(a, b)
        let inline r_d_c(a, b) = Sub_D_DCons(a)
        let inline r_c_d(a, b) = Sub_DCons_D(b)
        D.Op_D_D_D (a, b, ff, fd, df_da, df_db, df_dab, r_d_d, r_d_c, r_c_d)

    static member (*) (a:D, b:D) =
        let inline ff(a, b) = a * b
        let inline fd(a, b) = a * b
        let inline df_da(cp, ap, at) = at * b
        let inline df_db(cp, bp, bt) = a * bt
        let inline df_dab(cp, ap, at, bp, bt) = at * bp + ap * bt
        let inline r_d_d(a, b) = Mul_D_D(a, b)
        let inline r_d_c(a, b) = Mul_D_DCons(a, b)
        let inline r_c_d(a, b) = Mul_D_DCons(b, a)
        D.Op_D_D_D (a, b, ff, fd, df_da, df_db, df_dab, r_d_d, r_d_c, r_c_d)

    static member (/) (a:D, b:D) =
        let inline ff(a, b) = a / b
        let inline fd(a, b) = a / b
        let inline df_da(cp, ap, at) = at / b
        let inline df_db(cp, bp, bt) = -bt * cp / bp // cp = a / bp
        let inline df_dab(cp, ap, at, bp, bt) = (at - bt * cp) / bp // cp = ap / bp
        let inline r_d_d(a, b) = Div_D_D(a, b)
        let inline r_d_c(a, b) = Div_D_DCons(a, b)
        let inline r_c_d(a, b) = Div_DCons_D(a, b)
        D.Op_D_D_D (a, b, ff, fd, df_da, df_db, df_dab, r_d_d, r_d_c, r_c_d)

    static member Pow (a:D, b:D) =
        let inline ff(a, b) = a ** b
<<<<<<< HEAD
        let inline fd(a:D, b:D) = a ** b
        let inline df_da(cp, ap, at) = at * (ap ** (b - D 1.f)) * b
        let inline df_db(cp, bp, bt) = bt * cp * log a // cp = a ** bp
        let inline df_dab(cp:D, ap:D, at:D, bp:D, bt:D) = (ap ** (bp - D 1.f)) * (at * bp + ap * bt * log ap)
=======
        let inline fd(a, b) = a ** b
        let inline df_da(cp, ap, at) = at * (ap ** (b - D number1)) * b
        let inline df_db(cp, bp, bt) = bt * cp * log a // cp = a ** bp
        let inline df_dab(cp, ap, at, bp, bt) = (ap ** (bp - D number1)) * (at * bp + ap * bt * log ap)
>>>>>>> cba6658e
        let inline r_d_d(a, b) = Pow_D_D(a, b)
        let inline r_d_c(a, b) = Pow_D_DCons(a, b)
        let inline r_c_d(a, b) = Pow_DCons_D(a, b)
        D.Op_D_D_D (a, b, ff, fd, df_da, df_db, df_dab, r_d_d, r_d_c, r_c_d)

    static member Atan2 (a:D, b:D) =
        let inline ff(a, b) = atan2 a b
        let inline fd(a, b) = atan2 a b
        let inline df_da(cp, ap, at) = at * b / (ap * ap + b * b)
        let inline df_db(cp, bp, bt) = -bt * a / (a * a + bp * bp)
        let inline df_dab(cp, ap, at, bp, bt) = (at * bp - bt * ap) / (ap * ap + bp * bp)
        let inline r_d_d(a, b) = Atan2_D_D(a, b)
        let inline r_d_c(a, b) = Atan2_D_DCons(a, b)
        let inline r_c_d(a, b) = Atan2_DCons_D(a, b)
        D.Op_D_D_D (a, b, ff, fd, df_da, df_db, df_dab, r_d_d, r_d_c, r_c_d)

    // D - number binary operations
    static member (+) (a:D, b:number) = a + (D b)
    static member (-) (a:D, b:number) = a - (D b)
    static member (*) (a:D, b:number) = a * (D b)
    static member (/) (a:D, b:number) = a / (D b)
    static member Pow (a:D, b:number) = a ** (D b)
    static member Atan2 (a:D, b:number) = atan2 a (D b)

    // number - D binary operations
    static member (+) (a:number, b:D) = (D a) + b
    static member (-) (a:number, b:D) = (D a) - b
    static member (*) (a:number, b:D) = (D a) * b
    static member (/) (a:number, b:D) = (D a) / b
    static member Pow (a:number, b:D) = (D a) ** b
    static member Atan2 (a:number, b:D) = atan2 (D a) b

    // D - int binary operations
    static member (+) (a:D, b:int) = a + (D (toNumber b))
    static member (-) (a:D, b:int) = a - (D (toNumber b))
    static member (*) (a:D, b:int) = a * (D (toNumber b))
    static member (/) (a:D, b:int) = a / (D (toNumber b))
    static member Pow (a:D, b:int) = a ** (D (toNumber b))
    static member Atan2 (a:D, b:int) = atan2 a (D (toNumber b))

    // int - D binary operations
    static member (+) (a:int, b:D) = (D (toNumber a)) + b
    static member (-) (a:int, b:D) = (D (toNumber a)) - b
    static member (*) (a:int, b:D) = (D (toNumber a)) * b
    static member (/) (a:int, b:D) = (D (toNumber a)) / b
    static member Pow (a:int, b:D) = (D (toNumber a)) ** b
    static member Atan2 (a:int, b:D) = atan2 (D (toNumber a)) b

    static member Log (a:D) =
        let inline ff(a) = log a
        let inline fd(a) = log a
        let inline df(cp, ap, at) = at / ap
        let inline r(a) = Log_D(a)
        D.Op_D_D (a, ff, fd, df, r)
    static member Log10 (a:D) =
        let inline ff(a) = log10 a
        let inline fd(a) = log10 a
        let inline df(cp, ap:D, at) = at / (ap * log10Val())
        let inline r(a) = Log10_D(a)
        D.Op_D_D (a, ff, fd, df, r)
    static member Exp (a:D) =
        let inline ff(a) = exp a
        let inline fd(a) = exp a
        let inline df(cp, ap, at) = at * cp // cp = exp ap
        let inline r(a) = Exp_D(a)
        D.Op_D_D (a, ff, fd, df, r)
    static member Sin (a:D) =
        let inline ff(a) = sin a
        let inline fd(a) = sin a
        let inline df(cp, ap, at) = at * cos ap
        let inline r(a) = Sin_D(a)
        D.Op_D_D (a, ff, fd, df, r)
    static member Cos (a:D) =
        let inline ff(a) = cos a
        let inline fd(a) = cos a
        let inline df(cp, ap, at) = -at * sin ap
        let inline r(a) = Cos_D(a)
        D.Op_D_D (a, ff, fd, df, r)
    static member Tan (a:D) =
        let inline ff(a) = tan a
        let inline fd(a) = tan a
        let inline df(cp, ap, at) = let cosa = cos ap in at / (cosa * cosa)
        let inline r(a) = Tan_D(a)
        D.Op_D_D (a, ff, fd, df, r)
    static member (~-) (a:D) =
        let inline ff(a) = -a
        let inline fd(a) = -a
        let inline df(cp, ap, at) = -at
        let inline r(a) = Neg_D(a)
        D.Op_D_D (a, ff, fd, df, r)
    static member Sqrt (a:D) =
        let inline ff(a) = sqrt a
        let inline fd(a) = sqrt a
        let inline df(cp, ap, at) = at / ((D number2) * cp) // cp = sqrt ap
        let inline r(a) = Sqrt_D(a)
        D.Op_D_D (a, ff, fd, df, r)
    static member Sinh (a:D) =
        let inline ff(a) = sinh a
        let inline fd(a) = sinh a
        let inline df(cp, ap, at) = at * cosh ap
        let inline r(a) = Sinh_D(a)
        D.Op_D_D (a, ff, fd, df, r)
    static member Cosh (a:D) =
        let inline ff(a) = cosh a
        let inline fd(a) = cosh a
        let inline df(cp, ap, at) = at * sinh ap
        let inline r(a) = Cosh_D(a)
        D.Op_D_D (a, ff, fd, df, r)
    static member Tanh (a:D) =
        let inline ff(a) = tanh a
        let inline fd(a) = tanh a
        let inline df(cp, ap, at) = let cosha = cosh ap in at / (cosha * cosha)
        let inline r(a) = Tanh_D(a)
        D.Op_D_D (a, ff, fd, df, r)
    static member Asin (a:D) =
        let inline ff(a) = asin a
        let inline fd(a) = asin a
        let inline df(cp, ap, at) = at / sqrt (D number1 - ap * ap)
        let inline r(a) = Asin_D(a)
        D.Op_D_D (a, ff, fd, df, r)
    static member Acos (a:D) =
        let inline ff(a) = acos a
        let inline fd(a) = acos a
        let inline df(cp, ap, at) = -at / sqrt (D number1 - ap * ap)
        let inline r(a) = Acos_D(a)
        D.Op_D_D (a, ff, fd, df, r)
    static member Atan (a:D) =
        let inline ff(a) = atan a
        let inline fd(a) = atan a
        let inline df(cp, ap, at) = at / (D number1 + ap * ap)
        let inline r(a) = Atan_D(a)
        D.Op_D_D (a, ff, fd, df, r)
    static member Abs (a:D) =
        let inline ff(a) = abs a
        let inline fd(a) = abs a
        let inline df(cp, ap, at) = at * D.Sign(ap)
        let inline r(a) = Abs_D(a)
        D.Op_D_D (a, ff, fd, df, r)
    static member Sign (a:D) =
        let inline ff(a) = signummod a
        let inline fd(a) = D.Sign(a)
        let inline df(cp, ap, at) = D number0
        let inline r(a) = Sign_D(a)
        D.Op_D_D (a, ff, fd, df, r)

    static member Floor (a:D) =
        let inline ff(a) = floor a
        let inline fd(a) = floor a
<<<<<<< HEAD
        let inline df(cp:D, ap:D, at:D) = D 0.f
=======
        let inline df(cp, ap, at) = D number0
>>>>>>> cba6658e
        let inline r(a) = Floor_D(a)
        D.Op_D_D (a, ff, fd, df, r)

    static member Ceiling (a:D) =
        let inline ff(a) = ceil a
        let inline fd(a) = ceil a
        let inline df(cp, ap, at) = D number0
        let inline r(a) = Ceil_D(a)
        D.Op_D_D (a, ff, fd, df, r)

    static member Round (a:D) =
<<<<<<< HEAD
        let inline ff(a:float32) = round a
        let inline fd(a:D) = round a
        let inline df(cp:D, ap:D, at:D) = D 0.f
        let inline r(a:D) = Round_D(a)
=======
        let inline ff(a) = round a
        let inline fd(a) = round a
        let inline df(cp, ap, at) = D number0
        let inline r(a) = Round_D(a)
>>>>>>> cba6658e
        D.Op_D_D (a, ff, fd, df, r)

    static member ReLU (a:D) =
        let inline ff(a) = max number0 a
        let inline fd(a) = D.ReLU(a)
        let inline df(cp, ap, at:D) = at * (number1 + D.Sign(ap)) / number2
        let inline r(a) = ReLU_D(a)
        D.Op_D_D (a, ff, fd, df, r)

    static member Sigmoid (a:D) =
        let inline ff(a) = number1 / (number1 + exp -a)
        let inline fd(a) = D.Sigmoid(a)
        let inline df(cp:D, ap, at) = at * cp * (number1 - cp)
        let inline r(a) = Sigmoid_D(a)
        D.Op_D_D (a, ff, fd, df, r)
    static member SoftPlus (a:D) = log (number1 + exp a)
    static member SoftSign (a:D) = a / (number1 + abs a)
    static member LogSumExp (a:D) = a
    static member Max (a:D, b:D) = ((a + b) + abs (b - a)) / number2
    static member Min (a:D, b:D) = ((a + b) - abs (a - b)) / number2

    static member FixedPoint (g:D->D->D) (a0:D) (b:D) =
        let imax = DiffSharp.Config.GlobalConfig.FixedPointMaxIterations
        let eps = D (FixedPointEpsilon())

        let mutable a = a0
        let mutable i = 0

        match b with
        | D(bp) -> 
            while i < imax do
                i <- i + 1
                if i >= imax then 
                    //printfn "Fixed point iteration timeout, i = %i" i
                    ignore()
                else
                    let aa = g a b
                    if abs (aa - a) <= eps then 
                        //printfn "Fixed point iteration converged, i = %i" i
                        i <- imax
                    a <- aa
            D (toNumber a)
        | DF(bp, bt, bi) ->
            while i < imax do
                i <- i + 1
                if i >= imax then 
                    //printfn "Fixed point iteration timeout, i = %i" i
                    ignore()
                else
                    let aa = g a b
                    if (abs (aa.P - a.P) <= eps) && (abs (aa.T - a.T) <= eps) then 
                        //printfn "Fixed point iteration converged, i = %i" i
                        i <- imax
                    a <- aa
            DF(a.P, a.T, bi)
        | DR(bp,_,_,_,bi) ->
            let bfirst = DR(bp, ref (D number0), Noop, ref 0u, bi) // Cut the connection between b and bfirst ("switch of graph construction" involving b beyond this point)
            while i < imax do
                i <- i + 1
                if i >= imax then 
                    //printfn "Fixed point iteration timeout, i = %i" i
                    ignore()
                else
                    let aa = g a bfirst
                    if abs (aa - a) <= eps then
                        //printfn "Fixed point iteration converged, i = %i" i
                        i <- imax
                    a <- aa
            let aprev = DR(a.P, ref (D number0), Noop, ref 0u, bi)
            let alast = g aprev bfirst
            DR(a.P, ref (D number0), FixedPoint_D(b, bfirst, aprev, alast), ref 0u, bi)

/// Vector numeric type keeping dual numbers for forward mode and adjoints and tapes for reverse mode AD, with nesting capability, using tags to avoid perturbation confusion
and DV =
    | DV of number[] // Primal
    | DVF of DV * DV * uint32 // Primal, tangent, tag
    | DVR of DV * (DV ref) * TraceOp * (uint32 ref) * uint32 // Primal, adjoint, parent operation, fan-out counter, tag

    /// Primal value of this DV
    member d.P =
        match d with
        | DV(_) -> d
        | DVF(ap,_,_) -> ap
        | DVR(ap,_,_,_,_) -> ap

    /// Deepest primal value of this DV
    member d.PD =
        let rec prec x =
            match x with
            | DV(_) -> x
            | DVF(xp,_,_) -> prec xp
            | DVR(xp,_,_,_,_) -> prec xp
        prec d

    /// Tangent value of this DV
    member d.T =
        match d with
        | DV(_) -> DV.ZeroN d.Length
        | DVF(_,at,_) -> at
        | DVR(_,_,_,_,_) -> failwith "Cannot get tangent value of DVR."

    /// Adjoint value of this DV
    member d.A
        with get() =
            match d with
            | DV(_) -> DV.ZeroN d.Length
            | DVF(_,_,_) -> failwith "Cannot get adjoint value of DVF."
            | DVR(_,a,_,_,_) -> !a
        and set(v) =
            match d with
            | DV(_) -> ()
            | DVF(_,_,_) -> failwith "Cannot set adjoint value of DVF."
            | DVR(_,a,_,_,_) -> a := v

    /// Fan-out counter of this DV
    member d.F
        with get() =
            match d with
            | DV(_) -> failwith "Cannot get fan-out value of DV."
            | DVF(_,_,_) -> failwith "Cannot get fan-out value of DVF."
            | DVR(_,_,_,f,_) -> !f
        and set(v) =
            match d with
            | DV(_) -> failwith "Cannot set fan-out value of DV."
            | DVF(_,_,_) -> failwith "Cannot set fan-out value of DVF."
            | DVR(_,_,_,f,_) -> f := v

    member d.GetForward(t:DV, i:uint32) = DVF(d, t, i)

    member d.GetReverse(i:uint32) = DVR(d, ref (DV.ZeroN d.Length), Noop, ref 0u, i)

    member d.Copy() =
        match d with
        | DV(ap) -> DV(Array.copy ap)
        | DVF(ap,at,ai) -> DVF(ap.Copy(), at.Copy(), ai)
        | DVR(ap,aa,at,af,ai) -> DVR(ap.Copy(), ref ((!aa).Copy()), at, ref (!af), ai)

    member d.Length =
        match d with
        | DV(ap) -> ap.Length
        | DVF(ap,_,_) -> ap.Length
        | DVR(ap,_,_,_,_) -> ap.Length

    member d.Item
        with get i =
            match d with
            | DV(ap) -> D(ap.[i])
            | DVF(ap,at,ai) -> DF(ap.[i], at.[i], ai)
            | DVR(ap,_,_,_,ai) -> DR(ap.[i], ref (D number0), Item_DV(d, i), ref 0u, ai)

    member d.GetSlice(lower, upper) =
        let l = defaultArg lower 0
        let u = defaultArg upper (d.Length - 1)
        match d with
        | DV(ap) -> DV(ap.[l..u])
        | DVF(ap,at,ai) -> DVF(ap.[l..u], at.[l..u], ai)
        | DVR(ap,_,_,_,ai) -> let cp = ap.[l..u] in DVR(cp, ref (DV.ZeroN cp.Length), Slice_DV(d, l), ref 0u, ai)

    member d.ToArray() =
        match d with
        | DV(ap) -> ap |> Array.map D
        | DVF(ap,at,ai) ->
            Array.init ap.Length (fun i -> DF(ap.[i], at.[i], ai))
        | DVR(ap,_,_,_,ai) ->
<<<<<<< HEAD
            Array.init ap.Length (fun i -> DR(ap.[i], ref (D 0.f), Item_DV(d, i), ref 0u, ai))

=======
            Array.init ap.Length (fun i -> DR(ap.[i], ref (D number0), Item_DV(d, i), ref 0u, ai))
>>>>>>> cba6658e
    member d.ToRowDM() =
        match d with
        | DV(ap) -> seq [ap] |> array2D |> DM
        | DVF(ap,at,ai) -> DMF(ap.ToRowDM(), at.ToRowDM(), ai)
        | DVR(ap,_,_,_,ai) -> let cp = ap.ToRowDM() in DMR(cp, ref (DM.ZeroMN cp.Rows cp.Cols), RowMatrix_DV(d), ref 0u, ai)

    member d.ToColDM() = DM.Transpose(d.ToRowDM())

    override d.ToString() =
        let (d':number[]) = DV.op_Explicit(d)
        let sb = System.Text.StringBuilder()
        match d with
        | DV(_) -> sb.AppendLine(sprintf "DV : %i" d.Length) |> ignore
        | DVF(_) -> sb.AppendLine(sprintf "DVF: %i" d.Length) |> ignore
        | DVR(_) -> sb.AppendLine(sprintf "DVR: %i" d.Length) |> ignore
        for i = 0 to d.Length - 1 do
            sb.Append(sprintf "% 9.3g " d'.[i]) |> ignore
        sb.ToString()

    member d.ToMathematicaString() =
        let (d':number[]) = DV.op_Explicit(d)
        let sb = System.Text.StringBuilder()
        sb.Append("{") |> ignore
        for i = 0 to d.Length - 1 do
            sb.Append(sprintf "%.2f" d'.[i]) |> ignore
            if i < d.Length - 1 then sb.Append(", ") |> ignore
        sb.Append("}") |> ignore
        sb.ToString()

    member d.ToMatlabString() =
        let (d':number[]) = DV.op_Explicit(d)
        let sb = System.Text.StringBuilder()
        sb.Append("[") |> ignore
        for i = 0 to d.Length - 1 do
            sb.Append(sprintf "%.2f" d'.[i]) |> ignore
            if i < d.Length - 1 then sb.Append(" ") |> ignore
        sb.Append("]") |> ignore
        sb.ToString()

    static member Zero = DV Array.empty

    static member ZeroN n = DV(Array.zeroCreate n)
<<<<<<< HEAD

    static member op_Explicit(d:DV):float32[] =
=======
    static member op_Explicit(d:DV):number[] =
>>>>>>> cba6658e
        let rec prec x =
            match x with
            | DV(p) -> p
            | DVF(xp,_,_) -> prec xp
            | DVR(xp,_,_,_,_) -> prec xp
        prec d
    static member op_Explicit(d) = DV(d)
    static member OfArray (a:D[]) =
        // TODO: check to ensure that all elements in the array are of the same type (D, DF, or DR) and have the same nesting tag
        match a.[0] with
        | D(_) -> DV(a |> Array.map toNumber)
        | DF(_,_,ai) ->
            let ap = a |> Array.map (fun x -> x.P)
            let at = a |> Array.map (fun x -> x.T)
            DVF(DV.OfArray(ap), DV.OfArray(at), ai)
        | DR(_,_,_,_,ai) ->
            let ap = a |> Array.map (fun x -> x.P)
            let cp = DV.OfArray(ap) in DVR(cp, ref (DV.ZeroN cp.Length), Make_DV_ofDs(a), ref 0u, ai)
    static member Split(d:DV, n:seq<int>) =
        match d with
        | DV(ap) ->
            seq {let i = ref 0; 
                 for j in n do yield Array.sub ap !i j |> DV; i := !i + j}
        | DVF(ap,at,ai) ->
            let aps = DV.Split(ap, n)
            let ats = DV.Split(at, n)
            Seq.map2 (fun p t -> DVF(p, t, ai)) aps ats
        | DVR(ap,_,_,_,ai) ->
            let aps = DV.Split(ap, n)
            let ii = n |> Seq.mapFold (fun s i -> s, s + i) 0 |> fst |> Array.ofSeq
            Seq.mapi (fun i p -> DVR(p, ref (DV.ZeroN p.Length), Split_DV(d, ii.[i]), ref 0u, ai)) aps


    static member inline Op_DV_DV (a, ff, fd, df, r) =
        match a with
        | DV(ap)                      -> DV(ff(ap))
        | DVF(ap, at, ai)             -> let cp = fd(ap) in DVF(cp, df(cp, ap, at), ai)
        | DVR(ap,_,_,_,ai)            -> let cp = fd(ap) in DVR(cp, ref (DV.ZeroN cp.Length), r(a), ref 0u, ai)

    static member inline Op_DV_DM (a, ff, fd, df, r) =
        match a with
        | DV(ap)                      -> DM(ff(ap))
        | DVF(ap, at, ai)             -> let cp = fd(ap) in DMF(cp, df(cp, ap, at), ai)
        | DVR(ap,_,_,_,ai)            -> let cp = fd(ap) in DMR(cp, ref (DM.ZeroMN cp.Rows cp.Cols), r(a), ref 0u, ai)

    static member inline Op_DV_D (a, ff, fd, df, r) =
        match a with
        | DV(ap)                      -> D(ff(ap))
        | DVF(ap, at, ai)             -> let cp = fd(ap) in DF(cp, df(cp, ap, at), ai)
        | DVR(ap,_,_,_,ai)            -> let cp = fd(ap) in DR(cp, ref (D number0), r(a), ref 0u, ai)

    static member inline Op_DV_DV_DV (a, b, ff, fd, df_da, df_db, df_dab, r_d_d, r_d_c, r_c_d) =
        match a with
        | DV(ap) ->
            match b with
            | DV(bp)                  -> DV(ff(ap, bp))
            | DVF(bp, bt, bi)         -> let cp = fd(a, bp) in DVF(cp, df_db(cp, bp, bt), bi)
            | DVR(bp,  _,  _,  _, bi) -> let cp = fd(a, bp) in DVR(cp, ref (DV.ZeroN cp.Length), r_c_d(a, b), ref 0u, bi)
        | DVF(ap, at, ai) ->
            match b with
            | DV(_)                   -> let cp = fd(ap, b) in DVF(cp, df_da(cp, ap, at), ai)
            | DVF(bp, bt, bi) ->
                match compare ai bi with
                | 0                   -> let cp = fd(ap, bp) in DVF(cp, df_dab(cp, ap, at, bp, bt), ai) // ai = bi
                | -1                  -> let cp = fd(a, bp) in DVF(cp, df_db(cp, bp, bt), bi) // ai < bi
                | _                   -> let cp = fd(ap, b) in DVF(cp, df_da(cp, ap, at), ai) // ai > bi
            | DVR(bp,  _,  _,  _, bi) ->
                match compare ai bi with
                | -1                  -> let cp = fd(a, bp) in DVR(cp, ref (DV.ZeroN cp.Length), r_c_d(a, b), ref 0u, bi) // ai < bi
                | 1                   -> let cp = fd(ap, b) in DVF(cp, df_da(cp, ap, at), ai) // ai > bi
                | _                   -> failwith "Forward and reverse AD cannot run on the same level."
        | DVR(ap,  _,  _,  _, ai) ->
            match b with
            | DV(_)                   -> let cp = fd(ap, b) in DVR(cp, ref (DV.ZeroN cp.Length), r_d_c(a, b), ref 0u, ai)
            | DVF(bp, bt, bi) ->
                match compare ai bi with
                | -1                  -> let cp = fd(a, bp) in DVF(cp, df_db(cp, bp, bt), bi) // ai < bi
                | 1                   -> let cp = fd(ap, b) in DVR(cp, ref (DV.ZeroN cp.Length), r_d_c(a, b), ref 0u, ai) // ai > bi
                | _                   -> failwith "Forward and reverse AD cannot run on the same level."
            | DVR(bp,  _,  _,  _, bi) ->
                match compare ai bi with
                | 0                   -> let cp = fd(ap, bp) in DVR(cp, ref (DV.ZeroN cp.Length), r_d_d(a, b), ref 0u, ai) // ai = bi
                | -1                  -> let cp = fd(a, bp) in DVR(cp, ref (DV.ZeroN cp.Length), r_c_d(a, b), ref 0u, bi) // ai < bi
                | _                   -> let cp = fd(ap, b) in DVR(cp, ref (DV.ZeroN cp.Length), r_d_c(a, b), ref 0u, ai) // ai > bi

    static member inline Op_DV_DV_DM (a, b, ff, fd, df_da, df_db, df_dab, r_d_d, r_d_c, r_c_d) =
        match a with
        | DV(ap) ->
            match b with
            | DV(bp)                  -> DM(ff(ap, bp))
            | DVF(bp, bt, bi)         -> let cp = fd(a, bp) in DMF(cp, df_db(cp, bp, bt), bi)
            | DVR(bp,  _,  _,  _, bi) -> let cp = fd(a, bp) in DMR(cp, ref (DM.ZeroMN cp.Rows cp.Cols), r_c_d(a, b), ref 0u, bi)
        | DVF(ap, at, ai) ->
            match b with
            | DV(_)                   -> let cp = fd(ap, b) in DMF(cp, df_da(cp, ap, at), ai)
            | DVF(bp, bt, bi) ->
                match compare ai bi with
                | 0                   -> let cp = fd(ap, bp) in DMF(cp, df_dab(cp, ap, at, bp, bt), ai) // ai = bi
                | -1                  -> let cp = fd(a, bp) in DMF(cp, df_db(cp, bp, bt), bi) // ai < bi
                | _                   -> let cp = fd(ap, b) in DMF(cp, df_da(cp, ap, at), ai) // ai > bi
            | DVR(bp,  _,  _,  _, bi) ->
                match compare ai bi with
                | -1                  -> let cp = fd(a, bp) in DMR(cp, ref (DM.ZeroMN cp.Rows cp.Cols), r_c_d(a, b), ref 0u, bi) // ai < bi
                | 1                   -> let cp = fd(ap, b) in DMF(cp, df_da(cp, ap, at), ai) // ai > bi
                | _                   -> failwith "Forward and reverse AD cannot run on the same level."
        | DVR(ap,  _,  _,  _, ai) ->
            match b with
            | DV(_)                   -> let cp = fd(ap, b) in DMR(cp, ref (DM.ZeroMN cp.Rows cp.Cols), r_d_c(a, b), ref 0u, ai)
            | DVF(bp, bt, bi) ->
                match compare ai bi with
                | -1                  -> let cp = fd(a, bp) in DMF(cp, df_db(cp, bp, bt), bi) // ai < bi
                | 1                   -> let cp = fd(ap, b) in DMR(cp, ref (DM.ZeroMN cp.Rows cp.Cols), r_d_c(a, b), ref 0u, ai) // ai > bi
                | _                   -> failwith "Forward and reverse AD cannot run on the same level."
            | DVR(bp,  _,  _,  _, bi) ->
                match compare ai bi with
                | 0                   -> let cp = fd(ap, bp) in DMR(cp, ref (DM.ZeroMN cp.Rows cp.Cols), r_d_d(a, b), ref 0u, ai) // ai = bi
                | -1                  -> let cp = fd(a, bp) in DMR(cp, ref (DM.ZeroMN cp.Rows cp.Cols), r_c_d(a, b), ref 0u, bi) // ai < bi
                | _                   -> let cp = fd(ap, b) in DMR(cp, ref (DM.ZeroMN cp.Rows cp.Cols), r_d_c(a, b), ref 0u, ai) // ai > bi

    static member inline Op_DV_DV_D (a, b, ff, fd, df_da, df_db, df_dab, r_d_d, r_d_c, r_c_d) =
        match a with
        | DV(ap) ->
            match b with
            | DV(bp)                  -> D(ff(ap, bp))
            | DVF(bp, bt, bi)         -> let cp = fd(a, bp) in DF(cp, df_db(cp, bp, bt), bi)
            | DVR(bp,  _,  _,  _, bi) -> DR(fd(a, bp), ref (D number0), r_c_d(a, b), ref 0u, bi)
        | DVF(ap, at, ai) ->
            match b with
            | DV(_)                   -> let cp = fd(ap, b) in DF(cp, df_da(cp, ap, at), ai)
            | DVF(bp, bt, bi) ->
                match compare ai bi with
                | 0                   -> let cp = fd(ap, bp) in DF(cp, df_dab(cp, ap, at, bp, bt), ai) // ai = bi
                | -1                  -> let cp = fd(a, bp) in DF(cp, df_db(cp, bp, bt), bi) // ai < bi
                | _                   -> let cp = fd(ap, b) in DF(cp, df_da(cp, ap, at), ai) // ai > bi
            | DVR(bp,  _,  _,  _, bi) ->
                match compare ai bi with
                | -1                  -> DR(fd(a, bp), ref (D number0), r_c_d(a, b), ref 0u, bi) // ai < bi
                | 1                   -> let cp = fd(ap, b) in DF(cp, df_da(cp, ap, at), ai) // ai > bi
                | _                   -> failwith "Forward and reverse AD cannot run on the same level."
        | DVR(ap,  _,  _,  _, ai) ->
            match b with
            | DV(_)                   -> DR(fd(ap, b), ref (D number0), r_d_c(a, b), ref 0u, ai)
            | DVF(bp, bt, bi) ->
                match compare ai bi with
                | -1                  -> let cp = fd(a, bp) in DF(cp, df_db(cp, bp, bt), bi) // ai < bi
                | 1                   -> DR(fd(ap, b), ref (D number0), r_d_c(a, b), ref 0u, ai) // ai > bi
                | _                   -> failwith "Forward and reverse AD cannot run on the same level."
            | DVR(bp,  _,  _,  _, bi) ->
                match compare ai bi with
                | 0                   -> DR(fd(ap, bp), ref (D number0), r_d_d(a, b), ref 0u, ai) // ai = bi
                | -1                  -> DR(fd(a, bp), ref (D number0), r_c_d(a, b), ref 0u, bi) // ai < bi
                | _                   -> DR(fd(ap, b), ref (D number0), r_d_c(a, b), ref 0u, ai) // ai > bi

    static member inline Op_DV_D_DV (a, b, ff, fd, df_da, df_db, df_dab, r_d_d, r_d_c, r_c_d) =
        match a with
        | DV(ap) ->
            match b with
            | D(bp)                   -> DV(ff(ap, bp))
            | DF(bp, bt, bi)          -> let cp = fd(a, bp) in DVF(cp, df_db(cp, bp, bt), bi)
            | DR(bp,  _,  _,  _, bi)  -> let cp = fd(a, bp) in DVR(cp, ref (DV.ZeroN cp.Length), r_c_d(a, b), ref 0u, bi)
        | DVF(ap, at, ai) ->
            match b with
            | D(_)                    -> let cp = fd(ap, b) in DVF(cp, df_da(cp, ap, at), ai)
            | DF(bp, bt, bi) ->
                match compare ai bi with
                | 0                    -> let cp = fd(ap, bp) in DVF(cp, df_dab(cp, ap, at, bp, bt), ai) // ai = bi
                | -1                   -> let cp = fd(a, bp) in DVF(cp, df_db(cp, bp, bt), bi) // ai < bi
                | _                    -> let cp = fd(ap, b) in DVF(cp, df_da(cp, ap, at), ai) // ai > bi
            | DR(bp,  _,  _,  _, bi) ->
                match compare ai bi with
                | -1                   -> let cp = fd(a, bp) in DVR(cp, ref (DV.ZeroN cp.Length), r_c_d(a, b), ref 0u, bi) // ai < bi
                | 1                    -> let cp = fd(ap, b) in DVF(cp, df_da(cp, ap, at), ai) // ai > bi
                | _                    -> failwith "Forward and reverse AD cannot run on the same level."
        | DVR(ap,  _,  _,  _, ai) ->
            match b with
            | D(_)                    -> let cp = fd(ap, b) in DVR(cp, ref (DV.ZeroN cp.Length), r_d_c(a, b), ref 0u, ai)
            | DF(bp, bt, bi) ->
                match compare ai bi with
                | -1                   -> let cp = fd(a, bp) in DVF(cp, df_db(cp, bp, bt), bi) // ai < bi
                | 1                    -> let cp = fd(ap, b) in DVR(cp, ref (DV.ZeroN cp.Length), r_d_c(a, b), ref 0u, ai) // ai > bi
                | _                    -> failwith "Forward and reverse AD cannot run on the same level."
            | DR(bp,  _,  _,  _, bi) ->
                match compare ai bi with
                | 0                    -> let cp = fd(ap, bp) in DVR(cp, ref (DV.ZeroN cp.Length), r_d_d(a, b), ref 0u, ai) // ai = bi
                | -1                   -> let cp = fd(a, bp) in DVR(cp, ref (DV.ZeroN cp.Length), r_c_d(a, b), ref 0u, bi) // ai < bi
                | _                    -> let cp = fd(ap, b) in DVR(cp, ref (DV.ZeroN cp.Length), r_d_c(a, b), ref 0u, ai) // ai > bi


    static member inline Op_D_DV_DV (a, b, ff, fd, df_da, df_db, df_dab, r_d_d, r_d_c, r_c_d) =
        match a with
        | D(ap) ->
            match b with
            | DV(bp)                  -> DV(ff(ap, bp))
            | DVF(bp, bt, bi)         -> let cp = fd(a, bp) in DVF(cp, df_db(cp, bp, bt), bi)
            | DVR(bp,  _,  _,  _, bi) -> let cp = fd(a, bp) in DVR(cp, ref (DV.ZeroN cp.Length), r_c_d(a, b), ref 0u, bi)
        | DF(ap, at, ai) ->
            match b with
            | DV(_)                   -> let cp = fd(ap, b) in DVF(cp, df_da(cp, ap, at), ai)
            | DVF(bp, bt, bi) ->
                match compare ai bi with
                | 0                   -> let cp = fd(ap, bp) in DVF(cp, df_dab(cp, ap, at, bp, bt), ai) // ai = bi
                | -1                  -> let cp = fd(a, bp) in DVF(cp, df_db(cp, bp, bt), bi) // ai < bi
                | _                   -> let cp = fd(ap, b) in DVF(cp, df_da(cp, ap, at), ai) // ai > bi
            | DVR(bp,  _,  _,  _, bi) ->
                match compare ai bi with
                | -1                  -> let cp = fd(a, bp) in DVR(cp, ref (DV.ZeroN cp.Length), r_c_d(a, b), ref 0u, bi) // ai < bi
                | 1                   -> let cp = fd(ap, b) in DVF(cp, df_da(cp, ap, at), ai) // ai > bi
                | _                   -> failwith "Forward and reverse AD cannot run on the same level."
        | DR(ap,  _,  _,  _, ai) ->
            match b with
            | DV(_)                   -> let cp = fd(ap, b) in DVR(cp, ref (DV.ZeroN cp.Length), r_d_c(a, b), ref 0u, ai)
            | DVF(bp, bt, bi) ->
                match compare ai bi with
                | -1                  -> let cp = fd(a, bp) in DVF(cp, df_db(cp, bp, bt), bi) // ai < bi
                | 1                   -> let cp = fd(ap, b) in DVR(cp, ref (DV.ZeroN cp.Length), r_d_c(a, b), ref 0u, ai) // ai > bi
                | _                   -> failwith "Forward and reverse AD cannot run on the same level."
            | DVR(bp,  _,  _,  _, bi) ->
                match compare ai bi with
                | 0                   -> let cp = fd(ap, bp) in DVR(cp, ref (DV.ZeroN cp.Length), r_d_d(a, b), ref 0u, ai) // ai = bi
                | -1                  -> let cp = fd(a, bp) in DVR(cp, ref (DV.ZeroN cp.Length), r_c_d(a, b), ref 0u, bi) // ai < bi
                | _                   -> let cp = fd(ap, b) in DVR(cp, ref (DV.ZeroN cp.Length), r_d_c(a, b), ref 0u, ai) // ai > bi

    /// Element-wise addition of `a` and `b`
    static member (+) (a:DV, b:DV) =
        let inline ff(a, b) = Backend().Add_V_V(a, b)
        let inline fd(a, b) = a + b
        let inline df_da(cp, ap, at) = at
        let inline df_db(cp, bp, bt) = bt
        let inline df_dab(cp, ap, at, bp, bt) = at + bt
        let inline r_d_d(a, b) = Add_DV_DV(a, b)
        let inline r_d_c(a, b) = Add_DV_DVCons(a)
        let inline r_c_d(a, b) = Add_DV_DVCons(b)
        DV.Op_DV_DV_DV (a, b, ff, fd, df_da, df_db, df_dab, r_d_d, r_d_c, r_c_d)

    /// Element-wise subtraction of `a` and `b`
    static member (-) (a:DV, b:DV) =
        let inline ff(a, b) = Backend().Sub_V_V(a, b)
        let inline fd(a, b) = a - b
        let inline df_da(cp, ap, at) = at
        let inline df_db(cp, bp, bt) = -bt
        let inline df_dab(cp, ap, at, bp, bt) = at - bt
        let inline r_d_d(a, b) = Sub_DV_DV(a, b)
        let inline r_d_c(a, b) = Sub_DV_DVCons(a)
        let inline r_c_d(a, b) = Sub_DVCons_DV(b)
        DV.Op_DV_DV_DV (a, b, ff, fd, df_da, df_db, df_dab, r_d_d, r_d_c, r_c_d)

    /// Inner (dot, scalar) product of `a` and `b`
    static member (*) (a:DV, b:DV) =
        let inline ff(a, b) = Backend().Mul_Dot_V_V(a, b)
        let inline fd(a, b) = a * b
        let inline df_da(cp, ap, at) = at * b
        let inline df_db(cp, bp, bt) = a * bt
        let inline df_dab(cp, ap, at, bp, bt) = (at * bp) + (ap * bt)
        let inline r_d_d(a, b) = Mul_Dot_DV_DV(a, b)
        let inline r_d_c(a, b) = Mul_Dot_DV_DVCons(a, b)
        let inline r_c_d(a, b) = Mul_Dot_DV_DVCons(b, a)
        DV.Op_DV_DV_D (a, b, ff, fd, df_da, df_db, df_dab, r_d_d, r_d_c, r_c_d)

    /// Element-wise (Hadamard, Schur) product of `a` and `b`
    static member (.*) (a:DV, b:DV) =
        let inline ff(a, b) = Backend().Map2_F_V_V((*), a, b)
        let inline fd(a, b) = a .* b
        let inline df_da(cp, ap, at) = at .* b
        let inline df_db(cp, bp, bt) = a .* bt
        let inline df_dab(cp, ap, at, bp, bt) = (at .* bp) + (ap .* bt)
        let inline r_d_d(a, b) = Mul_Had_DV_DV(a, b)
        let inline r_d_c(a, b) = Mul_Had_DV_DVCons(a, b)
        let inline r_c_d(a, b) = Mul_Had_DV_DVCons(b, a)
        DV.Op_DV_DV_DV (a, b, ff, fd, df_da, df_db, df_dab, r_d_d, r_d_c, r_c_d)

    /// Outer (dyadic, tensor) product of `a` and `b`
    static member (&*) (a:DV, b:DV) =
        let inline ff(a, b) = Backend().Mul_Out_V_V(a, b)
        let inline fd(a, b) = a &* b
        let inline df_da(cp, ap, at) = at &* b
        let inline df_db(cp, bp, bt) = a &* bt
        let inline df_dab(cp, ap, at, bp, bt) = (at &* bp) + (ap &* bt)
        let inline r_d_d(a, b) = Mul_Out_DV_DV(a, b)
        let inline r_d_c(a, b) = Mul_Out_DV_DVCons(a, b)
        let inline r_c_d(a, b) = Mul_Out_DVCons_DV(a, b)
        DV.Op_DV_DV_DM (a, b, ff, fd, df_da, df_db, df_dab, r_d_d, r_d_c, r_c_d)

    /// Element-wise (Hadamard, Schur) division of `a` and `b`
    static member (./) (a:DV, b:DV) =
        let inline ff(a, b) = Backend().Map2_F_V_V((/), a, b)
        let inline fd(a, b) = a ./ b
        let inline df_da(cp, ap, at) = at ./ b
        let inline df_db(cp, bp, bt) = -bt .* cp ./ bp // cp = ap / bp
        let inline df_dab(cp, ap, at, bp, bt) = (at - bt .* cp) ./ bp // cp = ap / bp
        let inline r_d_d(a, b) = Div_Had_DV_DV(a, b)
        let inline r_d_c(a, b) = Div_Had_DV_DVCons(a, b)
        let inline r_c_d(a, b) = Div_Had_DVCons_DV(a, b)
        DV.Op_DV_DV_DV (a, b, ff, fd, df_da, df_db, df_dab, r_d_d, r_d_c, r_c_d)

    /// Element-wise power of `a` and `b`
    static member Pow (a:DV, b:DV) =
<<<<<<< HEAD
        let inline ff(a, b) = GlobalConfig.Float32Backend.Map2_F_V_V((fun x y -> x ** y), a, b)
        let inline fd(a:DV, b:DV) = a ** b
        let inline df_da(cp:DV, ap:DV, at:DV) = at .* (ap ** (b - D 1.f)) .* b
        let inline df_db(cp, bp, bt) = bt .* cp .* log a // cp = a ** bp
        let inline df_dab(cp:DV, ap:DV, at:DV, bp:DV, bt:DV) = (ap ** (bp - D 1.f)) .* ((at .* bp) + (ap .* bt .* log ap))
=======
        let inline ff(a, b) = Backend().Map2_F_V_V((fun x y -> x ** y), a, b)
        let inline fd(a, b) = a ** b
        let inline df_da(cp, ap, at) = at .* (ap ** (b - D number1)) .* b
        let inline df_db(cp, bp, bt) = bt .* cp .* log a // cp = a ** bp
        let inline df_dab(cp, ap, at, bp, bt) = (ap ** (bp - D number1)) .* ((at .* bp) + (ap .* bt .* log ap))
>>>>>>> cba6658e
        let inline r_d_d(a, b) = Pow_DV_DV(a, b)
        let inline r_d_c(a, b) = Pow_DV_DVCons(a, b)
        let inline r_c_d(a, b) = Pow_DVCons_DV(a, b)
        DV.Op_DV_DV_DV(a, b, ff, fd, df_da, df_db, df_dab, r_d_d, r_d_c, r_c_d)
    
    /// Element-wise atan2 of `a` and `b`
    static member Atan2 (a:DV, b:DV) =
        let inline ff(a, b) = Backend().Map2_F_V_V(atan2, a, b)
        let inline fd(a, b) = atan2 a b
        let inline df_da(cp, ap, at) = (at .* b) ./ ((ap .* ap) + (b .* b))
        let inline df_db(cp, bp, bt) = (-bt .* a) ./ ((a .* a) + (bp .* bp))
        let inline df_dab(cp, ap, at, bp, bt) = ((at .* bp) - (bt .* ap)) ./ ((ap .* ap) + (bp .* bp))
        let inline r_d_d(a, b) = Atan2_DV_DV(a, b)
        let inline r_d_c(a, b) = Atan2_DV_DVCons(a, b)
        let inline r_c_d(a, b) = Atan2_DVCons_DV(a, b)
        DV.Op_DV_DV_DV(a, b, ff, fd, df_da, df_db, df_dab, r_d_d, r_d_c, r_c_d)

    /// Multiply vector `a` by scalar `b`
    static member (*) (a:DV, b:D) =
        let inline ff(a, b) = Backend().Mul_S_V(b, a)
        let inline fd(a, b) = a * b
        let inline df_da(cp, ap, at) = at * b
        let inline df_db(cp, bp, bt) = a * bt
        let inline df_dab(cp, ap, at, bp, bt) = (at * bp) + (ap * bt)
        let inline r_d_d(a, b) = Mul_DV_D(a, b)
        let inline r_d_c(a, b) = Mul_DV_DCons(a, b)
        let inline r_c_d(a, b) = Mul_DVCons_D(a, b)
        DV.Op_DV_D_DV (a, b, ff, fd, df_da, df_db, df_dab, r_d_d, r_d_c, r_c_d)

    /// Multiply vector `b` by scalar `a`
    static member (*) (a:D, b:DV) =
        let inline ff(a, b) = Backend().Mul_S_V(a, b)
        let inline fd(a, b) = a * b
        let inline df_da(cp, ap, at) = at * b
        let inline df_db(cp, bp, bt) = a * bt
        let inline df_dab(cp, ap, at, bp, bt) = (at * bp) + (ap * bt)
        let inline r_d_d(a, b) = Mul_DV_D(b, a)
        let inline r_d_c(a, b) = Mul_DVCons_D(b, a)
        let inline r_c_d(a, b) = Mul_DV_DCons(b, a)
        DV.Op_D_DV_DV (a, b, ff, fd, df_da, df_db, df_dab, r_d_d, r_d_c, r_c_d)

    /// Divide vector `a` by scalar `b`
    static member (/) (a:DV, b:D) =
        let inline ff(a, b) = Backend().Mul_S_V(number1 / b, a)
        let inline fd(a, b) = a / b
        let inline df_da(cp, ap, at) = at / b
        let inline df_db(cp, bp, bt) = -bt * cp / bp // cp = a / bp
        let inline df_dab(cp, ap, at, bp, bt) = (at - bt * cp) / bp // cp = ap / bp
        let inline r_d_d(a, b) = Div_DV_D(a, b)
        let inline r_d_c(a, b) = Div_DV_DCons(a, b)
        let inline r_c_d(a, b) = Div_DVCons_D(a, b)
        DV.Op_DV_D_DV (a, b, ff, fd, df_da, df_db, df_dab, r_d_d, r_d_c, r_c_d)

    /// Generate a vector where each element is scalar `a` divided by the corresponding element of vector `b`
    static member (/) (a:D, b:DV) =
        let inline ff(a, b) = Backend().Map_F_V((fun v -> a / v), b)
        let inline fd(a, b) = a / b
        let inline df_da(cp, ap, at) = at / b
        let inline df_db(cp, bp, bt) = -bt .* (cp ./ bp) // cp = a / bp
        let inline df_dab(cp, ap, at, bp, bt) = (at - bt * cp) / bp // cp = ap / bp
        let inline r_d_d(a, b) = Div_D_DV(a, b)
        let inline r_d_c(a, b) = Div_D_DVCons(a, b)
        let inline r_c_d(a, b) = Div_DCons_DV(a, b)
        DV.Op_D_DV_DV (a, b, ff, fd, df_da, df_db, df_dab, r_d_d, r_d_c, r_c_d)

    /// Add scalar `b` to vector `a`
    static member (+) (a:DV, b:D) =
        let inline ff(a, b) = Backend().Add_S_V(b, a)
        let inline fd(a, b) = a + b
        let inline df_da(cp, ap, at) = at
        let inline df_db(cp, bp, bt) = DV.OfArray(Array.create a.Length bt)
        let inline df_dab(cp, ap, at, bp, bt) = at + bt
        let inline r_d_d(a, b) = Add_DV_D(a, b)
        let inline r_d_c(a, b) = Add_DV_DCons(a)
        let inline r_c_d(a, b) = Add_DVCons_D(b)
        DV.Op_DV_D_DV (a, b, ff, fd, df_da, df_db, df_dab, r_d_d, r_d_c, r_c_d)

    /// Add scalar `a` to vector `b`
    static member (+) (a:D, b:DV) =
        let inline ff(a, b) = Backend().Add_S_V(a, b)
        let inline fd(a, b) = a + b
        let inline df_da(cp, ap, at) = DV.OfArray(Array.create b.Length at)
        let inline df_db(cp, bp, bt) = bt
        let inline df_dab(cp, ap, at, bp, bt) = at + bt
        let inline r_d_d(a, b) = Add_DV_D(b, a)
        let inline r_d_c(a, b) = Add_DVCons_D(a)
        let inline r_c_d(a, b) = Add_DV_DCons(b)
        DV.Op_D_DV_DV (a, b, ff, fd, df_da, df_db, df_dab, r_d_d, r_d_c, r_c_d)

    /// Subtract scalar `b` from vector `a`
    static member (-) (a:DV, b:D) =
        let inline ff(a, b) = Backend().Sub_V_S(a, b)
        let inline fd(a, b) = a - b
        let inline df_da(cp, ap, at) = at
        let inline df_db(cp, bp, bt) = DV.OfArray(Array.create a.Length -bt)
        let inline df_dab(cp, ap, at, bp, bt) = at - bt
        let inline r_d_d(a, b) = Sub_DV_D(a, b)
        let inline r_d_c(a, b) = Sub_DV_DCons(a)
        let inline r_c_d(a, b) = Sub_DVCons_D(b)
        DV.Op_DV_D_DV (a, b, ff, fd, df_da, df_db, df_dab, r_d_d, r_d_c, r_c_d)

    /// Generate a vector where each element is the corresponding element of vector `b` subtracted from scalar `a`
    static member (-) (a:D, b:DV) =
        let inline ff(a, b) = Backend().Sub_S_V(a, b)
        let inline fd(a, b) = a - b
        let inline df_da(cp, ap, at) = DV.OfArray(Array.create b.Length at)
        let inline df_db(cp, bp, bt) = -bt
        let inline df_dab(cp, ap, at, bp, bt) = at - bt
        let inline r_d_d(a, b) = Sub_D_DV(a, b)
        let inline r_d_c(a, b) = Sub_D_DVCons(a)
        let inline r_c_d(a, b) = Sub_DCons_DV(b)
        DV.Op_D_DV_DV (a, b, ff, fd, df_da, df_db, df_dab, r_d_d, r_d_c, r_c_d)

    /// Generate a vector where each corresponding element of vector `a` is raised to the power of scalar `b`
    static member Pow (a:DV, b:D) =
<<<<<<< HEAD
        let inline ff(a, b) = GlobalConfig.Float32Backend.Map_F_V((fun v -> v ** b), a)
        let inline fd(a:DV, b:D) = a ** b
        let inline df_da(cp, ap:DV, at:DV) = at .* (ap ** (b - D 1.f)) * b
=======
        let inline ff(a, b) = Backend().Map_F_V((fun v -> v ** b), a)
        let inline fd(a, b) = a ** b
        let inline df_da(cp, ap:DV, at:DV) = at .* (ap ** (b - D number1)) * b
>>>>>>> cba6658e
        let inline df_db(cp, bp, bt) = bt * cp .* log a // cp = a ** bp
        let inline df_dab(cp, ap:DV, at:DV, bp:D, bt:D) = (ap ** (bp - D number1)) .* ((at * bp) + (ap * bt .* log ap))
        let inline r_d_d(a, b) = Pow_DV_D(a, b)
        let inline r_d_c(a, b) = Pow_DV_DCons(a, b)
        let inline r_c_d(a, b) = Pow_DVCons_D(a, b)
        DV.Op_DV_D_DV (a, b, ff, fd, df_da, df_db, df_dab, r_d_d, r_d_c, r_c_d)

    /// Generate a vector where scalar `a` is raised to the power of each corresponding element of vector `b`
    static member Pow (a:D, b:DV) =
        let inline ff(a, b) = Backend().Map_F_V((fun v -> a ** v), b)
        let inline fd(a:D, b:DV) = DV.Pow(a, b)
        let inline df_da(cp, ap:D, at:D) = (at * (DV.Pow(ap, b - D number1))) .* b
        let inline df_db(cp, bp, bt) = bt .* cp * log a // cp = a ** bp
        let inline df_dab(cp, ap:D, at:D, bp:DV, bt:DV) = (DV.Pow(ap, bp - D number1)) .* ((at * bp) + (ap * bt * log ap))
        let inline r_d_d(a, b) = Pow_D_DV(a, b)
        let inline r_d_c(a, b) = Pow_D_DVCons(a, b)
        let inline r_c_d(a, b) = Pow_DCons_DV(a, b)
        DV.Op_D_DV_DV (a, b, ff, fd, df_da, df_db, df_dab, r_d_d, r_d_c, r_c_d)

    /// Generate a vector where each corresponding element of vector `a` is raised to the power of scalar `b`
    static member Atan2 (a:DV, b:D) =
        let inline ff(a, b) = Backend().Map_F_V((fun v -> atan2 v b), a)
        let inline fd(a:DV, b:D) = DV.Atan2(a, b)
        let inline df_da(cp, ap, at) = (at * b) ./ ((ap .* ap) + (b * b))
        let inline df_db(cp, bp, bt) = (-bt * a) ./ ((a .* a) + (bp * bp))
        let inline df_dab(cp, ap, at, bp, bt) = ((at * bp) - (bt * ap)) ./ ((ap .* ap) + (bp * bp))
        let inline r_d_d(a, b) = Atan2_DV_D(a, b)
        let inline r_d_c(a, b) = Atan2_DV_DCons(a, b)
        let inline r_c_d(a, b) = Atan2_DVCons_D(a, b)
        DV.Op_DV_D_DV(a, b, ff, fd, df_da, df_db, df_dab, r_d_d, r_d_c, r_c_d)

    /// Generate a vector where scalar `a` is raised to the power of each corresponding element of vector `b`
    static member Atan2 (a:D, b:DV) =
        let inline ff(a, b) = Backend().Map_F_V((fun v -> atan2 a v), b)
        let inline fd(a:D, b:DV) = DV.Atan2(a, b)
        let inline df_da(cp, ap, at) = (at * b) ./ ((ap * ap) + (b .* b))
        let inline df_db(cp, bp, bt) = (-bt * a) ./ ((a * a) + (bp .* bp))
        let inline df_dab(cp, ap, at, bp, bt) = ((at * bp) - (bt * ap)) ./ ((ap * ap) + (bp .* bp))
        let inline r_d_d(a, b) = Atan2_D_DV(a, b)
        let inline r_d_c(a, b) = Atan2_D_DVCons(a, b)
        let inline r_c_d(a, b) = Atan2_DCons_DV(a, b)
        DV.Op_D_DV_DV(a, b, ff, fd, df_da, df_db, df_dab, r_d_d, r_d_c, r_c_d)

    /// Add scalar `b` to vector `a` at index `i`
    static member AddItem (a:DV, i:int, b:D) =
        let inline ff(a, b) = let aa = Array.copy a in aa.[i] <- aa.[i] + b; aa
        let inline fd(a, b) = DV.AddItem(a, i, b)
        let inline df_da(cp, ap, at) = at
        let inline df_db(cp, bp, bt) = DV.AddItem(DV.ZeroN a.Length, i, bt)
        let inline df_dab(cp, ap, at, bp, bt) = DV.AddItem(at, i, bt)
        let inline r_d_d(a, b) = AddItem_DV_D(a, i, b)
        let inline r_d_c(a, b) = AddItem_DV_DCons(a)
        let inline r_c_d(a, b) = AddItem_DVCons_D(i, b)
        DV.Op_DV_D_DV (a, b, ff, fd, df_da, df_db, df_dab, r_d_d, r_d_c, r_c_d)
    
    /// Add subvector `b` to vector `a`, starting from index `i`
    static member AddSubVector (a:DV, i:int, b:DV) =
        let inline ff(a:_[], b:_[]) = 
            let aa = Array.copy a 
            for j = 0 to b.Length - 1 do
                aa.[i + j] <- aa.[i + j] + b.[j]
            aa
        let inline fd(a, b) = DV.AddSubVector(a, i, b)
        let inline df_da(cp, ap, at) = at
        let inline df_db(cp, bp, bt) = DV.AddSubVector(DV.ZeroN a.Length, i, bt)
        let inline df_dab(cp, ap, at, bp, bt) = DV.AddSubVector(at, i, bt)
        let inline r_d_d(a, b) = AddSubVector_DV_DV(a, i, b)
        let inline r_d_c(a, b) = AddSubVector_DV_DVCons(a)
        let inline r_c_d(a, b) = AddSubVector_DVCons_DV(i, b)
        DV.Op_DV_DV_DV (a, b, ff, fd, df_da, df_db, df_dab, r_d_d, r_d_c, r_c_d)

    // DV - number binary operations
    static member (+) (a:DV, b:number) = a + D b
    static member (-) (a:DV, b:number) = a - D b
    static member (*) (a:DV, b:number) = a * D b
    static member (/) (a:DV, b:number) = a / D b
    static member Pow (a:DV, b:number) = a ** D b
    static member Atan2 (a:DV, b:number) = DV.Atan2(a, D b)

    // number - DV binary operations
    static member (+) (a:number, b:DV) = (D a) + b
    static member (-) (a:number, b:DV) = (D a) - b
    static member (*) (a:number, b:DV) = (D a) * b
    static member (/) (a:number, b:DV) = (D a) / b
    static member Pow (a:number, b:DV) = DV.Pow(D a, b)
    static member Atan2 (a:number, b:DV) = DV.Atan2(D a, b)

    // DV - int binary operations
    static member (+) (a:DV, b:int) = a + D (toNumber b)
    static member (-) (a:DV, b:int) = a - D (toNumber b)
    static member (*) (a:DV, b:int) = a * D (toNumber b)
    static member (/) (a:DV, b:int) = a / D (toNumber b)
    static member Pow (a:DV, b:int) = a ** D (toNumber b)
    static member Atan2 (a:DV, b: int) = DV.Atan2(a, D (toNumber b))

    // int - DV binary operations
    static member (+) (a:int, b:DV) = (D (toNumber a)) + b
    static member (-) (a:int, b:DV) = (D (toNumber a)) - b
    static member (*) (a:int, b:DV) = (D (toNumber a)) * b
    static member (/) (a:int, b:DV) = (D (toNumber a)) / b
    static member Pow (a:int, b:DV) = DV.Pow(D (toNumber a), b)
    static member Atan2 (a:int, b:DV) = DV.Atan2(D (toNumber a), b)

    static member Log (a:DV) =
        let inline ff(a) = Backend().Map_F_V(log, a)
        let inline fd(a) = log a
        let inline df(cp, ap, at) = at ./ ap
        let inline r(a) = Log_DV(a)
        DV.Op_DV_DV (a, ff, fd, df, r)

    static member Log10 (a:DV) =
        let inline ff(a) = Backend().Map_F_V(log10, a)
        let inline fd(a) = log10 a
        let inline df(cp, ap:DV, at:DV) = at ./ (ap * log10Val())
        let inline r(a) = Log10_DV(a)
        DV.Op_DV_DV (a, ff, fd, df, r)

    static member Exp (a:DV) =
        let inline ff(a) = Backend().Map_F_V(exp, a)
        let inline fd(a) = exp a
        let inline df(cp, ap, at) = at .* cp // cp = exp ap
        let inline r(a) = Exp_DV(a)
        DV.Op_DV_DV (a, ff, fd, df, r)
    
    static member Sin (a:DV) =
        let inline ff(a) = Backend().Map_F_V(sin, a)
        let inline fd(a) = sin a
        let inline df(cp, ap:DV, at:DV) = at .* cos ap
        let inline r(a) = Sin_DV(a)
        DV.Op_DV_DV (a, ff, fd, df, r)

    static member Cos (a:DV) =
        let inline ff(a) = Backend().Map_F_V(cos, a)
        let inline fd(a) = cos a
        let inline df(cp, ap:DV, at:DV) = -at .* sin ap
        let inline r(a) = Cos_DV(a)
        DV.Op_DV_DV (a, ff, fd, df, r)

    static member Tan (a:DV) =
        let inline ff(a) = Backend().Map_F_V(tan, a)
        let inline fd(a) = tan a
        let inline df(cp, ap:DV, at:DV) = let cosa = cos ap in at ./ (cosa .* cosa)
        let inline r(a) = Tan_DV(a)
        DV.Op_DV_DV (a, ff, fd, df, r)

    static member (~-) (a:DV) =
        let inline ff(a) = Backend().Mul_S_V(numberMinus1, a)
        let inline fd(a) = -a
        let inline df(cp, ap, at) = -at
        let inline r(a) = Neg_DV(a)
        DV.Op_DV_DV (a, ff, fd, df, r)

    static member Sqrt (a:DV) =
        let inline ff(a) = Backend().Map_F_V(sqrt, a)
        let inline fd(a) = sqrt a
        let inline df(cp:DV, ap:DV, at:DV) = at ./ (D number2 * cp) // cp = sqrt ap
        let inline r(a) = Sqrt_DV(a)
        DV.Op_DV_DV (a, ff, fd, df, r)

    static member Sinh (a:DV) =
        let inline ff(a) = Backend().Map_F_V(sinh, a)
        let inline fd(a) = sinh a
        let inline df(cp:DV, ap:DV, at:DV) = at .* cosh ap
        let inline r(a) = Sinh_DV(a)
        DV.Op_DV_DV (a, ff, fd, df, r)

    static member Cosh (a:DV) =
        let inline ff(a) = Backend().Map_F_V(cosh, a)
        let inline fd(a) = cosh a
        let inline df(cp:DV, ap:DV, at:DV) = at .* sinh ap
        let inline r(a) = Cosh_DV(a)
        DV.Op_DV_DV (a, ff, fd, df, r)

    static member Tanh (a:DV) =
        let inline ff(a) = Backend().Map_F_V(tanh, a)
        let inline fd(a) = tanh a
        let inline df(cp:DV, ap:DV, at:DV) = let cosha = cosh ap in at ./ (cosha .* cosha)
        let inline r(a) = Tanh_DV(a)
        DV.Op_DV_DV (a, ff, fd, df, r)

    static member Asin (a:DV) =
        let inline ff(a) = Backend().Map_F_V(asin, a)
        let inline fd(a) = asin a
        let inline df(cp:DV, ap:DV, at:DV) = at ./ sqrt (D number1 - (ap .* ap))
        let inline r(a) = Asin_DV(a)
        DV.Op_DV_DV (a, ff, fd, df, r)

    static member Acos (a:DV) =
        let inline ff(a) = Backend().Map_F_V(acos, a)
        let inline fd(a) = acos a
        let inline df(cp:DV, ap:DV, at:DV) = -at ./ sqrt (D number1 - (ap .* ap))
        let inline r(a) = Acos_DV(a)
        DV.Op_DV_DV (a, ff, fd, df, r)

    static member Atan (a:DV) =
        let inline ff(a) = Backend().Map_F_V(atan, a)
        let inline fd(a) = atan a
        let inline df(cp:DV, ap:DV, at:DV) = at ./ sqrt (D number1 + (ap .* ap))
        let inline r(a) = Atan_DV(a)
        DV.Op_DV_DV (a, ff, fd, df, r)

    static member Abs (a:DV) =
        let inline ff(a) = Backend().Map_F_V(abs, a)
        let inline fd(a) = abs a
        let inline df(cp, ap, at) = at .* (DV.Sign ap)
        let inline r(a) = Abs_DV(a)
        DV.Op_DV_DV (a, ff, fd, df, r)

    static member Sign (a:DV) =
        let inline ff(a) = Backend().Map_F_V(signummod, a)
        let inline fd(a) = DV.Sign a
        let inline df(cp, ap, at) = DV.ZeroN a.Length
        let inline r(a) = Sign_DV(a)
        DV.Op_DV_DV (a, ff, fd, df, r)

    static member Floor (a:DV) =
        let inline ff(a) = Backend().Map_F_V(floor, a)
        let inline fd(a) = floor a
        let inline df(cp, ap, at) = DV.ZeroN a.Length
        let inline r(a) = Floor_DV(a)
        DV.Op_DV_DV (a, ff, fd, df, r)

    static member Ceiling (a:DV) =
        let inline ff(a) = Backend().Map_F_V(ceil, a)
        let inline fd(a) = ceil a
        let inline df(cp, ap, at) = DV.ZeroN a.Length
        let inline r(a) = Ceil_DV(a)
        DV.Op_DV_DV (a, ff, fd, df, r)

    static member Round (a:DV) =
        let inline ff(a) = Backend().Map_F_V(round, a)
        let inline fd(a) = round a
        let inline df(cp, ap, at) = DV.ZeroN a.Length
        let inline r(a) = Round_DV(a)
        DV.Op_DV_DV (a, ff, fd, df, r)

    /// L1 norm of vector `a`
    static member L1Norm (a:DV) =
        let inline ff(a) = Backend().L1Norm_V(a)
        let inline fd(a) = DV.L1Norm(a)
        let inline df(cp, ap, at) = at * DV.Sign(ap)
        let inline r(a) = L1Norm_DV(a)
        DV.Op_DV_D (a, ff, fd, df, r)

    /// Squared L2 norm of vector `a`
    static member L2NormSq (a:DV) =
        let inline ff(a) = let l2norm = Backend().L2Norm_V(a) in l2norm * l2norm
        let inline fd(a) = DV.L2NormSq(a)
        let inline df(cp, ap, at) = (D number2) * (ap * at)
        let inline r(a) = L2NormSq_DV(a)
        DV.Op_DV_D (a, ff, fd, df, r)

    /// L2 norm of vector `a`
    static member L2Norm (a:DV) =
        let inline ff(a) = Backend().L2Norm_V(a)
        let inline fd(a) = DV.L2Norm(a)
        let inline df(cp, ap, at) = (ap * at) / cp // cp = DV.L2Norm(ap)
        let inline r(a) = L2Norm_DV(a)
        DV.Op_DV_D (a, ff, fd, df, r)

    /// Sum of the elements of vector `a`
    static member Sum (a:DV) =
        let inline ff(a) = Backend().Sum_V(a)
        let inline fd(a) = DV.Sum(a)
        let inline df(cp, ap, at) = DV.Sum(at)
        let inline r(a) = Sum_DV(a)
        DV.Op_DV_D (a, ff, fd, df, r)

    /// Append vector `b` to vector `a`
    static member Append (a:DV, b:DV) =
        if a.Length = 0 then
            b
        elif b.Length = 0 then
            a
        else
            let inline ff(a, b) = Array.append a b
            let inline fd(a, b) = DV.Append(a, b)
            let inline df_da(cp, ap, at) = DV.Append(at, DV.ZeroN b.Length)
            let inline df_db(cp, bp, bt) = DV.Append(DV.ZeroN a.Length, bt)
            let inline df_dab(cp, ap, at, bp, bt) = DV.Append(at, bt)
            let inline r_d_d(a, b) = Append_DV_DV(a, b)
            let inline r_d_c(a, b) = Append_DV_DVCons(a)
            let inline r_c_d(a, b) = Append_DVCons_DV(b)
            DV.Op_DV_DV_DV (a, b, ff, fd, df_da, df_db, df_dab, r_d_d, r_d_c, r_c_d)

    static member ReshapeToDM (m:int, a:DV) =
        let inline ff(a) = Backend().ReshapeCopy_V_MRows(m, a)
        let inline fd(a) = DV.ReshapeToDM(m, a)
        let inline df(cp, ap, at) = DV.ReshapeToDM(m, at)
        let inline r(a) = ReshapeCopy_DV_DM(a)
        DV.Op_DV_DM (a, ff, fd, df, r)

    static member ReLU (a:DV) =
        let inline ff(a) = Backend().Map_F_V(max number0, a)
        let inline fd(a) = DV.ReLU(a)
        let inline df(cp, ap, at) = at .* ((number1 + DV.Sign(ap)) / number2)
        let inline r(a) = ReLU_DV(a)
        DV.Op_DV_DV (a, ff, fd, df, r)

    static member Sigmoid (a:DV) =
        let inline ff(a) = Backend().Map_F_V((fun v -> number1 / (number1 + exp -v)), a)
        let inline fd(a) = DV.Sigmoid(a)
        let inline df(cp:DV, ap, at) = at .* cp .* (number1 - cp)
        let inline r(a) = Sigmoid_DV(a)
        DV.Op_DV_DV (a, ff, fd, df, r)

<<<<<<< HEAD
    static member SoftPlus (a:DV) = log (1.f + exp a)    

    static member SoftSign (a:DV) = a ./ (1.f + abs a)

=======
    static member SoftPlus (a:DV) = log (number1 + exp a)    
    static member SoftSign (a:DV) = a ./ (number1 + abs a)
>>>>>>> cba6658e
    static member LogSumExp (a:DV) =
        let inline ff(a) = 
            let m = Array.max a
            let aa = Backend().Sub_V_S(a, m)
            m + log (Backend().Map_F_V(exp, aa) |> Array.sum)
        let inline fd(a) = DV.LogSumExp(a)
        let inline df(cp:D, ap:DV, at:DV) = (at * (exp ap)) / exp cp // cp = DV.LogSumExp(ap)
        let inline r(a) = LogSumExp_DV(a)
        DV.Op_DV_D (a, ff, fd, df, r)

    static member Mean (a:DV) =
        DV.Sum(a) / a.Length

    static member Variance (a:DV) =
        let a' = a - DV.Mean(a)
        DV.Sum(a' .* a') / (a.Length - 1)

    static member StandardDev (a:DV) =
        DV.Variance(a) |> sqrt

    static member Standardize (a:DV) =
        let sd = DV.StandardDev(a)
        if sd = D number0 then
            a * (D number0)
        else
            (a - DV.Mean(a)) / DV.StandardDev(a)

    static member Normalize (a:DV) =
        let min = DV.Min(a)
        let range = DV.Max(a) - min
        if range = D number0 then
            a * (D number0)
        else
            (a - min) / range

<<<<<<< HEAD
    static member Max (a:DV, b:DV) = ((a + b) + abs (b - a)) / 2.f

    static member Max (a:DV, b:D) = ((a + b) + abs (b - a)) / 2.f

    static member Max (a:D, b:DV) = ((a + b) + abs (b - a)) / 2.f

    static member Min (a:DV, b:DV) = ((a + b) - abs (a - b)) / 2.f

    static member Min (a:DV, b:D) = ((a + b) - abs (a - b)) / 2.f

    static member Min (a:D, b:DV) = ((a + b) - abs (a - b)) / 2.f
=======
    static member Max (a:DV, b:DV) = ((a + b) + abs (b - a)) / number2
    static member Max (a:DV, b:D) = ((a + b) + abs (b - a)) / number2
    static member Max (a:D, b:DV) = ((a + b) + abs (b - a)) / number2
    static member Min (a:DV, b:DV) = ((a + b) - abs (a - b)) / number2
    static member Min (a:DV, b:D) = ((a + b) - abs (a - b)) / number2
    static member Min (a:D, b:DV) = ((a + b) - abs (a - b)) / number2
>>>>>>> cba6658e

    /// Index of the maximum element of vector `a`
    static member MaxIndex (a:DV) =
        let a' = DV.op_Explicit(a)
        let mutable maxi = 0
        let mutable maxv = a'.[0]
        for i = 0 to a'.Length - 1 do
            if a'.[i] > maxv then maxi <- i; maxv <- a'.[i]
        maxi
    static member Max (a:DV) = a.[DV.MaxIndex(a)]
        
    /// Index of the minimum element of vector `b`
    static member MinIndex (a:DV) =
        let a' = DV.op_Explicit(a)
        let mutable mini = 0
        let mutable minv = a'.[0]
        for i = 0 to a'.Length - 1 do
            if a'.[i] < minv then mini <- i; minv <- a'.[i]
        mini
    static member Min (a:DV) = a.[DV.MinIndex(a)]

    static member SoftMax (a:DV) =
        let a' = a - DV.Max(a)
        let e = exp a'
        e / DV.Sum(e)

    member d.Visualize() =
        let (d':number[]) = (((VisualizationContrast()) * (DV.Normalize(d.P) - number0_5)) + number0_5) |> DV.op_Explicit
        let sb = System.Text.StringBuilder()
        match d with
        | DV(_) -> sb.AppendLine(sprintf "DV : %i" d.Length) |> ignore
        | DVF(_) -> sb.AppendLine(sprintf "DVF: %i" d.Length) |> ignore
        | DVR(_) -> sb.AppendLine(sprintf "DVR: %i" d.Length) |> ignore
        let palette = GlobalConfig.GrayscalePalette
        let palettel = palette.Length
        let palettelf = toNumber palettel
        for i = 0 to d.Length - 1 do
            let c = int (d'.[i] * palettelf) - 1
            let c = max 0 c
            let c = min (palettel - 1) c
            sb.Append(palette.[c]) |> ignore
        sb.ToString()


/// Matrix numeric type keeping dual numbers for forward mode and adjoints and tapes for reverse mode AD, with nesting capability, using tags to avoid perturbation confusion
and DM =
    | DM of number[,] // Primal
    | DMF of DM * DM * uint32 // Primal, tangent, tag
    | DMR of DM * (DM ref) * TraceOp * (uint32 ref) * uint32 // Primal, adjoint, parent operation, fan-out counter, tag

    /// Primal value of this DM
    member d.P =
        match d with
        | DM(_) -> d
        | DMF(ap,_,_) -> ap
        | DMR(ap,_,_,_,_) -> ap
    /// Deepest primal value of this DM
    member d.PD =
        let rec prec x =
            match x with
            | DM(_) -> x
            | DMF(xp,_,_) -> prec xp
            | DMR(xp,_,_,_,_) -> prec xp
        prec d
    /// Tangent value of this DM
    member d.T =
        match d with
        | DM(_) -> DM.ZeroMN d.Rows d.Cols
        | DMF(_,at,_) -> at
        | DMR(_,_,_,_,_) -> failwith "Cannot get tangent value of DMR."
    /// Adjoint value of this DM
    member d.A
        with get() =
            match d with
            | DM(_) -> DM.ZeroMN d.Rows d.Cols
            | DMF(_,_,_) -> failwith "Cannot get adjoint value of DMF."
            | DMR(_,a,_,_,_) -> !a
        and set(v) =
            match d with
            | DM(_) -> ()
            | DMF(_,_,_) -> failwith "Cannot set adjoint value of DMF."
            | DMR(_,a,_,_,_) -> a := v
    /// Fan-out value of this DM
    member d.F
        with get() =
            match d with
            | DM(_) -> failwith "Cannot get fan-out value of DM."
            | DMF(_,_,_) -> failwith "Cannot get fan-out value of DMF."
            | DMR(_,_,_,f,_) -> !f
        and set(v) =
            match d with
            | DM(_) -> failwith "Cannot set fan-out value of DM."
            | DMF(_,_,_) -> failwith "Cannot set fan-out value of DMF."
            | DMR(_,_,_,f,_) -> f := v
    member d.GetForward(t:DM, i:uint32) = DMF(d, t, i)
    member d.GetReverse(i:uint32) = DMR(d, ref (DM.ZeroMN d.Rows d.Cols), Noop, ref 0u, i)
    member d.Copy() =
        match d with
        | DM(ap) -> DM(Array2D.copy ap)
        | DMF(ap,at,ai) -> DMF(ap.Copy(), at.Copy(), ai)
        | DMR(ap,aa,at,af,ai) -> DMR(ap.Copy(), ref ((!aa).Copy()), at, ref (!af), ai)
    member d.Length =
        match d with
        | DM(ap) -> ap.Length
        | DMF(ap,_,_) -> ap.Length
        | DMR(ap,_,_,_,_) -> ap.Length
    member d.Rows =
        match d with
        | DM(ap) -> Array2D.length1 ap
        | DMF(ap,_,_) -> ap.Rows
        | DMR(ap,_,_,_,_) -> ap.Rows
    member d.Cols =
        match d with
        | DM(ap) -> Array2D.length2 ap
        | DMF(ap,_,_) -> ap.Cols
        | DMR(ap,_,_,_,_) -> ap.Cols
    member d.Item
        with get (i, j) =
            match d with
            | DM(ap) -> D(ap.[i, j])
            | DMF(ap,at,ai) -> DF(ap.[i,j], at.[i,j], ai)
            | DMR(ap,_,_,_,ai) -> DR(ap.[i,j], ref (D number0), Item_DM(d, i, j), ref 0u, ai)

    member d.GetSlice(rowStart, rowFinish, colStart, colFinish) =
        let rowStart = defaultArg rowStart 0
        let rowFinish = defaultArg rowFinish (d.Rows - 1)
        let colStart = defaultArg colStart 0
        let colFinish = defaultArg colFinish (d.Cols - 1)
        match d with
        | DM(ap) -> DM(ap.[rowStart..rowFinish, colStart..colFinish])
        | DMF(ap,at,ai) -> DMF(ap.[rowStart..rowFinish, colStart..colFinish], at.[rowStart..rowFinish, colStart..colFinish], ai)
        | DMR(ap,_,_,_,ai) -> let cp = ap.[rowStart..rowFinish, colStart..colFinish] in DMR(cp, ref (DM.ZeroMN cp.Rows cp.Cols), Slice_DM(d, rowStart, rowFinish), ref 0u, ai)
    member d.GetSlice(row, colStart, colFinish) =
        let colStart = defaultArg colStart 0
        let colFinish = defaultArg colFinish (d.Cols - 1)
        match d with
        | DM(ap) -> DV(ap.[row, colStart..colFinish])
        | DMF(ap,at,ai) -> DVF(ap.[row, colStart..colFinish], at.[row, colStart..colFinish], ai)
        | DMR(ap,_,_,_,ai) -> let cp = ap.[row, colStart..colFinish] in DVR(cp, ref (DV.ZeroN cp.Length), SliceRow_DM(d, row, colStart), ref 0u, ai)
    member d.GetSlice(rowStart, rowFinish, col) =
        let rowStart = defaultArg rowStart 0
        let rowFinish = defaultArg rowFinish (d.Rows - 1)
        match d with
        | DM(ap) -> DV(ap.[rowStart..rowFinish, col])
        | DMF(ap,at,ai) -> DVF(ap.[rowStart..rowFinish, col], at.[rowStart..rowFinish, col], ai)
        | DMR(ap,_,_,_,ai) -> let cp = ap.[rowStart..rowFinish, col] in DVR(cp, ref (DV.ZeroN cp.Length), SliceCol_DM(d, rowStart, col), ref 0u, ai)

    member d.GetRows() =
        seq {for i = 0 to d.Rows - 1 do yield d.[i,*]}
    member d.GetCols() =
        seq {for j = 0 to d.Cols - 1 do yield d.[*,j]}

    override d.ToString() =
        let (d':number[,]) = DM.op_Explicit(d)
        let sb = System.Text.StringBuilder()
        match d with
        | DM(_) -> sb.AppendLine(sprintf "DM : %i x %i" d.Rows d.Cols) |> ignore
        | DMF(_) -> sb.AppendLine(sprintf "DMF: %i x %i" d.Rows d.Cols) |> ignore
        | DMR(_) -> sb.AppendLine(sprintf "DMR: %i x %i" d.Rows d.Cols) |> ignore
        for i = 0 to d.Rows - 1 do
            for j = 0 to d.Cols - 1 do
                sb.Append(sprintf "% 9.3g " d'.[i, j]) |> ignore
            if i < d.Rows - 1 then sb.AppendLine() |> ignore
        sb.ToString()
    member d.ToMathematicaString() =
        let (d':number[,]) = DM.op_Explicit(d)
        let sb = System.Text.StringBuilder()
        sb.Append("{") |> ignore
        for i = 0 to d.Rows - 1 do
            sb.Append("{") |> ignore
            for j = 0 to d.Cols - 1 do
                sb.Append(sprintf "%.2f" d'.[i, j]) |> ignore
                if j <> d.Cols - 1 then sb.Append(", ") |> ignore
            sb.Append("}") |> ignore
            if i <> d.Rows - 1 then sb.Append(", ") |> ignore
        sb.Append("}") |> ignore
        sb.ToString()
    member d.ToMatlabString() =
        let (d':number[,]) = DM.op_Explicit(d)
        let sb = System.Text.StringBuilder()
        sb.Append("[") |> ignore
        for i = 0 to d.Rows - 1 do
            for j = 0 to d.Cols - 1 do
                sb.Append(sprintf "%.2f" d'.[i, j]) |> ignore
                if j < d.Cols - 1 then sb.Append(" ") |> ignore
            if i < d.Rows - 1 then sb.Append("; ") |> ignore
        sb.Append("]") |> ignore
        sb.ToString()
    static member Zero = DM Array2D.empty
    static member ZeroMN m n = DM (Array2D.zeroCreate m n)
    static member op_Explicit(d:DM):number[,] =
        let rec prec x =
            match x with
            | DM(p) -> p
            | DMF(xp,_,_) -> prec xp
            | DMR(xp,_,_,_,_) -> prec xp
        prec d
    static member op_Explicit(d:number[,]) = DM(d)
    static member OfArray2D (a:D[,]) =
        // TODO: check to ensure that all elements in the array are of the same type (D, DF, or DR) and have the same nesting tag
        match a.[0, 0] with
        | D(_) -> DM (a |> Array2D.map toNumber)
        | DF(_,_,ai) ->
            let ap = a |> Array2D.map (fun x -> x.P)
            let at = a |> Array2D.map (fun x -> x.T)
            DMF(DM.OfArray2D(ap), DM.OfArray2D(at), ai)
        | DR(_,_,_,_,ai) ->
            let ap = a |> Array2D.map (fun x -> x.P)
            let cp = DM.OfArray2D(ap) in DMR(cp, ref (DM.ZeroMN cp.Rows cp.Cols), Make_DM_ofDs(a), ref 0u, ai)
    // Creates a matrix with `m` rows from array `a`, filling columns from left to right and rows from top to bottom. The number of columns will be deduced from `m` and the length of `a`. The length of `a` must be an integer multiple of `m`.
    static member OfArray (m:int, a:D[]) =
        let n = a.Length / m
        Array2D.init m n (fun i j -> a.[i * n + j]) |> DM.OfArray2D
    static member OfRows (s:seq<DV>) = 
        // TODO: check to ensure that all elements in the array are of the same type (D, DF, or DR) and have the same nesting tag
        match Seq.head s with
        | DV(_) ->
            s |> Seq.map DV.op_Explicit |> array2D |> DM
        | DVF(_,_,ai) ->
            let ap = s |> Seq.map (fun x -> x.P)
            let at = s |> Seq.map (fun x -> x.T)
            DMF(DM.OfRows(ap), DM.OfRows(at), ai)
        | DVR(_,_,_,_,ai) ->
            let ap = s |> Seq.map (fun x -> x.P)
            let cp = DM.OfRows(ap) in DMR(cp, ref (DM.ZeroMN cp.Rows cp.Cols), Make_DMRows_ofDVs(s |> Seq.toArray), ref 0u, ai)

    static member OfRows (m:int, a:DV) =
        match a with
        | DV(ap) -> DM(Backend().RepeatReshapeCopy_V_MRows(m, ap))
        | DVF(ap,at,ai) -> DMF(DM.OfRows(m, ap), DM.OfRows(m, at), ai)
        | DVR(ap,_,_,_,ai) ->
            let cp = DM.OfRows(m, ap) in DMR(cp, ref (DM.ZeroMN cp.Rows cp.Cols), Make_DMRows_ofDV(a), ref 0u, ai)

    static member OfCols (n:int, a:DV) =
        match a with
        | DV(ap) -> DM(Backend().RepeatReshapeCopy_V_MCols(n, ap))
        | DVF(ap,at,ai) -> DMF(DM.OfCols(n, ap), DM.OfCols(n, at), ai)
        | DVR(ap,_,_,_,ai) ->
            let cp = DM.OfCols(n, ap) in DMR(cp, ref (DM.ZeroMN cp.Rows cp.Cols), Make_DMCols_ofDV(a), ref 0u, ai)

    static member inline Op_DM_DM (a, ff, fd, df, r) =
        match a with
        | DM(ap)                      -> DM(ff(ap))
        | DMF(ap, at, ai)             -> let cp = fd(ap) in DMF(cp, df(cp, ap, at), ai)
        | DMR(ap,_,_,_,ai)            -> let cp = fd(ap) in DMR(cp, ref (DM.ZeroMN cp.Rows cp.Cols), r(a), ref 0u, ai)

    static member inline Op_DM_DV (a, ff, fd, df, r) =
        match a with
        | DM(ap)                      -> DV(ff(ap))
        | DMF(ap, at, ai)             -> let cp = fd(ap) in DVF(cp, df(cp, ap, at), ai)
        | DMR(ap,_,_,_,ai)            -> let cp = fd(ap) in DVR(cp, ref (DV.ZeroN cp.Length), r(a), ref 0u, ai)

    static member inline Op_DM_D (a, ff, fd, df, r) =
        match a with
        | DM(ap)                      -> D(ff(ap))
        | DMF(ap, at, ai)             -> let cp = fd(ap) in DF(cp, df(cp, ap, at), ai)
        | DMR(ap,_,_,_,ai)            -> let cp = fd(ap) in DR(cp, ref (D number0), r(a), ref 0u, ai)

    static member inline Op_DM_DM_DM (a, b, ff, fd, df_da, df_db, df_dab, r_d_d, r_d_c, r_c_d) =
        match a with
        | DM(ap) ->
            match b with
            | DM(bp)                  -> DM(ff(ap, bp))
            | DMF(bp, bt, bi)         -> let cp = fd(a, bp) in DMF(cp, df_db(cp, bp, bt), bi)
            | DMR(bp,  _,  _,  _, bi) -> let cp = fd(a, bp) in DMR(cp, ref (DM.ZeroMN cp.Rows cp.Cols), r_c_d(a, b), ref 0u, bi)
        | DMF(ap, at, ai) ->
            match b with
            | DM(_)                   -> let cp = fd(ap, b) in DMF(cp, df_da(cp, ap, at), ai)
            | DMF(bp, bt, bi) ->
                match compare ai bi with
                | 0                   -> let cp = fd(ap, bp) in DMF(cp, df_dab(cp, ap, at, bp, bt), ai) // ai = bi
                | -1                  -> let cp = fd(a, bp) in DMF(cp, df_db(cp, bp, bt), bi) // ai < bi
                | _                   -> let cp = fd(ap, b) in DMF(cp, df_da(cp, ap, at), ai) // ai > bi
            | DMR(bp,  _,  _,  _, bi) ->
                match compare ai bi with
                | -1                  -> let cp = fd(a, bp) in DMR(cp, ref (DM.ZeroMN cp.Rows cp.Cols), r_c_d(a, b), ref 0u, bi) // ai < bi
                | 1                   -> let cp = fd(ap, b) in DMF(cp, df_da(cp, ap, at), ai) // ai > bi
                | _                   -> failwith "Forward and reverse AD cannot run on the same level."
        | DMR(ap,  _,  _,  _, ai) ->
            match b with
            | DM(_)                   -> let cp = fd(ap, b) in DMR(cp, ref (DM.ZeroMN cp.Rows cp.Cols), r_d_c(a, b), ref 0u, ai)
            | DMF(bp, bt, bi) ->
                match compare ai bi with
                | -1                  -> let cp = fd(a, bp) in DMF(cp, df_db(cp, bp, bt), bi) // ai < bi
                | 1                   -> let cp = fd(ap, b) in DMR(cp, ref (DM.ZeroMN cp.Rows cp.Cols), r_d_c(a, b), ref 0u, ai) // ai > bi
                | _                   -> failwith "Forward and reverse AD cannot run on the same level."
            | DMR(bp,  _,  _,  _, bi) ->
                match compare ai bi with
                | 0                   -> let cp = fd(ap, bp) in DMR(cp, ref (DM.ZeroMN cp.Rows cp.Cols), r_d_d(a, b), ref 0u, ai) // ai = bi
                | -1                  -> let cp = fd(a, bp) in DMR(cp, ref (DM.ZeroMN cp.Rows cp.Cols), r_c_d(a, b), ref 0u, bi) // ai < bi
                | _                   -> let cp = fd(ap, b) in DMR(cp, ref (DM.ZeroMN cp.Rows cp.Cols), r_d_c(a, b), ref 0u, ai) // ai > bi

    static member inline Op_DM_D_DM (a, b, ff, fd, df_da, df_db, df_dab, r_d_d, r_d_c, r_c_d) =
        match a with
        | DM(ap) ->
            match b with
            | D(bp)                   -> DM(ff(ap, bp))
            | DF(bp, bt, bi)          -> let cp = fd(a, bp) in DMF(cp, df_db(cp, bp, bt), bi)
            | DR(bp,  _,  _,  _, bi)  -> let cp = fd(a, bp) in DMR(cp, ref (DM.ZeroMN cp.Rows cp.Cols), r_c_d(a, b), ref 0u, bi)
        | DMF(ap, at, ai) ->
            match b with
            | D(_)                    -> let cp = fd(ap, b) in DMF(cp, df_da(cp, ap, at), ai)
            | DF(bp, bt, bi) ->
                match compare ai bi with
                | 0                   -> let cp = fd(ap, bp) in DMF(cp, df_dab(cp, ap, at, bp, bt), ai) // ai = bi
                | -1                  -> let cp = fd(a, bp) in DMF(cp, df_db(cp, bp, bt), bi) // ai < bi
                | _                   -> let cp = fd(ap, b) in DMF(cp, df_da(cp, ap, at), ai) // ai > bi
            | DR(bp,  _,  _,  _, bi) ->
                match compare ai bi with
                | -1                  -> let cp = fd(a, bp) in DMR(cp, ref (DM.ZeroMN cp.Rows cp.Cols), r_c_d(a, b), ref 0u, bi) // ai < bi
                | 1                   -> let cp = fd(ap, b) in DMF(cp, df_da(cp, ap, at), ai) // ai > bi
                | _                   -> failwith "Forward and reverse AD cannot run on the same level."
        | DMR(ap,  _,  _,  _, ai) ->
            match b with
            | D(_)                    -> let cp = fd(ap, b) in DMR(cp, ref (DM.ZeroMN cp.Rows cp.Cols), r_d_c(a, b), ref 0u, ai)
            | DF(bp, bt, bi) ->
                match compare ai bi with
                | -1                  -> let cp = fd(a, bp) in DMF(cp, df_db(cp, bp, bt), bi) // ai < bi
                | 1                   -> let cp = fd(ap, b) in DMR(cp, ref (DM.ZeroMN cp.Rows cp.Cols), r_d_c(a, b), ref 0u, ai) // ai > bi
                | _                   -> failwith "Forward and reverse AD cannot run on the same level."
            | DR(bp,  _,  _,  _, bi) ->
                match compare ai bi with
                | 0                   -> let cp = fd(ap, bp) in DMR(cp, ref (DM.ZeroMN cp.Rows cp.Cols), r_d_d(a, b), ref 0u, ai) // ai = bi
                | -1                  -> let cp = fd(a, bp) in DMR(cp, ref (DM.ZeroMN cp.Rows cp.Cols), r_c_d(a, b), ref 0u, bi) // ai < bi
                | _                   -> let cp = fd(ap, b) in DMR(cp, ref (DM.ZeroMN cp.Rows cp.Cols), r_d_c(a, b), ref 0u, ai) // ai > bi

    static member inline Op_D_DM_DM (a, b, ff, fd, df_da, df_db, df_dab, r_d_d, r_d_c, r_c_d) =
        match a with
        | D(ap) ->
            match b with
            | DM(bp)                  -> DM(ff(ap, bp))
            | DMF(bp, bt, bi)         -> let cp = fd(a, bp) in DMF(cp, df_db(cp, bp, bt), bi)
            | DMR(bp,  _,  _,  _, bi) -> let cp = fd(a, bp) in DMR(cp, ref (DM.ZeroMN cp.Rows cp.Cols), r_c_d(a, b), ref 0u, bi)
        | DF(ap, at, ai) ->
            match b with
            | DM(_)                   -> let cp = fd(ap, b) in DMF(cp, df_da(cp, ap, at), ai)
            | DMF(bp, bt, bi) ->
                match compare ai bi with
                | 0                   -> let cp = fd(ap, bp) in DMF(cp, df_dab(cp, ap, at, bp, bt), ai) // ai = bi
                | -1                  -> let cp = fd(a, bp) in DMF(cp, df_db(cp, bp, bt), bi) // ai < bi
                | _                   -> let cp = fd(ap, b) in DMF(cp, df_da(cp, ap, at), ai) // ai > bi
            | DMR(bp,  _,  _,  _, bi) ->
                match compare ai bi with
                | -1                  -> let cp = fd(a, bp) in DMR(cp, ref (DM.ZeroMN cp.Rows cp.Cols), r_c_d(a, b), ref 0u, bi) // ai < bi
                | 1                   -> let cp = fd(ap, b) in DMF(cp, df_da(cp, ap, at), ai) // ai > bi
                | _                   -> failwith "Forward and reverse AD cannot run on the same level."
        | DR(ap,  _,  _,  _, ai) ->
            match b with
            | DM(_)                   -> let cp = fd(ap, b) in DMR(cp, ref (DM.ZeroMN cp.Rows cp.Cols), r_d_c(a, b), ref 0u, ai)
            | DMF(bp, bt, bi) ->
                match compare ai bi with
                | -1                  -> let cp = fd(a, bp) in DMF(cp, df_db(cp, bp, bt), bi) // ai < bi
                | 1                   -> let cp = fd(ap, b) in DMR(cp, ref (DM.ZeroMN cp.Rows cp.Cols), r_d_c(a, b), ref 0u, ai) // ai > bi
                | _                   -> failwith "Forward and reverse AD cannot run on the same level."
            | DMR(bp,  _,  _,  _, bi) ->
                match compare ai bi with
                | 0                   -> let cp = fd(ap, bp) in DMR(cp, ref (DM.ZeroMN cp.Rows cp.Cols), r_d_d(a, b), ref 0u, ai) // ai = bi
                | -1                  -> let cp = fd(a, bp) in DMR(cp, ref (DM.ZeroMN cp.Rows cp.Cols), r_c_d(a, b), ref 0u, bi) // ai < bi
                | _                   -> let cp = fd(ap, b) in DMR(cp, ref (DM.ZeroMN cp.Rows cp.Cols), r_d_c(a, b), ref 0u, ai) // ai > bi

    static member inline Op_DM_DV_DV (a, b, ff, fd, df_da, df_db, df_dab, r_d_d, r_d_c, r_c_d) =
        match a with
        | DM(ap) ->
            match b with
            | DV(bp)                  -> DV(ff(ap, bp))
            | DVF(bp, bt, bi)         -> let cp = fd(a, bp) in DVF(cp, df_db(cp, bp, bt), bi)
            | DVR(bp,  _,  _,  _, bi) -> let cp = fd(a, bp) in DVR(cp, ref (DV.ZeroN cp.Length), r_c_d(a, b), ref 0u, bi)
        | DMF(ap, at, ai) ->
            match b with
            | DV(_)                   -> let cp = fd(ap, b) in DVF(cp, df_da(cp, ap, at), ai)
            | DVF(bp, bt, bi) ->
                match compare ai bi with
                | 0                   -> let cp = fd(ap, bp) in DVF(cp, df_dab(cp, ap, at, bp, bt), ai) // ai = bi
                | -1                  -> let cp = fd(a, bp) in DVF(cp, df_db(cp, bp, bt), bi) // ai < bi
                | _                   -> let cp = fd(ap, b) in DVF(cp, df_da(cp, ap, at), ai) // ai > bi
            | DVR(bp,  _,  _,  _, bi) ->
                match compare ai bi with
                | -1                  -> let cp = fd(a, bp) in DVR(cp, ref (DV.ZeroN cp.Length), r_c_d(a, b), ref 0u, bi) // ai < bi
                | 1                   -> let cp = fd(ap, b) in DVF(cp, df_da(cp, ap, at), ai) // ai > bi
                | _                   -> failwith "Forward and reverse AD cannot run on the same level."
        | DMR(ap,  _,  _,  _, ai) ->
            match b with
            | DV(_)                   -> let cp = fd(ap, b) in DVR(cp, ref (DV.ZeroN cp.Length), r_d_c(a, b), ref 0u, ai)
            | DVF(bp, bt, bi) ->
                match compare ai bi with
                | -1                  -> let cp = fd(a, bp) in DVF(cp, df_db(cp, bp, bt), bi) // ai < bi
                | 1                   -> let cp = fd(ap, b) in DVR(cp, ref (DV.ZeroN cp.Length), r_d_c(a, b), ref 0u, ai) // ai > bi
                | _                   -> failwith "Forward and reverse AD cannot run on the same level."
            | DVR(bp,  _,  _,  _, bi) ->
                match compare ai bi with
                | 0                   -> let cp = fd(ap, bp) in DVR(cp, ref (DV.ZeroN cp.Length), r_d_d(a, b), ref 0u, ai) // ai = bi
                | -1                  -> let cp = fd(a, bp) in DVR(cp, ref (DV.ZeroN cp.Length), r_c_d(a, b), ref 0u, bi) // ai < bi
                | _                   -> let cp = fd(ap, b) in DVR(cp, ref (DV.ZeroN cp.Length), r_d_c(a, b), ref 0u, ai) // ai > bi

    static member inline Op_DV_DM_DV (a, b, ff, fd, df_da, df_db, df_dab, r_d_d, r_d_c, r_c_d) =
        match a with
        | DV(ap) ->
            match b with
            | DM(bp)                  -> DV(ff(ap, bp))
            | DMF(bp, bt, bi)         -> let cp = fd(a, bp) in DVF(cp, df_db(cp, bp, bt), bi)
            | DMR(bp,  _,  _,  _, bi) -> let cp = fd(a, bp) in DVR(cp, ref (DV.ZeroN cp.Length), r_c_d(a, b), ref 0u, bi)
        | DVF(ap, at, ai) ->
            match b with
            | DM(_)                   -> let cp = fd(ap, b) in DVF(cp, df_da(cp, ap, at), ai)
            | DMF(bp, bt, bi) ->
                match compare ai bi with
                | 0                   -> let cp = fd(ap, bp) in DVF(cp, df_dab(cp, ap, at, bp, bt), ai) // ai = bi
                | -1                  -> let cp = fd(a, bp) in DVF(cp, df_db(cp, bp, bt), bi) // ai < bi
                | _                   -> let cp = fd(ap, b) in DVF(cp, df_da(cp, ap, at), ai) // ai > bi
            | DMR(bp,  _,  _,  _, bi) ->
                match compare ai bi with
                | -1                  -> let cp = fd(a, bp) in DVR(cp, ref (DV.ZeroN cp.Length), r_c_d(a, b), ref 0u, bi) // ai < bi
                | 1                   -> let cp = fd(ap, b) in DVF(cp, df_da(cp, ap, at), ai) // ai > bi
                | _                   -> failwith "Forward and reverse AD cannot run on the same level."
        | DVR(ap,  _,  _,  _, ai) ->
            match b with
            | DM(_)                   -> let cp = fd(ap, b) in DVR(cp, ref (DV.ZeroN cp.Length), r_d_c(a, b), ref 0u, ai)
            | DMF(bp, bt, bi) ->
                match compare ai bi with
                | -1                  -> let cp = fd(a, bp) in DVF(cp, df_db(cp, bp, bt), bi) // ai < bi
                | 1                   -> let cp = fd(ap, b) in DVR(cp, ref (DV.ZeroN cp.Length), r_d_c(a, b), ref 0u, ai) // ai > bi
                | _                   -> failwith "Forward and reverse AD cannot run on the same level."
            | DMR(bp,  _,  _,  _, bi) ->
                match compare ai bi with
                | 0                   -> let cp = fd(ap, bp) in DVR(cp, ref (DV.ZeroN cp.Length), r_d_d(a, b), ref 0u, ai) // ai = bi
                | -1                  -> let cp = fd(a, bp) in DVR(cp, ref (DV.ZeroN cp.Length), r_c_d(a, b), ref 0u, bi) // ai < bi
                | _                   -> let cp = fd(ap, b) in DVR(cp, ref (DV.ZeroN cp.Length), r_d_c(a, b), ref 0u, ai) // ai > bi

    static member inline Op_DM_DV_DM (a, b, ff, fd, df_da, df_db, df_dab, r_d_d, r_d_c, r_c_d) =
        match a with
        | DM(ap) ->
            match b with
            | DV(bp)                  -> DM(ff(ap, bp))
            | DVF(bp, bt, bi)         -> let cp = fd(a, bp) in DMF(cp, df_db(cp, bp, bt), bi)
            | DVR(bp,  _,  _,  _, bi) -> let cp = fd(a, bp) in DMR(cp, ref (DM.ZeroMN cp.Rows cp.Cols), r_c_d(a, b), ref 0u, bi)
        | DMF(ap, at, ai) ->
            match b with
            | DV(_)                   -> let cp = fd(ap, b) in DMF(cp, df_da(cp, ap, at), ai)
            | DVF(bp, bt, bi) ->
                match compare ai bi with
                | 0                   -> let cp = fd(ap, bp) in DMF(cp, df_dab(cp, ap, at, bp, bt), ai) // ai = bi
                | -1                  -> let cp = fd(a, bp) in DMF(cp, df_db(cp, bp, bt), bi) // ai < bi
                | _                   -> let cp = fd(ap, b) in DMF(cp, df_da(cp, ap, at), ai) // ai > bi
            | DVR(bp,  _,  _,  _, bi) ->
                match compare ai bi with
                | -1                  -> let cp = fd(a, bp) in DMR(cp, ref (DM.ZeroMN cp.Rows cp.Cols), r_c_d(a, b), ref 0u, bi) // ai < bi
                | 1                   -> let cp = fd(ap, b) in DMF(cp, df_da(cp, ap, at), ai) // ai > bi
                | _                   -> failwith "Forward and reverse AD cannot run on the same level."
        | DMR(ap,  _,  _,  _, ai) ->
            match b with
            | DV(_)                   -> let cp = fd(ap, b) in DMR(cp, ref (DM.ZeroMN cp.Rows cp.Cols), r_d_c(a, b), ref 0u, ai)
            | DVF(bp, bt, bi) ->
                match compare ai bi with
                | -1                  -> let cp = fd(a, bp) in DMF(cp, df_db(cp, bp, bt), bi) // ai < bi
                | 1                   -> let cp = fd(ap, b) in DMR(cp, ref (DM.ZeroMN cp.Rows cp.Cols), r_d_c(a, b), ref 0u, ai) // ai > bi
                | _                   -> failwith "Forward and reverse AD cannot run on the same level."
            | DVR(bp,  _,  _,  _, bi) ->
                match compare ai bi with
                | 0                   -> let cp = fd(ap, bp) in DMR(cp, ref (DM.ZeroMN cp.Rows cp.Cols), r_d_d(a, b), ref 0u, ai) // ai = bi
                | -1                  -> let cp = fd(a, bp) in DMR(cp, ref (DM.ZeroMN cp.Rows cp.Cols), r_c_d(a, b), ref 0u, bi) // ai < bi
                | _                   -> let cp = fd(ap, b) in DMR(cp, ref (DM.ZeroMN cp.Rows cp.Cols), r_d_c(a, b), ref 0u, ai) // ai > bi

    static member inline Op_DV_DM_DM (a, b, ff, fd, df_da, df_db, df_dab, r_d_d, r_d_c, r_c_d) =
        match a with
        | DV(ap) ->
            match b with
            | DM(bp)                  -> DM(ff(ap, bp))
            | DMF(bp, bt, bi)         -> let cp = fd(a, bp) in DMF(cp, df_db(cp, bp, bt), bi)
            | DMR(bp,  _,  _,  _, bi) -> let cp = fd(a, bp) in DMR(cp, ref (DM.ZeroMN cp.Rows cp.Cols), r_c_d(a, b), ref 0u, bi)
        | DVF(ap, at, ai) ->
            match b with
            | DM(_)                   -> let cp = fd(ap, b) in DMF(cp, df_da(cp, ap, at), ai)
            | DMF(bp, bt, bi) ->
                match compare ai bi with
                | 0                   -> let cp = fd(ap, bp) in DMF(cp, df_dab(cp, ap, at, bp, bt), ai) // ai = bi
                | -1                  -> let cp = fd(a, bp) in DMF(cp, df_db(cp, bp, bt), bi) // ai < bi
                | _                   -> let cp = fd(ap, b) in DMF(cp, df_da(cp, ap, at), ai) // ai > bi
            | DMR(bp,  _,  _,  _, bi) ->
                match compare ai bi with
                | -1                  -> let cp = fd(a, bp) in DMR(cp, ref (DM.ZeroMN cp.Rows cp.Cols), r_c_d(a, b), ref 0u, bi) // ai < bi
                | 1                   -> let cp = fd(ap, b) in DMF(cp, df_da(cp, ap, at), ai) // ai > bi
                | _                   -> failwith "Forward and reverse AD cannot run on the same level."
        | DVR(ap,  _,  _,  _, ai) ->
            match b with
            | DM(_)                   -> let cp = fd(ap, b) in DMR(cp, ref (DM.ZeroMN cp.Rows cp.Cols), r_d_c(a, b), ref 0u, ai)
            | DMF(bp, bt, bi) ->
                match compare ai bi with
                | -1                  -> let cp = fd(a, bp) in DMF(cp, df_db(cp, bp, bt), bi) // ai < bi
                | 1                   -> let cp = fd(ap, b) in DMR(cp, ref (DM.ZeroMN cp.Rows cp.Cols), r_d_c(a, b), ref 0u, ai) // ai > bi
                | _                   -> failwith "Forward and reverse AD cannot run on the same level."
            | DMR(bp,  _,  _,  _, bi) ->
                match compare ai bi with
                | 0                   -> let cp = fd(ap, bp) in DMR(cp, ref (DM.ZeroMN cp.Rows cp.Cols), r_d_d(a, b), ref 0u, ai) // ai = bi
                | -1                  -> let cp = fd(a, bp) in DMR(cp, ref (DM.ZeroMN cp.Rows cp.Cols), r_c_d(a, b), ref 0u, bi) // ai < bi
                | _                   -> let cp = fd(ap, b) in DMR(cp, ref (DM.ZeroMN cp.Rows cp.Cols), r_d_c(a, b), ref 0u, ai) // ai > bi

    /// Element-wise addition of `a` and `b`
    static member (+) (a:DM, b:DM) =
        let inline ff(a, b) = Backend().Add_M_M(a, b)
        let inline fd(a, b) = a + b
        let inline df_da(cp, ap, at) = at
        let inline df_db(cp, bp, bt) = bt
        let inline df_dab(cp, ap, at, bp, bt) = at + bt
        let inline r_d_d(a, b) = Add_DM_DM(a, b)
        let inline r_d_c(a, b) = Add_DM_DMCons(a)
        let inline r_c_d(a, b) = Add_DM_DMCons(b)
        DM.Op_DM_DM_DM (a, b, ff, fd, df_da, df_db, df_dab, r_d_d, r_d_c, r_c_d)

    /// Element-wise subtraction of `a` and `b`
    static member (-) (a:DM, b:DM) =
        let inline ff(a, b) = Backend().Sub_M_M(a, b)
        let inline fd(a, b) = a - b
        let inline df_da(cp, ap, at) = at
        let inline df_db(cp, bp, bt) = -bt
        let inline df_dab(cp, ap, at, bp, bt) = at - bt
        let inline r_d_d(a, b) = Sub_DM_DM(a, b)
        let inline r_d_c(a, b) = Sub_DM_DMCons(a)
        let inline r_c_d(a, b) = Sub_DMCons_DM(b)
        DM.Op_DM_DM_DM (a, b, ff, fd, df_da, df_db, df_dab, r_d_d, r_d_c, r_c_d)

    /// Matrix product of `a` and `b`
    static member (*) (a:DM, b:DM) =
        let inline ff(a, b) = Backend().Mul_M_M(a, b)
        let inline fd(a, b) = a * b
        let inline df_da(cp, ap, at) = at * b
        let inline df_db(cp, bp, bt) = a * bt
        let inline df_dab(cp, ap, at, bp, bt) = (at * bp) + (ap * bt)
        let inline r_d_d(a, b) = Mul_DM_DM(a, b)
        let inline r_d_c(a, b) = Mul_DM_DMCons(a, b)
        let inline r_c_d(a, b) = Mul_DMCons_DM(a, b)
        DM.Op_DM_DM_DM (a, b, ff, fd, df_da, df_db, df_dab, r_d_d, r_d_c, r_c_d)

    /// Element-wise (Hadamard, Schur) product of `a` and `b`
    static member (.*) (a:DM, b:DM) =
        let inline ff(a, b) = Backend().Mul_Had_M_M(a, b)
        let inline fd(a, b) = a .* b
        let inline df_da(cp, ap, at) = at .* b
        let inline df_db(cp, bp, bt) = a .* bt
        let inline df_dab(cp, ap, at, bp, bt) = (at .* bp) + (ap .* bt)
        let inline r_d_d(a, b) = Mul_Had_DM_DM(a, b)
        let inline r_d_c(a, b) = Mul_Had_DM_DMCons(a, b)
        let inline r_c_d(a, b) = Mul_Had_DM_DMCons(b, a)
        DM.Op_DM_DM_DM (a, b, ff, fd, df_da, df_db, df_dab, r_d_d, r_d_c, r_c_d)

    /// Right-multiply matrix `a` by vector `b`
    static member (*) (a:DM, b:DV) =
        let inline ff(a, b) = Backend().Mul_M_V(a, b)
        let inline fd(a, b) = a * b
        let inline df_da(cp, ap, at) = at * b
        let inline df_db(cp, bp, bt) = a * bt
        let inline df_dab(cp, ap, at, bp, bt) = (at * bp) + (ap * bt)
        let inline r_d_d(a, b) = Mul_DM_DV(a, b)
        let inline r_d_c(a, b) = Mul_DM_DVCons(a, b)
        let inline r_c_d(a, b) = Mul_DMCons_DV(a, b)
        DM.Op_DM_DV_DV (a, b, ff, fd, df_da, df_db, df_dab, r_d_d, r_d_c, r_c_d)

    /// Left-multiply matrix `b` by vector `a`
    static member (*) (a:DV, b:DM) =
        let inline ff(a, b) = Backend().Mul_V_M(a, b)
        let inline fd(a, b) = a * b
        let inline df_da(cp, ap, at) = at * b
        let inline df_db(cp, bp, bt) = a * bt
        let inline df_dab(cp, ap, at, bp, bt) = (at * bp) + (ap * bt)
        let inline r_d_d(a, b) = Mul_DV_DM(a, b)
        let inline r_d_c(a, b) = Mul_DV_DMCons(a, b)
        let inline r_c_d(a, b) = Mul_DVCons_DM(a, b)
        DM.Op_DV_DM_DV (a, b, ff, fd, df_da, df_db, df_dab, r_d_d, r_d_c, r_c_d)

    /// Element-wise (Hadamard, Schur) division `a` and `b`
    static member (./) (a:DM, b:DM) =
        let inline ff(a, b) = Backend().Map2_F_M_M((/), a, b)
        let inline fd(a, b) = a ./ b
        let inline df_da(cp, ap, at) = at ./ b
        let inline df_db(cp, bp, bt) = -bt .* cp ./ bp // cp = ap / bp
        let inline df_dab(cp, ap, at, bp, bt) = (at - bt .* cp) ./ bp // cp = ap / bp
        let inline r_d_d(a, b) = Div_Had_DM_DM(a, b)
        let inline r_d_c(a, b) = Div_Had_DM_DMCons(a, b)
        let inline r_c_d(a, b) = Div_Had_DMCons_DM(a, b)
        DM.Op_DM_DM_DM (a, b, ff, fd, df_da, df_db, df_dab, r_d_d, r_d_c, r_c_d)

    static member Pow (a:DM, b:DM) =
<<<<<<< HEAD
        let inline ff(a, b) = GlobalConfig.Float32Backend.Map2_F_M_M((fun x y -> x ** y), a, b)
        let inline fd(a:DM, b:DM) = a ** b
        let inline df_da(cp:DM, ap:DM, at:DM) = at .* (ap ** (b - D 1.f)) .* b
        let inline df_db(cp, bp, bt) = bt .* cp .* log a // cp = a ** bp
        let inline df_dab(cp:DM, ap:DM, at:DM, bp:DM, bt:DM) = (ap ** (bp - D 1.f)) .* (at .* bp + ap .* bt .* log ap)
=======
        let inline ff(a, b) = Backend().Map2_F_M_M((fun x y -> x ** y), a, b)
        let inline fd(a, b) = a ** b
        let inline df_da(cp, ap, at) = at .* (ap ** (b - D number1)) .* b
        let inline df_db(cp, bp, bt) = bt .* cp .* log a // cp = a ** bp
        let inline df_dab(cp, ap, at, bp, bt) = (ap ** (bp - D number1)) .* (at .* bp + ap .* bt .* log ap)
>>>>>>> cba6658e
        let inline r_d_d(a, b) = Pow_DM_DM(a, b)
        let inline r_d_c(a, b) = Pow_DM_DMCons(a, b)
        let inline r_c_d(a, b) = Pow_DMCons_DM(a, b)
        DM.Op_DM_DM_DM(a, b, ff, fd, df_da, df_db, df_dab, r_d_d, r_d_c, r_c_d)
    
    static member Atan2 (a:DM, b:DM) =
        let inline ff(a, b) = Backend().Map2_F_M_M(atan2, a, b)
        let inline fd(a, b) = atan2 a b
        let inline df_da(cp, ap, at) = (at .* b) ./ ((ap .* ap) + (b .* b))
        let inline df_db(cp, bp, bt) = (-bt .* a) ./ ((a .* a) + (bp .* bp))
        let inline df_dab(cp, ap, at, bp, bt) = ((at .* bp) - (bt .* ap)) ./ ((ap .* ap) + (bp .* bp))
        let inline r_d_d(a, b) = Atan2_DM_DM(a, b)
        let inline r_d_c(a, b) = Atan2_DM_DMCons(a, b)
        let inline r_c_d(a, b) = Atan2_DMCons_DM(a, b)
        DM.Op_DM_DM_DM(a, b, ff, fd, df_da, df_db, df_dab, r_d_d, r_d_c, r_c_d)

    static member (*) (a:DM, b:D) =
        let inline ff(a, b) = Backend().Mul_S_M(b, a)
        let inline fd(a, b) = a * b
        let inline df_da(cp, ap, at) = at * b
        let inline df_db(cp, bp, bt) = a * bt
        let inline df_dab(cp, ap, at, bp, bt) = (at * bp) + (ap * bt)
        let inline r_d_d(a, b) = Mul_DM_D(a, b)
        let inline r_d_c(a, b) = Mul_DM_DCons(a, b)
        let inline r_c_d(a, b) = Mul_DMCons_D(a, b)
        DM.Op_DM_D_DM (a, b, ff, fd, df_da, df_db, df_dab, r_d_d, r_d_c, r_c_d)

    static member (*) (a:D, b:DM) =
        let inline ff(a, b) = Backend().Mul_S_M(a, b)
        let inline fd(a, b) = a * b
        let inline df_da(cp, ap, at) = at * b
        let inline df_db(cp, bp, bt) = a * bt
        let inline df_dab(cp, ap, at, bp, bt) = (at * bp) + (ap * bt)
        let inline r_d_d(a, b) = Mul_DM_D(b, a)
        let inline r_d_c(a, b) = Mul_DM_DCons(b, a)
        let inline r_c_d(a, b) = Mul_DMCons_D(b, a)
        DM.Op_D_DM_DM (a, b, ff, fd, df_da, df_db, df_dab, r_d_d, r_d_c, r_c_d)

    static member (/) (a:DM, b:D) =
        let inline ff(a, b) = Backend().Mul_S_M(number1 / b, a)
        let inline fd(a, b) = a / b
        let inline df_da(cp, ap, at) = at / b
        let inline df_db(cp, bp, bt) = -bt * cp / bp // cp = a / bp
        let inline df_dab(cp, ap, at, bp, bt) = (at - bt * cp) / bp // cp = ap / bp
        let inline r_d_d(a, b) = Div_DM_D(a, b)
        let inline r_d_c(a, b) = Div_DM_DCons(a, b)
        let inline r_c_d(a, b) = Div_DMCons_D(a, b)
        DM.Op_DM_D_DM (a, b, ff, fd, df_da, df_db, df_dab, r_d_d, r_d_c, r_c_d)

    static member (/) (a:D, b:DM) =
        let inline ff(a, b) = Backend().Map_F_M((fun v -> a / v), b)
        let inline fd(a, b) = a / b
        let inline df_da(cp, ap, at) = at / b
        let inline df_db(cp, bp, bt) = -bt .* (cp ./ bp) // cp = a / bp
        let inline df_dab(cp:DM, ap:D, at:D, bp:DM, bt:DM) = (at - bt .* cp) ./ bp // cp = ap / bp
        let inline r_d_d(a, b) = Div_D_DM(a, b)
        let inline r_d_c(a, b) = Div_D_DMCons(a, b)
        let inline r_c_d(a, b) = Div_DCons_DM(a, b)
        DM.Op_D_DM_DM (a, b, ff, fd, df_da, df_db, df_dab, r_d_d, r_d_c, r_c_d)

    static member (+) (a:DM, b:D) =
        let inline ff(a, b) = Backend().Add_S_M(b, a)
        let inline fd(a, b) = a + b
        let inline df_da(cp, ap, at) = at
        let inline df_db(cp, bp, bt) = DM.OfArray2D(Array2D.create a.Rows a.Cols bt)
        let inline df_dab(cp, ap, at, bp, bt) = at + bt
        let inline r_d_d(a, b) = Add_DM_D(a, b)
        let inline r_d_c(a, b) = Add_DM_DCons(a)
        let inline r_c_d(a, b) = Add_DMCons_D(b)
        DM.Op_DM_D_DM (a, b, ff, fd, df_da, df_db, df_dab, r_d_d, r_d_c, r_c_d)

    static member (+) (a:D, b:DM) =
        let inline ff(a, b) = Backend().Add_S_M(a, b)
        let inline fd(a, b) = a + b
        let inline df_da(cp, ap, at) = DM.OfArray2D(Array2D.create b.Rows b.Cols at)
        let inline df_db(cp, bp, bt) = bt
        let inline df_dab(cp, ap, at, bp, bt) = at + bt
        let inline r_d_d(a, b) = Add_DM_D(b, a)
        let inline r_d_c(a, b) = Add_DMCons_D(a)
        let inline r_c_d(a, b) = Add_DM_DCons(b)
        DM.Op_D_DM_DM (a, b, ff, fd, df_da, df_db, df_dab, r_d_d, r_d_c, r_c_d)

    static member (-) (a:DM, b:D) =
        let inline ff(a, b) = Backend().Sub_M_S(a, b)
        let inline fd(a, b) = a - b
        let inline df_da(cp, ap, at) = at
        let inline df_db(cp, bp, bt) = DM.OfArray2D(Array2D.create a.Rows a.Cols -bt)
        let inline df_dab(cp, ap, at, bp, bt) = at - bt
        let inline r_d_d(a, b) = Sub_DM_D(a, b)
        let inline r_d_c(a, b) = Sub_DM_DCons(a)
        let inline r_c_d(a, b) = Sub_DMCons_D(b)
        DM.Op_DM_D_DM (a, b, ff, fd, df_da, df_db, df_dab, r_d_d, r_d_c, r_c_d)

    static member (+) (a:DV, b:DM) =
        let inline ff(a, b) = Backend().Add_V_MCols(a, b)
        let inline fd(a, b) = a + b
        let inline df_da(cp, ap, at) = DM.OfCols(b.Cols, at)
        let inline df_db(cp, bp, bt) = bt
        let inline df_dab(cp, ap, at, bp, bt) = at + bt
        let inline r_d_d(a, b) = Add_DMCols_DV(b, a)
        let inline r_d_c(a, b) = Add_DMColsCons_DV(a)
        let inline r_c_d(a, b) = Add_DMCols_DVCons(b)
        DM.Op_DV_DM_DM (a, b, ff, fd, df_da, df_db, df_dab, r_d_d, r_d_c, r_c_d)

    static member (+) (a:DM, b:DV) =
        let inline ff(a, b) = Backend().Add_V_MCols(b, a)
        let inline fd(a, b) = a + b
        let inline df_da(cp, ap, at) = at
        let inline df_db(cp, bp, bt) = DM.OfCols(a.Cols, bt)
        let inline df_dab(cp, ap, at, bp, bt) = at + bt
        let inline r_d_d(a, b) = Add_DMCols_DV(a, b)
        let inline r_d_c(a, b) = Add_DMCols_DVCons(a)
        let inline r_c_d(a, b) = Add_DMColsCons_DV(b)
        DM.Op_DM_DV_DM (a, b, ff, fd, df_da, df_db, df_dab, r_d_d, r_d_c, r_c_d)

    static member (-) (a:D, b:DM) =
        let inline ff(a, b) = Backend().Sub_S_M(a, b)
        let inline fd(a, b) = a - b
        let inline df_da(cp, ap, at) = DM.OfArray2D(Array2D.create b.Rows b.Cols at)
        let inline df_db(cp, bp, bt) = -bt
        let inline df_dab(cp, ap, at, bp, bt) = at - bt
        let inline r_d_d(a, b) = Sub_D_DM(a, b)
        let inline r_d_c(a, b) = Sub_D_DMCons(a)
        let inline r_c_d(a, b) = Sub_DCons_DM(b)
        DM.Op_D_DM_DM (a, b, ff, fd, df_da, df_db, df_dab, r_d_d, r_d_c, r_c_d)

    static member Pow (a:DM, b:D) =
<<<<<<< HEAD
        let inline ff(a, b) = GlobalConfig.Float32Backend.Map_F_M((fun v -> v ** b), a)
        let inline fd(a:DM, b:D) = a ** b
        let inline df_da(cp, ap:DM, at:DM) = at .* (ap ** (b - D 1.f)) * b
=======
        let inline ff(a, b) = Backend().Map_F_M((fun v -> v ** b), a)
        let inline fd(a, b) = a ** b
        let inline df_da(cp, ap:DM, at:DM) = at .* (ap ** (b - D number1)) * b
>>>>>>> cba6658e
        let inline df_db(cp, bp, bt) = bt * cp .* log a // cp = a ** bp
        let inline df_dab(cp, ap:DM, at:DM, bp:D, bt:D) = (ap ** (bp - D number1)) .* ((at * bp) + (ap * bt .* log ap))
        let inline r_d_d(a, b) = Pow_DM_D(a, b)
        let inline r_d_c(a, b) = Pow_DM_DCons(a, b)
        let inline r_c_d(a, b) = Pow_DMCons_D(a, b)
        DM.Op_DM_D_DM (a, b, ff, fd, df_da, df_db, df_dab, r_d_d, r_d_c, r_c_d)

    static member Pow (a:D, b:DM) =
        let inline ff(a, b) = Backend().Map_F_M((fun v -> a ** v), b)
        let inline fd(a:D, b:DM) = DM.Pow(a, b)
        let inline df_da(cp, ap:D, at:D) = at * (DM.Pow(ap, b - D number1)) .* b
        let inline df_db(cp, bp, bt) = bt .* cp * log a // cp = a ** bp
        let inline df_dab(cp, ap:D, at:D, bp:DM, bt:DM) = (DM.Pow(ap, bp - D number1)) .* ((at * bp) + (ap * bt * log ap))
        let inline r_d_d(a, b) = Pow_D_DM(a, b)
        let inline r_d_c(a, b) = Pow_D_DMCons(a, b)
        let inline r_c_d(a, b) = Pow_DCons_DM(a, b)
        DM.Op_D_DM_DM (a, b, ff, fd, df_da, df_db, df_dab, r_d_d, r_d_c, r_c_d)

    static member Atan2 (a:DM, b:D) =
        let inline ff(a, b) = Backend().Map_F_M((fun v -> atan2 v b), a)
        let inline fd(a:DM, b:D) = DM.Atan2(a, b)
        let inline df_da(cp, ap, at) = (at * b) ./ ((ap .* ap) + (b * b))
        let inline df_db(cp, bp, bt) = (-bt * a) ./ ((a .* a) + (bp * bp))
        let inline df_dab(cp, ap, at, bp, bt) = ((at * bp) - (bt * ap)) ./ ((ap .* ap) + (bp * bp))
        let inline r_d_d(a, b) = Atan2_DM_D(a, b)
        let inline r_d_c(a, b) = Atan2_DM_DCons(a, b)
        let inline r_c_d(a, b) = Atan2_DMCons_D(a, b)
        DM.Op_DM_D_DM(a, b, ff, fd, df_da, df_db, df_dab, r_d_d, r_d_c, r_c_d)

    static member Atan2 (a:D, b:DM) =
        let inline ff(a, b) = Backend().Map_F_M((fun v -> atan2 a v), b)
        let inline fd(a:D, b:DM) = DM.Atan2(a, b)
        let inline df_da(cp, ap, at) = (at * b) ./ ((ap * ap) + (b .* b))
        let inline df_db(cp, bp, bt) = (-bt * a) ./ ((a * a) + (bp .* bp))
        let inline df_dab(cp, ap, at, bp, bt) = ((at * bp) - (bt * ap)) ./ ((ap * ap) + (bp .* bp))
        let inline r_d_d(a, b) = Atan2_D_DM(a, b)
        let inline r_d_c(a, b) = Atan2_D_DMCons(a, b)
        let inline r_c_d(a, b) = Atan2_DCons_DM(a, b)
        DM.Op_D_DM_DM(a, b, ff, fd, df_da, df_db, df_dab, r_d_d, r_d_c, r_c_d)

    // DM - number binary operations
    static member (+) (a:DM, b:number) = a + D b
    static member (-) (a:DM, b:number) = a - D b
    static member (*) (a:DM, b:number) = a * D b
    static member (/) (a:DM, b:number) = a / D b
    static member Pow (a:DM, b:number) = a ** D b
    static member Atan2 (a:DM, b:number) = DM.Atan2(a, D b)

    // number - DM binary operations
    static member (+) (a:number, b:DM) = (D a) + b
    static member (-) (a:number, b:DM) = (D a) - b
    static member (*) (a:number, b:DM) = (D a) * b
    static member (/) (a:number, b:DM) = (D a) / b
    static member Pow (a:number, b:DM) = DM.Pow(D a, b)
    static member Atan2 (a:number, b:DM) = DM.Atan2(D a, b)

    // DM - int binary operations
    static member (+) (a:DM, b:int) = a + D (toNumber b)
    static member (-) (a:DM, b:int) = a - D (toNumber b)
    static member (*) (a:DM, b:int) = a * D (toNumber b)
    static member (/) (a:DM, b:int) = a / D (toNumber b)
    static member Pow (a:DM, b:int) = a ** D (toNumber b)
    static member Atan2 (a:DM, b: int) = DM.Atan2(a, D (toNumber b))

    // int - DM binary operations
    static member (+) (a:int, b:DM) = (D (toNumber a)) + b
    static member (-) (a:int, b:DM) = (D (toNumber a)) - b
    static member (*) (a:int, b:DM) = (D (toNumber a)) * b
    static member (/) (a:int, b:DM) = (D (toNumber a)) / b
    static member Pow (a:int, b:DM) = DM.Pow(D (toNumber a), b)
    static member Atan2 (a:int, b:DM) = DM.Atan2(D (toNumber a), b)

    static member Log (a:DM) =
        let inline ff(a) = Backend().Map_F_M(log, a)
        let inline fd(a) = log a
        let inline df(cp, ap, at) = at ./ ap
        let inline r(a) = Log_DM(a)
        DM.Op_DM_DM (a, ff, fd, df, r)

    static member Log10 (a:DM) =
        let inline ff(a) = Backend().Map_F_M(log10, a)
        let inline fd(a) = log10 a
        let inline df(cp, ap:DM, at:DM) = at ./ (ap * log10Val())
        let inline r(a) = Log10_DM(a)
        DM.Op_DM_DM (a, ff, fd, df, r)

    static member Exp (a:DM) =
        let inline ff(a) = Backend().Map_F_M(exp, a)
        let inline fd(a) = exp a
        let inline df(cp, ap, at) = at .* cp // cp = exp ap
        let inline r(a) = Exp_DM(a)
        DM.Op_DM_DM (a, ff, fd, df, r)

    static member Sin (a:DM) =
        let inline ff(a) = Backend().Map_F_M(sin, a)
        let inline fd(a) = sin a
        let inline df(cp, ap:DM, at:DM) = at .* cos ap
        let inline r(a) = Sin_DM(a)
        DM.Op_DM_DM (a, ff, fd, df, r)

    static member Cos (a:DM) =
        let inline ff(a) = Backend().Map_F_M(cos, a)
        let inline fd(a) = cos a
        let inline df(cp, ap:DM, at:DM) = -at .* sin ap
        let inline r(a) = Cos_DM(a)
        DM.Op_DM_DM (a, ff, fd, df, r)

    static member Tan (a:DM) =
        let inline ff(a) = Backend().Map_F_M(tan, a)
        let inline fd(a) = tan a
        let inline df(cp, ap:DM, at:DM) = let cosa = cos ap in at ./ (cosa .* cosa)
        let inline r(a) = Tan_DM(a)
        DM.Op_DM_DM (a, ff, fd, df, r)

    static member (~-) (a:DM) =
        let inline ff(a) = Backend().Mul_S_M(numberMinus1, a)
        let inline fd(a) = -a
        let inline df(cp, ap, at) = -at
        let inline r(a) = Neg_DM(a)
        DM.Op_DM_DM (a, ff, fd, df, r)

    static member Sqrt (a:DM) =
        let inline ff(a) = Backend().Map_F_M(sqrt, a)
        let inline fd(a) = sqrt a
        let inline df(cp:DM, ap:DM, at:DM) = at ./ (D number2 * cp) // cp = sqrt ap
        let inline r(a) = Sqrt_DM(a)
        DM.Op_DM_DM (a, ff, fd, df, r)

    static member Sinh (a:DM) =
        let inline ff(a) = Backend().Map_F_M(sinh, a)
        let inline fd(a) = sinh a
        let inline df(cp:DM, ap:DM, at:DM) = at .* cosh ap
        let inline r(a) = Sinh_DM(a)
        DM.Op_DM_DM (a, ff, fd, df, r)

    static member Cosh (a:DM) =
        let inline ff(a) = Backend().Map_F_M(cosh, a)
        let inline fd(a) = cosh a
        let inline df(cp:DM, ap:DM, at:DM) = at .* sinh ap
        let inline r(a) = Cosh_DM(a)
        DM.Op_DM_DM (a, ff, fd, df, r)

    static member Tanh (a:DM) =
        let inline ff(a) = Backend().Map_F_M(tanh, a)
        let inline fd(a) = tanh a
        let inline df(cp:DM, ap:DM, at:DM) = let cosha = cosh ap in at ./ (cosha .* cosha)
        let inline r(a) = Tanh_DM(a)
        DM.Op_DM_DM (a, ff, fd, df, r)

    static member Asin (a:DM) =
        let inline ff(a) = Backend().Map_F_M(asin, a)
        let inline fd(a) = asin a
        let inline df(cp:DM, ap:DM, at:DM) = at ./ sqrt (D number1 - (ap .* ap))
        let inline r(a) = Asin_DM(a)
        DM.Op_DM_DM (a, ff, fd, df, r)

    static member Acos (a:DM) =
        let inline ff(a) = Backend().Map_F_M(acos, a)
        let inline fd(a) = acos a
        let inline df(cp:DM, ap:DM, at:DM) = -at ./ sqrt (D number1 - (ap .* ap))
        let inline r(a) = Acos_DM(a)
        DM.Op_DM_DM (a, ff, fd, df, r)

    static member Atan (a:DM) =
        let inline ff(a) = Backend().Map_F_M(atan, a)
        let inline fd(a) = atan a
        let inline df(cp:DM, ap:DM, at:DM) = at ./ sqrt (D number1 + (ap .* ap))
        let inline r(a) = Atan_DM(a)
        DM.Op_DM_DM (a, ff, fd, df, r)

    static member Abs (a:DM) =
        let inline ff(a) = Backend().Map_F_M(abs, a)
        let inline fd(a) = abs a
        let inline df(cp, ap, at) = at .* (DM.Sign ap)
        let inline r(a) = Abs_DM(a)
        DM.Op_DM_DM (a, ff, fd, df, r)

    static member Sign (a:DM) =
        let inline ff(a) = Backend().Map_F_M(signummod, a)
        let inline fd(a) = DM.Sign a
        let inline df(cp, ap, at) = DM.ZeroMN a.Rows a.Cols
        let inline r(a) = Sign_DM(a)
        DM.Op_DM_DM (a, ff, fd, df, r)

    static member Floor (a:DM) =
        let inline ff(a) = Backend().Map_F_M(floor, a)
        let inline fd(a) = floor a
        let inline df(cp, ap, at) = DM.ZeroMN a.Rows a.Cols
        let inline r(a) = Floor_DM(a)
        DM.Op_DM_DM (a, ff, fd, df, r)

    static member Ceiling (a:DM) =
        let inline ff(a) = Backend().Map_F_M(ceil, a)
        let inline fd(a) = ceil a
        let inline df(cp, ap, at) = DM.ZeroMN a.Rows a.Cols
        let inline r(a) = Ceil_DM(a)
        DM.Op_DM_DM (a, ff, fd, df, r)

    static member Round (a:DM) =
        let inline ff(a) = Backend().Map_F_M(round, a)
        let inline fd(a) = round a
        let inline df(cp, ap, at) = DM.ZeroMN a.Rows a.Cols
        let inline r(a) = Round_DM(a)
        DM.Op_DM_DM (a, ff, fd, df, r)

    /// Transpose of matrix `a`
    static member Transpose(a:DM) =
        let inline ff(a) = Backend().Transpose_M(a)
        let inline fd(a) = DM.Transpose(a)
        let inline df(cp, ap, at) = DM.Transpose(at)
        let inline r(a) = Transpose_DM(a)
        DM.Op_DM_DM (a, ff, fd, df, r)

    /// Diagonal of matrix `a`
    static member Diagonal(a:DM) =
        let inline ff(a) = Backend().Diagonal_M(a)
        let inline fd(a) = DM.Diagonal(a)
        let inline df(cp, ap, at) = DM.Diagonal(at)
        let inline r(a) = Diagonal_DM(a)
        DM.Op_DM_DV (a, ff, fd, df, r)

    /// Trace of matrix `a`
    static member Trace(a:DM) =
        DV.Sum(DM.Diagonal(a))

    /// Sum of the entries of matrix `a`
    static member Sum(a:DM) =
        let inline ff(a) = Backend().Sum_M(a)
        let inline fd(a) = DM.Sum(a)
        let inline df(cp, ap, at) = DM.Sum(at)
        let inline r(a) = Sum_DM(a)
        DM.Op_DM_D (a, ff, fd, df, r)

    /// Solve a system of linear equations Ax = b, where the coefficient matrix `a` has general form
    static member Solve (a:DM, b:DV) =
        let inline ff(a, b) = match Backend().Solve_M_V(a, b) with Some(x) -> x | _ -> ErrorMessages.InvalidArgSolve()
        let inline fd(a, b) = DM.Solve(a, b)
        let inline df_da(cp, ap, at) = DM.Solve(ap, -at * cp) // cp = DM.Solve(ap, b)
        let inline df_db(cp, bp, bt) = DM.Solve(a, bt)
        let inline df_dab(cp, ap, at, bp, bt) = DM.Solve(ap, bt - at * cp) // cp = DM.Solve(ap, bp)
        let inline r_d_d(a, b) = Solve_DM_DV(a, b)
        let inline r_d_c(a, b) = Solve_DM_DVCons(a, b)
        let inline r_c_d(a, b) = Solve_DMCons_DV(a, b)
        DM.Op_DM_DV_DV (a, b, ff, fd, df_da, df_db, df_dab, r_d_d, r_d_c, r_c_d)

    /// Solve a system of linear equations Ax = b, where the coefficient matrix `a` is symmetric
    static member SolveSymmetric (a:DM, b:DV) =
        let inline ff(a, b) = match Backend().SolveSymmetric_M_V(a, b) with Some(x) -> x | _ -> ErrorMessages.InvalidArgSolve()
        let inline fd(a, b) = DM.SolveSymmetric(a, b)
        let inline df_da(cp, ap, at) = DM.SolveSymmetric(ap, -at * cp) // cp = DM.Solve(ap, b)
        let inline df_db(cp, bp, bt) = DM.SolveSymmetric(a, bt)
        let inline df_dab(cp, ap, at, bp, bt) = DM.SolveSymmetric(ap, bt - at * cp) // cp = DM.Solve(ap, bp)
        let inline r_d_d(a, b) = Solve_DM_DV(a, b)
        let inline r_d_c(a, b) = Solve_DM_DVCons(a, b)
        let inline r_c_d(a, b) = Solve_DMCons_DV(a, b)
        DM.Op_DM_DV_DV (a, b, ff, fd, df_da, df_db, df_dab, r_d_d, r_d_c, r_c_d)

    /// Add scalar `b` to matrix `a` at row `i` and column `j`
    static member AddItem (a:DM, i:int, j:int, b:D) =
        let inline ff(a, b) = let aa = Array2D.copy a in aa.[i, j] <- aa.[i, j] + b; aa
        let inline fd(a, b) = DM.AddItem(a, i, j, b)
        let inline df_da(cp, ap, at) = at
        let inline df_db(cp, bp, bt) = DM.AddItem(DM.ZeroMN a.Rows a.Cols, i, j, bt)
        let inline df_dab(cp, ap, at, bp, bt) = DM.AddItem(at, i, j, bt)
        let inline r_d_d(a, b) = AddItem_DM_D(a, i, j, b)
        let inline r_d_c(a, b) = AddItem_DM_DCons(a)
        let inline r_c_d(a, b) = AddItem_DMCons_D(i, j, b)
        DM.Op_DM_D_DM (a, b, ff, fd, df_da, df_db, df_dab, r_d_d, r_d_c, r_c_d)
    
    /// Add submatrix `b` to matrix `a`, where the upper left corner of `b` is positioned at row `i` and column `j`
    static member AddSubMatrix (a:DM, i:int, j:int, b:DM) =
        let inline ff(a:number[,], bb:number[,]) = 
            let aa = Array2D.copy a 
//            Parallel.For(0, b.Rows, fun ii -> 
//                Parallel.For(0, b.Cols, fun jj ->
//                    aa.[i + ii, j + jj] <- aa.[i + ii, j + jj] + bb.[ii, jj]) |> ignore) |> ignore
            for ii = 0 to b.Rows - 1 do
                for jj = 0 to b.Cols - 1 do
                    aa.[i + ii, j + jj] <- aa.[i + ii, j + jj] + bb.[ii, jj]
            aa
        let inline fd(a, b) = DM.AddSubMatrix(a, i, j, b)
        let inline df_da(cp, ap, at) = at
        let inline df_db(cp, bp, bt) = DM.AddSubMatrix(DM.ZeroMN a.Rows a.Cols, i, j, bt)
        let inline df_dab(cp, ap, at, bp, bt) = DM.AddSubMatrix(at, i, j, bt)
        let inline r_d_d(a, b) = AddSubMatrix_DM_DM(a, i, j, b)
        let inline r_d_c(a, b) = AddSubMatrix_DM_DMCons(a)
        let inline r_c_d(a, b) = AddSubMatrix_DMCons_DM(i, j, b)
        DM.Op_DM_DM_DM (a, b, ff, fd, df_da, df_db, df_dab, r_d_d, r_d_c, r_c_d)

    /// Add the elements of vector `b` to the diagonal elements of matrix `a`
    static member AddDiagonal (a:DM, b:DV) =
        let inline ff(a:number[,], b:number[]) =
            let aa = Array2D.copy a
            let n = min (Array2D.length1 a) (Array2D.length2 a) |> min b.Length
            for i = 0 to n - 1 do
                aa.[i, i] <- aa.[i, i] + b.[i]
            aa
        let inline fd(a, b) = DM.AddDiagonal(a, b)
        let inline df_da(cp, ap, at) = at
        let inline df_db(cp, bp, bt) = DM.AddDiagonal(DM.ZeroMN a.Rows a.Cols, bt)
        let inline df_dab(cp, ap, at, bp, bt) = DM.AddDiagonal(at, bt)
        let inline r_d_d(a, b) = AddDiagonal_DM_DV(a, b)
        let inline r_d_c(a, b) = AddDiagonal_DM_DVCons(a)
        let inline r_c_d(a, b) = AddDiagonal_DMCons_DV(b)
        DM.Op_DM_DV_DM (a, b, ff, fd, df_da, df_db, df_dab, r_d_d, r_d_c, r_c_d)

    static member ReshapeToDV(a:DM) =
        let inline ff(a) = Backend().ReshapeCopy_MRows_V(a)
        let inline fd(a) = DM.ReshapeToDV(a)
        let inline df(cp, ap, at) = DM.ReshapeToDV(at)
        let inline r(a) = ReshapeCopy_DM_DV(a)
        DM.Op_DM_DV (a, ff, fd, df, r)

    /// Matrix inverse of `a`
    static member Inverse(a:DM) =
        let inline ff(a) = match Backend().Inverse_M(a) with Some(x) -> x | _ -> ErrorMessages.InvalidArgInverse()
        let inline fd(a) = DM.Inverse(a)
        let inline df(cp, ap, at) = -cp * at * cp
        let inline r(a) = Inverse_DM(a)
        DM.Op_DM_DM (a, ff, fd, df, r)

    /// Determinant of matrix `a`
    static member Det(a:DM) =
        let inline ff(a) = match Backend().Det_M(a) with Some(x) -> x | _ -> ErrorMessages.InvalidArgDet()
        let inline fd(a) = DM.Det(a)
        let inline df(cp, ap, at) = cp * DM.Trace(DM.Inverse(ap) * at)
        let inline r(a) = Det_DM(a)
        DM.Op_DM_D (a, ff, fd, df, r)

    static member ReLU (a:DM) =
        let inline ff(a) = Backend().Map_F_M(max number0, a)
        let inline fd(a) = DM.ReLU(a)
        let inline df(cp, ap, at) = at .* ((number1 + DM.Sign(ap)) / number2)
        let inline r(a) = ReLU_DM(a)
        DM.Op_DM_DM (a, ff, fd, df, r)
        
    static member Sigmoid (a:DM) =
        let inline ff(a) = Backend().Map_F_M((fun v -> number1 / (number1 + exp -v)), a)
        let inline fd(a) = DM.Sigmoid(a)
        let inline df(cp:DM, ap, at) = at .* cp .* (number1 - cp)
        let inline r(a) = Sigmoid_DM(a)
        DM.Op_DM_DM (a, ff, fd, df, r)

    static member SoftPlus (a:DM) = log (number1 + exp a)
    static member SoftSign (a:DM) = a ./ (number1 + abs a)

    static member Mean (a:DM) =
        DM.Sum(a) / a.Length
    static member Variance (a:DM) =
        let a' = a - DM.Mean(a)
        DM.Sum(a' .* a') / (a.Length - 1)
    static member StandardDev (a:DM) =
        DM.Variance(a) |> sqrt
    static member Standardize (a:DM) =
        let sd = DM.StandardDev(a)
        if sd = D number0 then
            a * (D number0)
        else
            (a - DM.Mean(a)) / DM.StandardDev(a)
    static member Normalize (a:DM) =
        let min = DM.Min(a)
        let range = DM.Max(a) - min
        if range = D number0 then
            a * (D number0)
        else
            (a - min) / range

    static member Max (a:DM, b:DM) = ((a + b) + abs (b - a)) / number2
    static member Max (a:DM, b:D) = ((a + b) + abs (b - a)) / number2
    static member Max (a:D, b:DM) = ((a + b) + abs (b - a)) / number2
    static member Min (a:DM, b:DM) = ((a + b) - abs (a - b)) / number2
    static member Min (a:DM, b:D) = ((a + b) - abs (a - b)) / number2
    static member Min (a:D, b:DM) = ((a + b) - abs (a - b)) / number2

    /// Index of the maximum element of matrix `a`
    static member MaxIndex (a:DM) =
        let a' = DM.op_Explicit(a)
        let mutable maxij = 0, 0
        let mutable maxv = a'.[0, 0]
        for i = 0 to a.Rows - 1 do
            for j = 0 to a.Cols - 1 do
                if a'.[i, j] > maxv then maxij <- (i, j); maxv <- a'.[i, j]
        maxij
    static member Max (a:DM) = let maxij = DM.MaxIndex(a) in a.[fst maxij, snd maxij]

    /// Index of the minimum element of matrix `a`
    static member MinIndex (a:DM) =
        let a' = DM.op_Explicit(a)
        let mutable minij = 0, 0
        let mutable minv = a'.[0, 0]
        for i = 0 to a.Rows - 1 do
            for j = 0 to a.Cols - 1 do
                if a'.[i, j] < minv then minij <- (i, j); minv <- a'.[i, j]
        minij
    static member Min (a:DM) = let minij = DM.MinIndex(a) in a.[fst minij, snd minij]

    member d.Visualize() =
        let (d':number[,]) = ((VisualizationContrast() * (DM.Normalize(d.P) - number0_5)) + number0_5) |> DM.op_Explicit
        let sb = System.Text.StringBuilder()
        match d with
        | DM(_) -> sb.AppendLine(sprintf "DM : %i x %i" d.Rows d.Cols) |> ignore
        | DMF(_) -> sb.AppendLine(sprintf "DMF: %i x %i" d.Rows d.Cols) |> ignore
        | DMR(_) -> sb.AppendLine(sprintf "DMR: %i x %i" d.Rows d.Cols) |> ignore
        let palette = GlobalConfig.GrayscalePalette
        let palettel = palette.Length
        let palettelf = toNumber palettel
        for i = 0 to d.Rows - 1 do
            for j = 0 to d.Cols - 1 do
                let c = int (d'.[i, j] * palettelf) - 1
                let c = max 0 c
                let c = min (palettel - 1) c
                sb.Append(palette.[c]) |> ignore
            if i < d.Rows - 1 then sb.AppendLine() |> ignore
        sb.ToString()


/// Operation types recorded in the evaluation trace
and TraceOp =
    // Scalar-valued operations
    | Add_D_D                of D * D
    | Add_D_DCons            of D
    | Sub_D_D                of D * D
    | Sub_D_DCons            of D
    | Sub_DCons_D            of D
    | Mul_D_D                of D * D
    | Mul_D_DCons            of D * D
    | Div_D_D                of D * D
    | Div_D_DCons            of D * D
    | Div_DCons_D            of D * D
    | Pow_D_D                of D * D
    | Pow_D_DCons            of D * D
    | Pow_DCons_D            of D * D
    | Atan2_D_D              of D * D
    | Atan2_D_DCons          of D * D
    | Atan2_DCons_D          of D * D
    | Log_D                  of D
    | Log10_D                of D
    | Exp_D                  of D
    | Sin_D                  of D
    | Cos_D                  of D
    | Tan_D                  of D
    | Neg_D                  of D
    | Sqrt_D                 of D
    | Sinh_D                 of D
    | Cosh_D                 of D
    | Tanh_D                 of D
    | Asin_D                 of D
    | Acos_D                 of D
    | Atan_D                 of D
    | Abs_D                  of D
    | Sign_D                 of D
    | Floor_D                of D
    | Ceil_D                 of D
    | Round_D                of D
    | Mul_Dot_DV_DV          of DV * DV
    | Mul_Dot_DV_DVCons      of DV * DV
    | Sum_DV                 of DV
    | L1Norm_DV              of DV
    | L2NormSq_DV            of DV
    | L2Norm_DV              of DV
    | Item_DV                of DV * int
    | Sum_DM                 of DM
    | Item_DM                of DM * int * int
    | ReLU_D                 of D
    | Sigmoid_D              of D
    | LogSumExp_DV           of DV
    | FixedPoint_D           of D * D * D * D

    // Vector-valued operations
    | Add_DV_DV              of DV * DV
    | Add_DV_DVCons          of DV
    | Add_DV_D               of DV * D
    | Add_DV_DCons           of DV
    | Add_DVCons_D           of D
    | Sub_DV_DV              of DV * DV
    | Sub_DV_DVCons          of DV
    | Sub_DVCons_DV          of DV
    | Sub_DV_D               of DV * D
    | Sub_DV_DCons           of DV
    | Sub_DVCons_D           of D
    | Sub_D_DV               of D * DV
    | Sub_D_DVCons           of D
    | Sub_DCons_DV           of DV
    | Mul_Had_DV_DV          of DV * DV
    | Mul_Had_DV_DVCons      of DV * DV
    | Mul_DV_D               of DV * D
    | Mul_DV_DCons           of DV * D
    | Mul_DVCons_D           of DV * D
    | Mul_DM_DV              of DM * DV
    | Mul_DM_DVCons          of DM * DV
    | Mul_DMCons_DV          of DM * DV
    | Mul_DV_DM              of DV * DM
    | Mul_DV_DMCons          of DV * DM
    | Mul_DVCons_DM          of DV * DM
    | Div_Had_DV_DV          of DV * DV
    | Div_Had_DV_DVCons      of DV * DV
    | Div_Had_DVCons_DV      of DV * DV
    | Div_DV_D               of DV * D
    | Div_DV_DCons           of DV * D
    | Div_DVCons_D           of DV * D
    | Div_D_DV               of D * DV
    | Div_D_DVCons           of D * DV
    | Div_DCons_DV           of D * DV
    | Pow_DV_DV              of DV * DV
    | Pow_DV_DVCons          of DV * DV
    | Pow_DVCons_DV          of DV * DV
    | Atan2_DV_DV            of DV * DV
    | Atan2_DV_DVCons        of DV * DV
    | Atan2_DVCons_DV        of DV * DV
    | Pow_DV_D               of DV * D
    | Pow_DV_DCons           of DV * D
    | Pow_DVCons_D           of DV * D
    | Pow_D_DV               of D * DV
    | Pow_D_DVCons           of D * DV
    | Pow_DCons_DV           of D * DV
    | Atan2_DV_D             of DV * D
    | Atan2_DV_DCons         of DV * D
    | Atan2_DVCons_D         of DV * D
    | Atan2_D_DV             of D * DV
    | Atan2_D_DVCons         of D * DV
    | Atan2_DCons_DV         of D * DV
    | Exp_DV                 of DV
    | Log_DV                 of DV
    | Log10_DV               of DV
    | Sin_DV                 of DV
    | Cos_DV                 of DV
    | Tan_DV                 of DV
    | Neg_DV                 of DV
    | Sqrt_DV                of DV
    | Sinh_DV                of DV
    | Cosh_DV                of DV
    | Tanh_DV                of DV
    | Asin_DV                of DV
    | Acos_DV                of DV
    | Atan_DV                of DV
    | Abs_DV                 of DV
    | Sign_DV                of DV
    | Floor_DV               of DV
    | Ceil_DV                of DV
    | Round_DV               of DV
    | Make_DV_ofDs            of D[]
    | SliceRow_DM            of DM * int * int
    | SliceCol_DM            of DM * int * int
    | Solve_DM_DV            of DM * DV
    | Solve_DM_DVCons        of DM * DV
    | Solve_DMCons_DV        of DM * DV
    | Append_DV_DV           of DV * DV
    | Append_DV_DVCons       of DV
    | Append_DVCons_DV       of DV
    | Split_DV               of DV * int
    | AddItem_DV_D           of DV * int * D
    | AddItem_DV_DCons       of DV
    | AddItem_DVCons_D       of int * D
    | AddSubVector_DV_DV     of DV * int * DV
    | AddSubVector_DV_DVCons of DV
    | AddSubVector_DVCons_DV of int * DV
    | ReshapeCopy_DM_DV      of DM
    | Slice_DV               of DV * int
    | Diagonal_DM            of DM
    | ReLU_DV                of DV
    | Sigmoid_DV             of DV
       
    // Matrix-valued operations
    | Add_DM_DM              of DM * DM
    | Add_DM_DMCons          of DM
    | Sub_DM_DM              of DM * DM
    | Sub_DM_DMCons          of DM
    | Sub_DMCons_DM          of DM
    | Mul_DM_DM              of DM * DM
    | Mul_DM_DMCons          of DM * DM
    | Mul_DMCons_DM          of DM * DM
    | Mul_Had_DM_DM          of DM * DM
    | Mul_Had_DM_DMCons      of DM * DM
    | Mul_DM_D               of DM * D
    | Mul_DM_DCons           of DM * D
    | Mul_DMCons_D           of DM * D
    | Mul_Out_DV_DV          of DV * DV
    | Mul_Out_DV_DVCons      of DV * DV
    | Mul_Out_DVCons_DV      of DV * DV
    | Div_Had_DM_DM          of DM * DM
    | Div_Had_DM_DMCons      of DM * DM
    | Div_Had_DMCons_DM      of DM * DM
    | Pow_DM_DM              of DM * DM
    | Pow_DM_DMCons          of DM * DM
    | Pow_DMCons_DM          of DM * DM
    | Atan2_DM_DM            of DM * DM
    | Atan2_DM_DMCons        of DM * DM
    | Atan2_DMCons_DM        of DM * DM
    | Div_DM_D               of DM * D
    | Div_DM_DCons           of DM * D
    | Div_DMCons_D           of DM * D
    | Div_D_DM               of D * DM
    | Div_D_DMCons           of D * DM
    | Div_DCons_DM           of D * DM
    | Add_DM_D               of DM * D
    | Add_DM_DCons           of DM
    | Add_DMCons_D           of D
    | Add_DMCols_DV          of DM * DV
    | Add_DMCols_DVCons      of DM
    | Add_DMColsCons_DV      of DV
    | Sub_DM_D               of DM * D
    | Sub_DM_DCons           of DM
    | Sub_DMCons_D           of D
    | Sub_D_DM               of D * DM
    | Sub_D_DMCons           of D
    | Sub_DCons_DM           of DM
    | Pow_DM_D               of DM * D
    | Pow_DM_DCons           of DM * D
    | Pow_DMCons_D           of DM * D
    | Pow_D_DM               of D * DM
    | Pow_D_DMCons           of D * DM
    | Pow_DCons_DM           of D * DM
    | Atan2_DM_D             of DM * D
    | Atan2_DM_DCons         of DM * D
    | Atan2_DMCons_D         of DM * D
    | Atan2_D_DM             of D * DM
    | Atan2_D_DMCons         of D * DM
    | Atan2_DCons_DM         of D * DM
    | Exp_DM                 of DM
    | Log_DM                 of DM
    | Log10_DM               of DM
    | Sin_DM                 of DM
    | Cos_DM                 of DM
    | Tan_DM                 of DM
    | Neg_DM                 of DM
    | Sqrt_DM                of DM
    | Sinh_DM                of DM
    | Cosh_DM                of DM
    | Tanh_DM                of DM
    | Asin_DM                of DM
    | Acos_DM                of DM
    | Atan_DM                of DM
    | Abs_DM                 of DM
    | Sign_DM                of DM
    | Floor_DM               of DM
    | Ceil_DM                of DM
    | Round_DM               of DM
    | Transpose_DM           of DM
    | Make_DM_ofDs           of D[,]
    | Make_DMRows_ofDV       of DV
    | Make_DMCols_ofDV       of DV
    | Make_DMRows_ofDVs      of DV[]
    | AddItem_DM_D           of DM * int * int * D
    | AddItem_DM_DCons       of DM
    | AddItem_DMCons_D       of int * int * D
    | AddSubMatrix_DM_DM     of DM * int * int * DM
    | AddSubMatrix_DM_DMCons of DM
    | AddSubMatrix_DMCons_DM of int * int * DM
    | Slice_DM               of DM * int * int
    | RowMatrix_DV           of DV
    | AddDiagonal_DM_DV      of DM * DV
    | AddDiagonal_DM_DVCons  of DM
    | AddDiagonal_DMCons_DV  of DV
    | ReshapeCopy_DV_DM      of DV
    | Inverse_DM             of DM
    | Det_DM                 of DM
    | ReLU_DM                of DM
    | Sigmoid_DM             of DM
    
    | Noop


/// Functional-oriented operations on vectors. Implementing functionality similar to FSharp.Collections.Array.
[<RequireQualifiedAccess>]
[<CompilationRepresentation (CompilationRepresentationFlags.ModuleSuffix)>]
module DV =
    // Note: map operations are not implemented on purpose. To benefit from the performance of BLAS ops, supplied element-wise operations are used. For example: "exp v" instead of "DV.map exp v"
    /// Creates a vector from array `a`
    let inline ofArray a = DV.OfArray(a)

    /// Converts vector `v` into an array
    let inline toArray (v:DV) = v.ToArray()

    /// Converts vector `v` into a row matrix
    let inline toRowDM (v:DV) = v.ToRowDM()

    /// Converts vector `v` into a column matrix
    let inline toColDM (v:DV) = v.ToColDM()

    /// Creates a copy of vector `v`
    let inline copy (v:DV) = v.Copy()

    /// Creates a vector with `n` elements, each with value `v`
    let inline create n (v:'a) = 
        let at = typeof<'a>
        if at.Equals(typeof<D>) then DV.OfArray(Array.create n (unbox<D>(box v)))
<<<<<<< HEAD
        elif at.Equals(typeof<float32>) then DV (Array.create n (unbox<float32>(box v)))
        elif at.Equals(typeof<int>) then DV (Array.create n (unbox<int>(box v) |> float32))
        else failwith "Unsupported type. Expecting D, float32, or int."

=======
        elif at.Equals(typeof<number>) then DV (Array.create n (unbox<number>(box v)))
        elif at.Equals(typeof<int>) then DV (Array.create n (unbox<int>(box v) |> toNumber))
        else fail_with_invalid_type_message ()
>>>>>>> cba6658e
    /// Creates a vector with `n` zero elements
    let inline zeroCreate n = DV.ZeroN n

    /// Empty vector
    let empty = DV.Zero

    /// Creates a vector of `n` elements, where each element is defined by function `f`
    let inline init n (f:int->'a) = 
        let at = typeof<'a>
        if at.Equals(typeof<D>) then DV.OfArray(Array.init n (unbox<int->D>(box f)))
<<<<<<< HEAD
        elif at.Equals(typeof<float32>) then DV (Array.init n (unbox<int->float32>(box f)))
        elif at.Equals(typeof<int>) then DV ((Array.init n (unbox<int->int>(box f))) |> Array.map float32)
        else failwith "Unsupported type. Expecting D, float32, or int."

=======
        elif at.Equals(typeof<number>) then DV (Array.init n (unbox<int->number>(box f)))
        elif at.Equals(typeof<int>) then DV ((Array.init n (unbox<int->int>(box f))) |> Array.map toNumber)
        else fail_with_invalid_type_message ()
>>>>>>> cba6658e
    /// Returns true if vector `v` is empty, otherwise returns false
    let isEmpty (v:DV) = v.Length = 0

    /// Iterates function `f` over the elements of vector `v`
    let inline iter (f:D->unit) (v:DV) = v |> toArray |> Array.iter f

    /// Iterates function `f` over the elements of vector `v`. An element index is also supplied to `f`.
    let inline iteri (f:int->D->unit) (v:DV) = v |> toArray |> Array.iteri f

    /// Iterates function `f` over the elements of vectors `v1` and `v2`
    let inline iter2 (f:D->D->unit) (v1:DV) (v2:DV) = Array.iter2 f (v1 |> toArray) (v2 |> toArray)

    /// Iterates function `f` over the elements of vectors `v1` and `v2`. An element index is also supplied to `f`.
    let inline iteri2 (f:int->D->D->unit) (v1:DV) (v2:DV) = Array.iteri2 f (v1 |> toArray) (v2 |> toArray)

    /// Length of vector `v`
    let inline length (v:DV) = v.Length

    /// L1 norm of vector `v`
    let inline l1norm (v:DV) = DV.L1Norm(v)

    /// L2 norm of vector `v`
    let inline l2norm (v:DV) = DV.L2Norm(v)

    /// Squared L2 norm of vector `v`
    let inline l2normSq (v:DV) = DV.L2NormSq(v)

    /// Maximum of the elements of vector `v`
    let inline max (v:DV) = DV.Max(v)

    /// Index of the maximum element of vector `v`
    let inline maxIndex (v:DV) = DV.MaxIndex(v)

    /// Minimum of the elements of vector `v`
    let inline min (v:DV) = DV.Min(v)

    /// Index of the minimum element of vector `v`
    let inline minIndex (v:DV) = DV.MinIndex(v)

    /// Mean of vector `v`
    let inline mean (v:DV) = DV.Mean(v)

    /// Average of vector `v`. Same with mean.
    let average = mean

    /// Standard deviation of vector `v`
    let inline standardDev (v:DV) = DV.StandardDev(v)

    /// Variance of vector `v`
    let inline variance (v:DV) = DV.Variance(v)

    /// Shift and scale the elements of vector `v` to have zero mean and unit variance
    let inline standardize (v:DV) = DV.Standardize(v)

    /// Shift and scale the elements of vector `v` to be in the range [0, 1]
    let inline normalize (v:DV) = DV.Normalize(v)

    /// L2 norm of vector `v`. Same with DV.l2norm.
    let inline norm (v:DV) = DV.L2Norm(v)

    /// Squared L2 norm of vector `v`. Same with DV.l2normSq.
    let inline normSq(v:DV) = DV.L2NormSq(v)

    // TODO: implement supNorm (infinity norm, with BLAS IDAMAX)
    /// Creates a vector where elements of `v1` are followed by elements of `v2`
    let inline append (v1:DV) (v2:DV) = DV.Append(v1, v2)

    /// Creates a vector where elements of `v2` are followed by elements of `v1`
    let inline prepend (v1:DV) (v2:DV) = DV.Append(v2, v1)

    /// Concatenates the given sequence of vectors `v` into one vector
    let inline concat (v:seq<DV>) = Seq.fold append DV.Zero v

    /// Splits vector `v` into a sequence of subvectors whose lengths are given in sequence `n`
    let inline split (n:seq<int>) (v:DV) = DV.Split(v, n)

    /// Splits vector `v` into `n` subvectors of equal length. The length of vector `v` must be an integer multiple of `n`.
    let inline splitEqual (n:int) (v:DV) = DV.Split(v, Array.create n (v.Length / n))

    /// Sums the elements of vector `v`
    let inline sum (v:DV) = DV.Sum(v)

    /// Creates a vector with `n` elements where the `i`-th element is one and the rest of the elements are zero
    let inline standardBasis (n:int) (i:int) = DV(standardBasis n i)

    /// Creates a vector with `n` elements where the `i`-th element has value `v` and the rest of the elements are zero
<<<<<<< HEAD
    let inline standardBasisVal (n:int) (i:int) (v:float32) = DV(standardBasisVal n i v)

=======
    let inline standardBasisVal (n:int) (i:int) (v:number) = DV(standardBasisVal n i v)
>>>>>>> cba6658e
    /// Gets the unit vector codirectional with vector `v`
    let inline unitDV (v:DV) = v / DV.L2Norm(v)

    /// Converts matrix `m` into a vector by stacking its rows
    let inline ofDM (m:DM) = DM.ReshapeToDV(m)

    /// Creates a matrix with `m` rows from vector `v`
    let inline toDM (m:int) (v:DV) = DV.ReshapeToDM(m, v)

    // Experimental
    let inline toString (v:DV) = v.ToString()
    let inline visualize (v:DV) = v.Visualize()
    let inline visualizeAsDM (m:int) (v:DV) = DV.ReshapeToDM(m, v).Visualize()


/// Functional-oriented operations on matrices. Implementing functionality similar to FSharp.Collections.Array2D.
[<RequireQualifiedAccess>]
[<CompilationRepresentation (CompilationRepresentationFlags.ModuleSuffix)>]
module DM =

    /// Creates a matrix from 2D array `a`
    let inline ofArray2D a = DM.OfArray2D(a)

    /// Converts matrix `m` into a 2D array
    let inline toArray2D (m:DM) = m.GetRows() |> Seq.map DV.toArray |> array2D

    /// Creates a matrix with `m` rows from array `a`
    let inline ofArray m a = DM.OfArray(m, a)

    /// Converts matrix `m` into an array by stacking its rows
    let inline toArray (m:DM) = DM.ReshapeToDV(m) |> DV.toArray

    /// Transpose of matrix `m`
    let inline transpose (m:DM) = DM.Transpose(m)

    /// Creates a matrix from a sequence of row vectors `s`
    let inline ofRows s = DM.OfRows(s)

    /// Creates a matrix from a sequence of column vectors `s`
    let inline ofCols (s:seq<DV>) = s |> ofRows |> transpose

    /// Gets the sequence of row vectors in matrix `m`
    let inline toRows (m:DM) = m.GetRows()

    /// Gets the sequence of column vectors in matrix `m`
    let inline toCols (m:DM) = m.GetCols()

    /// Converts matrix `m` into a vector by stacking its rows
    let inline toDV (m:DM) = DM.ReshapeToDV(m)

    /// Creates a matrix with `m` rows from vector `v`
    let inline ofDV (m:int) (v:DV) = DV.ReshapeToDM(m, v)

    /// Gets the column with index `j` of matrix `m`
    let inline col (j:int) (m:DM) = m.[*,j]

    /// Gets the row with index `i` of matrix `m`
    let inline row (i:int) (m:DM) = m.[i,*]

    /// Number of columns in matrix `m`
    let inline cols (m:DM) = m.Cols

    /// Number of rows in matrix `m`
    let inline rows (m:DM) = m.Rows

    /// Creates a matrix with `m` rows and `n` columns, where all entries have value `v`
    let inline create m n (v:'a) = 
        let at = typeof<'a>
        if at.Equals(typeof<D>) then DM.OfArray2D(Array2D.create m n (unbox<D>(box v)))
<<<<<<< HEAD
        elif at.Equals(typeof<float32>) then DM (Array2D.create m n (unbox<float32>(box v)))
        elif at.Equals(typeof<int>) then DM (Array2D.create m n (unbox<int>(box v) |> float32))
        else failwith "Unsupported type. Expecting D, float32, or int."

=======
        elif at.Equals(typeof<number>) then DM (Array2D.create m n (unbox<number>(box v)))
        elif at.Equals(typeof<int>) then DM (Array2D.create m n (unbox<int>(box v) |> toNumber))
        else fail_with_invalid_type_message ()
>>>>>>> cba6658e
    /// Creates a matrix with `m` rows, where all rows are equal to `v`
    let inline createRows (m:int) (v:DV) = DM.OfRows(m, v)

    /// Creates a matrix with `n` columns, where all columns are equal to `v`
    let inline createCols (n:int) (v:DV) = DM.OfCols(n, v)

    /// Creates a matrix with `m` rows and `n` columns, where all entries are zero
    let inline zeroCreate m n = DM.ZeroMN m n

    /// Gets the diagonal of matrix `m`
    let inline diagonal (m:DM) = DM.Diagonal(m)

    /// Zero matrix
    let empty = DM.Zero

    /// Returns true if matrix `m` is empty, otherwise returns false
    let isEmpty (m:DM) = m.Length = 0

    /// Creates a matrix with `m` rows and `n` columns, where each element is given by function `f`
    let inline init m n (f:int->int->'a) = 
        let at = typeof<'a>
        if at.Equals(typeof<D>) then DM.OfArray2D(Array2D.init m n (unbox<int->int->D>(box f)))
<<<<<<< HEAD
        elif at.Equals(typeof<float32>) then DM (Array2D.init m n (unbox<int->int->float32>(box f)))
        elif at.Equals(typeof<int>) then DM ((Array2D.init m n (unbox<int->int->int>(box f))) |> Array2D.map float32)
        else failwith "Unsupported type. Expecting D, float32, or int."

=======
        elif at.Equals(typeof<number>) then DM (Array2D.init m n (unbox<int->int->number>(box f)))
        elif at.Equals(typeof<int>) then DM ((Array2D.init m n (unbox<int->int->int>(box f))) |> Array2D.map toNumber)
        else fail_with_invalid_type_message ()
>>>>>>> cba6658e
    /// Creates a matrix with `m` rows, where each row is given by `f` as a vector
    let inline initRows (m:int) (f:int->DV) = Seq.init m f |> ofRows

    /// Creates a matrix with `n` columns, where each column is given by `f` as a vector
    let inline initCols (n:int) (f:int->DV) = Seq.init n f |> ofCols

    /// Inverse of matrix `m`
    let inline inverse (m:DM) = DM.Inverse(m)

    /// Iterates function `f` over the entries of matrix `m`
    let inline iter (f:D->unit) (m:DM) = m |> toDV |> DV.iter f

    /// Iterates function `f` over the entries of matrices `m1` and `m2`
    let inline iter2 (f:D->D->unit) (m1:DM) (m2:DM) = DV.iter2 f (m1 |> toDV) (m2 |> toDV)

    /// Iterates function `f` over the entries of matrix `m`. Indices are also supplied to `f`.
    let inline iteri (f:int->int->D->unit) (m:DM) = m |> toArray2D |> Array2D.iteri f

    /// Iterates function `f` over the columns of matrix `m`
    let inline iterCols (f:DV->unit) (m:DM) = m |> toCols |> Seq.iter f

    /// Iterates function `f` over the rows of matrix `m`
    let inline iterRows (f:DV->unit) (m:DM) = m |> toRows |> Seq.iter f

    /// Iterates function `f` over the columns of matrix `m`. Column indices are also supplied to `f`.
    let inline iteriCols (f:int->DV->unit) (m:DM) = m |> toCols |> Seq.iteri f

    /// Iterates function `f` over the rows of matrix `m`. Row indices are also supplied to `f`.
    let inline iteriRows (f:int->DV->unit) (m:DM) = m |> toRows |> Seq.iteri f

    /// Iterates function `f` over the columns of matrices `m1` and `m2`
    let inline iter2Cols (f:DV->DV->unit) (m1:DM) (m2:DM) = Seq.iter2 f (m1 |> toCols) (m2 |> toCols)

    /// Iterates function `f` over the rows of matrices `m1` and `m2
    let inline iter2Rows (f:DV->DV->unit) (m1:DM) (m2:DM) = Seq.iter2 f (m1 |> toRows) (m2 |> toRows)

    /// Iterates function `f` over the columns of matrices `m1` and `m2`. Column indices are also supplied to `f`.
    let inline iteri2Cols (f:int->DV->DV->unit) (m1:DM) (m2:DM) = Seq.iteri2 f (m1 |> toCols) (m2 |> toCols)

    /// Iterates function `f` over the rows of matrices `m1` and `m2`. Row indices are also supplied to `f`.
    let inline iteri2Rows (f:int->DV->DV->unit) (m1:DM) (m2:DM) = Seq.iteri2 f (m1 |> toRows) (m2 |> toRows)

    /// Total number of elements in matrix `m`
    let inline length (m:DM) = m.Length

    /// Number of rows in matrix `m`. Same with DM.rows.
    let inline length1 (m:DM) = m.Rows

    /// Number of columns in matrix `m`. Same with DM.cols.
    let inline length2 (m:DM) = m.Cols

    /// Creates a copy of matrix `m`
    let inline copy (m:DM) = m.Copy()

    /// Determinant of matrix `m`
    let inline det (m:DM) = DM.Det(m)

    /// Maps function `f` to the columns of matrix `m`
    let inline mapCols (f:DV->DV) (m:DM) = m |> toCols |> Seq.map f |> ofCols

    /// Maps function `f` to the rows of matrix `m`
    let inline mapRows (f:DV->DV) (m:DM) = m |> toRows |> Seq.map f |> ofRows

    /// Maps function `f` to the columns of matrix `m`. Column indices are also supplied to `f`.
    let inline mapiCols (f:int->DV->DV) (m:DM) = m |> toCols |> Seq.mapi f |> ofCols

    /// Maps function `f` to the rows of matrix `m`. Row indices are also supplied to `f`.
    let inline mapiRows (f:int->DV->DV) (m:DM) = m |> toRows |> Seq.mapi f |> ofRows

    /// Maps function `f` to the columns of matrices `m1` and `m2`
    let inline map2Cols (f:DV->DV->DV) (m1:DM) (m2:DM) = Seq.map2 f (m1 |> toCols) (m2 |> toCols) |> ofCols

    /// Maps function `f` to the rows of matrices `m1` and `m2`
    let inline map2Rows (f:DV->DV->DV) (m1:DM) (m2:DM) = Seq.map2 f (m1 |> toRows) (m2 |> toRows) |> ofRows

    /// Maps function `f` to the columns of matrices `m1` and `m2`. Column indices are also supplied to `f`.
    let inline mapi2Cols (f:int->DV->DV->DV) (m1:DM) (m2:DM) = Seq.mapi2 f (m1 |> toCols) (m2 |> toCols) |> ofCols

    /// Maps function `f` to the rows of matrices `m1` and `m2`. Row indices are also supplied to `f`.
    let inline mapi2Rows (f:int->DV->DV->DV) (m1:DM) (m2:DM) = Seq.mapi2 f (m1 |> toRows) (m2 |> toRows) |> ofRows

    /// Maximum of the entries of matrix `m`
    let inline max (m:DM) = DM.Max(m)

    /// Index of the maximum entry of matrix `m`
    let inline maxIndex (m:DM) = DM.MaxIndex(m)

    /// Minimum of the entries of matrix `m`
    let inline min (m:DM) = DM.Min(m)

    /// Index of the minimum entry of matrix `m`
    let inline minIndex (m:DM) = DM.MinIndex(m)

    /// Mean of matrix `m`
    let inline mean (m:DM) = DM.Mean(m)

    /// Average of matrix `m`. Same with mean.
    let average = mean

    /// Standard deviation of matrix `m`
    let inline standardDev (m:DM) = DM.StandardDev(m)

    /// Variance of matrix `m`
    let inline variance (m:DM) = DM.Variance(m)

    /// Shift and scale the elements of matrix `m` to have zero mean and unit variance
    let inline standardize (m:DM) = DM.Standardize(m)

    /// Shift and scale the elements of matrix `m` to be in the range [0, 1]
    let inline normalize (m:DM) = DM.Normalize(m)

    /// Solve a system of linear equations Ax = b, where the coefficient matrix `m` has general form
    let inline solve (m:DM) (v:DV) = DM.Solve(m, v)

    /// Solve a system of linear equations Ax = b, where the coefficient matrix `m` is symmetric
    let inline solveSymmetric (m:DM) (v:DV) = DM.SolveSymmetric(m, v)

    /// Sums the elements of matrix `m`
    let inline sum (m:DM) = DM.Sum(m)

    /// Trace of matrix `m`
    let inline trace (m:DM) = DM.Trace(m)

    /// Append row `v` to matrix `m`
    let inline appendRow (v:DV) (m:DM) = let rows = m |> toRows in Seq.append rows (seq [v]) |> ofRows

    /// Prepend row `v` to matrix `m`
    let inline prependRow (v:DV) (m:DM) = let rows = m |> toRows in Seq.append (seq [v]) rows |> ofRows

    /// Append column `v` to matrix `m`
    let inline appendCol (v:DV) (m:DM) = let cols = m |> toCols in Seq.append cols (seq [v]) |> ofCols

    /// Prepend column `v` to matrix `m`
    let inline prependCol (v:DV) (m:DM) = let cols = m |> toCols in Seq.append (seq [v]) cols |> ofCols

    /// Experimental
    let inline toString (m:DM) = m.ToString()
    let inline visualize (m:DM) = m.Visualize()
    let inline visualizeAsDV (m:DM) = DM.ReshapeToDV(m).Visualize()


/// D, DV, DM operations (automatically opened)
[<AutoOpen>]
module DOps =
<<<<<<< HEAD

    /// Explicit conversion between types where it is permitted. For example: DV -> float32[], float32[,] -> DM
=======
    /// Explicit conversion between types where it is permitted. For example: DV -> number[], number[,] -> DM
>>>>>>> cba6658e
    let inline convert (v:^a) : ^b = ((^a or ^b) : (static member op_Explicit: ^a -> ^b) v)

    /// Create a vector from sequence `v`
    let inline toDV (v:seq<_>) = 
        match v with
        | :? seq<D> as v ->
            v |> Seq.toArray |> DV.ofArray
        | _ ->
<<<<<<< HEAD
            v |> Seq.toArray |> Array.map float32 |> DV

=======
            v |> Seq.toArray |> Array.map toNumber |> DV
>>>>>>> cba6658e
    /// Create a matrix form sequence of sequences `m`
    let inline toDM (m:seq<seq<_>>) = 
        match m with
        | :? seq<seq<D>> as m ->
            m |> array2D |> DM.ofArray2D
        | _ ->
<<<<<<< HEAD
            m |> array2D |> Array2D.map float32 |> DM

=======
            m |> array2D |> Array2D.map toNumber |> DM
>>>>>>> cba6658e
    /// Make forward AD type, with tag `i`, primal `p` and tangent `t`
    let inline makeForward i (t:^a) (p:^a) = 
        (^a : (member GetForward : ^a -> uint32 -> ^a) p, t, i)

    /// Make reverse AD type, with tag `i` and primal `p`
    let inline makeReverse i (p:^a) = 
        (^a : (member GetReverse : uint32 -> ^a) p, i)

    /// Get the primal value of `d`
    let inline primal (d:^a when ^a : (member P : ^a)) = (^a : (member P : ^a) d)

    /// Get the deepest primal value of `d`
    let inline primalDeep (d:^a when ^a : (member PD: ^a)) = (^a :(member PD :^a) d)

    /// Get the tangent value of `d`
    let inline tangent (d:^a when ^a : (member T : ^a)) = (^a : (member T : ^a) d)

    /// Get the adjoint value of `d`
    let inline adjoint (d:^a when ^a : (member A : ^a)) = (^a : (member A : ^a) d)

    /// Get the primal and tangent values of `d`, as a tuple
    let inline primalTangent d = d |> primal, d |> tangent

    /// Resets the adjoints of all the values in the evaluation trace of `d`, preparing for a new reverse propagation
    let reverseReset (d:obj) =
        let rec resetRec (ds:obj list) =
            match ds with
            | [] -> ()
            | d :: t ->
                match d with
                | :? D as d ->
                    match d with
                    | DR(_,_,o,_,_) ->
                        d.A <- D number0
                        d.F <- d.F + 1u
                        if d.F = 1u then
                            match o with
                            | Add_D_D(a, b) -> resetRec (box a :: box b :: t)
                            | Add_D_DCons(a) -> resetRec (box a :: t)
                            | Sub_D_D(a, b) -> resetRec (box a :: box b :: t)
                            | Sub_D_DCons(a) -> resetRec (box a :: t)
                            | Sub_DCons_D(b) -> resetRec (box b :: t)
                            | Mul_D_D(a, b) -> resetRec (box a :: box b :: t)
                            | Mul_D_DCons(a, _) -> resetRec (box a :: t)
                            | Div_D_D(a, b) -> resetRec (box a :: box b :: t)
                            | Div_D_DCons(a, _) -> resetRec (box a :: t)
                            | Div_DCons_D(_, b) -> resetRec (box b :: t)
                            | Pow_D_D(a, b) -> resetRec (box a :: box b :: t)
                            | Pow_D_DCons(a, _) -> resetRec (box a :: t)
                            | Pow_DCons_D(_, b) -> resetRec (box b :: t)
                            | Atan2_D_D(a, b) -> resetRec (box a :: box b :: t)
                            | Atan2_D_DCons(a, _) -> resetRec (box a :: t)
                            | Atan2_DCons_D(_, b) -> resetRec (box b :: t)
                            | Log_D(a) -> resetRec (box a :: t)
                            | Log10_D(a) -> resetRec (box a :: t)
                            | Exp_D(a) -> resetRec (box a :: t)
                            | Sin_D(a) -> resetRec (box a :: t)
                            | Cos_D(a) -> resetRec (box a :: t)
                            | Tan_D(a) -> resetRec (box a :: t)
                            | Neg_D(a) -> resetRec (box a :: t)
                            | Sqrt_D(a) -> resetRec (box a :: t)
                            | Sinh_D(a) -> resetRec (box a :: t)
                            | Cosh_D(a) -> resetRec (box a :: t)
                            | Tanh_D(a) -> resetRec (box a :: t)
                            | Asin_D(a) -> resetRec (box a :: t)
                            | Acos_D(a) -> resetRec (box a :: t)
                            | Atan_D(a) -> resetRec (box a :: t)
                            | Abs_D(a) -> resetRec (box a :: t)
                            | Sign_D(a) -> resetRec (box a :: t)
                            | Floor_D(a) -> resetRec (box a :: t)
                            | Ceil_D(a) -> resetRec (box a :: t)
                            | Round_D(a) -> resetRec (box a :: t)
                            | Mul_Dot_DV_DV(a, b) -> resetRec (box a :: box b :: t)
                            | Mul_Dot_DV_DVCons(a, _) -> resetRec (box a :: t)
                            | Sum_DV(a) -> resetRec (box a :: t)
                            | L1Norm_DV(a) -> resetRec (box a :: t)
                            | L2NormSq_DV(a) -> resetRec (box a :: t)
                            | L2Norm_DV(a) -> resetRec (box a :: t)
                            | Item_DV(a, _) -> resetRec (box a :: t)
                            | Sum_DM(a) -> resetRec (box a :: t)
                            | Item_DM(a, _, _) -> resetRec (box a :: t)
                            | Det_DM(a) -> resetRec (box a :: t)
                            | ReLU_D(a) -> resetRec (box a :: t)
                            | Sigmoid_D(a) -> resetRec (box a :: t)
                            | LogSumExp_DV(a) -> resetRec (box a :: t)
                            | FixedPoint_D(b, _, _, _) -> resetRec (box b :: t)
                            | _ -> resetRec t
                        else resetRec t
                    | _ -> resetRec t
                | :? DV as d ->
                    match d with
                    | DVR(_,_,o,_,_) ->
                        d.A <- DV.ZeroN d.Length
                        d.F <- d.F + 1u
                        if d.F = 1u then
                            match o with
                            | Add_DV_DV(a, b) -> resetRec (box a :: box b :: t)
                            | Add_DV_DVCons(a) -> resetRec (box a :: t)
                            | Add_DV_D(a, b) -> resetRec (box a :: box b :: t)
                            | Add_DV_DCons(a) -> resetRec (box a :: t)
                            | Add_DVCons_D(b) -> resetRec (box b :: t)
                            | Sub_DV_DV(a, b) -> resetRec (box a :: box b :: t)
                            | Sub_DV_DVCons(a) -> resetRec (box a :: t)
                            | Sub_DVCons_DV(a) -> resetRec (box a :: t)
                            | Sub_DV_D(a, b) -> resetRec (box a :: box b :: t)
                            | Sub_DV_DCons(a) -> resetRec (box a :: t)
                            | Sub_DVCons_D(b) -> resetRec (box b :: t)
                            | Sub_D_DV(a, b) -> resetRec (box a :: box b :: t)
                            | Sub_D_DVCons(a) -> resetRec (box a :: t)
                            | Sub_DCons_DV(b) -> resetRec (box b :: t)
                            | Mul_Had_DV_DV(a, b) -> resetRec (box a :: box b :: t)
                            | Mul_Had_DV_DVCons(a, _) -> resetRec (box a :: t)
                            | Mul_DV_D(a, b) -> resetRec (box a :: box b :: t)
                            | Mul_DV_DCons(a, _) -> resetRec (box a :: t)
                            | Mul_DVCons_D(_, b) -> resetRec (box b :: t)
                            | Mul_DM_DV(a, b) -> resetRec (box a :: box b :: t)
                            | Mul_DM_DVCons(a, _) -> resetRec (box a :: t)
                            | Mul_DMCons_DV(_, b) -> resetRec (box b :: t)
                            | Mul_DV_DM(a, b) -> resetRec (box a :: box b :: t)
                            | Mul_DV_DMCons(a, _) -> resetRec (box a :: t)
                            | Mul_DVCons_DM(_, b) -> resetRec (box b :: t)
                            | Div_Had_DV_DV(a, b) -> resetRec (box a :: box b :: t)
                            | Div_Had_DV_DVCons(a, _) -> resetRec (box a :: t)
                            | Div_Had_DVCons_DV(_, b) -> resetRec (box b :: t)
                            | Div_DV_D(a, b) -> resetRec (box a :: box b :: t)
                            | Div_DV_DCons(a, _) -> resetRec (box a :: t)
                            | Div_DVCons_D(_, b) -> resetRec (box b :: t)
                            | Div_D_DV(a, b) -> resetRec (box a :: box b :: t)
                            | Div_D_DVCons(a, _) -> resetRec (box a :: t)
                            | Div_DCons_DV(_, b) -> resetRec (box b :: t)
                            | Pow_DV_DV(a, b) -> resetRec (box a :: box b :: t)
                            | Pow_DV_DVCons(a, _) -> resetRec (box a :: t)
                            | Pow_DVCons_DV(_, b) -> resetRec (box b :: t)
                            | Atan2_DV_DV(a, b) -> resetRec (box a :: box b :: t)
                            | Atan2_DV_DVCons(a, _) -> resetRec (box a :: t)
                            | Atan2_DVCons_DV(_, b) -> resetRec (box b :: t)
                            | Pow_DV_D(a, b) -> resetRec (box a :: box b :: t)
                            | Pow_DV_DCons(a, _) -> resetRec (box a :: t)
                            | Pow_DVCons_D(_, b) -> resetRec (box b :: t)
                            | Pow_D_DV(a, b) -> resetRec (box a :: box b :: t)
                            | Pow_D_DVCons(a, _) -> resetRec (box a :: t)
                            | Pow_DCons_DV(_, b) -> resetRec (box b :: t)
                            | Atan2_DV_D(a, b) -> resetRec (box a :: box b :: t)
                            | Atan2_DV_DCons(a, _) -> resetRec (box a :: t)
                            | Atan2_DVCons_D(_, b) -> resetRec (box b :: t)
                            | Atan2_D_DV(a, b) -> resetRec (box a :: box b :: t)
                            | Atan2_D_DVCons(a, _) -> resetRec (box a :: t)
                            | Atan2_DCons_DV(_, b) -> resetRec (box b :: t)
                            | Log_DV(a) -> resetRec (box a :: t)
                            | Log10_DV(a) -> resetRec (box a :: t)
                            | Exp_DV(a) -> resetRec (box a :: t)
                            | Sin_DV(a) -> resetRec (box a :: t)
                            | Cos_DV(a) -> resetRec (box a :: t)
                            | Tan_DV(a) -> resetRec (box a :: t)
                            | Neg_DV(a) -> resetRec (box a :: t)
                            | Sqrt_DV(a) -> resetRec (box a :: t)
                            | Sinh_DV(a) -> resetRec (box a :: t)
                            | Cosh_DV(a) -> resetRec (box a :: t)
                            | Tanh_DV(a) -> resetRec (box a :: t)
                            | Asin_DV(a) -> resetRec (box a :: t)
                            | Acos_DV(a) -> resetRec (box a :: t)
                            | Atan_DV(a) -> resetRec (box a :: t)
                            | Abs_DV(a) -> resetRec (box a :: t)
                            | Sign_DV(a) -> resetRec (box a :: t)
                            | Floor_DV(a) -> resetRec (box a :: t)
                            | Ceil_DV(a) -> resetRec (box a :: t)
                            | Round_DV(a) -> resetRec (box a :: t)
                            | Make_DV_ofDs(a) -> resetRec (List.append (a |> Array.map box |> List.ofArray) t)
                            | SliceRow_DM(a,_,_) -> resetRec (box a :: t)
                            | SliceCol_DM(a,_,_) -> resetRec (box a :: t)
                            | Solve_DM_DV(a, b) -> resetRec (box a :: box b :: t)
                            | Solve_DM_DVCons(a, _) -> resetRec (box a :: t)
                            | Solve_DMCons_DV(_, b) -> resetRec (box b :: t)
                            | Append_DV_DV(a, b) -> resetRec (box a :: box b :: t)
                            | Append_DV_DVCons(a) -> resetRec (box a :: t)
                            | Append_DVCons_DV(b) -> resetRec (box b :: t)
                            | Split_DV(a,_) -> resetRec (box a :: t)
                            | AddItem_DV_D(a,_,b) -> resetRec (box a :: box b :: t)
                            | AddItem_DV_DCons(a) -> resetRec (box a :: t)
                            | AddItem_DVCons_D(_,b) -> resetRec (box b :: t)
                            | AddSubVector_DV_DV(a,_,b) -> resetRec (box a :: box b :: t)
                            | AddSubVector_DV_DVCons(a) -> resetRec (box a :: t)
                            | AddSubVector_DVCons_DV(_,b) -> resetRec (box b :: t)
                            | ReshapeCopy_DM_DV(a) -> resetRec (box a :: t)
                            | Slice_DV(a,_) -> resetRec (box a :: t)
                            | Diagonal_DM(a) -> resetRec (box a :: t)
                            | ReLU_DV(a) -> resetRec (box a :: t)
                            | Sigmoid_DV(a) -> resetRec (box a :: t)
                            | _ -> resetRec t
                        else resetRec t
                    | _ -> resetRec t
                | :? DM as d ->
                    match d with
                    | DMR(_,_,o,_,_) ->
                        d.A <- DM.ZeroMN d.Rows d.Cols
                        d.F <- d.F + 1u
                        if d.F = 1u then
                            match o with
                            | Add_DM_DM(a, b) -> resetRec (box a :: box b :: t)
                            | Add_DM_DMCons(a) -> resetRec (box a :: t)
                            | Sub_DM_DM(a, b) -> resetRec (box a :: box b :: t)
                            | Sub_DM_DMCons(a) -> resetRec (box a :: t)
                            | Sub_DMCons_DM(a) -> resetRec (box a :: t)
                            | Mul_DM_DM(a, b) -> resetRec (box a :: box b :: t)
                            | Mul_DM_DMCons(a, _) -> resetRec (box a :: t)
                            | Mul_Had_DM_DM(a, b) -> resetRec (box a :: box b :: t)
                            | Mul_Had_DM_DMCons(a, _) -> resetRec (box a :: t)
                            | Mul_DM_D(a, b) -> resetRec (box a :: box b :: t)
                            | Mul_DM_DCons(a, _) -> resetRec (box a :: t)
                            | Mul_DMCons_D(_, b) -> resetRec (box b :: t)
                            | Mul_Out_DV_DV(a, b) -> resetRec (box a :: box b :: t)
                            | Mul_Out_DV_DVCons(a, _) -> resetRec (box a :: t)
                            | Mul_Out_DVCons_DV(_, b) -> resetRec (box b :: t)
                            | Div_Had_DM_DM(a, b) -> resetRec (box a :: box b :: t)
                            | Div_Had_DM_DMCons(a, _) -> resetRec (box a :: t)
                            | Div_Had_DMCons_DM(_, b) -> resetRec (box b :: t)
                            | Pow_DM_DM(a, b) -> resetRec (box a :: box b :: t)
                            | Pow_DM_DMCons(a, _) -> resetRec (box a :: t)
                            | Pow_DMCons_DM(_, b) -> resetRec (box b :: t)
                            | Atan2_DM_DM(a, b) -> resetRec (box a :: box b :: t)
                            | Atan2_DM_DMCons(a, _) -> resetRec (box a :: t)
                            | Atan2_DMCons_DM(_, b) -> resetRec (box b :: t)
                            | Div_DM_D(a, b) -> resetRec (box a :: box b :: t)
                            | Div_DM_DCons(a, _) -> resetRec (box a :: t)
                            | Div_DMCons_D(_, b) -> resetRec (box b :: t)
                            | Div_D_DM(a, b) -> resetRec (box a :: box b :: t)
                            | Div_D_DMCons(a, _) -> resetRec (box a :: t)
                            | Div_DCons_DM(_, b) -> resetRec (box b :: t)
                            | Add_DM_D(a, b) -> resetRec (box a :: box b :: t)
                            | Add_DM_DCons(a) -> resetRec (box a :: t)
                            | Add_DMCons_D(b) -> resetRec (box b :: t)
                            | Add_DMCols_DV(a, b) -> resetRec (box a :: box b :: t)
                            | Add_DMCols_DVCons(a) -> resetRec (box a :: t)
                            | Add_DMColsCons_DV(b) -> resetRec (box b :: t)
                            | Sub_DM_D(a, b) -> resetRec (box a :: box b :: t)
                            | Sub_DM_DCons(a) -> resetRec (box a :: t)
                            | Sub_DMCons_D(b) -> resetRec (box b :: t)
                            | Sub_D_DM(a, b) -> resetRec (box a :: box b :: t)
                            | Sub_D_DMCons(a) -> resetRec (box a :: t)
                            | Sub_DCons_DM(b) -> resetRec (box b :: t)
                            | Pow_DM_D(a, b) -> resetRec (box a :: box b :: t)
                            | Pow_DM_DCons(a, _) -> resetRec (box a :: t)
                            | Pow_DMCons_D(_, b) -> resetRec (box b :: t)
                            | Pow_D_DM(a, b) -> resetRec (box a :: box b :: t)
                            | Pow_D_DMCons(a, _) -> resetRec (box a :: t)
                            | Pow_DCons_DM(_, b) -> resetRec (box b :: t)
                            | Atan2_DM_D(a, b) -> resetRec (box a :: box b :: t)
                            | Atan2_DM_DCons(a, _) -> resetRec (box a :: t)
                            | Atan2_DMCons_D(_, b) -> resetRec (box b :: t)
                            | Atan2_D_DM(a, b) -> resetRec (box a :: box b :: t)
                            | Atan2_D_DMCons(a, _) -> resetRec (box a :: t)
                            | Atan2_DCons_DM(_, b) -> resetRec (box b :: t)
                            | Log_DM(a) -> resetRec (box a :: t)
                            | Log10_DM(a) -> resetRec (box a :: t)
                            | Exp_DM(a) -> resetRec (box a :: t)
                            | Sin_DM(a) -> resetRec (box a :: t)
                            | Cos_DM(a) -> resetRec (box a :: t)
                            | Tan_DM(a) -> resetRec (box a :: t)
                            | Neg_DM(a) -> resetRec (box a :: t)
                            | Sqrt_DM(a) -> resetRec (box a :: t)
                            | Sinh_DM(a) -> resetRec (box a :: t)
                            | Cosh_DM(a) -> resetRec (box a :: t)
                            | Tanh_DM(a) -> resetRec (box a :: t)
                            | Asin_DM(a) -> resetRec (box a :: t)
                            | Acos_DM(a) -> resetRec (box a :: t)
                            | Atan_DM(a) -> resetRec (box a :: t)
                            | Abs_DM(a) -> resetRec (box a :: t)
                            | Sign_DM(a) -> resetRec (box a :: t)
                            | Floor_DM(a) -> resetRec (box a :: t)
                            | Ceil_DM(a) -> resetRec (box a :: t)
                            | Round_DM(a) -> resetRec (box a :: t)
                            | Transpose_DM(a) -> resetRec (box a :: t)
                            | Make_DM_ofDs(a) -> resetRec (List.append (a |> Array2D.toArray |> Array.map box |> List.ofArray) t)
                            | Make_DMRows_ofDV(a) -> resetRec (box a :: t)
                            | Make_DMCols_ofDV(a) -> resetRec (box a :: t)
                            | Make_DMRows_ofDVs(a) -> resetRec (List.append (a |> Array.map box |> List.ofArray) t)
                            | AddItem_DM_D(a, _, _, b) -> resetRec (box a :: box b :: t)
                            | AddItem_DM_DCons(a) -> resetRec (box a :: t)
                            | AddItem_DMCons_D(_, _, b) -> resetRec (box b :: t)
                            | AddSubMatrix_DM_DM(a,_,_,b) -> resetRec (box a :: box b :: t)
                            | AddSubMatrix_DM_DMCons(a) -> resetRec (box a :: t)
                            | AddSubMatrix_DMCons_DM(_,_,b) -> resetRec (box b :: t)
                            | Slice_DM(a,_,_) -> resetRec (box a :: t)
                            | RowMatrix_DV(a) -> resetRec (box a :: t)
                            | AddDiagonal_DM_DV(a, b) -> resetRec (box a :: box b :: t)
                            | AddDiagonal_DM_DVCons(a) -> resetRec (box a :: t)
                            | AddDiagonal_DMCons_DV(b) -> resetRec (box b :: t)
                            | ReshapeCopy_DV_DM(a) -> resetRec (box a :: t)
                            | Inverse_DM(a) -> resetRec (box a :: t)
                            | ReLU_DM(a) -> resetRec (box a :: t)
                            | Sigmoid_DM(a) -> resetRec (box a :: t)
                            | _ -> resetRec t
                        else resetRec t
                    | _ -> resetRec t
                | _ -> resetRec t
        resetRec [d]

    /// Pushes the adjoint `v` backward through the evaluation trace of `d`
    let reversePush (v:obj) (d:obj) =
        let inline bx v d = box v, box d
        let rec pushRec (ds:(obj*obj) list) =
            match ds with
            | [] -> ()
            | (v, d) :: t ->
                match d with
                | :? D as d ->
                    match d with
                    | DR(_,_,o,_,_) ->
                        d.A <- d.A + (v :?> D)
                        d.F <- d.F - 1u
                        if d.F = 0u then
                            match o with
                            | Add_D_D(a, b) -> pushRec ((bx d.A a) :: (bx d.A b) :: t)
                            | Add_D_DCons(a) -> pushRec ((bx d.A a) :: t)
                            | Sub_D_D(a, b) -> pushRec ((bx d.A a) :: (bx -d.A b) :: t)
                            | Sub_D_DCons(a) -> pushRec ((bx d.A a) :: t)
                            | Sub_DCons_D(b) -> pushRec ((bx -d.A b) :: t)
                            | Mul_D_D(a, b) -> pushRec ((bx (d.A * b.P) a) :: (bx (d.A * a.P) b) :: t)
                            | Mul_D_DCons(a, cons) -> pushRec ((bx (d.A * cons) a) :: t)
                            | Div_D_D(a, b) -> pushRec ((bx (d.A / b.P) a) :: (bx (d.A * (-a.P / (b.P * b.P))) b) :: t)
                            | Div_D_DCons(a, cons) -> pushRec ((bx (d.A / cons) a) :: t)
                            | Div_DCons_D(cons, b) -> pushRec ((bx (d.A * (-cons / (b.P * b.P))) b) :: t)
                            | Pow_D_D(a, b) -> pushRec ((bx (d.A * (a.P ** (b.P - D number1)) * b.P) a) :: (bx (d.A * (a.P ** b.P) * log a.P) b) :: t)
                            | Pow_D_DCons(a, cons) -> pushRec ((bx (d.A * (a.P ** (cons - D number1)) * cons) a) :: t)
                            | Pow_DCons_D(cons, b) -> pushRec ((bx (d.A * (cons ** b.P) * log cons) b) :: t)
                            | Atan2_D_D(a, b) -> let denom = a.P * a.P + b.P * b.P in pushRec ((bx (d.A * b.P / denom) a) :: (bx (d.A * (-a.P) / denom) b) :: t)
                            | Atan2_D_DCons(a, cons) -> pushRec ((bx (d.A * cons / (a.P * a.P + cons * cons)) a) :: t)
                            | Atan2_DCons_D(cons, b) -> pushRec ((bx (d.A * (-cons) / (cons * cons + b.P * b.P)) b) :: t)
                            | Log_D(a) -> pushRec ((bx (d.A / a.P) a) :: t)
                            | Log10_D(a) -> pushRec ((bx (d.A / (a.P * log10Val())) a) :: t)
                            | Exp_D(a) -> pushRec ((bx (d.A * d.P) a) :: t) // d.P = exp a.P
                            | Sin_D(a) -> pushRec ((bx (d.A * cos a.P) a) :: t)
                            | Cos_D(a) -> pushRec ((bx (d.A * (-sin a.P)) a) :: t)
                            | Tan_D(a) -> let seca = D number1 / cos a.P in pushRec ((bx (d.A * seca * seca) a) :: t)
                            | Neg_D(a) -> pushRec ((bx -d.A a) :: t)
                            | Sqrt_D(a) -> pushRec ((bx (d.A / (D number2 * d.P)) a) :: t) // d.P = sqrt a.P
                            | Sinh_D(a) -> pushRec ((bx (d.A * cosh a.P) a) :: t)
                            | Cosh_D(a) -> pushRec ((bx (d.A * sinh a.P) a) :: t)
                            | Tanh_D(a) -> let secha = D number1 / cosh a.P in pushRec ((bx (d.A * secha * secha) a) :: t)
                            | Asin_D(a) -> pushRec ((bx (d.A / sqrt (D number1 - a.P * a.P)) a) :: t)
                            | Acos_D(a) -> pushRec ((bx (-d.A / sqrt (D number1 - a.P * a.P)) a) :: t)
                            | Atan_D(a) -> pushRec ((bx (d.A / (D number1 + a.P * a.P)) a) :: t)
                            | Abs_D(a) -> pushRec ((bx (d.A * D.Sign(a.P)) a) :: t)
                            | Sign_D(a) -> pushRec ((bx D.Zero a) :: t)
                            | Floor_D(a) -> pushRec ((bx D.Zero a) :: t)
                            | Ceil_D(a) -> pushRec ((bx D.Zero a) :: t)
                            | Round_D(a) -> pushRec ((bx D.Zero a) :: t)
                            | Mul_Dot_DV_DV(a, b) -> pushRec ((bx (d.A * b.P) a) :: (bx (d.A * a.P) b) :: t)
                            | Mul_Dot_DV_DVCons(a, cons) -> pushRec ((bx (d.A * cons) a) :: t)
                            | Sum_DV(a) -> pushRec ((bx (DV.create a.Length d.A) a) :: t)
                            | L1Norm_DV(a) -> pushRec ((bx (d.A * DV.Sign a.P) a) :: t)
                            | L2NormSq_DV(a) -> pushRec ((bx (d.A * (D number2) * a.P) a) :: t)
                            | L2Norm_DV(a) -> pushRec ((bx ((d.A / d.P) * a.P) a) :: t)
                            | Item_DV(a, i) -> a.A <- DV.AddItem(a.A, i, d.A); pushRec ((bx DV.Zero a) :: t)
                            | Sum_DM(a) -> pushRec ((bx (DM.create a.Rows a.Cols d.A) a) :: t)
                            | Item_DM(a, i, j) -> a.A <- DM.AddItem(a.A, i, j, d.A); pushRec ((bx DM.Zero a) :: t)
                            | Det_DM(a) -> pushRec ((bx (d.T * d.P * DM.Transpose(DM.Inverse(a))) a) :: t) // Check this
                            | ReLU_D(a) -> pushRec ((bx (d.A * ((D.Sign(a.P) + number1) / number2)) a) :: t)
                            | Sigmoid_D(a) -> pushRec ((bx (d.A * d.P * (number1 - d.P)) a) :: t) // d.P = D.Sigmoid(a.P)
                            | LogSumExp_DV(a) -> pushRec ((bx ((d.A / exp d.P) * exp a.P) a) :: t) // d.P = DV.LogSumExp(a.P)
                            | FixedPoint_D(b, bfirst, aprev, alast) ->
                                // Christianson (1994)
                                let imax = DiffSharp.Config.GlobalConfig.FixedPointMaxIterations
                                let eps = D (FixedPointEpsilon())

                                let mutable i = 0

                                let r = d.A
                                reverseReset alast
                                pushRec [(box r, box alast)]

                                while i < imax do
                                    i <- i + 1
                                    if i >= imax then 
                                        //printfn "Fixed point reverse iteration timeout, i = %i" i
                                        ignore()
                                    else
                                        if abs (aprev.A + r - alast.A) <= eps then
                                            //printfn "Fixed point reverse iteration converged, i = %i" i
                                            i <- imax
                                        else
                                            reverseReset alast
                                            pushRec [(box (r + aprev.A), box alast)]

                                pushRec ((bx (bfirst.A) b) :: t) // Propogate converged adjoint back towards the original b at the beginning of the fixed point iteration
                            | _ -> pushRec t
                        else pushRec t
                    | _ -> pushRec t
                | :? DV as d ->
                    match d with
                    | DVR(_,_,o,_,_) ->
                        d.A <- d.A + (v :?> DV)
                        d.F <- d.F - 1u
                        if d.F = 0u then
                            match o with
                            | Add_DV_DV(a, b) -> pushRec ((bx d.A a) :: (bx d.A b) :: t)
                            | Add_DV_DVCons(a) -> pushRec ((bx d.A a) :: t)
                            | Add_DV_D(a, b) -> pushRec ((bx d.A a) :: (bx (DV.Sum(d.A)) b) :: t)
                            | Add_DV_DCons(a) -> pushRec ((bx d.A a) :: t)
                            | Add_DVCons_D(b) -> pushRec ((bx (DV.Sum(d.A)) b) :: t)
                            | Sub_DV_DV(a, b) -> pushRec ((bx d.A a) :: (bx -d.A b) :: t)
                            | Sub_DV_DVCons(a) -> pushRec ((bx d.A a) :: t)
                            | Sub_DVCons_DV(a) -> pushRec ((bx -d.A a) :: t)
                            | Sub_DV_D(a, b) -> pushRec ((bx d.A a) :: (bx -(DV.Sum(d.A)) b) :: t)
                            | Sub_DV_DCons(a) -> pushRec ((bx d.A a) :: t)
                            | Sub_DVCons_D(b) -> pushRec ((bx -(DV.Sum(d.A)) b) :: t)
                            | Sub_D_DV(a, b) -> pushRec ((bx (DV.Sum(d.A)) a) :: (bx -d.A b) :: t)
                            | Sub_D_DVCons(a) -> pushRec ((bx (DV.Sum(d.A)) a) :: t)
                            | Sub_DCons_DV(b) -> pushRec ((bx -d.A b) :: t)
                            | Mul_Had_DV_DV(a, b) -> pushRec ((bx (d.A .* b.P) a) :: (bx (d.A .* a.P) b) :: t)
                            | Mul_Had_DV_DVCons(a, cons) -> pushRec ((bx (d.A .* cons) a) :: t)
                            | Mul_DV_D(a, b) -> pushRec ((bx (d.A * b.P) a) :: (bx (d.A * a.P) b) :: t)
                            | Mul_DV_DCons(a, cons) -> pushRec ((bx (d.A * cons) a) :: t)
                            | Mul_DVCons_D(cons, b) -> pushRec ((bx (d.A * cons) b) :: t)
                            | Mul_DM_DV(a, b) -> pushRec ((bx (d.A &* b.P) a) :: (bx (DM.Transpose(a.P) * d.A) b) :: t)
                            | Mul_DM_DVCons(a, cons) -> pushRec ((bx (d.A &* cons) a) :: t)
                            | Mul_DMCons_DV(cons, b) -> pushRec ((bx (DM.Transpose(cons) * d.A) b) :: t)
                            | Mul_DV_DM(a, b) -> pushRec ((bx (d.A * DM.Transpose(b.P)) a) :: (bx (a.P &* d.A) b) :: t)
                            | Mul_DV_DMCons(a, cons) -> pushRec ((bx (d.A * DM.Transpose(cons)) a) :: t)
                            | Mul_DVCons_DM(cons, b) -> pushRec ((bx (cons &* d.A) b) :: t)
                            | Div_Had_DV_DV(a, b) -> pushRec ((bx (d.A ./ b.P) a) :: (bx (d.A .* (-a.P ./ (b.P .* b.P))) b) :: t)
                            | Div_Had_DV_DVCons(a, cons) -> pushRec ((bx (d.A ./ cons) a) :: t)
                            | Div_Had_DVCons_DV(cons, b) -> pushRec ((bx (d.A .* (-cons ./ (b.P .* b.P))) b) :: t)
                            | Div_DV_D(a, b) -> pushRec ((bx (d.A / b.P) a) :: (bx (d.A * (-a.P / (b.P * b.P))) b) :: t)
                            | Div_DV_DCons(a, cons) -> pushRec ((bx (d.A / cons) a) :: t)
                            | Div_DVCons_D(cons, b) -> pushRec ((bx (d.A * (-cons / (b.P * b.P))) b) :: t)
                            | Div_D_DV(a, b) -> pushRec ((bx (DV.Sum(d.A ./ b.P)) a) :: (bx (d.A .* (-a.P / (b.P .* b.P))) b) :: t)
                            | Div_D_DVCons(a, cons) -> pushRec ((bx (DV.Sum(d.A ./ cons)) a) :: t)
                            | Div_DCons_DV(cons, b) -> pushRec ((bx (d.A .* (-cons / (b.P .* b.P))) b) :: t)
                            | Pow_DV_DV(a, b) -> pushRec ((bx (d.A .* (a.P ** (b.P - D number1)) .* b.P) a) :: (bx (d.A .* (a.P ** b.P) .* log a.P) b) :: t)
                            | Pow_DV_DVCons(a, cons) -> pushRec ((bx (d.A .* (a.P ** (cons - D number1)) .* cons) a) :: t)
                            | Pow_DVCons_DV(cons, b) -> pushRec ((bx (d.A .* (cons ** b.P) .* log cons) b) :: t)
                            | Atan2_DV_DV(a, b) -> let denom = (a.P .* a.P) + (b.P .* b.P) in pushRec ((bx (d.A .* b.P ./ denom) a) :: (bx (d.A .* (-a.P) ./ denom) b) :: t)
                            | Atan2_DV_DVCons(a, cons) -> pushRec ((bx (d.A .* cons ./ ((a.P .* a.P) + (cons .* cons))) a) :: t)
                            | Atan2_DVCons_DV(cons, b) -> pushRec ((bx (d.A .* (-cons) ./ ((cons .* cons) + (b.P .* b.P))) b) :: t)
                            | Pow_DV_D(a, b) -> pushRec ((bx (d.A .* (a.P ** (b.P - D number1)) * b.P) a) :: (bx (DV.Sum(d.A .* (a.P ** b.P) .* log a.P)) b) :: t)
                            | Pow_DV_DCons(a, cons) -> pushRec ((bx (d.A .* (a.P ** (cons - D number1)) * cons) a) :: t)
                            | Pow_DVCons_D(cons, b) -> pushRec ((bx (DV.Sum(d.A .* (cons ** b.P) .* log cons)) b) :: t)
                            | Pow_D_DV(a, b) -> pushRec ((bx (DV.Sum(d.A .* (DV.Pow(a.P, b.P - D number1)) .* b.P)) a) :: (bx (d.A .* (DV.Pow(a.P, b.P)) * log a.P) b) :: t)
                            | Pow_D_DVCons(a, cons) -> pushRec ((bx (DV.Sum(d.A .* (DV.Pow(a.P, cons - D number1)) .* cons)) a) :: t)
                            | Pow_DCons_DV(cons, b) -> pushRec ((bx (d.A .* (DV.Pow(cons, b.P)) * log cons) b) :: t)
                            | Atan2_DV_D(a, b) -> let denom = (a.P .* a.P) + (b.P * b.P) in pushRec ((bx (d.A * b.P ./ denom) a) :: (bx (DV.Sum(d.A .* (-a.P) ./ denom)) b) :: t)
                            | Atan2_DV_DCons(a, cons) -> pushRec ((bx (d.A * cons ./ ((a.P .* a.P) + (cons * cons))) a) :: t)
                            | Atan2_DVCons_D(cons, b) -> pushRec ((bx (DV.Sum(d.A .* (-cons) ./ ((cons .* cons) + (b.P * b.P)))) b) :: t)
                            | Atan2_D_DV(a, b) -> let denom = (a.P * a.P) + (b.P .* b.P) in pushRec ((bx (DV.Sum(d.A .* b.P ./ denom)) a) :: (bx (d.A * (-a.P) ./ denom) b) :: t)
                            | Atan2_D_DVCons(a, cons) -> pushRec ((bx (DV.Sum(d.A .* cons ./ ((a.P * a.P) + (cons .* cons)))) a) :: t)
                            | Atan2_DCons_DV(cons, b) -> pushRec ((bx (d.A * (-cons) ./ ((cons * cons) + (b.P .* b.P))) b) :: t)
                            | Log_DV(a) -> pushRec ((bx (d.A ./ a.P) a) :: t)
                            | Log10_DV(a) -> pushRec ((bx (d.A ./ (a.P * log10Val())) a) :: t)
                            | Exp_DV(a) -> pushRec ((bx (d.A .* d.P) a) :: t) // d.P = exp a.P
                            | Sin_DV(a) -> pushRec ((bx (d.A .* cos a.P) a) :: t)
                            | Cos_DV(a) -> pushRec ((bx (-d.A .* sin a.P) a) :: t)
                            | Tan_DV(a) -> let seca = D number1 / cos a.P in pushRec ((bx (d.A .* seca .* seca) a) :: t)
                            | Neg_DV(a) -> pushRec ((bx -d.A a) :: t)
                            | Sqrt_DV(a) -> pushRec ((bx (d.A ./ (number2 * d.P)) a) :: t) // d.P = sqrt a.P
                            | Sinh_DV(a) -> pushRec ((bx (d.A .* cosh a.P) a) :: t)
                            | Cosh_DV(a) -> pushRec ((bx (d.A .* sinh a.P) a) :: t)
                            | Tanh_DV(a) -> let secha = D number1 / cosh a.P in pushRec ((bx (d.A .* secha .* secha) a) :: t)
                            | Asin_DV(a) -> pushRec ((bx (d.A ./ sqrt (D number1 - (a.P .* a.P))) a) :: t)
                            | Acos_DV(a) -> pushRec ((bx (-d.A ./ sqrt (D number1 - (a.P .* a.P))) a) :: t)
                            | Atan_DV(a) -> pushRec ((bx (d.A ./ (D number1 + (a.P .* a.P))) a) :: t)
                            | Abs_DV(a) -> pushRec ((bx (d.A .* DV.Sign a.P) a) :: t)
                            | Sign_DV(a) -> pushRec ((bx DV.Zero a) :: t)
                            | Floor_DV(a) -> pushRec ((bx DV.Zero a) :: t)
                            | Ceil_DV(a) -> pushRec ((bx DV.Zero a) :: t)
                            | Round_DV(a) -> pushRec ((bx DV.Zero a) :: t)
                            | Make_DV_ofDs(a) -> pushRec (t |> List.append (a |> Array.mapi (fun i v -> (bx d.A.[i] v)) |> List.ofArray))
                            | SliceRow_DM(a, i, j) ->
                                a.A <- DM.AddSubMatrix(a.A, i, j, d.A.ToRowDM())
                                pushRec ((bx DM.Zero a) :: t)
                            | SliceCol_DM(a, i, j) ->
                                a.A <- DM.AddSubMatrix(a.A, i, j, d.A.ToColDM())
                                pushRec ((bx DM.Zero a) :: t)
                            | Solve_DM_DV(a, b) -> let ba = DM.Solve(DM.Transpose(a), d.A) in pushRec ((bx (-ba &* d.A) a) :: (bx (ba) b) :: t)
                            | Solve_DM_DVCons(a, cons) -> let ba = DM.Solve(DM.Transpose(a), d.A) in pushRec ((bx (-ba &* d.A) a) :: t)
                            | Solve_DMCons_DV(cons, b) -> let ba = DM.Solve(DM.Transpose(cons), d.A) in pushRec ((bx ba b) :: t)
                            | Append_DV_DV(a, b) ->
                                a.A <- a.A + d.A.[..(a.Length - 1)]
                                b.A <- b.A + d.A.[a.Length..]
                                pushRec ((bx DV.Zero a) :: (bx DV.Zero b) :: t)
                            | Append_DV_DVCons(a) ->
                                a.A <- a.A + d.A.[..(a.Length - 1)]
                                pushRec ((bx DV.Zero a) :: t)
                            | Append_DVCons_DV(b) ->
                                b.A <- b.A + d.A.[(d.Length - b.Length)..]
                                pushRec ((bx DV.Zero b) :: t)
                            | Split_DV(a, i) ->
                                a.A <- DV.AddSubVector(a.A, i, d.A)
                                pushRec ((bx DV.Zero a) :: t)
                            | AddItem_DV_D(a, i, b) -> pushRec ((bx d.A a) :: (bx (d.A.[i]) b) :: t)
                            | AddItem_DV_DCons(a) -> pushRec ((bx d.A a) :: t)
                            | AddItem_DVCons_D(i, b) -> pushRec ((bx d.A.[i] b) :: t)
                            | AddSubVector_DV_DV(a, i, b) -> pushRec ((bx d.A a) :: (bx (d.A.[i..(i + b.Length - 1)]) b) :: t)
                            | AddSubVector_DV_DVCons(a) -> pushRec ((bx d.A a) :: t)
                            | AddSubVector_DVCons_DV(i, b) -> pushRec ((bx (d.A.[i..(i + b.Length - 1)]) b) :: t)
                            | ReshapeCopy_DM_DV(a) -> pushRec ((bx (DV.ReshapeToDM(a.Rows, d.A)) a) :: t)
                            | Slice_DV(a, i) ->
                                a.A <- DV.AddSubVector(a.A, i, d.A)
                                pushRec ((bx DV.Zero a) :: t)
                            | Diagonal_DM(a) -> 
                                a.A <- DM.AddDiagonal(a.A, d.A)
                                pushRec ((bx DM.Zero a) :: t)
                            | ReLU_DV(a) -> pushRec ((bx (d.A .* ((DV.Sign(a.P) + number1) / number2)) a) :: t)
                            | Sigmoid_DV(a) -> pushRec ((bx (d.A .* d.P .* (number1 - d.P)) a) :: t) // d.P = DV.Sigmoid(a.P)
                            | _ -> pushRec t
                        else pushRec t
                    | _ -> pushRec t
                | :? DM as d ->
                    match d with
                    | DMR(_,_,o,_,_) ->
                        d.A <- d.A + (v :?> DM)
                        d.F <- d.F - 1u
                        if d.F = 0u then
                            match o with
                            | Add_DM_DM(a, b) -> pushRec ((bx d.A a) :: (bx d.A b) :: t)
                            | Add_DM_DMCons(a) -> pushRec ((bx d.A a) :: t)
                            | Sub_DM_DM(a, b) -> pushRec ((bx d.A a) :: (bx -d.A b) :: t)
                            | Sub_DM_DMCons(a) -> pushRec ((bx d.A a) :: t)
                            | Sub_DMCons_DM(a) -> pushRec ((bx -d.A a) :: t)
                            | Mul_DM_DM(a, b) -> pushRec ((bx (d.A * DM.Transpose(b.P)) a) :: (bx (DM.Transpose(a.P) * d.A) b) :: t)
                            | Mul_DM_DMCons(a, cons) -> pushRec ((bx (d.A * DM.Transpose(cons)) a) :: t)
                            | Mul_DMCons_DM(cons, b) -> pushRec ((bx (DM.Transpose(cons) * d.A) b) :: t)
                            | Mul_Had_DM_DM(a, b) -> pushRec ((bx (d.A .* b.P) a) :: (bx (d.A .* a.P) b) :: t)
                            | Mul_Had_DM_DMCons(a, cons) -> pushRec ((bx (d.A .* cons) a) :: t)
                            | Mul_DM_D(a, b) -> pushRec ((bx (d.A * b.P) a) :: (bx (DM.Sum(d.A .* a.P)) b) :: t)
                            | Mul_DM_DCons(a, cons) -> pushRec ((bx (d.A * cons) a) :: t)
                            | Mul_DMCons_D(cons, b) -> pushRec ((bx (DM.Sum(d.A .* cons)) b) :: t)
                            | Mul_Out_DV_DV(a, b) -> pushRec ((bx (d.A * b.P) a) :: (bx (DM.Transpose(d.A) * a.P) b) :: t)
                            | Mul_Out_DV_DVCons(a, cons) -> pushRec ((bx (d.A * cons) a) :: t)
                            | Mul_Out_DVCons_DV(cons, b) -> pushRec ((bx (DM.Transpose(d.A) * cons) b) :: t)
                            | Div_Had_DM_DM(a, b) -> pushRec ((bx (d.A ./ b.P) a) :: (bx (d.A .* (-a.P ./ (b.P .* b.P))) b) :: t)
                            | Div_Had_DM_DMCons(a, cons) -> pushRec ((bx (d.A ./ cons) a) :: t)
                            | Div_Had_DMCons_DM(cons, b) -> pushRec ((bx (d.A .* (-cons ./ (b.P .* b.P))) b) :: t)
                            | Pow_DM_DM(a, b) -> pushRec ((bx (d.A .* (a.P ** (b.P - D number1)) .* b.P) a) :: (bx (d.A .* (a.P ** b.P) .* log a.P) b) :: t)
                            | Pow_DM_DMCons(a, cons) -> pushRec ((bx (d.A .* (a.P ** (cons - D number1)) .* cons) a) :: t)
                            | Pow_DMCons_DM(cons, b) -> pushRec ((bx (d.A .* (cons ** b.P) .* log cons) b) :: t)
                            | Atan2_DM_DM(a, b) -> let denom = (a.P .* a.P) + (b.P .* b.P) in pushRec ((bx (d.A .* b.P ./ denom) a) :: (bx (d.A .* (-a.P) ./ denom) b) :: t)
                            | Atan2_DM_DMCons(a, cons) -> pushRec ((bx (d.A .* cons ./ ((a.P .* a.P) + (cons .* cons))) a) :: t)
                            | Atan2_DMCons_DM(cons, b) -> pushRec ((bx (d.A .* (-cons) ./ ((cons .* cons) + (b.P .* b.P))) b) :: t)
                            | Add_DM_D(a, b) -> pushRec ((bx d.A a) :: (bx (DM.Sum(d.A)) b) :: t)
                            | Add_DM_DCons(a) -> pushRec ((bx d.A a) :: t)
                            | Add_DMCons_D(b) -> pushRec ((bx (DM.Sum(d.A)) b) :: t)
                            | Add_DMCols_DV(a, b) ->
                                d.A.GetCols() |> Seq.iter (fun v -> b.A <- b.A + v)
                                pushRec ((bx d.A a) :: (bx DV.Zero b) :: t)
                            | Add_DMCols_DVCons(a) ->
                                pushRec ((bx d.A a) :: t)
                            | Add_DMColsCons_DV(b) ->
                                d.A.GetCols() |> Seq.iter (fun v -> b.A <- b.A + v)
                                pushRec ((bx DV.Zero b) :: t)
                            | Sub_DM_D(a, b) -> pushRec ((bx d.A a) :: (bx -(DM.Sum(d.A)) b) :: t)
                            | Sub_DM_DCons(a) -> pushRec ((bx d.A a) :: t)
                            | Sub_DMCons_D(b) -> pushRec ((bx -(DM.Sum(d.A)) b) :: t)
                            | Sub_D_DM(a, b) -> pushRec ((bx (DM.Sum(d.A)) a) :: (bx -d.A b) :: t)
                            | Sub_D_DMCons(a) -> pushRec ((bx (DM.Sum(d.A)) a) :: t)
                            | Sub_DCons_DM(b) -> pushRec ((bx -d.A b) :: t)
                            | Div_DM_D(a, b) -> pushRec ((bx (d.A / b.P) a) :: (bx (d.A * (-a.P / (b.P * b.P))) b) :: t)
                            | Div_DM_DCons(a, cons) -> pushRec ((bx (d.A / cons) a) :: t)
                            | Div_DMCons_D(cons, b) -> pushRec ((bx (d.A * (-cons / (b.P * b.P))) b) :: t)
                            | Div_D_DM(a, b) -> pushRec ((bx (DM.Sum(d.A ./ b.P)) a) :: (bx (d.A .* (-a.P / (b.P .* b.P))) b) :: t)
                            | Div_D_DMCons(a, cons) -> pushRec ((bx (DM.Sum(d.A ./ cons)) a) :: t)
                            | Div_DCons_DM(cons, b) -> pushRec ((bx (d.A .* (-cons / (b.P .* b.P))) b) :: t)
                            | Pow_DM_D(a, b) -> pushRec ((bx (d.A .* (a.P ** (b.P - D number1)) * b.P) a) :: (bx (DM.Sum(d.A .* (a.P ** b.P) .* log a.P)) b) :: t)
                            | Pow_DM_DCons(a, cons) -> pushRec ((bx (d.A .* (a.P ** (cons - D number1)) * cons) a) :: t)
                            | Pow_DMCons_D(cons, b) -> pushRec ((bx (DM.Sum(d.A .* (cons ** b.P) .* log cons)) b) :: t)
                            | Pow_D_DM(a, b) -> pushRec ((bx (DM.Sum(d.A .* (DM.Pow(a.P, b.P - D number1)) .* b.P)) a) :: (bx (d.A .* (DM.Pow(a.P, b.P)) * log a.P) b) :: t)
                            | Pow_D_DMCons(a, cons) -> pushRec ((bx (DM.Sum(d.A .* (DM.Pow(a.P, cons - D number1)) .* cons)) a) :: t)
                            | Pow_DCons_DM(cons, b) -> pushRec ((bx (d.A .* (DM.Pow(cons, b.P)) * log cons) b) :: t)
                            | Atan2_DM_D(a, b) -> let denom = (a.P .* a.P) + (b.P * b.P) in pushRec ((bx (d.A * b.P ./ denom) a) :: (bx (DM.Sum(d.A .* (-a.P) ./ denom)) b) :: t)
                            | Atan2_DM_DCons(a, cons) -> pushRec ((bx (d.A * cons ./ ((a.P .* a.P) + (cons * cons))) a) :: t)
                            | Atan2_DMCons_D(cons, b) ->pushRec ((bx (DM.Sum(d.A .* (-cons) ./ ((cons .* cons) + (b.P * b.P)))) b) :: t)
                            | Atan2_D_DM(a, b) -> let denom = (a.P * a.P) + (b.P .* b.P) in pushRec ((bx (DM.Sum(d.A .* b.P ./ denom)) a) :: (bx (d.A * (-a.P) ./ denom) b) :: t)
                            | Atan2_D_DMCons(a, cons) -> pushRec ((bx (DM.Sum(d.A .* cons ./ ((a.P * a.P) + (cons .* cons)))) a) :: t)
                            | Atan2_DCons_DM(cons, b) -> pushRec ((bx (d.A * (-cons) ./ ((cons * cons) + (b.P .* b.P))) b) :: t)
                            | Log_DM(a) -> pushRec ((bx (d.A ./ a.P) a) :: t)
                            | Log10_DM(a) -> pushRec ((bx (d.A ./ (a.P * log10Val())) a) :: t)
                            | Exp_DM(a) -> pushRec ((bx (d.A .* d.P) a) :: t) // d.P = exp a.P
                            | Sin_DM(a) -> pushRec ((bx (d.A .* cos a.P) a) :: t)
                            | Cos_DM(a) -> pushRec ((bx (-d.A .* sin a.P) a) :: t)
                            | Tan_DM(a) -> let seca = D number1 / cos a.P in pushRec ((bx (d.A .* seca .* seca) a) :: t)
                            | Neg_DM(a) -> pushRec ((bx -d.A a) :: t)
                            | Sqrt_DM(a) -> pushRec ((bx (d.A ./ (number2 * d.P)) a) :: t) // d.P = sqrt a.P
                            | Sinh_DM(a) -> pushRec ((bx (d.A .* cosh a.P) a) :: t)
                            | Cosh_DM(a) -> pushRec ((bx (d.A .* sinh a.P) a) :: t)
                            | Tanh_DM(a) -> let secha = D number1 / cosh a.P in pushRec ((bx (d.A .* secha .* secha) a) :: t)
                            | Asin_DM(a) -> pushRec ((bx (d.A ./ sqrt (D number1 - (a.P .* a.P))) a) :: t)
                            | Acos_DM(a) -> pushRec ((bx (-d.A ./ sqrt (D number1 - (a.P .* a.P))) a) :: t)
                            | Atan_DM(a) -> pushRec ((bx (d.A ./ (D number1 + (a.P .* a.P))) a) :: t)
                            | Abs_DM(a) -> pushRec ((bx (d.A .* DM.Sign a.P) a) :: t)
                            | Sign_DM(a) -> pushRec ((bx DM.Zero a) :: t)
                            | Floor_DM(a) -> pushRec ((bx DM.Zero a) :: t)
                            | Ceil_DM(a) -> pushRec ((bx DM.Zero a) :: t)
                            | Round_DM(a) -> pushRec ((bx DM.Zero a) :: t)
                            | Transpose_DM(a) -> pushRec ((bx (DM.Transpose(d.A)) a) :: t)
                            | Make_DM_ofDs(a) -> pushRec (t |> List.append (List.map2 (fun v dd -> (bx v dd)) (d.A |> DM.toDV |> DV.toArray |> Array.toList) (a |> Array2D.toArray |> List.ofArray)))
                            | Make_DMRows_ofDV(a) ->
                                d.A.GetRows() |> Seq.iter (fun v -> a.A <- a.A + v)
                                pushRec ((bx DV.Zero a) :: t)
                            | Make_DMCols_ofDV(a) ->
                                d.A.GetCols() |> Seq.iter (fun v -> a.A <- a.A + v)
                                pushRec ((bx DV.Zero a) :: t)
                            | Make_DMRows_ofDVs(a) -> pushRec (t |> List.append (a |> List.ofArray |> List.mapi (fun i v -> (bx d.A.[i, *] v))))
                            | AddItem_DM_D(a, i, j, b) -> pushRec ((bx d.A a) :: (bx (d.A.[i, j]) b) :: t)
                            | AddItem_DM_DCons(a) -> pushRec ((bx d.A a) :: t)
                            | AddItem_DMCons_D(i, j, b) -> pushRec ((bx d.A.[i, j] b) :: t)
                            | AddSubMatrix_DM_DM(a, i, j, b) -> pushRec ((bx d.A a) :: (bx (d.A.[i..(i + b.Rows - 1), j..(j + b.Cols - 1)]) b) :: t)
                            | AddSubMatrix_DM_DMCons(a) -> pushRec ((bx d.A a) :: t)
                            | AddSubMatrix_DMCons_DM(i, j, b) -> pushRec ((bx (d.A.[i..(i + b.Rows - 1), j..(j + b.Cols - 1)]) b) :: t)
                            | Slice_DM(a, i, j) ->
                                a.A <- DM.AddSubMatrix(a.A, i, j, d.A)
                                pushRec ((bx DM.Zero a) :: t)
                            | RowMatrix_DV(a) -> pushRec ((bx (d.A.[0,*]) a) :: t)
                            | AddDiagonal_DM_DV(a, b) -> pushRec ((bx d.A a) :: (bx (DM.Diagonal(d.A)) b) :: t)
                            | AddDiagonal_DM_DVCons(a) -> pushRec ((bx d.A a) :: t)
                            | AddDiagonal_DMCons_DV(b) -> pushRec ((bx (DM.Diagonal(d.A)) b) :: t)
                            | ReshapeCopy_DV_DM(a) -> pushRec ((bx (DM.ReshapeToDV(d.A)) a) :: t)
                            | Inverse_DM(a) -> let dpt = DM.Transpose(d.P) in pushRec ((bx (-dpt * d.A * dpt) a) :: t) // d.P = DM.Inverse(a.P)
                            | ReLU_DM(a) -> pushRec ((bx (d.A .* ((DM.Sign(a.P) + number1) / number2)) a) :: t)
                            | Sigmoid_DM(a) -> pushRec ((bx (d.A .* d.P .* (number1 - d.P)) a) :: t) // d.P = DM.Sigmoid(a.P)
                            | _ -> pushRec t
                        else pushRec t
                    | _ -> pushRec t
                | _ -> pushRec t
        pushRec [(v, d)]

    /// Propagates the adjoint `v` backwards through the evaluation trace of `d`. The adjoints in the trace are reset before the push.
    let reverseProp (v:obj) (d:obj) =
        d |> reverseReset
        d |> reversePush v

/// Forward and reverse differentiation operations module (automatically opened)
[<AutoOpen>]
module DiffOps =
    /// Original value and first derivative of a scalar-to-scalar function `f`, at point `x`. Forward AD.
    let inline diff' f x =
        x |> makeForward GlobalTagger.Next (D number1) |> f |> primalTangent

    /// First derivative of a scalar-to-scalar function `f`, at point `x`. Forward AD.
    let inline diff f x = diff' f x |> snd

    /// Second derivative of a scalar-to-scalar function `f`, at point `x`. Forward AD.
    let inline diff2 f x =
        diff (diff f) x

    /// Original value, first derivative, and second derivative of a scalar-to-scalar function `f`, at point `x`. Forward AD.
    let inline diff2'' f x =
        let v, d = diff' f x
        let d2 = diff2 f x
        (v, d, d2)

    /// Original value and second derivative of a scalar-to-scalar function `f`, at point `x`. Forward AD.
    let inline diff2' f x =
        diff2'' f x |> fsttrd

    /// `n`-th derivative of a scalar-to-scalar function `f`, at point `x`. Forward AD.
    let inline diffn n f x =
        if n < 0 then ErrorMessages.InvalidArgDiffn()
        elif n = 0 then x |> f
        else
            let rec d n f =
                match n with
                | 1 -> diff f
                | _ -> d (n - 1) (diff f)
            x |> d n f

    /// Original value and `n`-th derivative of a scalar-to-scalar function `f`, at point `x`. Forward AD.
    let inline diffn' n f x =
        (x |> f, diffn n f x)

    /// Original value and gradient of a vector-to-scalar function `f`, at point `x`. Reverse AD.
    let inline grad' f x =
        let xa = x |> makeReverse GlobalTagger.Next
        let z:D = f xa
        z |> reverseReset
        z |> reversePush (D number1)
        (z |> primal, xa |> adjoint)

    /// Gradient of a vector-to-scalar function `f`, at point `x`. Reverse AD.
    let inline grad f x =
        grad' f x |> snd

    /// Original value and Jacobian-vector product of a vector-to-vector function `f`, at point `x`, along vector `v`. Forward AD.
    let inline jacobianv' f x v =
        x |> makeForward GlobalTagger.Next v |> f |> primalTangent

    /// Jacobian-vector product of a vector-to-vector function `f`, at point `x`, along vector `v`. Forward AD.
    let inline jacobianv f x v =
        jacobianv' f x v |> snd

    /// Gradient-vector product (directional derivative) of a vector-to-scalar function `f`, at point `x`, along vector `v`. Forward AD.
    let inline gradv f x v = jacobianv f x v

    /// Original value and gradient-vector product (directional derivative) of a vector-to-scalar function `f`, at point `x`, along vector `v`. Forward AD.
    let inline gradv' f x v = jacobianv' f x v

    /// Original value and a function for evaluating the transposed Jacobian-vector product of a vector-to-vector function `f`, at point `x`. Of the returned pair, the first is the original value of function `f` at point `x` (the result of the forward pass of the reverse mode AD) and the second is a function (the reverse evaluator) that can compute the transposed Jacobian-vector product many times along many different vectors (performing a new reverse pass of reverse mode AD, with the given vector, without repeating the forward pass). Reverse AD.
    let inline jacobianTv'' (f:'a->'b) (x:'a) =
        let xa = x |> makeReverse GlobalTagger.Next
        let z = f xa
        let r1 = z |> primal
        let r2 =
            fun (v:'b) ->
                z |> reverseReset
                z |> reversePush v
                xa |> adjoint
        (r1, r2)

    /// Original value and transposed Jacobian-vector product of a vector-to-vector function `f`, at point `x`, along vector `v`. Reverse AD.
    let inline jacobianTv' f x v =
        let r1, r2 = jacobianTv'' f x
        (r1, r2 v)

    /// Transposed Jacobian-vector product of a vector-to-vector function `f`, at point `x`, along vector `v`. Reverse AD.
    let inline jacobianTv f x v =
        jacobianTv' f x v |> snd

    /// Original value and Jacobian of a vector-to-vector function `f`, at point `x`. Forward or reverse AD, depending on input and output dimensions.
    let inline jacobian' f (x:DV) =
        let o:DV = x |> f |> primal
        if x.Length > o.Length then
            let r = jacobianTv f x
            (o, Array.init o.Length (fun j -> r (DV.standardBasis o.Length j)) |> DM.ofRows)
        else
            (o, Array.init x.Length (fun i -> jacobianv f x (DV.standardBasis x.Length i)) |> DM.ofCols)


    /// Jacobian of a vector-to-vector function `f`, at point `x`. Forward or reverse AD, depending on input and output dimensions.
    let inline jacobian f x =
        jacobian' f x |> snd

    /// Original value and transposed Jacobian of a vector-to-vector function `f`, at point `x`. Forward or reverse AD, depending on input and output dimensions.
    let inline jacobianT' f x =
        jacobian' f x |> fun (r, j) -> (r, DM.transpose j)

    /// Transposed Jacobian of a vector-to-vector function `f`, at point `x`. Forward or reverse AD, depending on input and output dimensions.
    let inline jacobianT f x =
        jacobianT' f x |> snd

    /// Gradient and Hessian of a vector-to-scalar function `f`, at point `x`. Forward-on-reverse AD.
    let inline gradhessian f x =
        jacobian' (grad f) x

    /// Original value, gradient, and Hessian of a vector-to-scalar function `f`, at point `x`. Forward-on-reverse AD.
    let inline gradhessian' f x =
        let g, h = gradhessian f x
        (x |> f , g, h)

    /// Hessian of a vector-to-scalar function `f`, at point `x`. Forward-on-reverse AD.
    let inline hessian f x =
        jacobian (grad f) x

    /// Original value and Hessian of a vector-to-scalar function `f`, at point `x`. Forward-on-reverse AD.
    let inline hessian' f x =
        (x |> f, hessian f x)

    /// Original value, gradient-vector product (directional derivative), and Hessian-vector product of a vector-to-scalar function `f`, at point `x`, along vector `v`. Reverse-on-forward AD.
    let inline gradhessianv' f x v =
        let gv, hv = grad' (fun xx -> jacobianv f xx v) x
        (x |> f, gv, hv)

    /// Gradient-vector product (directional derivative) and Hessian-vector product of a vector-to-scalar function `f`, at point `x`, along vector `v`. Reverse-on-forward AD.
    let inline gradhessianv f x v =
        gradhessianv' f x v |> sndtrd

    /// Original value and Hessian-vector product of a vector-to-scalar function `f`, at point `x`, along vector `v`. Reverse-on-forward AD.
    let inline hessianv' f x v =
        gradhessianv' f x v |> fsttrd

    /// Hessian-vector product of a vector-to-scalar function `f`, at point `x`, along vector `v`. Reverse-on-forward AD.
    let inline hessianv f x v =
        hessianv' f x v |> snd

    /// Original value and Laplacian of a vector-to-scalar function `f`, at point `x`. Reverse-on-forward AD.
    let inline laplacian' f x = // TODO: reimplement faster
        let v, h = hessian' f x
        (v, DM.trace h)

    /// Laplacian of a vector-to-scalar function `f`, at point `x`. Reverse-on-forward AD.
    let inline laplacian f x =
        laplacian' f x |> snd

    /// Original value and curl of a vector-to-vector function `f`, at point `x`. Supported only for functions with a three-by-three Jacobian matrix. Forward AD.
    let inline curl' f x =
        let v, j = jacobianT' f x
        if (j.Rows, j.Cols) <> (3, 3) then ErrorMessages.InvalidArgCurl()
        v, toDV [|j.[1, 2] - j.[2, 1]; j.[2, 0] - j.[0, 2]; j.[0, 1] - j.[1, 0]|]

    /// Curl of a vector-to-vector function `f`, at point `x`. Supported only for functions with a three-by-three Jacobian matrix. Forward AD.
    let inline curl f x =
        curl' f x |> snd

    /// Original value and divergence of a vector-to-vector function `f`, at point `x`. Defined only for functions with a square Jacobian matrix. Forward AD.
    let inline div' f x =
        let v, j = jacobianT' f x
        if j.Rows <> j.Cols then ErrorMessages.InvalidArgDiv()
        v, DM.trace j

    /// Divergence of a vector-to-vector function `f`, at point `x`. Defined only for functions with a square Jacobian matrix. Forward AD.
    let inline div f x =
        div' f x |> snd

    /// Original value, curl, and divergence of a vector-to-vector function `f`, at point `x`. Supported only for functions with a three-by-three Jacobian matrix. Forward AD.
    let inline curldiv' f x =
        let v, j = jacobianT' f x
        if (j.Rows, j.Cols) <> (3, 3) then ErrorMessages.InvalidArgCurlDiv()
        v, toDV [|j.[1, 2] - j.[2, 1]; j.[2, 0] - j.[0, 2]; j.[0, 1] - j.[1, 0]|], DM.trace j

    /// Curl and divergence of a vector-to-vector function `f`, at point `x`. Supported only for functions with a three-by-three Jacobian matrix. Forward AD.
    let inline curldiv f x =
        curldiv' f x |> sndtrd<|MERGE_RESOLUTION|>--- conflicted
+++ resolved
@@ -45,10 +45,6 @@
 open DiffSharp.Config
 open System.Threading.Tasks
 
-<<<<<<< HEAD
-/// Scalar numeric type keeping dual numbers for forward mode and adjoints and tapes for reverse mode AD,
-/// with nesting capability, using tags to avoid perturbation confusion
-=======
 let inline toNumber x = float32 x
 let inline fail_with_invalid_type_message () = failwith "Unsupported type. Expecting D, float32, or int."
 
@@ -65,8 +61,8 @@
 
 type number = float32
 
-/// Scalar numeric type keeping dual numbers for forward mode and adjoints and tapes for reverse mode AD, with nesting capability, using tags to avoid perturbation confusion
->>>>>>> cba6658e
+/// Scalar numeric type keeping dual numbers for forward mode and adjoints and tapes for reverse mode AD,
+/// with nesting capability, using tags to avoid perturbation confusion
 [<CustomEquality; CustomComparison>]
 type D =
     | D of number // Primal
@@ -123,30 +119,20 @@
             | DR(_,_,_,f,_) -> f := v
 
     member d.GetForward(t:D, i:uint32) = DF(d, t, i)
-<<<<<<< HEAD
-
-    member d.GetReverse(i:uint32) = DR(d, ref (D 0.f), Noop, ref 0u, i)
-
-=======
+
     member d.GetReverse(i:uint32) = DR(d, ref (D number0), Noop, ref 0u, i)
->>>>>>> cba6658e
+
     member d.Copy() =
         match d with
         | D(ap) -> D(ap)
         | DF(ap,at,ai) -> DF(ap.Copy(), at.Copy(), ai)
         | DR(ap,aa,at,af,ai) -> DR(ap.Copy(), ref ((!aa).Copy()), at, ref (!af), ai)
 
-<<<<<<< HEAD
-    static member Zero = D 0.f
-
-    static member One = D 1.f
-
-    static member op_Explicit(d:D):float32 =
-=======
     static member Zero = D number0
+
     static member One = D number1
+
     static member op_Explicit(d:D):number =
->>>>>>> cba6658e
         let rec prec x =
             match x with
             | D(p) -> p
@@ -264,17 +250,10 @@
 
     static member Pow (a:D, b:D) =
         let inline ff(a, b) = a ** b
-<<<<<<< HEAD
         let inline fd(a:D, b:D) = a ** b
-        let inline df_da(cp, ap, at) = at * (ap ** (b - D 1.f)) * b
-        let inline df_db(cp, bp, bt) = bt * cp * log a // cp = a ** bp
-        let inline df_dab(cp:D, ap:D, at:D, bp:D, bt:D) = (ap ** (bp - D 1.f)) * (at * bp + ap * bt * log ap)
-=======
-        let inline fd(a, b) = a ** b
         let inline df_da(cp, ap, at) = at * (ap ** (b - D number1)) * b
         let inline df_db(cp, bp, bt) = bt * cp * log a // cp = a ** bp
-        let inline df_dab(cp, ap, at, bp, bt) = (ap ** (bp - D number1)) * (at * bp + ap * bt * log ap)
->>>>>>> cba6658e
+        let inline df_dab(cp:D, ap:D, at:D, bp:D, bt:D) = (ap ** (bp - D number1)) * (at * bp + ap * bt * log ap)
         let inline r_d_d(a, b) = Pow_D_D(a, b)
         let inline r_d_c(a, b) = Pow_D_DCons(a, b)
         let inline r_c_d(a, b) = Pow_DCons_D(a, b)
@@ -423,11 +402,7 @@
     static member Floor (a:D) =
         let inline ff(a) = floor a
         let inline fd(a) = floor a
-<<<<<<< HEAD
-        let inline df(cp:D, ap:D, at:D) = D 0.f
-=======
-        let inline df(cp, ap, at) = D number0
->>>>>>> cba6658e
+        let inline df(cp:D, ap:D, at:D) = D number0
         let inline r(a) = Floor_D(a)
         D.Op_D_D (a, ff, fd, df, r)
 
@@ -439,17 +414,10 @@
         D.Op_D_D (a, ff, fd, df, r)
 
     static member Round (a:D) =
-<<<<<<< HEAD
-        let inline ff(a:float32) = round a
-        let inline fd(a:D) = round a
-        let inline df(cp:D, ap:D, at:D) = D 0.f
-        let inline r(a:D) = Round_D(a)
-=======
         let inline ff(a) = round a
         let inline fd(a) = round a
         let inline df(cp, ap, at) = D number0
         let inline r(a) = Round_D(a)
->>>>>>> cba6658e
         D.Op_D_D (a, ff, fd, df, r)
 
     static member ReLU (a:D) =
@@ -614,12 +582,8 @@
         | DVF(ap,at,ai) ->
             Array.init ap.Length (fun i -> DF(ap.[i], at.[i], ai))
         | DVR(ap,_,_,_,ai) ->
-<<<<<<< HEAD
-            Array.init ap.Length (fun i -> DR(ap.[i], ref (D 0.f), Item_DV(d, i), ref 0u, ai))
-
-=======
             Array.init ap.Length (fun i -> DR(ap.[i], ref (D number0), Item_DV(d, i), ref 0u, ai))
->>>>>>> cba6658e
+
     member d.ToRowDM() =
         match d with
         | DV(ap) -> seq [ap] |> array2D |> DM
@@ -662,12 +626,8 @@
     static member Zero = DV Array.empty
 
     static member ZeroN n = DV(Array.zeroCreate n)
-<<<<<<< HEAD
-
-    static member op_Explicit(d:DV):float32[] =
-=======
+
     static member op_Explicit(d:DV):number[] =
->>>>>>> cba6658e
         let rec prec x =
             match x with
             | DV(p) -> p
@@ -964,19 +924,11 @@
 
     /// Element-wise power of `a` and `b`
     static member Pow (a:DV, b:DV) =
-<<<<<<< HEAD
-        let inline ff(a, b) = GlobalConfig.Float32Backend.Map2_F_V_V((fun x y -> x ** y), a, b)
+        let inline ff(a, b) = Backend().Map2_F_V_V((fun x y -> x ** y), a, b)
         let inline fd(a:DV, b:DV) = a ** b
-        let inline df_da(cp:DV, ap:DV, at:DV) = at .* (ap ** (b - D 1.f)) .* b
+        let inline df_da(cp:DV, ap:DV, at:DV) = at .* (ap ** (b - D number1)) .* b
         let inline df_db(cp, bp, bt) = bt .* cp .* log a // cp = a ** bp
-        let inline df_dab(cp:DV, ap:DV, at:DV, bp:DV, bt:DV) = (ap ** (bp - D 1.f)) .* ((at .* bp) + (ap .* bt .* log ap))
-=======
-        let inline ff(a, b) = Backend().Map2_F_V_V((fun x y -> x ** y), a, b)
-        let inline fd(a, b) = a ** b
-        let inline df_da(cp, ap, at) = at .* (ap ** (b - D number1)) .* b
-        let inline df_db(cp, bp, bt) = bt .* cp .* log a // cp = a ** bp
-        let inline df_dab(cp, ap, at, bp, bt) = (ap ** (bp - D number1)) .* ((at .* bp) + (ap .* bt .* log ap))
->>>>>>> cba6658e
+        let inline df_dab(cp:DV, ap:DV, at:DV, bp:DV, bt:DV) = (ap ** (bp - D number1)) .* ((at .* bp) + (ap .* bt .* log ap))
         let inline r_d_d(a, b) = Pow_DV_DV(a, b)
         let inline r_d_c(a, b) = Pow_DV_DVCons(a, b)
         let inline r_c_d(a, b) = Pow_DVCons_DV(a, b)
@@ -1092,15 +1044,9 @@
 
     /// Generate a vector where each corresponding element of vector `a` is raised to the power of scalar `b`
     static member Pow (a:DV, b:D) =
-<<<<<<< HEAD
-        let inline ff(a, b) = GlobalConfig.Float32Backend.Map_F_V((fun v -> v ** b), a)
+        let inline ff(a, b) = Backend().Map_F_V((fun v -> v ** b), a)
         let inline fd(a:DV, b:D) = a ** b
-        let inline df_da(cp, ap:DV, at:DV) = at .* (ap ** (b - D 1.f)) * b
-=======
-        let inline ff(a, b) = Backend().Map_F_V((fun v -> v ** b), a)
-        let inline fd(a, b) = a ** b
         let inline df_da(cp, ap:DV, at:DV) = at .* (ap ** (b - D number1)) * b
->>>>>>> cba6658e
         let inline df_db(cp, bp, bt) = bt * cp .* log a // cp = a ** bp
         let inline df_dab(cp, ap:DV, at:DV, bp:D, bt:D) = (ap ** (bp - D number1)) .* ((at * bp) + (ap * bt .* log ap))
         let inline r_d_d(a, b) = Pow_DV_D(a, b)
@@ -1407,15 +1353,10 @@
         let inline r(a) = Sigmoid_DV(a)
         DV.Op_DV_DV (a, ff, fd, df, r)
 
-<<<<<<< HEAD
-    static member SoftPlus (a:DV) = log (1.f + exp a)    
-
-    static member SoftSign (a:DV) = a ./ (1.f + abs a)
-
-=======
     static member SoftPlus (a:DV) = log (number1 + exp a)    
+
     static member SoftSign (a:DV) = a ./ (number1 + abs a)
->>>>>>> cba6658e
+
     static member LogSumExp (a:DV) =
         let inline ff(a) = 
             let m = Array.max a
@@ -1451,26 +1392,12 @@
         else
             (a - min) / range
 
-<<<<<<< HEAD
-    static member Max (a:DV, b:DV) = ((a + b) + abs (b - a)) / 2.f
-
-    static member Max (a:DV, b:D) = ((a + b) + abs (b - a)) / 2.f
-
-    static member Max (a:D, b:DV) = ((a + b) + abs (b - a)) / 2.f
-
-    static member Min (a:DV, b:DV) = ((a + b) - abs (a - b)) / 2.f
-
-    static member Min (a:DV, b:D) = ((a + b) - abs (a - b)) / 2.f
-
-    static member Min (a:D, b:DV) = ((a + b) - abs (a - b)) / 2.f
-=======
     static member Max (a:DV, b:DV) = ((a + b) + abs (b - a)) / number2
     static member Max (a:DV, b:D) = ((a + b) + abs (b - a)) / number2
     static member Max (a:D, b:DV) = ((a + b) + abs (b - a)) / number2
     static member Min (a:DV, b:DV) = ((a + b) - abs (a - b)) / number2
     static member Min (a:DV, b:D) = ((a + b) - abs (a - b)) / number2
     static member Min (a:D, b:DV) = ((a + b) - abs (a - b)) / number2
->>>>>>> cba6658e
 
     /// Index of the maximum element of vector `a`
     static member MaxIndex (a:DV) =
@@ -1527,6 +1454,7 @@
         | DM(_) -> d
         | DMF(ap,_,_) -> ap
         | DMR(ap,_,_,_,_) -> ap
+
     /// Deepest primal value of this DM
     member d.PD =
         let rec prec x =
@@ -1535,12 +1463,14 @@
             | DMF(xp,_,_) -> prec xp
             | DMR(xp,_,_,_,_) -> prec xp
         prec d
+
     /// Tangent value of this DM
     member d.T =
         match d with
         | DM(_) -> DM.ZeroMN d.Rows d.Cols
         | DMF(_,at,_) -> at
         | DMR(_,_,_,_,_) -> failwith "Cannot get tangent value of DMR."
+
     /// Adjoint value of this DM
     member d.A
         with get() =
@@ -1553,6 +1483,7 @@
             | DM(_) -> ()
             | DMF(_,_,_) -> failwith "Cannot set adjoint value of DMF."
             | DMR(_,a,_,_,_) -> a := v
+
     /// Fan-out value of this DM
     member d.F
         with get() =
@@ -1565,28 +1496,35 @@
             | DM(_) -> failwith "Cannot set fan-out value of DM."
             | DMF(_,_,_) -> failwith "Cannot set fan-out value of DMF."
             | DMR(_,_,_,f,_) -> f := v
+
     member d.GetForward(t:DM, i:uint32) = DMF(d, t, i)
+
     member d.GetReverse(i:uint32) = DMR(d, ref (DM.ZeroMN d.Rows d.Cols), Noop, ref 0u, i)
+
     member d.Copy() =
         match d with
         | DM(ap) -> DM(Array2D.copy ap)
         | DMF(ap,at,ai) -> DMF(ap.Copy(), at.Copy(), ai)
         | DMR(ap,aa,at,af,ai) -> DMR(ap.Copy(), ref ((!aa).Copy()), at, ref (!af), ai)
+
     member d.Length =
         match d with
         | DM(ap) -> ap.Length
         | DMF(ap,_,_) -> ap.Length
         | DMR(ap,_,_,_,_) -> ap.Length
+
     member d.Rows =
         match d with
         | DM(ap) -> Array2D.length1 ap
         | DMF(ap,_,_) -> ap.Rows
         | DMR(ap,_,_,_,_) -> ap.Rows
+
     member d.Cols =
         match d with
         | DM(ap) -> Array2D.length2 ap
         | DMF(ap,_,_) -> ap.Cols
         | DMR(ap,_,_,_,_) -> ap.Cols
+
     member d.Item
         with get (i, j) =
             match d with
@@ -1603,6 +1541,7 @@
         | DM(ap) -> DM(ap.[rowStart..rowFinish, colStart..colFinish])
         | DMF(ap,at,ai) -> DMF(ap.[rowStart..rowFinish, colStart..colFinish], at.[rowStart..rowFinish, colStart..colFinish], ai)
         | DMR(ap,_,_,_,ai) -> let cp = ap.[rowStart..rowFinish, colStart..colFinish] in DMR(cp, ref (DM.ZeroMN cp.Rows cp.Cols), Slice_DM(d, rowStart, rowFinish), ref 0u, ai)
+
     member d.GetSlice(row, colStart, colFinish) =
         let colStart = defaultArg colStart 0
         let colFinish = defaultArg colFinish (d.Cols - 1)
@@ -1610,6 +1549,7 @@
         | DM(ap) -> DV(ap.[row, colStart..colFinish])
         | DMF(ap,at,ai) -> DVF(ap.[row, colStart..colFinish], at.[row, colStart..colFinish], ai)
         | DMR(ap,_,_,_,ai) -> let cp = ap.[row, colStart..colFinish] in DVR(cp, ref (DV.ZeroN cp.Length), SliceRow_DM(d, row, colStart), ref 0u, ai)
+
     member d.GetSlice(rowStart, rowFinish, col) =
         let rowStart = defaultArg rowStart 0
         let rowFinish = defaultArg rowFinish (d.Rows - 1)
@@ -1620,6 +1560,7 @@
 
     member d.GetRows() =
         seq {for i = 0 to d.Rows - 1 do yield d.[i,*]}
+
     member d.GetCols() =
         seq {for j = 0 to d.Cols - 1 do yield d.[*,j]}
 
@@ -1635,6 +1576,7 @@
                 sb.Append(sprintf "% 9.3g " d'.[i, j]) |> ignore
             if i < d.Rows - 1 then sb.AppendLine() |> ignore
         sb.ToString()
+
     member d.ToMathematicaString() =
         let (d':number[,]) = DM.op_Explicit(d)
         let sb = System.Text.StringBuilder()
@@ -1648,6 +1590,7 @@
             if i <> d.Rows - 1 then sb.Append(", ") |> ignore
         sb.Append("}") |> ignore
         sb.ToString()
+
     member d.ToMatlabString() =
         let (d':number[,]) = DM.op_Explicit(d)
         let sb = System.Text.StringBuilder()
@@ -1659,8 +1602,11 @@
             if i < d.Rows - 1 then sb.Append("; ") |> ignore
         sb.Append("]") |> ignore
         sb.ToString()
+
     static member Zero = DM Array2D.empty
+
     static member ZeroMN m n = DM (Array2D.zeroCreate m n)
+
     static member op_Explicit(d:DM):number[,] =
         let rec prec x =
             match x with
@@ -1668,7 +1614,9 @@
             | DMF(xp,_,_) -> prec xp
             | DMR(xp,_,_,_,_) -> prec xp
         prec d
+
     static member op_Explicit(d:number[,]) = DM(d)
+
     static member OfArray2D (a:D[,]) =
         // TODO: check to ensure that all elements in the array are of the same type (D, DF, or DR) and have the same nesting tag
         match a.[0, 0] with
@@ -1680,10 +1628,12 @@
         | DR(_,_,_,_,ai) ->
             let ap = a |> Array2D.map (fun x -> x.P)
             let cp = DM.OfArray2D(ap) in DMR(cp, ref (DM.ZeroMN cp.Rows cp.Cols), Make_DM_ofDs(a), ref 0u, ai)
+
     // Creates a matrix with `m` rows from array `a`, filling columns from left to right and rows from top to bottom. The number of columns will be deduced from `m` and the length of `a`. The length of `a` must be an integer multiple of `m`.
     static member OfArray (m:int, a:D[]) =
         let n = a.Length / m
         Array2D.init m n (fun i j -> a.[i * n + j]) |> DM.OfArray2D
+
     static member OfRows (s:seq<DV>) = 
         // TODO: check to ensure that all elements in the array are of the same type (D, DF, or DR) and have the same nesting tag
         match Seq.head s with
@@ -2052,19 +2002,11 @@
         DM.Op_DM_DM_DM (a, b, ff, fd, df_da, df_db, df_dab, r_d_d, r_d_c, r_c_d)
 
     static member Pow (a:DM, b:DM) =
-<<<<<<< HEAD
-        let inline ff(a, b) = GlobalConfig.Float32Backend.Map2_F_M_M((fun x y -> x ** y), a, b)
+        let inline ff(a, b) = Backend().Map2_F_M_M((fun x y -> x ** y), a, b)
         let inline fd(a:DM, b:DM) = a ** b
-        let inline df_da(cp:DM, ap:DM, at:DM) = at .* (ap ** (b - D 1.f)) .* b
+        let inline df_da(cp:DM, ap:DM, at:DM) = at .* (ap ** (b - D number1)) .* b
         let inline df_db(cp, bp, bt) = bt .* cp .* log a // cp = a ** bp
-        let inline df_dab(cp:DM, ap:DM, at:DM, bp:DM, bt:DM) = (ap ** (bp - D 1.f)) .* (at .* bp + ap .* bt .* log ap)
-=======
-        let inline ff(a, b) = Backend().Map2_F_M_M((fun x y -> x ** y), a, b)
-        let inline fd(a, b) = a ** b
-        let inline df_da(cp, ap, at) = at .* (ap ** (b - D number1)) .* b
-        let inline df_db(cp, bp, bt) = bt .* cp .* log a // cp = a ** bp
-        let inline df_dab(cp, ap, at, bp, bt) = (ap ** (bp - D number1)) .* (at .* bp + ap .* bt .* log ap)
->>>>>>> cba6658e
+        let inline df_dab(cp:DM, ap:DM, at:DM, bp:DM, bt:DM) = (ap ** (bp - D number1)) .* (at .* bp + ap .* bt .* log ap)
         let inline r_d_d(a, b) = Pow_DM_DM(a, b)
         let inline r_d_c(a, b) = Pow_DM_DMCons(a, b)
         let inline r_c_d(a, b) = Pow_DMCons_DM(a, b)
@@ -2192,15 +2134,9 @@
         DM.Op_D_DM_DM (a, b, ff, fd, df_da, df_db, df_dab, r_d_d, r_d_c, r_c_d)
 
     static member Pow (a:DM, b:D) =
-<<<<<<< HEAD
-        let inline ff(a, b) = GlobalConfig.Float32Backend.Map_F_M((fun v -> v ** b), a)
+        let inline ff(a, b) = Backend().Map_F_M((fun v -> v ** b), a)
         let inline fd(a:DM, b:D) = a ** b
-        let inline df_da(cp, ap:DM, at:DM) = at .* (ap ** (b - D 1.f)) * b
-=======
-        let inline ff(a, b) = Backend().Map_F_M((fun v -> v ** b), a)
-        let inline fd(a, b) = a ** b
         let inline df_da(cp, ap:DM, at:DM) = at .* (ap ** (b - D number1)) * b
->>>>>>> cba6658e
         let inline df_db(cp, bp, bt) = bt * cp .* log a // cp = a ** bp
         let inline df_dab(cp, ap:DM, at:DM, bp:D, bt:D) = (ap ** (bp - D number1)) .* ((at * bp) + (ap * bt .* log ap))
         let inline r_d_d(a, b) = Pow_DM_D(a, b)
@@ -2887,16 +2823,10 @@
     let inline create n (v:'a) = 
         let at = typeof<'a>
         if at.Equals(typeof<D>) then DV.OfArray(Array.create n (unbox<D>(box v)))
-<<<<<<< HEAD
-        elif at.Equals(typeof<float32>) then DV (Array.create n (unbox<float32>(box v)))
-        elif at.Equals(typeof<int>) then DV (Array.create n (unbox<int>(box v) |> float32))
-        else failwith "Unsupported type. Expecting D, float32, or int."
-
-=======
         elif at.Equals(typeof<number>) then DV (Array.create n (unbox<number>(box v)))
         elif at.Equals(typeof<int>) then DV (Array.create n (unbox<int>(box v) |> toNumber))
         else fail_with_invalid_type_message ()
->>>>>>> cba6658e
+
     /// Creates a vector with `n` zero elements
     let inline zeroCreate n = DV.ZeroN n
 
@@ -2907,16 +2837,10 @@
     let inline init n (f:int->'a) = 
         let at = typeof<'a>
         if at.Equals(typeof<D>) then DV.OfArray(Array.init n (unbox<int->D>(box f)))
-<<<<<<< HEAD
-        elif at.Equals(typeof<float32>) then DV (Array.init n (unbox<int->float32>(box f)))
-        elif at.Equals(typeof<int>) then DV ((Array.init n (unbox<int->int>(box f))) |> Array.map float32)
-        else failwith "Unsupported type. Expecting D, float32, or int."
-
-=======
         elif at.Equals(typeof<number>) then DV (Array.init n (unbox<int->number>(box f)))
         elif at.Equals(typeof<int>) then DV ((Array.init n (unbox<int->int>(box f))) |> Array.map toNumber)
         else fail_with_invalid_type_message ()
->>>>>>> cba6658e
+
     /// Returns true if vector `v` is empty, otherwise returns false
     let isEmpty (v:DV) = v.Length = 0
 
@@ -3003,12 +2927,8 @@
     let inline standardBasis (n:int) (i:int) = DV(standardBasis n i)
 
     /// Creates a vector with `n` elements where the `i`-th element has value `v` and the rest of the elements are zero
-<<<<<<< HEAD
-    let inline standardBasisVal (n:int) (i:int) (v:float32) = DV(standardBasisVal n i v)
-
-=======
     let inline standardBasisVal (n:int) (i:int) (v:number) = DV(standardBasisVal n i v)
->>>>>>> cba6658e
+
     /// Gets the unit vector codirectional with vector `v`
     let inline unitDV (v:DV) = v / DV.L2Norm(v)
 
@@ -3078,16 +2998,10 @@
     let inline create m n (v:'a) = 
         let at = typeof<'a>
         if at.Equals(typeof<D>) then DM.OfArray2D(Array2D.create m n (unbox<D>(box v)))
-<<<<<<< HEAD
-        elif at.Equals(typeof<float32>) then DM (Array2D.create m n (unbox<float32>(box v)))
-        elif at.Equals(typeof<int>) then DM (Array2D.create m n (unbox<int>(box v) |> float32))
-        else failwith "Unsupported type. Expecting D, float32, or int."
-
-=======
         elif at.Equals(typeof<number>) then DM (Array2D.create m n (unbox<number>(box v)))
         elif at.Equals(typeof<int>) then DM (Array2D.create m n (unbox<int>(box v) |> toNumber))
         else fail_with_invalid_type_message ()
->>>>>>> cba6658e
+
     /// Creates a matrix with `m` rows, where all rows are equal to `v`
     let inline createRows (m:int) (v:DV) = DM.OfRows(m, v)
 
@@ -3110,16 +3024,10 @@
     let inline init m n (f:int->int->'a) = 
         let at = typeof<'a>
         if at.Equals(typeof<D>) then DM.OfArray2D(Array2D.init m n (unbox<int->int->D>(box f)))
-<<<<<<< HEAD
-        elif at.Equals(typeof<float32>) then DM (Array2D.init m n (unbox<int->int->float32>(box f)))
-        elif at.Equals(typeof<int>) then DM ((Array2D.init m n (unbox<int->int->int>(box f))) |> Array2D.map float32)
-        else failwith "Unsupported type. Expecting D, float32, or int."
-
-=======
         elif at.Equals(typeof<number>) then DM (Array2D.init m n (unbox<int->int->number>(box f)))
         elif at.Equals(typeof<int>) then DM ((Array2D.init m n (unbox<int->int->int>(box f))) |> Array2D.map toNumber)
         else fail_with_invalid_type_message ()
->>>>>>> cba6658e
+
     /// Creates a matrix with `m` rows, where each row is given by `f` as a vector
     let inline initRows (m:int) (f:int->DV) = Seq.init m f |> ofRows
 
@@ -3264,12 +3172,8 @@
 /// D, DV, DM operations (automatically opened)
 [<AutoOpen>]
 module DOps =
-<<<<<<< HEAD
-
-    /// Explicit conversion between types where it is permitted. For example: DV -> float32[], float32[,] -> DM
-=======
+
     /// Explicit conversion between types where it is permitted. For example: DV -> number[], number[,] -> DM
->>>>>>> cba6658e
     let inline convert (v:^a) : ^b = ((^a or ^b) : (static member op_Explicit: ^a -> ^b) v)
 
     /// Create a vector from sequence `v`
@@ -3278,24 +3182,16 @@
         | :? seq<D> as v ->
             v |> Seq.toArray |> DV.ofArray
         | _ ->
-<<<<<<< HEAD
-            v |> Seq.toArray |> Array.map float32 |> DV
-
-=======
             v |> Seq.toArray |> Array.map toNumber |> DV
->>>>>>> cba6658e
+
     /// Create a matrix form sequence of sequences `m`
     let inline toDM (m:seq<seq<_>>) = 
         match m with
         | :? seq<seq<D>> as m ->
             m |> array2D |> DM.ofArray2D
         | _ ->
-<<<<<<< HEAD
-            m |> array2D |> Array2D.map float32 |> DM
-
-=======
             m |> array2D |> Array2D.map toNumber |> DM
->>>>>>> cba6658e
+
     /// Make forward AD type, with tag `i`, primal `p` and tangent `t`
     let inline makeForward i (t:^a) (p:^a) = 
         (^a : (member GetForward : ^a -> uint32 -> ^a) p, t, i)
