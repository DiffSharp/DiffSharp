--- conflicted
+++ resolved
@@ -122,41 +122,11 @@
 
     member _.TorchTensor = tt
 
-<<<<<<< HEAD
     override t.GetSlice(fullBounds:Int[,]) =
+        let n = fullBounds.GetLength(0)
+
         let newShape = Shape.checkCanGetSlice t.Shape fullBounds
         let fullBounds = fullBounds |> Array2D.map Int.value
-        // For float16 and bfloat16, switch to float32 then cast back, LibTorch 1.7.0 says "index_select" not implemented for 'Half'
-        let tt =
-            if dtype = Dtype.Float16 || dtype = Dtype.BFloat16  then 
-                tt.ToType(ScalarType.Float32)
-            else
-                tt
-
-        let mutable res = tt
-        let mutable dim = 0 
-        for i=0 to (fullBounds.GetLength(0) - 1) do
-            let start = fullBounds.[i,0]
-            let stop = fullBounds.[i,1] + 1
-
-            let len = stop - start
-            if len <> t.Shape.[i].Value then // Slice only when there is something to slice in this dimension
-                use idxs = Int64Tensor.Arange((int64 start).ToScalar(), (int64 stop).ToScalar(), 1L.ToScalar(), tt.DeviceType, tt.DeviceIndex)
-                res <- res.IndexSelect(int64 dim, idxs)  // yield len // if len=1 then squeeze this dimension
-            if fullBounds.[i, 2] = 1 && len = 1 then 
-                res <- res.Squeeze(int64 dim)  // yield len // if len=1 then squeeze this dimension
-            else
-                dim <- dim + 1
-        let res = 
-            if dtype = Dtype.Float16 || dtype = Dtype.BFloat16  then 
-                res.ToType(toTorchType dtype)
-            else
-                res
-=======
-    override t.GetSlice(fullBounds:int[,]) =
-        let n = fullBounds.GetLength(0)
-
-        let newShape = Shape.checkCanGetSlice t.Shape fullBounds
 
         let indices =
             Array.init n (fun i -> 
@@ -168,7 +138,6 @@
                 else
                     TorchTensorIndex.Slice(start=int64 start, stop=int64 stop))
         let res = tt.index(indices)
->>>>>>> c2f87b44
         t.MakeLike(tt=res, shape=newShape)
 
     override t.Clone() =
@@ -312,12 +281,8 @@
     override t.SplitT(sizes, dim) =
         let shape = t.Shape
         let outShapes = Shape.checkCanSplit shape sizes dim
-<<<<<<< HEAD
         let sizes = sizes |> Int.values
-        let results = tt.SplitWithSizes(int64s sizes, dim)
-=======
         let results = tt.split_with_sizes(int64s sizes, dim)
->>>>>>> c2f87b44
         (results, outShapes) ||> Array.map2 (fun rvalues outShape -> 
             t.MakeLike(rvalues, shape=outShape))
 
@@ -328,13 +293,8 @@
 
     override t.TransposeT(dim0, dim1) =
         Shape.checkCanTranspose t.Shape dim0 dim1
-<<<<<<< HEAD
-        let result = tt.Transpose(int64 dim0, int64 dim1)
-        let shape = result.Shape |> fromTorchShape
-=======
         let result = tt.transpose(int64 dim0, int64 dim1)
-        let shape = result.shape |> Array.map int32
->>>>>>> c2f87b44
+        let shape = result.shape |> fromTorchShape
         t.MakeLike(result, shape=shape)
 
     override t.TransposeT2() =
@@ -349,13 +309,8 @@
         let mutable res = tt
         let mutable c = 0
         for i in 0 .. t.Dim - 1 do
-<<<<<<< HEAD
             if shape.[i].Value = 1 && (dim = -1 || i = dim) then 
-                res <- res.Squeeze(int64 c)
-=======
-            if shape.[i] = 1 && (dim = -1 || i = dim) then 
                 res <- res.squeeze(int64 c)
->>>>>>> c2f87b44
             else   
                 c <- c + 1
         t.MakeLike(res, shape=newShape)
@@ -382,13 +337,8 @@
         let dims = dilations.Length
         let mutable res = tt
         for i=0 to dims-1 do
-<<<<<<< HEAD
-            let s = res.Shape
+            let s = res.shape
             s.[i] <- int64 outputShape.[i].Value
-=======
-            let s = res.shape
-            s.[i] <- int64 outputShape.[i]
->>>>>>> c2f87b44
             let resnew = t.ZerosLike(fromTorchShape s)
             let indices = Array.init t.Shape.[i].Value id |> Array.map ((*) dilations.[i] >> int64)
             let mutable d = TorchInt64TensorOps().CreateFromFlatArray(indices, shape=Shape [|t.Shape.[i]|], device=t.Device)
@@ -405,11 +355,7 @@
         let outputShape = Shape.undilatedShape shape dilations
         let mutable res = tt
         for d in 0 .. dilations.Length - 1 do
-<<<<<<< HEAD
-            res <- res.Slice(int64 d, 0L, int64 shape.[d].Value, int64 dilations.[d].Value)
-=======
-            res <- res.slice(int64 d, 0L, int64 shape.[d], int64 dilations.[d])
->>>>>>> c2f87b44
+            res <- res.slice(int64 d, 0L, int64 shape.[d].Value, int64 dilations.[d].Value)
         t.MakeLike(res, outputShape)
 
     override t.GatherT(dim:int, indices) =
@@ -591,17 +537,10 @@
         let res = tt.clone()
         let mutable t1Slice = res // will share memory with res
         for d in 0 .. location.Length - 1 do 
-<<<<<<< HEAD
             let len2 = expandedShape2.[d].Value
             if location.[d] <> 0 || len2 <> shape1.[d].Value then 
-                t1Slice <- t1Slice.Narrow(int64 d, int64 location.[d], int64 len2)
-        t1Slice.AddInPlace(t2Expanded) |> ignore
-=======
-            let len2 = expandedShape2.[d]
-            if location.[d] <> 0 || len2 <> shape1.[d] then 
                 t1Slice <- t1Slice.narrow(int64 d, int64 location.[d], int64 len2)
         t1Slice.add_(t2Expanded) |> ignore
->>>>>>> c2f87b44
         t1.MakeLike(res)
 
     override t1.SubTT(t2) = 
@@ -693,13 +632,8 @@
                 let tt2 = t2.TorchTensor.to_type(ScalarType.Float64)
                 tt1.mm(tt2).round().to_type(toTorchType dtype) 
             | _ ->
-<<<<<<< HEAD
-                tt.Mm(t2.TorchTensor)
+                tt.mm(t2.TorchTensor)
         t1.MakeLike(result, Shape [| t1.Shape.[0]; t2.Shape.[1] |])
-=======
-                tt.mm(t2.TorchTensor)
-        t1.MakeLike(result, [| t1.Shape.[0]; t2.Shape.[1] |])
->>>>>>> c2f87b44
 
     override t1.Conv1D(t2, stride, padding) = // TODO: bias, dilation and groups
         let _, _, _, _, _, outputShape =
@@ -758,14 +692,10 @@
     override t1.MaxPool2D(kernelSize, strides, paddings) = 
         let _batchSize, _channels, _inputDimensions, _kernelDimensions, _outputDimensions, outputShape =
             Shape.checkCanMaxpool2d dtype t1.Shape kernelSize strides paddings
-<<<<<<< HEAD
         let kernelSize = kernelSize |> Int.values
         let strides = strides |> Int.values
         let paddings = paddings |> Int.values
-        let struct (resultt, indicest) = tt.MaxPool2DWithIndices(int64s kernelSize, strides=int64s strides, padding=int64s paddings)
-=======
         let struct (resultt, indicest) = tt.max_pool2d_with_indices(int64s kernelSize, strides=int64s strides, padding=int64s paddings)
->>>>>>> c2f87b44
         // NOTE: DiffSharp currently expects indices as an Int32 tensor, Torch wants Int64
         let indices = t1.MakeLike(indicest, shape=outputShape, dtype=Dtype.Int64).Cast(Dtype.Int32)
         let result = t1.MakeLike(resultt, shape=outputShape)
@@ -774,14 +704,10 @@
     override t1.MaxPool3D(kernelSize, strides, paddings) = 
         let _batchSize, _channels, _inputDimensions, _kernelDimensions, _outputDimensions, outputShape =
             Shape.checkCanMaxpool3d dtype t1.Shape kernelSize strides paddings
-<<<<<<< HEAD
         let kernelSize = kernelSize |> Int.values
         let strides = strides |> Int.values
         let paddings = paddings |> Int.values
-        let struct (resultt, indicest) = tt.MaxPool3DWithIndices(int64s kernelSize, strides=int64s strides, padding=int64s paddings)
-=======
         let struct (resultt, indicest) = tt.max_pool3d_with_indices(int64s kernelSize, strides=int64s strides, padding=int64s paddings)
->>>>>>> c2f87b44
         
         // NOTE: DiffSharp currently expects indices as an Int32 tensor
         let indices = t1.MakeLike(indicest, shape=outputShape, dtype=Dtype.Int64).Cast(Dtype.Int32)
@@ -831,13 +757,8 @@
         t1.MakeLike(resultt, shape=outputShape)
 
     override t.SumT2Dim0() =
-<<<<<<< HEAD
-        let result = tt.Sum([| 0L |], ``type``= tt.Type)
+        let result = tt.sum([| 0L |], ``type``= tt.Type)
         let resultShape = Shape [|t.Shape.[1]|]
-=======
-        let result = tt.sum([| 0L |], ``type``= tt.Type)
-        let resultShape = [|t.Shape.[1]|]
->>>>>>> c2f87b44
         t.MakeLike(result, shape=resultShape)
 
     override t.NegT() =
@@ -1096,15 +1017,9 @@
         let mutable t1Slice = tt // will share memory with res
         for d in 0 .. location.Length - 1 do 
             let len2 = expandedShape2.[d]
-<<<<<<< HEAD
             if location.[d].Value <> 0 || len2 <> shape1.[d] then 
-                t1Slice <- t1Slice.Narrow(int64 d, int64 location.[d].Value, int64 len2.Value)
-        t1Slice.AddInPlace(t2Expanded) |> ignore
-=======
-            if location.[d] <> 0 || len2 <> shape1.[d] then 
-                t1Slice <- t1Slice.narrow(int64 d, int64 location.[d], int64 len2)
+                t1Slice <- t1Slice.narrow(int64 d, int64 location.[d].Value, int64 len2.Value)
         t1Slice.add_(t2Expanded) |> ignore
->>>>>>> c2f87b44
 
     override _.SubInPlace(t2) = checkMutable(); tt.sub_(t2.TorchTensor) |> ignore
 
