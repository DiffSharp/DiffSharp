--- conflicted
+++ resolved
@@ -1,12 +1,8 @@
 ﻿<Project Sdk="Microsoft.NET.Sdk">
 
   <PropertyGroup>
-<<<<<<< HEAD
-    <TargetFramework>netcoreapp3.1</TargetFramework>
+    <TargetFramework>net5.0</TargetFramework>
     <IsPublishable>false</IsPublishable>
-=======
-    <TargetFramework>net5.0</TargetFramework>
->>>>>>> 4adac1e2
   </PropertyGroup>
 
   <ItemGroup>
