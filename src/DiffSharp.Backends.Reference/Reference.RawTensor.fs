// Copyright (c) 2016-     University of Oxford (Atilim Gunes Baydin <gunes@robots.ox.ac.uk>)
// and other contributors, see LICENSE in root of repository.
//
// BSD 2-Clause License. See LICENSE in root of repository.

#if TEST_DUPLICATE_BACKEND
namespace rec DiffSharp.Backends.TestDuplicate
#else
namespace rec DiffSharp.Backends.Reference
#endif

open System
open DiffSharp
open DiffSharp.Backends
open DiffSharp.Util

#nowarn "77" // use of op_Explicit

[<AutoOpen>]
module internal Utils = 
    type RawTensor with
        member x.GetTypedValues() : 'T[] = (x :?> RawTensorCPU<'T>).Values

/// This is the base class for all RawTensorXyz tuypes.
/// All type-independent operations are implemented directly on this class. 
[<AbstractClass>]
type RawTensorCPU<'T when 'T : equality and 'T :> scalar>(values: 'T[], shape: Shape, dtype: Dtype, device: Device) =
    inherit RawTensor()

    let mutable values = values
    let mutable isMutable = false
    let checkMutable() = if not isMutable then failwith "the tensor can't be mutated" 
    override _.Shape = shape
    override _.Dim = shape.Length
    override _.Nelement = shapeLength shape
    override _.Dtype = dtype
    override _.Device = device
    override _.DeviceType = device.DeviceType
    override _.Handle = box values
    override _.Backend =
#if TEST_DUPLICATE_BACKEND
        Backend.Register "TestDuplicate"
#else
        Backend.Reference
#endif

    member _.Values : 'T[] = values

    member internal t.IndexToFlatIndex(index:int[]) =
        indexToFlatIndex t.Shape.Values index
    
    member internal t.FlatIndexToIndex(flatIndex:int) =
        flatIndexToIndex t.Shape.Values flatIndex

    member t.Item
        with get ([<System.ParamArray>] index:int[]) =
            // printfn "rawtensor shape %A item index %A" t.Shape index
            if index.Length <> t.Dim then failwithf "Expecting a %id index" t.Dim
            let vvv = t.Values.[t.IndexToFlatIndex(index)]
            vvv

        and set ([<System.ParamArray>] index:int[]) v =
            if index.Length <> t.Dim then failwithf "Expecting a %id index" t.Dim
            t.Values.[t.IndexToFlatIndex(index)] <- v

    override t.GetSlice(fullBounds:Int[,]) =
        let shape = Shape.checkCanGetSlice t.Shape fullBounds
        let fullBounds = fullBounds |> Array2D.map Int.value
        // printfn "rfullBounds\n%A" fullBounds
        // printfn "rshape\n%A" shape
        let array = Array.zeroCreate (shapeLength shape)
        let mutable arrayi = 0
        let rec slice (fullBounds:int[,]) externalCoords =
            if fullBounds.GetLength(0) = 1 then
                for i=fullBounds.[0,0] to fullBounds.[0,1] do
                    // printfn "inner %A" i
                    let globalCoords = Array.append externalCoords [|i|]
                    array.[arrayi] <- t.[globalCoords]
                    arrayi <- arrayi + 1
            else
                for i=fullBounds.[0,0] to fullBounds.[0,1] do
                    // printfn "outer %A" i
                    slice fullBounds.[1..,*] (Array.append externalCoords [|i|])
        slice fullBounds [||]
        t.MakeLike(array, shape)

    override t.Clone() = t.MakeLike(Array.copy t.Values, t.Shape)

    abstract member MakeLike: values: 'T[] * shape: Shape * ?device: Device -> RawTensor

    override x.ComputeHash() = hash shape + hash values
    
    override t.Expand(newShape) =
        if newShape.Length = 1 && newShape.[0].Value = 0 then t.MakeLike([||], newShape) else  // Return zero-sized tensor if expanding to zero-sized tensor
        if shape = newShape then t :> _ else
        Shape.checkCanExpand shape newShape
        let trim = newShape.Length - shape.Length
        let exp = shapeLength newShape.[0..trim-1]
        let jshape = newShape.[trim..]
        let n = shapeLength newShape
        let result = Array.zeroCreate n 
        if jshape.Length = 0 then 
            // The expansion is everything
            for jP = 0 to exp-1 do
                result.[jP] <- values.[0]
        else
            for jP = 0 to exp-1 do
                let rec loop ibase jbase d = 
                    let strideD = if (shape.[d] = jshape.[d]) then 1 else 0
                    if d < jshape.Length-1 then
                        let mutable iD = 0
                        for jD = 0 to jshape.[d].Value-1 do 
                            let ibaseD = (ibase+iD)*shape.[d+1].Value
                            let jbaseD = (jbase+jD)*jshape.[d+1].Value
                            loop ibaseD jbaseD (d+1)
                            iD <- iD + strideD
                    else
                        let mutable iD = 0
                        // last loop does the actual copy fragments
                        for jD = 0 to jshape.[d].Value-1 do 
                            result.[jbase+jD] <- values.[ibase+iD]
                            iD <- iD + strideD
                loop 0 (jP*jshape.[0].Value) 0
        t.MakeLike(result, newShape)

    override t.ToValues() =
        let shape = t.Shape.Values
        match t.Dim with
        | 0 -> box values.[0]
        | 1 -> upcast Array.init shape.[0] (fun i -> t.[i])
        | 2 -> upcast Array2D.init shape.[0] shape.[1] (fun i j -> t.[i, j])
        | 3 -> upcast Array3D.init shape.[0] shape.[1] shape.[2] (fun i j k -> t.[i, j, k])
        | 4 -> upcast Array4D.init shape.[0] shape.[1] shape.[2] shape.[3] (fun i j k l -> t.[i, j, k, l])
        | _ -> ArrayND.init shape (fun idxs -> t.[idxs])

    override _.StackTs(tensors, dim) =
        let values, shapes = tensors |> Array.map (fun t -> t.GetTypedValues(), t.Shape) |> Array.unzip
        let n, shape1, shape2, newShape = Shape.checkCanStack shapes dim
        let m1 = shapeLength shape1
        let m2 = shapeLength shape2
        let m = m1 * m2
        let result = Array.zeroCreate (n * m)
        for i=0 to (n*m)-1 do
            let chunk = i/m2
            let i2 = chunk%n
            let j2 = (chunk/n)*m2+i%m2
            result.[i] <-values.[i2].[j2]

        (tensors.[0] :?> RawTensorCPU<'T>).MakeLike(result, newShape)

    override t.UnstackT(dim) =
        let shape = t.Shape
        let shape1, shape2, unstackedShape = Shape.checkCanUnstack shape dim
        let n = shape.[dim].Value
        let m1 = shapeLength shape1
        let m2 = shapeLength shape2
        let m = m1 * m2
        let values = t.Values
        let results = Array.init n (fun _ -> Array.zeroCreate m)
        for i=0 to (n*m)-1 do
            let chunk = i/m2
            let i2 = chunk%n
            let j2 = (chunk/n)*m2+i%m2
            results.[i2].[j2] <- values.[i]
        results |> Array.map (fun rvalues -> t.MakeLike(rvalues, unstackedShape))

    override t.CatTs(tensors, dim) =
        let values, shapes = tensors |> Array.map (fun t -> t.GetTypedValues(), t.Shape) |> Array.unzip
        let n, shape1, m2, shape3, outShape = Shape.checkCanCat shapes dim
        let m1 = shapeLength shape1
        let m3 = shapeLength shape3
        let m = m1 * m2.Value * m3
        let result = Array.zeroCreate m
        let mutable i = 0
        for j1 = 0 to m1-1 do 
            for k = 0 to n-1 do
                let d = shapes.[k].[dim].Value
                let b = j1*m3*d
                for j2 = 0 to d*m3-1 do
                    result.[i+j2] <-values.[k].[b+j2]
                i <- i + d*m3

        t.MakeLike(result, outShape)

    override t.SplitT(sizes, dim) =
        let shape = t.Shape
        let outShapes = Shape.checkCanSplit shape sizes dim
        let n = sizes.Length
        let shape1 = shape.[0..dim-1]
        let shape2 = shape.[dim+1..]
        let m1 = shapeLength shape1
        let m3 = shapeLength shape2
        let values = t.Values
        let results = Array.init n (fun k -> Array.zeroCreate (m1 * sizes.[k].Value * m3))
        let mutable i = 0
        for j1 = 0 to m1-1 do 
            for k = 0 to n-1 do
                let d = sizes.[k].Value
                let b = j1*m3*d
                for j2 = 0 to d*m3-1 do
                    results.[k].[b+j2] <-values.[i+j2]
                i <- i + d*m3

        (results, outShapes) ||> Array.map2 (fun rvalues outShape -> 
            t.MakeLike(rvalues, outShape))

    override t.PermuteT(permutation) =
        let inversePermutation, newShape = Shape.checkCanPermute t.Shape permutation
        let result = t.ZerosLike(newShape) :?> RawTensorCPU<'T>
        let rec transpose (shape:Shape) externalCoords = 
            if shape.Length = 1 then
                for i=0 to shape.[0]-1 do
                    let globalCoords = Array.append externalCoords [|i|]
                    let transposedCoords = Array.permute (fun i -> inversePermutation.[i]) globalCoords
                    result.[transposedCoords] <- t.[globalCoords]
            else
                for i=0 to shape.[0]-1 do
                    transpose shape.[1..] (Array.append externalCoords [|i|])
        transpose t.Shape [||]        
        upcast result

    override t.TransposeT(dim0, dim1) =
<<<<<<< HEAD
        Shape.checkCanTranspose t.Shape dim0 dim1
        if dim0 = dim1 then
            let result = Array.copy t.Values
            t.MakeLike(result, t.Shape)
        else
            let shape = Array.copy t.Shape.Values
            shape.[dim0] <- t.Shape.[dim1].Value
            shape.[dim1] <- t.Shape.[dim0].Value
            let result = t.ZerosLike(Shape.constant shape) :?> RawTensorCPU<'T>
            let rec transpose (shape:Shape) externalCoords = 
                if shape.Length = 1 then
                    for i=0 to shape.[0].Value-1 do
                        let globalCoords = Array.append externalCoords [|i|]
                        let transposedCoords = Array.copy globalCoords
                        transposedCoords.[dim0] <- globalCoords.[dim1]
                        transposedCoords.[dim1] <- globalCoords.[dim0]
                        result.[transposedCoords] <- t.[globalCoords]
                else
                    for i=0 to shape.[0].Value-1 do
                        transpose shape.[1..] (Array.append externalCoords [|i|])
            transpose t.Shape [||]        
            upcast result
=======
        let permutation = [| 0 .. t.Shape.Length - 1 |]
        permutation.[dim0] <- dim1
        permutation.[dim1] <- dim0
        t.PermuteT(permutation)
>>>>>>> 12137670

    override t.TransposeT2() =
        Shape.checkCanTranspose2d t.Dim
        let shape = t.Shape.Values
        let tcols = shape.[1]
        let result = Array2D.init shape.[1] shape.[0] (fun i j -> t.Values.[j*tcols + i])
        t.CreateLike(result)

    override t.SqueezeT(dim) =
        let result = Array.copy t.Values
        t.MakeLike(result, Shape.squeeze dim t.Shape)

    override t.UnsqueezeT(dim) =
        let outputShape = Shape.checkCanUnsqueeze dim t.Shape
        let result = Array.copy t.Values
        t.MakeLike(result, outputShape)

    override t.FlipT(dims:int[]) =
        Shape.checkCanFlip t.Dim dims
        match t.Dim with
        | 0 -> t.Clone()
        | _ ->
            let result = t.ZerosLike(t.Shape) :?> RawTensorCPU<'T>
            let rec flip (shape:Shape) externalCoords = 
                if shape.Length = 1 then
                    for i=0 to shape.[0].Value-1 do
                        let globalCoords = Array.append externalCoords [|i|]
                        result.[mirrorCoordinates globalCoords t.Shape.Values dims] <- t.[globalCoords]
                else
                    for i=0 to shape.[0].Value-1 do
                        flip shape.[1..] (Array.append externalCoords [|i|])
            flip t.Shape [||]        
            upcast result

    override t.DilateT(dilations:Int[]) =
        Shape.checkCanDilate t.Dim dilations
        match t.Dim with
        | 0 -> t.Clone()
        | _ ->
            let result = t.ZerosLike(Shape.dilated t.Shape dilations) :?> RawTensorCPU<'T>
            let dilations = dilations |> Int.values
            let rec dilate (shape:Shape) externalCoords = 
                if shape.Length = 1 then
                    for i=0 to shape.[0].Value-1 do
                        let globalCoords = Array.append externalCoords [|i|]
                        result.[dilatedCoordinates globalCoords dilations] <- t.[globalCoords]
                else
                    for i=0 to shape.[0].Value-1 do
                        dilate shape.[1..] (Array.append externalCoords [|i|])
            dilate t.Shape [||]        
            upcast result        

    override t.UndilateT(dilations:Int[]) =
        match t.Dim with
        | 0 -> t.Clone()
        | _ ->
            let result = t.ZerosLike(Shape.undilatedShape t.Shape dilations) :?> RawTensorCPU<'T>
            let dilations = dilations |> Int.values
            let rec dilate (shape:Shape) externalCoords = 
                if shape.Length = 1 then
                    for i=0 to shape.[0].Value-1 do
                        let globalCoords = Array.append externalCoords [|i|]
                        result.[globalCoords] <- t.[dilatedCoordinates globalCoords dilations]
                else
                    for i=0 to shape.[0].Value-1 do
                        dilate shape.[1..] (Array.append externalCoords [|i|])
            dilate result.Shape [||]
            upcast result

    override t.GatherT(dim:int, indices) =
        Shape.checkCanGather t.Shape dim indices.Shape indices.Dtype
        let indices = indices :?> RawTensorCPU<int>
        let result = t.ZerosLike(indices.Shape) :?> RawTensorCPU<'T>
        let rec gather (shape:Shape) externalCoords =
            if shape.Length = 1 then
                for i=0 to shape.[0].Value-1 do
                    let globalCoords = Array.append externalCoords [|i|]
                    let globalCoordsIndices = Array.copy globalCoords
                    globalCoordsIndices.[dim] <- indices.[globalCoords]
                    result.[globalCoords] <- t.[globalCoordsIndices]
            else
                for i=0 to shape.[0].Value-1 do
                    gather shape.[1..] (Array.append externalCoords [|i|])
        gather result.Shape [||]
        upcast result

    override t.ViewT(shape:Shape) =
        Shape.checkCanView t.Shape shape
        let result = Array.copy t.Values
        t.MakeLike(result, shape)

    override t.Cast(dtype: Dtype) =
        if dtype = t.Dtype then 
            upcast t
        else
            let tflat = t.ViewT(t.Shape.flatten()) // We flatten, cast, and return with the correct shape because .ToValues() in the next line does not support tensors with dimension > 4.
            RawTensor.Create(tflat.ToValues(), dtype=dtype, backend=t.Backend, device=t.Device).ViewT(t.Shape)

    override t.MoveTo(device: Device) = t.MakeLike(values, shape, device=device)

    override t.SetMutable() = isMutable <- true
    override t.IsMutable = isMutable
    member t.SetValues(tmp: RawTensor) = checkMutable(); values <- (tmp :?> RawTensorCPU<'T>).Values
    override t.ClampInPlace(low, high) = t.SetValues <| t.ClampT(low, high)
    override t.LtInPlace(t2) = t.SetValues <| t.LtTT(t2)
    override t.GtInPlace(t2) = t.SetValues <| t.GtTT(t2)
    override t.LeInPlace(t2) = t.SetValues <| t.LeTT(t2)
    override t.GeInPlace(t2) = t.SetValues <| t.GeTT(t2)
    override t.EqInPlace(t2) = t.SetValues <| t.EqTT(t2)
    override t.NeqInPlace(t2) = t.SetValues <| t.NeqTT(t2)
    override t.AddInPlace(t2, alpha) = t.SetValues <| t.AddTT(t2, ?alpha=alpha)
    override t.AddScalarInPlace(t2) = t.SetValues <| t.AddTT0(t2)
    override t.AddSliceInPlace(location, t2) = t.SetValues <| t.AddTTSlice(location, t2)
    override t.SubInPlace(t2) = t.SetValues <| t.SubTT(t2)
    override t.SubScalarInPlace(t2) = t.SetValues <| t.SubTT0(t2)
    override t.MulInPlace(t2) = t.SetValues <| t.MulTT(t2)
    override t.MulScalarInPlace(t2) = t.SetValues <| t.MulTT0(t2)
    override t.DivInPlace(t2) = t.SetValues <| t.DivTT(t2)
    override t.DivScalarInPlace(t2) = t.SetValues <| t.DivTT0(t2)
    override t.PowInPlace(t2) = t.SetValues <| t.PowTT(t2)
    override t.PowScalarInPlace(t2) = t.SetValues <| t.PowTT0(t2)
    override t.MatMulInPlace(t2) = t.SetValues <| t.MatMulTT(t2)
    override t.NegInPlace() = t.SetValues <| t.NegT()
    override t.SignInPlace() = t.SetValues <| t.SignT()
    override t.FloorInPlace() = t.SetValues <| t.FloorT()
    override t.CeilInPlace() = t.SetValues <| t.CeilT()
    override t.RoundInPlace() = t.SetValues <| t.RoundT()
    override t.AbsInPlace() = t.SetValues <| t.AbsT()
    override t.ReluInPlace() = t.SetValues <| t.ReluT()
    override t.SoftplusInPlace() = t.SetValues <| t.SoftplusT()
    override t.SigmoidInPlace() = t.SetValues <| t.SigmoidT()
    override t.ExpInPlace() = t.SetValues <| t.ExpT()
    override t.LogInPlace() = t.SetValues <| t.LogT()
    override t.Log10InPlace() = t.SetValues <| t.Log10T()
    override t.SqrtInPlace() = t.SetValues <| t.SqrtT()
    override t.SinInPlace() = t.SetValues <| t.SinT()
    override t.CosInPlace() = t.SetValues <| t.CosT()
    override t.TanInPlace() = t.SetValues <| t.TanT()
    override t.SinhInPlace() = t.SetValues <| t.SinhT()
    override t.CoshInPlace() = t.SetValues <| t.CoshT()
    override t.TanhInPlace() = t.SetValues <| t.TanhT()
    override t.AsinInPlace() = t.SetValues <| t.AsinT()
    override t.AcosInPlace() = t.SetValues <| t.AcosT()
    override t.AtanInPlace() = t.SetValues <| t.AtanT()
    override t.OnesInPlace() = t.SetValues <| t.OnesLike(t.Shape)
    override t.RandomInPlace() = t.SetValues <| t.RandomLike(t.Shape) 
    override t.RandomNormalInPlace() = t.SetValues <| t.RandomNormalLike(t.Shape)
    override t.RandomIntInPlace(low, high) = t.SetValues <| t.RandomIntLike(t.Shape, low, high)
    override t.ZerosInPlace() = t.SetValues <| t.ZerosLike(t.Shape)

// Defines the math-dependent operations for `RawTensorCPU<T>` types
// using generic inline code. Each implementing type (e.g. RawTensorFloat32) instantiates
// inlines these at concrete types.
//
// Most of the functions produce (value, shape) pairs for use in constructing an instance
// of the final implementing type.
[<System.Diagnostics.CodeAnalysis.ExcludeFromCodeCoverage>]
module internal RawTensorCPU = 

    /// Access the natural "0" value for the element of a CPU tensor type
    let inline zero< ^T when ^T : (static member Zero : ^T) > = LanguagePrimitives.GenericZero< ^T >

    /// Access the natural "1" value for the element of a CPU tensor type
    let inline one< ^T when ^T : (static member One : ^T) > = LanguagePrimitives.GenericOne< ^T >
    
    /// Get the scalar "0" tensor for a CPU tensor type
    let inline Zero () : (^T[] * Shape) =
        let values = [|zero< ^T > |]
        (values, Shape.scalar)

    /// Get the scalar "1" tensor for a CPU tensor type
    let inline One() : (^T[] * Shape) =
        let values = [| one< ^T > |]
        (values, Shape.scalar)
    
    /// Get the "0" tensor for a CPU tensor type of the given shape
    let inline Zeros(shape:Shape)  : (^T[] * Shape) =
        let values = Array.zeroCreate (shapeLength shape) 
        (values, shape)

    /// Get the "0" tensor for a CPU tensor type of the given shape
    let inline Empty(shape:Shape)  : (^T[] * Shape) = Zeros shape

    let inline Ones(shape:Shape) =
        let values = Array.create (shapeLength shape) one< ^T >
        (values, shape)

    let inline CreateFromFlatArray (values: System.Array, shape: Shape) : (^T[] * Shape) = 
        match values with 
        | :? ( ^T[]) as arr -> arr, shape
        | _ -> invalidArg "value" (sprintf "Data unsuitable for RawTensorCPU of type %A" typeof< ^T >)

    let inline Equals(t1: RawTensorCPU< ^T >, t2: RawTensor) = 
        if t1.Dtype <> t2.Dtype then 
            opNotSupported2 "Equals" t1.Dtype t2.Dtype
        match t2 with
        | :? RawTensorCPU< ^T > as t2 -> t1.Shape = t2.Shape && t1.Values = t2.Values
        | _ -> invalidOp <| sprintf "Cannot compare RawTensors t1 (Shape=%A, Dtype=%A, Device=%A, Backend=%A) and t2 (Shape=%A, Dtype=%A, Device=%A, Backend=%A)" t1.Shape t1.Dtype t1.Device t1.Backend t2.Shape t2.Dtype t2.Device t2.Backend

    let inline Full(shape:Shape, value: ^T) =
        let result = Array.create (shapeLength shape) value
        (result, shape)

    let inline AllClose(t1: RawTensorCPU< ^T >, t2:RawTensor, relativeTolerance: ^T, absoluteTolerance: ^T) =
        match t2 with
        | :? RawTensorCPU< ^T > as t2 -> t1.Shape = t2.Shape && Array.allClose relativeTolerance absoluteTolerance t1.Values t2.Values
        | _ -> invalidOp <| sprintf "Cannot compare RawTensors t1 (Shape=%A, Dtype=%A, Device=%A, Backend=%A) and t2 (Shape=%A, Dtype=%A, Device=%A, Backend=%A)" t1.Shape t1.Dtype t1.Device t1.Backend t2.Shape t2.Dtype t2.Device t2.Backend

    let inline ClampT(t: RawTensorCPU< ^T>, low: RawTensor, high:RawTensor) : (^T[] * Shape) =
        if low.Dim <> 0 || high.Dim <> 0 then failwithf "Expecting scalar low and high"
        let tvalue = t.Values
        let lowvalue = low.GetTypedValues().[0]
        let highvalue = high.GetTypedValues().[0]
        let result = Array.map (fun v -> (max (min v highvalue) lowvalue)) tvalue
        (result, t.Shape)

    let inline LtTT(t1: RawTensorCPU< ^T >, t2: RawTensor) : (bool[] * Shape) =
        let t1value = t1.Values
        let t2value = t2.GetTypedValues()
        let result = Array.map2 (<) t1value t2value
        (result, t1.Shape)

    let inline GtTT(t1: RawTensorCPU< ^T >, t2: RawTensor) : (bool[] * Shape) =
        let t1value = t1.Values
        let t2value = t2.GetTypedValues()
        let result = Array.map2 (>) t1value t2value
        (result, t1.Shape)

    let inline LeTT(t1: RawTensorCPU< ^T >, t2: RawTensor) : (bool[] * Shape) =
        let t1value = t1.Values
        let t2value = t2.GetTypedValues()
        let result = Array.map2 (<=) t1value t2value
        (result, t1.Shape)

    let inline GeTT(t1: RawTensorCPU< ^T >, t2: RawTensor) : (bool[] * Shape) =
        let t1value = t1.Values
        let t2value = t2.GetTypedValues()
        let result = Array.map2 (>=) t1value t2value
        (result, t1.Shape)

    let inline EqTT(t1: RawTensorCPU< ^T >, t2: RawTensor) : (bool[] * Shape) =
        let t1value = t1.Values
        let t2value = t2.GetTypedValues()
        let result = Array.map2 (=) t1value t2value
        (result, t1.Shape)

    let inline NeqTT(t1: RawTensorCPU< ^T >, t2: RawTensor) : (bool[] * Shape) =
        let t1value = t1.Values
        let t2value = t2.GetTypedValues()
        let result = Array.map2 (<>) t1value t2value
        (result, t1.Shape)

    let inline MaxIndexT(t: RawTensorCPU< ^T >) =
        t.FlatIndexToIndex(Seq.maxIndex t.Values)

    let inline MinIndexT(t: RawTensorCPU< ^T >) =
        t.FlatIndexToIndex(Seq.minIndex t.Values)

    let inline AddTT(t1: RawTensorCPU< ^T >, t2: RawTensor, alpha: ^T) : (^T[] * Shape) =
        let t1value = t1.Values
        let t2value = t2.GetTypedValues()
        let result = Array.map2 (fun a b -> a + alpha * b) t1value t2value
        (result, t1.Shape)

    let inline AddTT0(t1: RawTensorCPU< ^T >, b: ^T, alpha: ^T) : (^T[] * Shape) =
        let t1value = t1.Values
        let result = Array.map (fun a -> a + alpha * b) t1value
        (result, t1.Shape)

    let inline internal AddTTSlice(plus, t1: RawTensorCPU< ^T >, location:Int[], t2: RawTensor) : (^T[] * Shape) =
        Shape.checkCanAddSlice t1.Shape location t2.Shape
        let location = location |> Int.values
        let t1value = t1.Values
        let t2 = t2 :?> RawTensorCPU< ^T >
        let result = Array.copy t1value
        let shape2 = Shape.unsqueezeAs t2.Shape t1.Shape
        let rec add (shape2:Shape) externalCoords =
            if shape2.Length = 1 then
                for i=0 to shape2.[0].Value-1 do
                    let globalCoords = Array.append externalCoords [|i|]
                    let t1Coords = Array.map2 (+) globalCoords location
                    let t1FlatIndex = t1.IndexToFlatIndex(t1Coords)
                    result.[t1FlatIndex] <- plus result.[t1FlatIndex] t2.[globalCoords]
            else
                for i=0 to shape2.[0].Value-1 do
                    add (shape2.[1..]) (Array.append externalCoords [|i|])
        add shape2 [||]
        (result, t1.Shape)

    let inline SubTT(t1: RawTensorCPU< ^T >, t2: RawTensor) : (^T[] * Shape) =
        let t1value = t1.Values
        let t2value = t2.GetTypedValues()
        let result = Array.map2 (-) t1value t2value
        (result, t1.Shape)

    let inline SubT0T(a: ^T, t2: RawTensor) : (^T[] * Shape) =
        let t2value = t2.GetTypedValues()
        let result = Array.map (fun b -> a - b) t2value
        (result, t2.Shape)

    let inline SubTT0(t1: RawTensorCPU< ^T >, b: ^T) : (^T[] * Shape) =
        let t1value = t1.Values
        let result = Array.map (fun t -> t - b) t1value
        (result, t1.Shape)

    let inline MulTT(t1: RawTensorCPU< ^T >, t2: RawTensor) : (^T[] * Shape) =
        let t1value = t1.Values
        let t2value = t2.GetTypedValues()
        let result = Array.map2 (*) t1value t2value
        (result, t1.Shape)

    let inline MulTT0(t1: RawTensorCPU< ^T >, b: ^T) : (^T[] * Shape) =
        let t1value = t1.Values
        let result = Array.map (fun a -> a * b) t1value
        (result, t1.Shape)

    let inline DivTT(t1: RawTensorCPU< ^T >, t2: RawTensor) : (^T[] * Shape) =
        let t1value = t1.Values
        let t2value = t2.GetTypedValues()
        let result = Array.map2 (/) t1value t2value
        (result, t1.Shape)

    let inline DivT0T(a: ^T, t2: RawTensor) : (^T[] * Shape) =
        let t2value = t2.GetTypedValues()
        let result = Array.map (fun b -> a / b) t2value
        (result, t2.Shape)

    let inline DivTT0(t1: RawTensorCPU< ^T >, b: ^T) : (^T[] * Shape) =
        let t1value = t1.Values
        let result = Array.map (fun a -> a / b) t1value
        (result, t1.Shape)

    let inline PowTT(t1: RawTensorCPU< ^T >, t2: RawTensor) : (^T[] * Shape) =
        let t1value = t1.Values
        let t2value = t2.GetTypedValues()
        let result = Array.map2 ( ** ) t1value t2value
        (result, t1.Shape)

    let inline PowT0T(a: ^T , t2: RawTensor) : (^T[] * Shape) =
        let t2value = t2.GetTypedValues()
        let result = Array.map (fun b -> a ** b) t2value
        (result, t2.Shape)

    let inline PowTT0(t1: RawTensorCPU< ^T >, b: ^T) : (^T[] * Shape) =
        let t1value = t1.Values
        let result = Array.map (fun a -> a ** b) t1value
        (result, t1.Shape)

    let inline MatMulTT(t1: RawTensorCPU< ^T >, t2: RawTensor) : (^T[] * Shape) =
        let (t1BatchPart, t1MatrixPart), (t2BatchPart, t2MatrixPart) = Shape.checkCanMatmul t1.Shape t2.Shape
        if t1BatchPart <> t2BatchPart then failwithf "Cannot matrix multiply raw tensors with shapes %A, %A - mismatch batching" t1.Shape t2.Shape
        let t1rows, t1cols = t1MatrixPart.[0].Value, t1MatrixPart.[1].Value
        let t2rows, t2cols = t2MatrixPart.[0].Value, t2MatrixPart.[1].Value
        let t1value = t1.Values
        let t2value = (t2 :?> RawTensorCPU< ^T >).Values        
        let newShape = Shape (Array.append t1BatchPart [| Int t1rows; Int t2cols |])
        let nb = shapeLength (Shape t1BatchPart)
        let values = Array.initFlat3D nb t1rows t2cols (fun b i j -> Array.sumBy (fun k -> t1value.[b*t1cols*t1rows + i*t1cols + k] * t2value.[b*t2cols*t2rows + k*t2cols + j]) [|0..(t2rows-1)|] )
        (values, newShape)
    
    let inline MaxPool1D(t1: RawTensorCPU< ^T >, kernelSize:Int, stride:Int, padding:Int) : RawTensorCPU< ^T > * RawTensorCPU< int > =
        let batchSize, channels, inputSize, outputSize, outputShape =
            Shape.checkCanMaxpool1d t1.Dtype t1.Shape kernelSize stride padding
        let batchSize, channels, inputSize, outputSize = batchSize.Value, channels.Value, inputSize.Value, outputSize.Value
        let kernelSize = kernelSize.Value
        let stride = stride.Value
        let padding = padding.Value
        let result = t1.ZerosLike(outputShape) :?> RawTensorCPU<'T>
        let indices = t1.ZerosLike(outputShape, dtype=Int32) :?> RawTensorCPU<int>
        let minValue = t1.[t1.MinIndexT()] - one
        for n=0 to batchSize-1 do
            for c=0 to channels-1 do
                for v=0 to outputSize-1 do
                    let mutable maxvalue = minValue
                    let mutable maxindex = -1
                    for u=0 to kernelSize-1 do
                        let i = (v*stride) + u - padding
                        if i >= 0 && i < inputSize then
                            let value = t1.[n, c, i]
                            if value > maxvalue then
                                maxvalue <- value
                                maxindex <- i
                    result.[[|n; c; v|]] <- maxvalue
                    indices.[[|n; c; v|]] <- maxindex
        result, indices

    let inline MaxPool2D(t1: RawTensorCPU< ^T >, kernelSize:Int[], stride:Int[], padding:Int[]) : RawTensorCPU< ^T > * RawTensorCPU< int > =
        let batchSize, channels, (inputHeight, inputWidth), (kernelHeight, kernelWidth), (outputHeight, outputWidth), outputShape =
            Shape.checkCanMaxpool2d t1.Dtype t1.Shape kernelSize stride padding
        let batchSize, channels, inputHeight, inputWidth, outputHeight, outputWidth =
            batchSize.Value, channels.Value, inputHeight.Value, inputWidth.Value, outputHeight.Value, outputWidth.Value
        let kernelHeight = kernelHeight.Value
        let kernelWidth = kernelWidth.Value
        let stride = stride |> Int.values
        let padding = padding |> Int.values
        let result = t1.ZerosLike(outputShape) :?> RawTensorCPU<'T>
        let indices = t1.ZerosLike(outputShape, dtype=Int32) :?> RawTensorCPU<int>
        let minValue = t1.[t1.MinIndexT()] - one
        for n=0 to batchSize-1 do
            for c=0 to channels-1 do
                for v0=0 to outputHeight-1 do
                    for v1=0 to outputWidth-1 do
                        let mutable maxvalue = minValue
                        let mutable maxindexi0 = -1
                        let mutable maxindexi1 = -1
                        for u0=0 to kernelHeight-1 do
                            for u1=0 to kernelWidth-1 do
                                let i0 = (v0*stride.[0]) + u0 - padding.[0]
                                let i1 = (v1*stride.[1]) + u1 - padding.[1]
                                if i0 >= 0 && i0 < inputHeight && i1 >= 0 && i1 < inputWidth then
                                    let value = t1.[n, c, i0, i1]
                                    if value > maxvalue then
                                        maxvalue <- value
                                        maxindexi0 <- i0
                                        maxindexi1 <- i1
                        result.[[|n; c; v0; v1|]] <- maxvalue
                        indices.[[|n; c; v0; v1|]] <- indexToFlatIndex [|inputHeight; inputWidth|] [|maxindexi0; maxindexi1|]
        result, indices

    let inline MaxPool3D(t1: RawTensorCPU< ^T >, kernelSize, stride, padding) : RawTensorCPU< ^T > * RawTensorCPU< int > =
        let (batchSize, channels, (inputDepth, inputHeight, inputWidth), (kernelDepth, kernelHeight, kernelWidth), (outputDepth, outputHeight, outputWidth), outputShape) =
            Shape.checkCanMaxpool3d t1.Dtype t1.Shape kernelSize stride padding
        let batchSize, channels, inputDepth, inputHeight, inputWidth, outputDepth, outputHeight, outputWidth =
            batchSize.Value, channels.Value, inputDepth.Value, inputHeight.Value, inputWidth.Value, outputDepth.Value, outputHeight.Value, outputWidth.Value
        let kernelDepth = kernelDepth.Value
        let kernelHeight = kernelHeight.Value
        let kernelWidth = kernelWidth.Value
        let stride = stride |> Int.values
        let padding = padding |> Int.values
        let result = t1.ZerosLike(outputShape) :?> RawTensorCPU<'T>
        let indices = t1.ZerosLike(outputShape, dtype=Int32) :?> RawTensorCPU<int>
        let minValue = t1.[t1.MinIndexT()] - one
        for n=0 to batchSize-1 do
            for c=0 to channels-1 do
                for v0=0 to outputDepth-1 do
                    for v1=0 to outputHeight-1 do
                        for v2=0 to outputWidth-1 do
                            let mutable maxvalue = minValue
                            let mutable maxindexi0 = -1
                            let mutable maxindexi1 = -1
                            let mutable maxindexi2 = -1
                            for u0=0 to kernelDepth-1 do
                                for u1=0 to kernelHeight-1 do
                                    for u2=0 to kernelWidth-1 do
                                        let i0 = (v0*stride.[0]) + u0 - padding.[0]
                                        let i1 = (v1*stride.[1]) + u1 - padding.[1]
                                        let i2 = (v2*stride.[2]) + u2 - padding.[2]
                                        if i0 >= 0 && i0 < inputDepth && i1 >= 0 && i1 < inputHeight && i2 >= 0 && i2 < inputWidth then
                                            let value = t1.[n, c, i0, i1, i2]
                                            if value > maxvalue then
                                                maxvalue <- value
                                                maxindexi0 <- i0
                                                maxindexi1 <- i1
                                                maxindexi2 <- i2
                            result.[[|n; c; v0; v1; v2|]] <- maxvalue
                            indices.[[|n; c; v0; v1; v2|]] <- indexToFlatIndex [|inputDepth; inputHeight; inputWidth|] [|maxindexi0; maxindexi1; maxindexi2|]
        result, indices

    let inline MaxUnpool1D(t1: RawTensorCPU< ^T >, indices: RawTensorCPU<int>, outputSize: Int[]) : RawTensorCPU< ^T > =
        let batchSize, channels, inputSize, outputShape =
            Shape.checkCanMaxunpool1d t1.Dtype t1.Shape indices.Dtype indices.Shape outputSize
        let batchSize, channels, inputSize = batchSize.Value, channels.Value, inputSize.Value
        let result = t1.ZerosLike(outputShape) :?> RawTensorCPU<'T>
        for n=0 to batchSize-1 do
            for c=0 to channels-1 do
                for u=0 to inputSize-1 do
                    let i = indices.[[|n; c; u|]]
                    result.[[|n; c; i|]] <- t1.[[|n; c; u|]]
        result

    let inline MaxUnpool2D(t1: RawTensorCPU< ^T >, indices: RawTensorCPU<int>, outputSize:Int[]) : RawTensorCPU< ^T > =
        let batchSize, channels, (inputHeight, inputWidth), outputShape =
            Shape.checkCanMaxunpool2d t1.Dtype t1.Shape indices.Dtype indices.Shape outputSize
        let batchSize, channels, inputHeight, inputWidth = batchSize.Value, channels.Value, inputHeight.Value, inputWidth.Value
        let result = t1.ZerosLike(outputShape) :?> RawTensorCPU<'T>
        for n=0 to batchSize-1 do
            for c=0 to channels-1 do
                for u0=0 to inputHeight-1 do
                    for u1=0 to inputWidth-1 do
                        let iflat = indices.[[|n; c; u0; u1|]]
                        let i = flatIndexToIndex [|outputSize.[2].Value; outputSize.[3].Value|] iflat
                        result.[[|n; c; i.[0]; i.[1]|]] <- t1.[[|n; c; u0; u1|]]
        result

    let inline MaxUnpool3D(t1: RawTensorCPU< ^T >, indices: RawTensorCPU<int>, outputSize:Int[]) : RawTensorCPU< ^T > =
        let batchSize, channels, (inputDepth, inputHeight, inputWidth), outputShape =
            Shape.checkCanMaxunpool3d t1.Dtype t1.Shape indices.Dtype indices.Shape outputSize
        let batchSize, channels, inputDepth, inputHeight, inputWidth = batchSize.Value, channels.Value, inputDepth.Value, inputHeight.Value, inputWidth.Value
        let result = t1.ZerosLike(outputShape) :?> RawTensorCPU<'T>
        for n=0 to batchSize-1 do
            for c=0 to channels-1 do
                for u0=0 to inputDepth-1 do
                    for u1=0 to inputHeight-1 do
                        for u2=0 to inputWidth-1 do
                            let iflat = indices.[[|n; c; u0; u1; u2|]]
                            let i = flatIndexToIndex [|outputSize.[2].Value; outputSize.[3].Value; outputSize.[4].Value|] iflat
                            result.[[|n; c; i.[0]; i.[1]; i.[2]|]] <- t1.[[|n; c; u0; u1; u2|]]
        result

    let inline Conv1D(t1: RawTensorCPU< ^T >, t2: RawTensor, stride: Int, padding: Int) : RawTensorCPU< ^T > =
        // t1: input, NxCxI (batchSize x inputChannels x inputLength)
        // t2: filters, KxCxF (outputChannels x inputChannels x kernelLength)
        let batchSize, inputChannels, kernelSize, outputChannels, outputSize, outputShape =
            Shape.checkCanConv1d t1.DeviceType t2.DeviceType t1.Dtype t2.Dtype t1.Shape t2.Shape stride padding 1I
        let batchSize, inputChannels, kernelSize, outputChannels, outputSize = batchSize.Value, inputChannels.Value, kernelSize.Value, outputChannels.Value, outputSize.Value
        let stride, padding = stride.Value, padding.Value
        let result = t1.ZerosLike(outputShape) :?> RawTensorCPU<'T>
        let t1 =
            if padding = 0 then
                t1
            else
                let tshape = Array.copy t1.Shape.Dims
                tshape.[2] <- t1.Shape.[2] + padding * 2
                let t = t1.ZerosLike(Shape tshape)
                t.AddTTSlice([|0I; 0I; Int padding|], t1) :?> RawTensorCPU< ^T >
        let t2 = t2 :?> RawTensorCPU< ^T >
        for n=0 to batchSize-1 do
            for k=0 to outputChannels-1 do
                for v=0 to outputSize-1 do
                    let mutable value = zero
                    for c=0 to inputChannels-1 do
                        for u=0 to kernelSize-1 do
                            value <- value + t2.[k, c, u] * t1.[n, c, (v*stride) + u]
                    result.[[|n; k; v|]] <- value
        result

    let inline Conv2D(t1: RawTensorCPU< ^T >, t2: RawTensor, stride: Int[], padding: Int[]) : RawTensorCPU< ^T > =
        // t1: input, NxCxHxW (batchSize x inputChannels x inputHeight x inputWidth)
        // t2: filters, KxCxFxG (outputChannels x inputChannels x kernelHeight x kernelWidth)
        let batchSize, inputChannels, (kernelHeight, kernelWidth), (outputChannels, outputHeight, outputWidth), outputShape =
            Shape.checkCanConv2d t1.DeviceType t2.DeviceType t1.Dtype t2.Dtype t1.Shape t2.Shape stride padding [|1I;1I|]
        let batchSize, inputChannels, kernelHeight, kernelWidth, outputChannels, outputHeight, outputWidth =
            batchSize.Value, inputChannels.Value, kernelHeight.Value, kernelWidth.Value, outputChannels.Value, outputHeight.Value, outputWidth.Value
        let stride = stride |> Int.values
        let padding = padding |> Int.values
        let result = t1.ZerosLike(outputShape) :?> RawTensorCPU< ^T>
        let t1 =
            if padding.[0] = 0 && padding.[1] = 0 then
                t1
            else
                let tshape = Array.copy t1.Shape.Dims
                tshape.[2] <- t1.Shape.[2] + padding.[0] * 2
                tshape.[3] <- t1.Shape.[3] + padding.[1] * 2
                let t = t1.ZerosLike(Shape tshape)
                t.AddTTSlice([|0I; 0I; Int padding.[0]; Int padding.[1]|], t1) :?> RawTensorCPU< ^T >
        let t2 = t2 :?> RawTensorCPU< ^T >
        for n=0 to batchSize-1 do
            for k=0 to outputChannels-1 do
                for v0=0 to outputHeight-1 do
                    for v1=0 to outputWidth-1 do
                        let mutable value = zero
                        for c=0 to inputChannels-1 do
                            for u0=0 to kernelHeight-1 do
                                for u1=0 to kernelWidth-1 do
                                    value <- value + t2.[k, c, u0, u1] * t1.[n, c, (v0*stride.[0])+u0, (v1*stride.[1])+u1]
                        result.[[|n; k; v0; v1|]] <- value
        result

    let inline Conv3D(t1: RawTensorCPU< ^T >, t2: RawTensor, stride: Int[], padding: Int[]) : RawTensorCPU< ^T > =
        // t1: input, NxCxDxHxW (batchSize x inputChannels x inputDepth x inputHeight x inputWidth)
        // t2: filters, KxCxExFxG (outputChannels x inputChannels x kernelDepth x kernelHeight x kernelWidth)
        let batchSize, inputChannels, (kernelDepth, kernelHeight, kernelWidth), (outputChannels, outputDepth, outputHeight, outputWidth), outputShape = 
            Shape.checkCanConv3d t1.DeviceType t2.DeviceType t1.Dtype t2.Dtype t1.Shape t2.Shape stride padding [|1I;1I;1I|]  
        let batchSize, inputChannels, kernelDepth, kernelHeight, kernelWidth, outputChannels, outputDepth, outputHeight, outputWidth =
            batchSize.Value, inputChannels.Value, kernelDepth.Value, kernelHeight.Value, kernelWidth.Value, outputChannels.Value, outputDepth.Value, outputHeight.Value, outputWidth.Value
        let stride = stride |> Int.values
        let padding = padding |> Int.values
        let result = t1.ZerosLike(outputShape) :?> RawTensorCPU< ^T>
        let t1 =
            if padding.[0] = 0 && padding.[1] = 0 && padding.[2] = 0 then
                t1
            else
                let tshape = Array.copy t1.Shape.Dims
                tshape.[2] <- t1.Shape.[2] + padding.[0] * 2
                tshape.[3] <- t1.Shape.[3] + padding.[1] * 2
                tshape.[4] <- t1.Shape.[4] + padding.[2] * 2
                let t = t1.ZerosLike(Shape tshape)
                t.AddTTSlice([|0I; 0I; Int padding.[0]; Int padding.[1]; Int padding.[2]|], t1) :?> RawTensorCPU< ^T >
        let t2 = t2 :?> RawTensorCPU< ^T >
        for n=0 to batchSize-1 do
            for k=0 to outputChannels-1 do
                for v0=0 to outputDepth-1 do
                    for v1=0 to outputHeight-1 do
                        for v2=0 to outputWidth-1 do
                            let mutable value = zero
                            for c=0 to inputChannels-1 do
                                for u0=0 to kernelDepth-1 do
                                    for u1=0 to kernelHeight-1 do
                                        for u2=0 to kernelWidth-1 do
                                            // printfn "%A %A %A | %A %A %A" v0 v1 v2 u0 u1 u2
                                            value <- value + t2.[k, c, u0, u1, u2] * t1.[n, c, (v0*stride.[0])+u0, (v1*stride.[1])+u1, (v2*stride.[2])+u2]
                            result.[[|n; k; v0; v1; v2|]] <- value
        result

    let inline NegT op (t: RawTensorCPU< ^T >) : (^T[] * Shape) =
        let result = Array.map op t.Values
        (result, t.Shape)

    let inline SumT(t: RawTensorCPU< ^T >) : (^T[] * Shape) =
        if Array.isEmpty t.Values then ([|zero< ^T >|], Shape.scalar) else // Return a zero-valued scalar tensor if summing a zero-sized tensor (not holding any value). This is mirroring the behavior in PyTorch 1.5.1.
        let result = Array.reduce (+) t.Values
        ([|result|], Shape.scalar)
    
    let inline SumT2Dim0(t: RawTensorCPU< ^T >) : (^T[] * Shape) =
        if t.Dim <> 2 then invalidOp "Expecting a 2d Tensor"
        let shape = t.Shape.Values
        let result = Array.init shape.[1] (fun j -> Array.init shape.[0] (fun i -> t.Values.[i * shape.[1] + j]) |> Array.reduce (+))
        let resultShape = Shape.constant [| shape.[1] |]
        (result, resultShape)

    let inline SignT op (t: RawTensorCPU< ^T >) : (^T[] * Shape) =
        let result = t.Values |> Array.map op
        (result, t.Shape)

    let inline FloorT(t: RawTensorCPU< ^T >) : (^T[] * Shape) =
        let result = t.Values |> Array.map floor
        (result, t.Shape)

    let inline CeilT(t: RawTensorCPU< ^T >) : (^T[] * Shape) =
        let result = t.Values |> Array.map ceil
        (result, t.Shape)

    let inline RoundT(t: RawTensorCPU< ^T >) : (^T[] * Shape) =
        let result = t.Values |> Array.map round
        (result, t.Shape)

    let inline AbsT op (t: RawTensorCPU< ^T >) : (^T[] * Shape) =
        let result = t.Values |> Array.map op
        (result, t.Shape)

    let inline ReluT(t: RawTensorCPU< ^T >) : (^T[] * Shape) =
        let result = t.Values |> Array.map (max zero< ^T >) 
        (result, t.Shape)

    let inline SoftplusT(t: RawTensorCPU< ^T >) : (^T[] * Shape) =
        let result = t.Values |> Array.map (fun x -> (max zero< ^T > x) + log(one< ^T > + exp(-abs(x))))
        (result, t.Shape)

    let inline SigmoidT(t: RawTensorCPU< ^T >) : (^T[] * Shape) =
        let result = t.Values |> Array.map (fun v -> one / (one + exp -v))
        (result, t.Shape)

    let inline ExpT(t: RawTensorCPU< ^T >) : (^T[] * Shape) =
        let result = t.Values |> Array.map exp
        (result, t.Shape)

    let inline LogT(t: RawTensorCPU< ^T >) : (^T[] * Shape) =
        let result = t.Values |> Array.map log
        (result, t.Shape)

    let inline Log10T(t: RawTensorCPU< ^T >) : (^T[] * Shape) =
        let result = t.Values |> Array.map log10
        (result, t.Shape)
        
    let inline SqrtT(t: RawTensorCPU< ^T >) : (^T[] * Shape) =
        let result = t.Values |> Array.map sqrt
        (result, t.Shape)
        
    let inline SinT(t: RawTensorCPU< ^T >) : (^T[] * Shape) =
        let result = t.Values |> Array.map sin
        (result, t.Shape)
        
    let inline CosT(t: RawTensorCPU< ^T >) : (^T[] * Shape) =
        let result = t.Values |> Array.map cos
        (result, t.Shape)                
        
    let inline TanT(t: RawTensorCPU< ^T >) : (^T[] * Shape) =
        let result = t.Values |> Array.map tan
        (result, t.Shape)
        
    let inline SinhT(t: RawTensorCPU< ^T >) : (^T[] * Shape) =
        let result = t.Values |> Array.map sinh
        (result, t.Shape)
        
    let inline CoshT(t: RawTensorCPU< ^T >) : (^T[] * Shape) =
        let result = t.Values |> Array.map cosh
        (result, t.Shape)                
        
    let inline TanhT(t: RawTensorCPU< ^T >) : (^T[] * Shape) =
        let result = t.Values |> Array.map tanh
        (result, t.Shape)

    let inline AsinT(t: RawTensorCPU< ^T >) : (^T[] * Shape) =
        let result = t.Values |> Array.map asin
        (result, t.Shape)
        
    let inline AcosT(t: RawTensorCPU< ^T >) : (^T[] * Shape) =
        let result = t.Values |> Array.map acos
        (result, t.Shape)                
        
    let inline AtanT(t: RawTensorCPU< ^T >) : (^T[] * Shape) =
        let result = t.Values |> Array.map atan
        (result, t.Shape)

    let inline Random ofDouble (shape:Shape) : (^T[] * Shape) =
        let values = Array.init (shapeLength shape) (fun _ -> ofDouble (DiffSharp.Util.Random.Uniform()))
        (values, shape)

    let inline RandomNormal ofDouble (shape:Shape) : (^T[] * Shape) =
        let values = Array.init (shapeLength shape) (fun _ -> ofDouble (DiffSharp.Util.Random.Normal()))
        (values, shape)

    let inline RandomInt ofInt (shape:Shape) (low:int) (high:int) : (^T[] * Shape) =
        let values = Array.init (shapeLength shape) (fun _ -> ofInt (DiffSharp.Util.Random.Integer(low, high)))
        (values, shape)

/// The concrete implementation of RawTensor for Float32 data.
type RawTensorFloat32(values: float32[], shape:Shape, device) =
    inherit RawTensorCPU<float32>(values, shape, Dtype.Float32, device)
    let create(values, shape) : RawTensor = upcast RawTensorFloat32(values, shape, device)
    let createBool(values, shape) : RawTensor = upcast RawTensorBool(values, shape, device) 
    static let createOn device (values, shape) : RawTensor = upcast RawTensorFloat32(values, shape, device)

    override t.MakeLike(values, shape, newDevice) = upcast RawTensorFloat32(values, shape, defaultArg newDevice device)
    override t1.Equals(t2:RawTensor) = RawTensorCPU.Equals(t1, t2)
    override t1.AllClose(t2:RawTensor, relativeTolerance, absoluteTolerance) = RawTensorCPU.AllClose(t1, t2, float32 relativeTolerance, float32 absoluteTolerance)
    override t.ClampT(low, high) = RawTensorCPU.ClampT(t, low, high) |> create
    override t.SoftplusT() = RawTensorCPU.SoftplusT(t) |> create
    override t1.LtTT(t2) = RawTensorCPU.LtTT(t1, t2) |> createBool
    override t1.GtTT(t2) = RawTensorCPU.GtTT(t1, t2) |> createBool
    override t1.LeTT(t2) = RawTensorCPU.LeTT(t1, t2) |> createBool
    override t1.GeTT(t2) = RawTensorCPU.GeTT(t1, t2) |> createBool
    override t1.EqTT(t2) = RawTensorCPU.EqTT(t1, t2) |> createBool
    override t1.NeqTT(t2) = RawTensorCPU.NeqTT(t1, t2) |> createBool
    override t.MaxIndexT() = RawTensorCPU.MaxIndexT(t)
    override t.MinIndexT() = RawTensorCPU.MinIndexT(t)
    override t1.AddTT(t2, alpha) =
        let alpha = match alpha with Some v -> v.toSingle() | None -> RawTensorCPU.one
        RawTensorCPU.AddTT(t1, t2, alpha) |> create
    override t1.AddTT0(t2, alpha) =
        let alpha = match alpha with Some v -> v.toSingle() | None -> RawTensorCPU.one
        RawTensorCPU.AddTT0(t1, t2.toSingle(), alpha) |> create
    override t1.AddTTSlice(location, t2) = RawTensorCPU.AddTTSlice((+), t1, location, t2) |> create
    override t1.SubTT(t2) = RawTensorCPU.SubTT(t1, t2) |> create
    override t2.SubFromT0T(t1) = RawTensorCPU.SubT0T(t1.toSingle(), t2) |> create
    override t1.SubTT0(t2) = RawTensorCPU.SubTT0(t1, t2.toSingle()) |> create
    override t1.MulTT(t2) = RawTensorCPU.MulTT(t1, t2) |> create
    override t1.MulTT0(t2) = RawTensorCPU.MulTT0(t1, t2.toSingle()) |> create
    override t1.DivTT(t2) = RawTensorCPU.DivTT(t1, t2) |> create
    override t2.DivFromT0T(t1) = RawTensorCPU.DivT0T(t1.toSingle(), t2) |> create
    override t1.DivTT0(t2) = RawTensorCPU.DivTT0(t1, t2.toSingle()) |> create
    override t1.PowTT(t2) = RawTensorCPU.PowTT(t1, t2) |> create
    override t2.PowFromT0T(t1) = RawTensorCPU.PowT0T(t1.toSingle(), t2) |> create
    override t1.PowTT0(t2) = RawTensorCPU.PowTT0(t1, t2.toSingle()) |> create
    override t1.MatMulTT(t2) = RawTensorCPU.MatMulTT(t1, t2) |> create
    override t1.MaxPool1D(kernelSize, stride, padding) = let result, indices = RawTensorCPU.MaxPool1D(t1, kernelSize, stride, padding) in result :> _, indices :> _
    override t1.MaxPool2D(kernelSize, stride, padding) = let result, indices = RawTensorCPU.MaxPool2D(t1, kernelSize, stride, padding) in result :> _, indices :> _
    override t1.MaxPool3D(kernelSize, stride, padding) = let result, indices = RawTensorCPU.MaxPool3D(t1, kernelSize, stride, padding) in result :> _, indices :> _
    override t1.MaxUnpool1D(indices, outputSize) = RawTensorCPU.MaxUnpool1D(t1, indices :?> RawTensorCPU<int>, outputSize) :> _
    override t1.MaxUnpool2D(indices, outputSize) = RawTensorCPU.MaxUnpool2D(t1, indices :?> RawTensorCPU<int>, outputSize) :> _
    override t1.MaxUnpool3D(indices, outputSize) = RawTensorCPU.MaxUnpool3D(t1, indices :?> RawTensorCPU<int>, outputSize) :> _
    override t1.Conv1D(t2, stride, padding) = RawTensorCPU.Conv1D (t1, t2, stride, padding) :> _
    override t1.Conv2D(t2, stride, padding) = RawTensorCPU.Conv2D (t1, t2, stride, padding) :> _
    override t1.Conv3D(t2, stride, padding) = RawTensorCPU.Conv3D (t1, t2, stride, padding) :> _
    override t.NegT() = RawTensorCPU.NegT (~-) (t) |> create
    override t.SumT(resultType) =
        let res = RawTensorCPU.SumT(t) |> create
        match resultType with 
        | None -> res
        | Some dtype -> res.Cast(dtype)
    override t.SumT2Dim0() = RawTensorCPU.SumT2Dim0(t) |> create
    override t.SignT() = RawTensorCPU.SignT (sign >> float32) t |> create
    override t.FloorT() = RawTensorCPU.FloorT(t) |> create
    override t.CeilT() = RawTensorCPU.CeilT(t) |> create
    override t.RoundT() = RawTensorCPU.RoundT(t) |> create
    override t.AbsT() = RawTensorCPU.AbsT abs t |> create
    override t.ReluT() = RawTensorCPU.ReluT(t) |> create
    override t.SigmoidT() = RawTensorCPU.SigmoidT(t) |> create
    override t.ExpT() = RawTensorCPU.ExpT(t) |> create
    override t.LogT() = RawTensorCPU.LogT(t) |> create
    override t.Log10T() = RawTensorCPU.Log10T(t) |> create
    override t.SqrtT() = RawTensorCPU.SqrtT(t) |> create
    override t.SinT() = RawTensorCPU.SinT(t) |> create
    override t.CosT() = RawTensorCPU.CosT(t) |> create
    override t.TanT() = RawTensorCPU.TanT(t) |> create
    override t.SinhT() = RawTensorCPU.SinhT(t) |> create
    override t.CoshT() = RawTensorCPU.CoshT(t) |> create
    override t.TanhT() = RawTensorCPU.TanhT(t) |> create
    override t.AsinT() = RawTensorCPU.AsinT(t) |> create
    override t.AcosT() = RawTensorCPU.AcosT(t) |> create
    override t.AtanT() = RawTensorCPU.AtanT(t) |> create

    static member Seed(seed) = Random.Seed(seed)
    static member Zero(device) = RawTensorCPU.Zero() |> createOn device
    static member One(device) = RawTensorCPU.One() |> createOn device
    static member Zeros(shape:Shape, device) = RawTensorCPU.Zeros(shape) |> createOn device
    static member Empty(shape:Shape, device) = RawTensorCPU.Empty(shape) |> createOn device
    static member Ones(shape:Shape, device) = RawTensorCPU.Ones(shape) |> createOn device
    static member Full(shape:Shape, value:scalar, device) = RawTensorCPU.Full (shape, value.toSingle()) |> createOn device
    static member Random(shape:Shape, device) = RawTensorCPU.Random float32 shape |> createOn device
    static member RandomNormal(shape:Shape, device) = RawTensorCPU.RandomNormal float32 shape |> createOn device
    static member RandomInt(shape:Shape, low:int, high:int, device) = RawTensorCPU.RandomInt float32 shape low high |> createOn device
    static member CreateFromFlatArray(values:Array, shape, device) = RawTensorCPU.CreateFromFlatArray (values, shape) |> createOn device

type RawTensorFloat64(values: double[], shape:Shape, device) =
    inherit RawTensorCPU<double>(values, shape, Dtype.Float64, device)

    let create(values, shape) : RawTensor = upcast RawTensorFloat64(values, shape, device)
    let createBool(values, shape) : RawTensor = upcast RawTensorBool(values, shape, device)
    static let createOn device (values, shape) : RawTensor = upcast RawTensorFloat64(values, shape, device)

    override t.MakeLike(values, shape, newDevice) = upcast RawTensorFloat64(values, shape, defaultArg newDevice device)
    override t1.Equals(t2:RawTensor) = RawTensorCPU.Equals(t1, t2)
    override t1.AllClose(t2:RawTensor, relativeTolerance, absoluteTolerance) = RawTensorCPU.AllClose(t1, t2, relativeTolerance, absoluteTolerance)
    override t.ClampT(low, high) = RawTensorCPU.ClampT(t, low, high) |> create
    override t.SoftplusT() = RawTensorCPU.SoftplusT(t) |> create
    override t1.LtTT(t2) = RawTensorCPU.LtTT(t1, t2) |> createBool
    override t1.GtTT(t2) = RawTensorCPU.GtTT(t1, t2) |> createBool
    override t1.LeTT(t2) = RawTensorCPU.LeTT(t1, t2) |> createBool
    override t1.GeTT(t2) = RawTensorCPU.GeTT(t1, t2) |> createBool
    override t1.EqTT(t2) = RawTensorCPU.EqTT(t1, t2) |> createBool
    override t1.NeqTT(t2) = RawTensorCPU.NeqTT(t1, t2) |> createBool
    override t.MaxIndexT() = RawTensorCPU.MaxIndexT(t)
    override t.MinIndexT() = RawTensorCPU.MinIndexT(t)
    override t1.AddTT(t2, alpha) =
        let alpha = match alpha with Some v -> v.toDouble() | None -> RawTensorCPU.one
        RawTensorCPU.AddTT(t1, t2, alpha) |> create
    override t1.AddTT0(t2, alpha) =
        let alpha = match alpha with Some v -> v.toDouble() | None -> RawTensorCPU.one
        RawTensorCPU.AddTT0(t1, t2.toDouble(), alpha) |> create
    override t1.AddTTSlice(location, t2) = RawTensorCPU.AddTTSlice((+), t1, location, t2) |> create
    override t1.SubTT(t2) = RawTensorCPU.SubTT(t1, t2) |> create
    override t2.SubFromT0T(t1) = RawTensorCPU.SubT0T(t1.toDouble(), t2) |> create
    override t1.SubTT0(t2) = RawTensorCPU.SubTT0(t1, t2.toDouble()) |> create
    override t1.MulTT(t2) = RawTensorCPU.MulTT(t1, t2) |> create
    override t1.MulTT0(t2) = RawTensorCPU.MulTT0(t1, t2.toDouble()) |> create
    override t1.DivTT(t2) = RawTensorCPU.DivTT(t1, t2) |> create
    override t2.DivFromT0T(t1) = RawTensorCPU.DivT0T(t1.toDouble(), t2) |> create
    override t1.DivTT0(t2) = RawTensorCPU.DivTT0(t1, t2.toDouble()) |> create
    override t1.PowTT(t2) = RawTensorCPU.PowTT(t1, t2) |> create
    override t2.PowFromT0T(t1) = RawTensorCPU.PowT0T(t1.toDouble(), t2) |> create
    override t1.PowTT0(t2) = RawTensorCPU.PowTT0(t1, t2.toDouble()) |> create
    override t1.MatMulTT(t2) = RawTensorCPU.MatMulTT(t1, t2) |> create
    override t1.MaxPool1D(kernelSize, stride, padding) = let result, indices = RawTensorCPU.MaxPool1D(t1, kernelSize, stride, padding) in result :> _, indices :> _
    override t1.MaxPool2D(kernelSize, stride, padding) = let result, indices = RawTensorCPU.MaxPool2D(t1, kernelSize, stride, padding) in result :> _, indices :> _
    override t1.MaxPool3D(kernelSize, stride, padding) = let result, indices = RawTensorCPU.MaxPool3D(t1, kernelSize, stride, padding) in result :> _, indices :> _
    override t1.MaxUnpool1D(indices, outputSize) = RawTensorCPU.MaxUnpool1D(t1, indices :?> RawTensorCPU<int>, outputSize) :> _
    override t1.MaxUnpool2D(indices, outputSize) = RawTensorCPU.MaxUnpool2D(t1, indices :?> RawTensorCPU<int>, outputSize) :> _
    override t1.MaxUnpool3D(indices, outputSize) = RawTensorCPU.MaxUnpool3D(t1, indices :?> RawTensorCPU<int>, outputSize) :> _
    override t1.Conv1D(t2, stride, padding) = RawTensorCPU.Conv1D (t1, t2, stride, padding) :> _
    override t1.Conv2D(t2, stride, padding) = RawTensorCPU.Conv2D (t1, t2, stride, padding) :> _
    override t1.Conv3D(t2, stride, padding) = RawTensorCPU.Conv3D (t1, t2, stride, padding) :> _
    override t.NegT() = RawTensorCPU.NegT (~-) (t) |> create
    override t.SumT(resultType) =
        let res = RawTensorCPU.SumT(t) |> create
        match resultType with 
        | None -> res
        | Some dtype -> res.Cast(dtype)
    override t.SumT2Dim0() = RawTensorCPU.SumT2Dim0(t) |> create
    override t.SignT() = RawTensorCPU.SignT (sign >> double) t |> create
    override t.FloorT() = RawTensorCPU.FloorT(t) |> create
    override t.CeilT() = RawTensorCPU.CeilT(t) |> create
    override t.RoundT() = RawTensorCPU.RoundT(t) |> create
    override t.AbsT() = RawTensorCPU.AbsT abs t |> create
    override t.ReluT() = RawTensorCPU.ReluT(t) |> create
    override t.SigmoidT() = RawTensorCPU.SigmoidT(t) |> create
    override t.ExpT() = RawTensorCPU.ExpT(t) |> create
    override t.LogT() = RawTensorCPU.LogT(t) |> create
    override t.Log10T() = RawTensorCPU.Log10T(t) |> create
    override t.SqrtT() = RawTensorCPU.SqrtT(t) |> create
    override t.SinT() = RawTensorCPU.SinT(t) |> create
    override t.CosT() = RawTensorCPU.CosT(t) |> create
    override t.TanT() = RawTensorCPU.TanT(t) |> create
    override t.SinhT() = RawTensorCPU.SinhT(t) |> create
    override t.CoshT() = RawTensorCPU.CoshT(t) |> create
    override t.TanhT() = RawTensorCPU.TanhT(t) |> create
    override t.AsinT() = RawTensorCPU.AsinT(t) |> create
    override t.AcosT() = RawTensorCPU.AcosT(t) |> create
    override t.AtanT() = RawTensorCPU.AtanT(t) |> create

    static member Seed(seed) = Random.Seed(seed)
    static member Zero(device) = RawTensorCPU.Zero() |> createOn device
    static member One(device) = RawTensorCPU.One() |> createOn device
    static member Zeros(shape:Shape, device) = RawTensorCPU.Zeros(shape) |> createOn device
    static member Empty(shape:Shape, device) = RawTensorCPU.Empty(shape) |> createOn device
    static member Ones(shape:Shape, device) = RawTensorCPU.Ones(shape) |> createOn device
    static member Full(shape:Shape, value:scalar, device) = RawTensorCPU.Full (shape, value.toDouble()) |> createOn device
    static member Random(shape:Shape, device) = RawTensorCPU.Random double shape |> createOn device
    static member RandomNormal(shape:Shape, device) = RawTensorCPU.RandomNormal double shape |> createOn device
    static member RandomInt(shape:Shape, low:int, high:int, device) = RawTensorCPU.RandomInt double shape low high |> createOn device
    static member CreateFromFlatArray(values:Array, shape, device) = RawTensorCPU.CreateFromFlatArray (values, shape) |> createOn device

type RawTensorInt8(values: int8[], shape:Shape, device) =
    inherit RawTensorCPU<int8>(values, shape, Dtype.Int8, device)

    let create(values, shape) : RawTensor = upcast RawTensorInt8(values, shape, device)
    let createBool(values, shape) : RawTensor = upcast RawTensorBool(values, shape, device)
    static let createOn device (values, shape) : RawTensor = upcast RawTensorInt8(values, shape, device)

    override t.MakeLike(values, shape, newDevice) = upcast RawTensorInt8(values, shape, defaultArg newDevice device)
    override t1.Equals(t2:RawTensor) = RawTensorCPU.Equals(t1, t2)
    override t1.AllClose(t2:RawTensor, _relativeTolerance, _absoluteTolerance) = RawTensorCPU.Equals(t1, t2)
    override t.ClampT(low, high) = RawTensorCPU.ClampT(t, low, high) |> create
    override t1.LtTT(t2) = RawTensorCPU.LtTT(t1, t2) |> createBool
    override t1.GtTT(t2) = RawTensorCPU.GtTT(t1, t2) |> createBool
    override t1.LeTT(t2) = RawTensorCPU.LeTT(t1, t2) |> createBool
    override t1.GeTT(t2) = RawTensorCPU.GeTT(t1, t2) |> createBool
    override t1.EqTT(t2) = RawTensorCPU.EqTT(t1, t2) |> createBool
    override t1.NeqTT(t2) = RawTensorCPU.NeqTT(t1, t2) |> createBool
    override t.MaxIndexT() = RawTensorCPU.MaxIndexT(t)
    override t.MinIndexT() = RawTensorCPU.MinIndexT(t)
    override t1.AddTT(t2, alpha) =
        let alpha = match alpha with Some v -> v.toSByte() | None -> RawTensorCPU.one
        RawTensorCPU.AddTT(t1, t2, alpha) |> create
    override t1.AddTT0(t2, alpha) =
        let alpha = match alpha with Some v -> v.toSByte() | None -> RawTensorCPU.one
        RawTensorCPU.AddTT0(t1, t2.toSByte(), alpha) |> create
    override t1.AddTTSlice(location, t2) = RawTensorCPU.AddTTSlice((+), t1, location, t2) |> create
    override t1.SubTT(t2) = RawTensorCPU.SubTT(t1, t2) |> create
    override t2.SubFromT0T(t1) = RawTensorCPU.SubT0T(t1.toSByte(), t2) |> create
    override t1.SubTT0(t2) = RawTensorCPU.SubTT0(t1, t2.toSByte()) |> create
    override t1.MulTT(t2) = RawTensorCPU.MulTT(t1, t2) |> create
    override t1.MulTT0(t2) = RawTensorCPU.MulTT0(t1, t2.toSByte()) |> create
    override t1.DivTT(t2) = RawTensorCPU.DivTT(t1, t2) |> create
    override t2.DivFromT0T(t1) = RawTensorCPU.DivT0T(t1.toSByte(), t2) |> create
    override t1.DivTT0(t2) = RawTensorCPU.DivTT0(t1, t2.toSByte()) |> create
    override t1.MatMulTT(t2) = RawTensorCPU.MatMulTT(t1, t2) |> create
    override t1.MaxPool1D(kernelSize, stride, padding) = let result, indices = RawTensorCPU.MaxPool1D(t1, kernelSize, stride, padding) in result :> _, indices :> _
    override t1.MaxPool2D(kernelSize, stride, padding) = let result, indices = RawTensorCPU.MaxPool2D(t1, kernelSize, stride, padding) in result :> _, indices :> _
    override t1.MaxPool3D(kernelSize, stride, padding) = let result, indices = RawTensorCPU.MaxPool3D(t1, kernelSize, stride, padding) in result :> _, indices :> _
    override t1.MaxUnpool1D(indices, outputSize) = RawTensorCPU.MaxUnpool1D(t1, indices :?> RawTensorCPU<int>, outputSize) :> _
    override t1.MaxUnpool2D(indices, outputSize) = RawTensorCPU.MaxUnpool2D(t1, indices :?> RawTensorCPU<int>, outputSize) :> _
    override t1.MaxUnpool3D(indices, outputSize) = RawTensorCPU.MaxUnpool3D(t1, indices :?> RawTensorCPU<int>, outputSize) :> _
    override t1.Conv1D(t2, stride, padding) = RawTensorCPU.Conv1D(t1, t2, stride, padding) :> _
    override t1.Conv2D(t2, stride, padding) = RawTensorCPU.Conv2D (t1, t2, stride, padding) :> _
    override t1.Conv3D(t2, stride, padding) = RawTensorCPU.Conv3D (t1, t2, stride, padding) :> _
    override t.NegT() = RawTensorCPU.NegT (~-) (t) |> create
    override t.SumT(resultType) = t.Cast(Dtype.Int64).SumT(?resultType=resultType)
    override t.SumT2Dim0() = RawTensorCPU.SumT2Dim0(t) |> create
    override t.SignT() = RawTensorCPU.SignT (sign >> int8) t |> create
    override t.AbsT() = RawTensorCPU.AbsT abs t |> create
    override t.ReluT() = RawTensorCPU.ReluT(t) |> create

    override t.SoftplusT() = opNotSupported "SoftplusT" t.Dtype
    override t1.PowTT(t2) = opNotSupported2 "PowTT" t1.Dtype t2.Dtype
    override t2.PowFromT0T(_t1) = opNotSupported "PowT0T" t2.Dtype
    override t1.PowTT0(_t2) = opNotSupported "PowTT0" t1.Dtype
    override t.FloorT() = opNotSupported "FloorT" t.Dtype
    override t.CeilT() = opNotSupported "CeilT" t.Dtype
    override t.RoundT() = opNotSupported "RoundT" t.Dtype
    override t.SigmoidT() = opNotSupported "SigmoidT" t.Dtype
    override t.ExpT() = opNotSupported "ExpT" t.Dtype
    override t.LogT() = opNotSupported "LogT" t.Dtype
    override t.Log10T() = opNotSupported "Log10T" t.Dtype
    override t.SqrtT() = opNotSupported "SqrtT" t.Dtype
    override t.SinT() = opNotSupported "SinT" t.Dtype
    override t.CosT() = opNotSupported "CosT" t.Dtype
    override t.TanT() = opNotSupported "TanT" t.Dtype
    override t.SinhT() = opNotSupported "SinhT" t.Dtype
    override t.CoshT() = opNotSupported "CoshT" t.Dtype
    override t.TanhT() = opNotSupported "TanhT" t.Dtype
    override t.AsinT() = opNotSupported "AsinT" t.Dtype
    override t.AcosT() = opNotSupported "AcosT" t.Dtype
    override t.AtanT() = opNotSupported "AtanT" t.Dtype

    static member Seed(seed) = Random.Seed(seed)
    static member Zero(device) = RawTensorCPU.Zero() |> createOn device
    static member One(device) = RawTensorCPU.One() |> createOn device
    static member Zeros(shape:Shape, device) = RawTensorCPU.Zeros(shape) |> createOn device
    static member Empty(shape:Shape, device) = RawTensorCPU.Empty(shape) |> createOn device
    static member Ones(shape:Shape, device) = RawTensorCPU.Ones(shape) |> createOn device
    static member Full(shape:Shape, value:scalar, device) = RawTensorCPU.Full (shape, value.toSByte()) |> createOn device
    static member Random(_shape:Shape, _device) = opNotSupported "Random" Dtype.Int8
    static member RandomNormal(_shape:Shape, _device) = opNotSupported "RandomNormal" Dtype.Int8
    static member RandomInt(shape, low, high, device) = RawTensorCPU.RandomInt int8 shape low high |> createOn device
    static member CreateFromFlatArray(values:Array, shape, device) = RawTensorCPU.CreateFromFlatArray (values, shape) |> createOn device

type RawTensorByte(values: byte[], shape:Shape, device) =
    inherit RawTensorCPU<byte>(values, shape, Dtype.Byte, device)

    let create(values, shape) : RawTensor = upcast RawTensorByte(values, shape, device)
    let createBool(values, shape) : RawTensor = upcast RawTensorBool(values, shape, device)
    static let createOn device (values, shape) : RawTensor = upcast RawTensorByte(values, shape, device)

    override t.MakeLike(values, shape, newDevice) = upcast RawTensorByte(values, shape, defaultArg newDevice device)
    override t1.Equals(t2:RawTensor) = RawTensorCPU.Equals(t1, t2)
    override t1.AllClose(t2:RawTensor, _relativeTolerance, _absoluteTolerance) = RawTensorCPU.Equals(t1, t2)
    override t.ClampT(low, high) = RawTensorCPU.ClampT(t, low, high) |> create
    override t1.LtTT(t2) = RawTensorCPU.LtTT(t1, t2) |> createBool
    override t1.GtTT(t2) = RawTensorCPU.GtTT(t1, t2) |> createBool
    override t1.LeTT(t2) = RawTensorCPU.LeTT(t1, t2) |> createBool
    override t1.GeTT(t2) = RawTensorCPU.GeTT(t1, t2) |> createBool
    override t1.EqTT(t2) = RawTensorCPU.EqTT(t1, t2) |> createBool
    override t1.NeqTT(t2) = RawTensorCPU.NeqTT(t1, t2) |> createBool
    override t.MaxIndexT() = RawTensorCPU.MaxIndexT(t)
    override t.MinIndexT() = RawTensorCPU.MinIndexT(t)
    override t1.AddTT(t2, alpha) =
        let alpha = match alpha with Some v -> v.toByte() | None -> RawTensorCPU.one
        RawTensorCPU.AddTT(t1, t2, alpha) |> create
    override t1.AddTT0(t2, alpha) =
        let alpha = match alpha with Some v -> v.toByte() | None -> RawTensorCPU.one
        RawTensorCPU.AddTT0(t1, t2.toByte(), alpha) |> create
    override t1.AddTTSlice(location, t2) = RawTensorCPU.AddTTSlice((+), t1, location, t2) |> create
    override t1.SubTT(t2) = RawTensorCPU.SubTT(t1, t2) |> create
    override t2.SubFromT0T(t1) = RawTensorCPU.SubT0T(t1.toByte(), t2) |> create
    override t1.SubTT0(t2) = RawTensorCPU.SubTT0(t1, t2.toByte()) |> create
    override t1.MulTT(t2) = RawTensorCPU.MulTT(t1, t2) |> create
    override t1.MulTT0(t2) = RawTensorCPU.MulTT0(t1, t2.toByte()) |> create
    override t1.DivTT(t2) = RawTensorCPU.DivTT(t1, t2) |> create
    override t2.DivFromT0T(t1) = RawTensorCPU.DivT0T(t1.toByte(), t2) |> create
    override t1.DivTT0(t2) = RawTensorCPU.DivTT0(t1, t2.toByte()) |> create
    override t1.MatMulTT(t2) = RawTensorCPU.MatMulTT(t1, t2) |> create
    override t1.MaxPool1D(kernelSize, stride, padding) = let result, indices = RawTensorCPU.MaxPool1D(t1, kernelSize, stride, padding) in result :> _, indices :> _
    override t1.MaxPool2D(kernelSize, stride, padding) = let result, indices = RawTensorCPU.MaxPool2D(t1, kernelSize, stride, padding) in result :> _, indices :> _
    override t1.MaxPool3D(kernelSize, stride, padding) = let result, indices = RawTensorCPU.MaxPool3D(t1, kernelSize, stride, padding) in result :> _, indices :> _
    override t1.MaxUnpool1D(indices, outputSize) = RawTensorCPU.MaxUnpool1D(t1, indices :?> RawTensorCPU<int>, outputSize) :> _
    override t1.MaxUnpool2D(indices, outputSize) = RawTensorCPU.MaxUnpool2D(t1, indices :?> RawTensorCPU<int>, outputSize) :> _
    override t1.MaxUnpool3D(indices, outputSize) = RawTensorCPU.MaxUnpool3D(t1, indices :?> RawTensorCPU<int>, outputSize) :> _
    override t1.Conv1D(t2, stride, padding) = RawTensorCPU.Conv1D(t1, t2, stride, padding) :> _
    override t1.Conv2D(t2, stride, padding) = RawTensorCPU.Conv2D (t1, t2, stride, padding) :> _
    override t1.Conv3D(t2, stride, padding) = RawTensorCPU.Conv3D (t1, t2, stride, padding) :> _
    override t.NegT() = RawTensorCPU.NegT (sbyte >> (~-) >> byte ) (t) |> create
    override t.SumT(resultType) = t.Cast(Dtype.Int64).SumT(?resultType=resultType)
    override t.SumT2Dim0() = RawTensorCPU.SumT2Dim0(t) |> create
    override t.SignT() = RawTensorCPU.SignT (min 1uy) t |> create
    override t.AbsT() = RawTensorCPU.AbsT id t |> create
    override t.ReluT() = RawTensorCPU.ReluT(t) |> create

    override t.SoftplusT() = opNotSupported "SoftplusT" t.Dtype
    override t1.PowTT(t2) = opNotSupported2 "PowTT" t1.Dtype t2.Dtype
    override t2.PowFromT0T(_t1) = opNotSupported "PowT0T" t2.Dtype
    override t1.PowTT0(_t2) = opNotSupported "PowTT0" t1.Dtype
    override t.FloorT() = opNotSupported "FloorT" t.Dtype
    override t.CeilT() = opNotSupported "CeilT" t.Dtype
    override t.RoundT() = opNotSupported "RoundT" t.Dtype
    override t.SigmoidT() = opNotSupported "SigmoidT" t.Dtype
    override t.ExpT() = opNotSupported "ExpT" t.Dtype
    override t.LogT() = opNotSupported "LogT" t.Dtype
    override t.Log10T() = opNotSupported "Log10T" t.Dtype
    override t.SqrtT() = opNotSupported "SqrtT" t.Dtype
    override t.SinT() = opNotSupported "SinT" t.Dtype
    override t.CosT() = opNotSupported "CosT" t.Dtype
    override t.TanT() = opNotSupported "TanT" t.Dtype
    override t.SinhT() = opNotSupported "SinhT" t.Dtype
    override t.CoshT() = opNotSupported "CoshT" t.Dtype
    override t.TanhT() = opNotSupported "TanhT" t.Dtype
    override t.AsinT() = opNotSupported "AsinT" t.Dtype
    override t.AcosT() = opNotSupported "AcosT" t.Dtype
    override t.AtanT() = opNotSupported "AtanT" t.Dtype

    static member Seed(seed) = Random.Seed(seed)
    static member Zero(device) = RawTensorCPU.Zero() |> createOn device
    static member One(device) = RawTensorCPU.One() |> createOn device
    static member Zeros(shape:Shape, device) = RawTensorCPU.Zeros(shape) |> createOn device
    static member Empty(shape:Shape, device) = RawTensorCPU.Empty(shape) |> createOn device
    static member Ones(shape:Shape, device) = RawTensorCPU.Ones(shape) |> createOn device
    static member Full(shape:Shape, value:scalar, device) = RawTensorCPU.Full (shape, value.toByte()) |> createOn device
    static member Random(_shape:Shape, _device) = opNotSupported "Random" Dtype.Byte
    static member RandomNormal(_shape:Shape, _device) = opNotSupported "RandomNormal" Dtype.Byte
    static member RandomInt(shape:Shape, low:int, high:int, device) = RawTensorCPU.RandomInt byte shape low high |> createOn device
    static member CreateFromFlatArray(values:Array, shape, device) = RawTensorCPU.CreateFromFlatArray (values, shape) |> createOn device

type RawTensorInt16(values: int16[], shape:Shape, device) =
    inherit RawTensorCPU<int16>(values, shape, Dtype.Int16, device)

    let create(values, shape) : RawTensor = upcast RawTensorInt16(values, shape, device)
    let createBool(values, shape) : RawTensor = upcast RawTensorBool(values, shape, device)
    static let createOn device (values, shape) : RawTensor = upcast RawTensorInt16(values, shape, device)

    override t.MakeLike(values, shape, newDevice) = upcast RawTensorInt16(values, shape, defaultArg newDevice device)
    override t1.Equals(t2:RawTensor) = RawTensorCPU.Equals(t1, t2)
    override t1.AllClose(t2:RawTensor, _relativeTolerance, _absoluteTolerance) = RawTensorCPU.Equals(t1, t2)
    override t.ClampT(low, high) = RawTensorCPU.ClampT(t, low, high) |> create
    override t1.LtTT(t2) = RawTensorCPU.LtTT(t1, t2) |> createBool
    override t1.GtTT(t2) = RawTensorCPU.GtTT(t1, t2) |> createBool
    override t1.LeTT(t2) = RawTensorCPU.LeTT(t1, t2) |> createBool
    override t1.GeTT(t2) = RawTensorCPU.GeTT(t1, t2) |> createBool
    override t1.EqTT(t2) = RawTensorCPU.EqTT(t1, t2) |> createBool
    override t1.NeqTT(t2) = RawTensorCPU.NeqTT(t1, t2) |> createBool
    override t.MaxIndexT() = RawTensorCPU.MaxIndexT(t)
    override t.MinIndexT() = RawTensorCPU.MinIndexT(t)
    override t1.AddTT(t2, alpha) =
        let alpha = match alpha with Some v -> v.toInt16() | None -> RawTensorCPU.one
        RawTensorCPU.AddTT(t1, t2, alpha) |> create
    override t1.AddTT0(t2, alpha) =
        let alpha = match alpha with Some v -> v.toInt16() | None -> RawTensorCPU.one
        RawTensorCPU.AddTT0(t1, t2.toInt16(), alpha) |> create
    override t1.AddTTSlice(location, t2) = RawTensorCPU.AddTTSlice((+), t1, location, t2) |> create
    override t1.SubTT(t2) = RawTensorCPU.SubTT(t1, t2) |> create
    override t2.SubFromT0T(t1) = RawTensorCPU.SubT0T(t1.toInt16(), t2) |> create
    override t1.SubTT0(t2) = RawTensorCPU.SubTT0(t1, t2.toInt16()) |> create
    override t1.MulTT(t2) = RawTensorCPU.MulTT(t1, t2) |> create
    override t1.MulTT0(t2) = RawTensorCPU.MulTT0(t1, t2.toInt16()) |> create
    override t1.DivTT(t2) = RawTensorCPU.DivTT(t1, t2) |> create
    override t2.DivFromT0T(t1) = RawTensorCPU.DivT0T(t1.toInt16(), t2) |> create
    override t1.DivTT0(t2) = RawTensorCPU.DivTT0(t1, t2.toInt16()) |> create
    override t1.MatMulTT(t2) = RawTensorCPU.MatMulTT(t1, t2) |> create
    override t1.MaxPool1D(kernelSize, stride, padding) = let result, indices = RawTensorCPU.MaxPool1D(t1, kernelSize, stride, padding) in result :> _, indices :> _
    override t1.MaxPool2D(kernelSize, stride, padding) = let result, indices = RawTensorCPU.MaxPool2D(t1, kernelSize, stride, padding) in result :> _, indices :> _
    override t1.MaxPool3D(kernelSize, stride, padding) = let result, indices = RawTensorCPU.MaxPool3D(t1, kernelSize, stride, padding) in result :> _, indices :> _
    override t1.MaxUnpool1D(indices, outputSize) = RawTensorCPU.MaxUnpool1D(t1, indices :?> RawTensorCPU<int>, outputSize) :> _
    override t1.MaxUnpool2D(indices, outputSize) = RawTensorCPU.MaxUnpool2D(t1, indices :?> RawTensorCPU<int>, outputSize) :> _
    override t1.MaxUnpool3D(indices, outputSize) = RawTensorCPU.MaxUnpool3D(t1, indices :?> RawTensorCPU<int>, outputSize) :> _
    override t1.Conv1D(t2, stride, padding) = RawTensorCPU.Conv1D(t1, t2, stride, padding) :> _
    override t1.Conv2D(t2, stride, padding) = RawTensorCPU.Conv2D (t1, t2, stride, padding) :> _
    override t1.Conv3D(t2, stride, padding) = RawTensorCPU.Conv3D (t1, t2, stride, padding) :> _
    override t.NegT() = RawTensorCPU.NegT (~-) (t) |> create
    override t.SumT(resultType) = t.Cast(Dtype.Int64).SumT(?resultType=resultType)
    override t.SumT2Dim0() = RawTensorCPU.SumT2Dim0(t) |> create
    override t.SignT() = RawTensorCPU.SignT (sign >> int16) t |> create
    override t.AbsT() = RawTensorCPU.AbsT abs t |> create
    override t.ReluT() = RawTensorCPU.ReluT(t) |> create

    override t.SoftplusT() = opNotSupported "SoftplusT" t.Dtype
    override t1.PowTT(t2) = opNotSupported2 "PowTT" t1.Dtype t2.Dtype
    override t2.PowFromT0T(_t1) = opNotSupported "PowT0T" t2.Dtype
    override t1.PowTT0(_t2) = opNotSupported "PowTT0" t1.Dtype
    override t.FloorT() = opNotSupported "FloorT" t.Dtype
    override t.CeilT() = opNotSupported "CeilT" t.Dtype
    override t.RoundT() = opNotSupported "RoundT" t.Dtype
    override t.SigmoidT() = opNotSupported "SigmoidT" t.Dtype
    override t.ExpT() = opNotSupported "ExpT" t.Dtype
    override t.LogT() = opNotSupported "LogT" t.Dtype
    override t.Log10T() = opNotSupported "Log10T" t.Dtype
    override t.SqrtT() = opNotSupported "SqrtT" t.Dtype
    override t.SinT() = opNotSupported "SinT" t.Dtype
    override t.CosT() = opNotSupported "CosT" t.Dtype
    override t.TanT() = opNotSupported "TanT" t.Dtype
    override t.SinhT() = opNotSupported "SinhT" t.Dtype
    override t.CoshT() = opNotSupported "CoshT" t.Dtype
    override t.TanhT() = opNotSupported "TanhT" t.Dtype
    override t.AsinT() = opNotSupported "AsinT" t.Dtype
    override t.AcosT() = opNotSupported "AcosT" t.Dtype
    override t.AtanT() = opNotSupported "AtanT" t.Dtype

    static member Seed(seed) = Random.Seed(seed)
    static member Zero(device) = RawTensorCPU.Zero() |> createOn device
    static member One(device) = RawTensorCPU.One() |> createOn device
    static member Zeros(shape:Shape, device) = RawTensorCPU.Zeros(shape) |> createOn device
    static member Empty(shape:Shape, device) = RawTensorCPU.Empty(shape) |> createOn device
    static member Ones(shape:Shape, device) = RawTensorCPU.Ones(shape) |> createOn device
    static member Full(shape:Shape, value:scalar, device) = RawTensorCPU.Full (shape, value.toInt16()) |> createOn device
    static member Random(_shape:Shape, _device) = opNotSupported "Random" Dtype.Int16
    static member RandomNormal(_shape:Shape, _device) = opNotSupported "RandomNormal" Dtype.Int16
    static member RandomInt(shape:Shape, low:int, high:int, device) = RawTensorCPU.RandomInt int16 shape low high |> createOn device
    static member CreateFromFlatArray(values:Array, shape, device) = RawTensorCPU.CreateFromFlatArray (values, shape) |> createOn device

type RawTensorInt32(values: int32[], shape:Shape, device) =
    inherit RawTensorCPU<int32>(values, shape, Dtype.Int32, device)

    let create(values, shape) : RawTensor = upcast RawTensorInt32(values, shape, device)
    let createBool(values, shape) : RawTensor = upcast RawTensorBool(values, shape, device)
    static let createOn device (values, shape) : RawTensor = upcast RawTensorInt32(values, shape, device)

    override t.MakeLike(values, shape, newDevice) = upcast RawTensorInt32(values, shape, defaultArg newDevice device)
    override t1.Equals(t2:RawTensor) = RawTensorCPU.Equals(t1, t2)
    override t1.AllClose(t2:RawTensor, _relativeTolerance, _absoluteTolerance) = RawTensorCPU.Equals(t1, t2)
    override t.ClampT(low, high) = RawTensorCPU.ClampT(t, low, high) |> create
    override t1.LtTT(t2) = RawTensorCPU.LtTT(t1, t2) |> createBool
    override t1.GtTT(t2) = RawTensorCPU.GtTT(t1, t2) |> createBool
    override t1.LeTT(t2) = RawTensorCPU.LeTT(t1, t2) |> createBool
    override t1.GeTT(t2) = RawTensorCPU.GeTT(t1, t2) |> createBool
    override t1.EqTT(t2) = RawTensorCPU.EqTT(t1, t2) |> createBool
    override t1.NeqTT(t2) = RawTensorCPU.NeqTT(t1, t2) |> createBool
    override t.MaxIndexT() = RawTensorCPU.MaxIndexT(t)
    override t.MinIndexT() = RawTensorCPU.MinIndexT(t)
    override t1.AddTT(t2, alpha) =
        let alpha = match alpha with Some v -> v.toInt32() | None -> RawTensorCPU.one
        RawTensorCPU.AddTT(t1, t2, alpha) |> create
    override t1.AddTT0(t2, alpha) =
        let alpha = match alpha with Some v -> v.toInt32() | None -> RawTensorCPU.one
        RawTensorCPU.AddTT0(t1, t2.toInt32(), alpha) |> create
    override t1.AddTTSlice(location, t2) = RawTensorCPU.AddTTSlice((+), t1, location, t2) |> create
    override t1.SubTT(t2) = RawTensorCPU.SubTT(t1, t2) |> create
    override t2.SubFromT0T(t1) = RawTensorCPU.SubT0T(t1.toInt32(), t2) |> create
    override t1.SubTT0(t2) = RawTensorCPU.SubTT0(t1, t2.toInt32()) |> create
    override t1.MulTT(t2) = RawTensorCPU.MulTT(t1, t2) |> create
    override t1.MulTT0(t2) = RawTensorCPU.MulTT0(t1, t2.toInt32()) |> create
    override t1.DivTT(t2) = RawTensorCPU.DivTT(t1, t2) |> create
    override t2.DivFromT0T(t1) = RawTensorCPU.DivT0T(t1.toInt32(), t2) |> create
    override t1.DivTT0(t2) = RawTensorCPU.DivTT0(t1, t2.toInt32()) |> create
    override t1.MatMulTT(t2) = RawTensorCPU.MatMulTT(t1, t2) |> create
    override t1.MaxPool1D(kernelSize, stride, padding) = let result, indices = RawTensorCPU.MaxPool1D(t1, kernelSize, stride, padding) in result :> _, indices :> _
    override t1.MaxPool2D(kernelSize, stride, padding) = let result, indices = RawTensorCPU.MaxPool2D(t1, kernelSize, stride, padding) in result :> _, indices :> _
    override t1.MaxPool3D(kernelSize, stride, padding) = let result, indices = RawTensorCPU.MaxPool3D(t1, kernelSize, stride, padding) in result :> _, indices :> _
    override t1.MaxUnpool1D(indices, outputSize) = RawTensorCPU.MaxUnpool1D(t1, indices :?> RawTensorCPU<int>, outputSize) :> _
    override t1.MaxUnpool2D(indices, outputSize) = RawTensorCPU.MaxUnpool2D(t1, indices :?> RawTensorCPU<int>, outputSize) :> _
    override t1.MaxUnpool3D(indices, outputSize) = RawTensorCPU.MaxUnpool3D(t1, indices :?> RawTensorCPU<int>, outputSize) :> _
    override t1.Conv1D(t2, stride, padding) = RawTensorCPU.Conv1D(t1, t2, stride, padding) :> _
    override t1.Conv2D(t2, stride, padding) = RawTensorCPU.Conv2D (t1, t2, stride, padding) :> _
    override t1.Conv3D(t2, stride, padding) = RawTensorCPU.Conv3D (t1, t2, stride, padding) :> _
    override t.NegT() = RawTensorCPU.NegT (~-) (t) |> create
    override t.SumT(resultType) = t.Cast(Dtype.Int64).SumT(?resultType=resultType)
    override t.SumT2Dim0() = RawTensorCPU.SumT2Dim0(t) |> create
    override t.SignT() = RawTensorCPU.SignT (sign >> int32) t |> create
    override t.AbsT() = RawTensorCPU.AbsT abs t |> create
    override t.ReluT() = RawTensorCPU.ReluT(t) |> create

    override t.SoftplusT() = opNotSupported "SoftplusT" t.Dtype
    override t1.PowTT(t2) = opNotSupported2 "PowTT" t1.Dtype t2.Dtype
    override t2.PowFromT0T(_t1) = opNotSupported "PowT0T" t2.Dtype
    override t1.PowTT0(_t2) = opNotSupported "PowTT0" t1.Dtype
    override t.FloorT() = opNotSupported "FloorT" t.Dtype
    override t.CeilT() = opNotSupported "CeilT" t.Dtype
    override t.RoundT() = opNotSupported "RoundT" t.Dtype
    override t.SigmoidT() = opNotSupported "SigmoidT" t.Dtype
    override t.ExpT() = opNotSupported "ExpT" t.Dtype
    override t.LogT() = opNotSupported "LogT" t.Dtype
    override t.Log10T() = opNotSupported "Log10T" t.Dtype
    override t.SqrtT() = opNotSupported "SqrtT" t.Dtype
    override t.SinT() = opNotSupported "SinT" t.Dtype
    override t.CosT() = opNotSupported "CosT" t.Dtype
    override t.TanT() = opNotSupported "TanT" t.Dtype
    override t.SinhT() = opNotSupported "SinhT" t.Dtype
    override t.CoshT() = opNotSupported "CoshT" t.Dtype
    override t.TanhT() = opNotSupported "TanhT" t.Dtype
    override t.AsinT() = opNotSupported "AsinT" t.Dtype
    override t.AcosT() = opNotSupported "AcosT" t.Dtype
    override t.AtanT() = opNotSupported "AtanT" t.Dtype

    static member Seed(seed) = Random.Seed(seed)
    static member Zero(device) = RawTensorCPU.Zero() |> createOn device
    static member One(device) = RawTensorCPU.One() |> createOn device
    static member Zeros(shape:Shape, device) = RawTensorCPU.Zeros(shape) |> createOn device
    static member Empty(shape:Shape, device) = RawTensorCPU.Empty(shape) |> createOn device
    static member Ones(shape:Shape, device) = RawTensorCPU.Ones(shape) |> createOn device
    static member Full(shape:Shape, value:scalar, device) = RawTensorCPU.Full (shape, value.toInt32()) |> createOn device
    static member Random(_shape:Shape, _device) = opNotSupported "Random" Dtype.Int32
    static member RandomNormal(_shape:Shape, _device) = opNotSupported "RandomNormal" Dtype.Int32
    static member RandomInt(shape:Shape, low:int, high:int, device) = RawTensorCPU.RandomInt int32 shape low high |> createOn device
    static member CreateFromFlatArray(values:Array, shape, device) = RawTensorCPU.CreateFromFlatArray (values, shape) |> createOn device

type RawTensorInt64(values: int64[], shape:Shape, device) =
    inherit RawTensorCPU<int64>(values, shape, Dtype.Int64, device)

    let create(values, shape) : RawTensor = upcast RawTensorInt64(values, shape, device)
    let createBool(values, shape) : RawTensor = upcast RawTensorBool(values, shape, device)
    static let createOn device (values, shape) : RawTensor = upcast RawTensorInt64(values, shape, device)

    override t.MakeLike(values, shape, newDevice) = upcast RawTensorInt64(values, shape, defaultArg newDevice device)
    override t1.Equals(t2:RawTensor) = RawTensorCPU.Equals(t1, t2)
    override t1.AllClose(t2:RawTensor, _relativeTolerance, _absoluteTolerance) = RawTensorCPU.Equals(t1, t2)
    override t.ClampT(low, high) = RawTensorCPU.ClampT(t, low, high) |> create
    override t1.LtTT(t2) = RawTensorCPU.LtTT(t1, t2) |> createBool
    override t1.GtTT(t2) = RawTensorCPU.GtTT(t1, t2) |> createBool
    override t1.LeTT(t2) = RawTensorCPU.LeTT(t1, t2) |> createBool
    override t1.GeTT(t2) = RawTensorCPU.GeTT(t1, t2) |> createBool
    override t1.EqTT(t2) = RawTensorCPU.EqTT(t1, t2) |> createBool
    override t1.NeqTT(t2) = RawTensorCPU.NeqTT(t1, t2) |> createBool
    override t.MaxIndexT() = RawTensorCPU.MaxIndexT(t)
    override t.MinIndexT() = RawTensorCPU.MinIndexT(t)
    override t1.AddTT(t2, alpha) =
        let alpha = match alpha with Some v -> v.toInt64() | None -> RawTensorCPU.one
        RawTensorCPU.AddTT(t1, t2, alpha) |> create
    override t1.AddTT0(t2, alpha) =
        let alpha = match alpha with Some v -> v.toInt64() | None -> RawTensorCPU.one
        RawTensorCPU.AddTT0(t1, t2.toInt64(), alpha) |> create
    override t1.AddTTSlice(location, t2) = RawTensorCPU.AddTTSlice((+), t1, location, t2) |> create
    override t1.SubTT(t2) = RawTensorCPU.SubTT(t1, t2) |> create
    override t2.SubFromT0T(t1) = RawTensorCPU.SubT0T(t1.toInt64(), t2) |> create
    override t1.SubTT0(t2) = RawTensorCPU.SubTT0(t1, t2.toInt64()) |> create
    override t1.MulTT(t2) = RawTensorCPU.MulTT(t1, t2) |> create
    override t1.MulTT0(t2) = RawTensorCPU.MulTT0(t1, t2.toInt64()) |> create
    override t1.DivTT(t2) = RawTensorCPU.DivTT(t1, t2) |> create
    override t2.DivFromT0T(t1) = RawTensorCPU.DivT0T(t1.toInt64(), t2) |> create
    override t1.DivTT0(t2) = RawTensorCPU.DivTT0(t1, t2.toInt64()) |> create
    override t1.MatMulTT(t2) = RawTensorCPU.MatMulTT(t1, t2) |> create
    override t1.MaxPool1D(kernelSize, stride, padding) = let result, indices = RawTensorCPU.MaxPool1D(t1, kernelSize, stride, padding) in result :> _, indices :> _
    override t1.MaxPool2D(kernelSize, stride, padding) = let result, indices = RawTensorCPU.MaxPool2D(t1, kernelSize, stride, padding) in result :> _, indices :> _
    override t1.MaxPool3D(kernelSize, stride, padding) = let result, indices = RawTensorCPU.MaxPool3D(t1, kernelSize, stride, padding) in result :> _, indices :> _
    override t1.MaxUnpool1D(indices, outputSize) = RawTensorCPU.MaxUnpool1D(t1, indices :?> RawTensorCPU<int>, outputSize) :> _
    override t1.MaxUnpool2D(indices, outputSize) = RawTensorCPU.MaxUnpool2D(t1, indices :?> RawTensorCPU<int>, outputSize) :> _
    override t1.MaxUnpool3D(indices, outputSize) = RawTensorCPU.MaxUnpool3D(t1, indices :?> RawTensorCPU<int>, outputSize) :> _
    override t1.Conv1D(t2, stride, padding) = RawTensorCPU.Conv1D(t1, t2, stride, padding) :> _
    override t1.Conv2D(t2, stride, padding) = RawTensorCPU.Conv2D (t1, t2, stride, padding) :> _
    override t1.Conv3D(t2, stride, padding) = RawTensorCPU.Conv3D (t1, t2, stride, padding) :> _
    override t.NegT() = RawTensorCPU.NegT (~-) (t) |> create
    override t.SumT(resultType) =
        let res = RawTensorCPU.SumT(t) |> create
        match resultType with 
        | None -> res
        | Some dtype -> res.Cast(dtype)
    override t.SumT2Dim0() = RawTensorCPU.SumT2Dim0(t) |> create
    override t.SignT() = RawTensorCPU.SignT (sign >> int64) t |> create
    override t.AbsT() = RawTensorCPU.AbsT abs t |> create
    override t.ReluT() = RawTensorCPU.ReluT(t) |> create

    override t.SoftplusT() = opNotSupported "SoftplusT" t.Dtype
    override t1.PowTT(t2) = opNotSupported2 "PowTT" t1.Dtype t2.Dtype
    override t2.PowFromT0T(_t1) = opNotSupported "PowT0T" t2.Dtype
    override t1.PowTT0(_t2) = opNotSupported "PowTT0" t1.Dtype
    override t.FloorT() = opNotSupported "FloorT" t.Dtype
    override t.CeilT() = opNotSupported "CeilT" t.Dtype
    override t.RoundT() = opNotSupported "RoundT" t.Dtype
    override t.SigmoidT() = opNotSupported "SigmoidT" t.Dtype
    override t.ExpT() = opNotSupported "ExpT" t.Dtype
    override t.LogT() = opNotSupported "LogT" t.Dtype
    override t.Log10T() = opNotSupported "Log10T" t.Dtype
    override t.SqrtT() = opNotSupported "SqrtT" t.Dtype
    override t.SinT() = opNotSupported "SinT" t.Dtype
    override t.CosT() = opNotSupported "CosT" t.Dtype
    override t.TanT() = opNotSupported "TanT" t.Dtype
    override t.SinhT() = opNotSupported "SinhT" t.Dtype
    override t.CoshT() = opNotSupported "CoshT" t.Dtype
    override t.TanhT() = opNotSupported "TanhT" t.Dtype
    override t.AsinT() = opNotSupported "AsinT" t.Dtype
    override t.AcosT() = opNotSupported "AcosT" t.Dtype
    override t.AtanT() = opNotSupported "AtanT" t.Dtype

    static member Seed(seed) = Random.Seed(seed)
    static member Zero(device) = RawTensorCPU.Zero() |> createOn device
    static member One(device) = RawTensorCPU.One() |> createOn device
    static member Zeros(shape:Shape, device) = RawTensorCPU.Zeros(shape) |> createOn device
    static member Empty(shape:Shape, device) = RawTensorCPU.Empty(shape) |> createOn device
    static member Ones(shape:Shape, device) = RawTensorCPU.Ones(shape) |> createOn device
    static member Full(shape:Shape, value:scalar, device) = RawTensorCPU.Full (shape, value.toInt64()) |> createOn device
    static member Random(_shape:Shape, _device) = opNotSupported "Random" Dtype.Int64
    static member RandomNormal(_shape:Shape, _device) = opNotSupported "RandomNormal" Dtype.Int64
    static member RandomInt(shape:Shape, low:int, high:int, device) = RawTensorCPU.RandomInt int64 shape low high |> createOn device
    static member CreateFromFlatArray(values:Array, shape, device) = RawTensorCPU.CreateFromFlatArray (values, shape) |> createOn device

type RawTensorBool(values: bool[], shape:Shape, device) =
    inherit RawTensorCPU<bool>(values, shape, Dtype.Bool, device)

    let create(values, shape) : RawTensor = upcast RawTensorBool(values, shape, device)
    static let createOn device (values, shape) : RawTensor = upcast RawTensorBool(values, shape, device)

    override t.MakeLike(values, shape, newDevice) = upcast RawTensorBool(values, shape, defaultArg newDevice device)
    override t1.Equals(t2:RawTensor) = RawTensorCPU.Equals(t1, t2)
    override t1.AllClose(t2:RawTensor, _relativeTolerance, _absoluteTolerance) = RawTensorCPU.Equals(t1, t2)
    override t1.LtTT(t2) = t1.MakeLike(Array.map2 (<) t1.Values (t2.GetTypedValues()), t1.Shape)
    override t1.GtTT(t2) = t1.MakeLike(Array.map2 (>) t1.Values (t2.GetTypedValues()), t1.Shape)
    override t1.LeTT(t2) = t1.MakeLike(Array.map2 (<=) t1.Values (t2.GetTypedValues()), t1.Shape)
    override t1.GeTT(t2) = t1.MakeLike(Array.map2 (>=) t1.Values (t2.GetTypedValues()), t1.Shape) 
    override t1.EqTT(t2) = RawTensorCPU.EqTT(t1, t2) |> create
    override t1.NeqTT(t2) = RawTensorCPU.NeqTT(t1, t2) |> create
    override t.MaxIndexT() = RawTensorCPU.MaxIndexT(t)
    override t.MinIndexT() = RawTensorCPU.MinIndexT(t)
    override t1.AddTT(t2, alpha) = 
        let alpha = match alpha with Some v -> v.toBool() | None -> true
        t1.MakeLike(Array.map2 (||) t1.Values (Array.map (fun x -> alpha && x) (t2.GetTypedValues())), t1.Shape)
    override t1.AddTT0(t2, alpha) =
        let t2 = t2.toBool() 
        let alpha = match alpha with Some v -> v.toBool() | None -> true
        let values = Array.map (fun a -> a || (alpha && t2)) t1.Values
        t1.MakeLike(values, t1.Shape)
    override t1.AddTTSlice(location, t2) = RawTensorCPU.AddTTSlice((||), t1, location, t2) |> create
    override t1.MulTT(t2) = t1.MakeLike(Array.map2 (&&) t1.Values (t2.GetTypedValues()), t1.Shape)
    override t1.MulTT0(t2) = 
        let t2 = t2.toBool() 
        t1.MakeLike(Array.map (fun a -> a && t2) t1.Values, t1.Shape)
    override t.SumT(resultType) = t.Cast(Int64).SumT(?resultType=resultType)
    override t.SumT2Dim0() = t.Cast(Int64).SumT2Dim0()
    override t.SignT() = t :> _

    override t.ClampT(_low, _high) = opNotSupported "Clamp" t.Dtype
    override t1.SubTT(t2) = opNotSupported2 "SubTT" t1.Dtype t2.Dtype
    override t2.SubFromT0T(_t1) = opNotSupported "SubT0T" t2.Dtype
    override t1.SubTT0(_t2) = opNotSupported "SubTT0" t1.Dtype
    override t1.DivTT(t2) = opNotSupported2 "DivTT" t1.Dtype t2.Dtype
    override t2.DivFromT0T(_t1) = opNotSupported "DivT0T" t2.Dtype
    override t1.DivTT0(_t2) = opNotSupported "DivTT0" t1.Dtype
    override t1.MatMulTT(t2) = opNotSupported2 "MatMulTT" t1.Dtype t2.Dtype
    override t1.MaxPool1D(_kernelSize, _stride, _padding) = opNotSupported "MaxPool1D" t1.Dtype
    override t1.MaxPool2D(_kernelSize, _stride, _padding) = opNotSupported "MaxPool2D" t1.Dtype
    override t1.MaxPool3D(_kernelSize, _stride, _padding) = opNotSupported "MaxPool3D" t1.Dtype
    override t1.MaxUnpool1D(_indices, _outputSize) = opNotSupported "MaxUnpool1D" t1.Dtype
    override t1.MaxUnpool2D(_indices, _outputSize) = opNotSupported "MaxUnpool2D" t1.Dtype
    override t1.MaxUnpool3D(_indices, _outputSize) = opNotSupported "MaxUnpool3D" t1.Dtype
    override t1.Conv1D(t2, _stride, _padding) = opNotSupported2 "Conv1D" t1.Dtype t2.Dtype
    override t1.Conv2D(t2, _stride, _padding) = opNotSupported2 "Conv2D" t1.Dtype t2.Dtype
    override t1.Conv3D(t2, _stride, _padding) = opNotSupported2 "Conv3D" t1.Dtype t2.Dtype
    override t.NegT() = opNotSupported "NegT" t.Dtype
    override t.AbsT() = opNotSupported "AbsT" t.Dtype
    override t.ReluT() = opNotSupported "ReluT" t.Dtype
    override t.SoftplusT() = opNotSupported "SoftplusT" t.Dtype
    override t1.PowTT(t2) = opNotSupported2 "PowTT" t1.Dtype t2.Dtype
    override t2.PowFromT0T(_t1) = opNotSupported "PowT0T" t2.Dtype
    override t1.PowTT0(_t2) = opNotSupported "PowTT0" t1.Dtype
    override t.FloorT() = opNotSupported "FloorT" t.Dtype
    override t.CeilT() = opNotSupported "CeilT" t.Dtype
    override t.RoundT() = opNotSupported "RoundT" t.Dtype
    override t.SigmoidT() = opNotSupported "SigmoidT" t.Dtype
    override t.ExpT() = opNotSupported "ExpT" t.Dtype
    override t.LogT() = opNotSupported "LogT" t.Dtype
    override t.Log10T() = opNotSupported "Log10T" t.Dtype
    override t.SqrtT() = opNotSupported "SqrtT" t.Dtype
    override t.SinT() = opNotSupported "SinT" t.Dtype
    override t.CosT() = opNotSupported "CosT" t.Dtype
    override t.TanT() = opNotSupported "TanT" t.Dtype
    override t.SinhT() = opNotSupported "SinhT" t.Dtype
    override t.CoshT() = opNotSupported "CoshT" t.Dtype
    override t.TanhT() = opNotSupported "TanhT" t.Dtype
    override t.AsinT() = opNotSupported "AsinT" t.Dtype
    override t.AcosT() = opNotSupported "AcosT" t.Dtype
    override t.AtanT() = opNotSupported "AtanT" t.Dtype

    static member Seed(seed) = Random.Seed(seed)
    static member Zero(device) = ([| false |], Shape.scalar) |> createOn device
    static member One(device) = ([| true |], Shape.scalar) |> createOn device
    static member Zeros(shape:Shape, device) = (Array.zeroCreate (shapeLength shape), shape) |> createOn device
    static member Empty(shape:Shape, device) = (Array.zeroCreate (shapeLength shape), shape) |> createOn device
    static member Ones(shape:Shape, device) = (Array.create (shapeLength shape) true, shape) |> createOn device
    static member Full(shape:Shape, value:scalar, device) = RawTensorCPU.Full (shape, value.toBool()) |> createOn device
    static member Random(_shape:Shape, _device) = opNotSupported "Random" Dtype.Bool
    static member RandomNormal(_shape:Shape, _device) = opNotSupported "RandomNormal" Dtype.Bool
    static member RandomInt(shape:Shape, low:int, high:int, device) = RawTensorCPU.RandomInt System.Convert.ToBoolean shape low high |> createOn device
    static member CreateFromFlatArray(values:Array, shape, device) = RawTensorCPU.CreateFromFlatArray (values, shape) |> createOn device

/// The concrete implementation of RawTensor for Float16 data.
type RawTensorFloat16(values: float32[], shape:Shape, device) =
    inherit RawTensorCPU<float32>(values, shape, Dtype.Float16, device)
    let create(values, shape) : RawTensor = upcast RawTensorFloat16(values, shape, device)
    let createBool(values, shape) : RawTensor = upcast RawTensorBool(values, shape, device) 
    static let createOn device (values, shape) : RawTensor = upcast RawTensorFloat16(values, shape, device)

    override t.MakeLike(values, shape, newDevice) = upcast RawTensorFloat16(values, shape, defaultArg newDevice device)
    override t1.Equals(t2:RawTensor) = RawTensorCPU.Equals(t1, t2)
    override t1.AllClose(t2:RawTensor, relativeTolerance, absoluteTolerance) = RawTensorCPU.AllClose(t1, t2, float32 relativeTolerance, float32 absoluteTolerance)
    override t.ClampT(low, high) = RawTensorCPU.ClampT(t, low, high) |> create
    override t.SoftplusT() = RawTensorCPU.SoftplusT(t) |> create
    override t1.LtTT(t2) = RawTensorCPU.LtTT(t1, t2) |> createBool
    override t1.GtTT(t2) = RawTensorCPU.GtTT(t1, t2) |> createBool
    override t1.LeTT(t2) = RawTensorCPU.LeTT(t1, t2) |> createBool
    override t1.GeTT(t2) = RawTensorCPU.GeTT(t1, t2) |> createBool
    override t1.EqTT(t2) = RawTensorCPU.EqTT(t1, t2) |> createBool
    override t1.NeqTT(t2) = RawTensorCPU.NeqTT(t1, t2) |> createBool
    override t.MaxIndexT() = RawTensorCPU.MaxIndexT(t)
    override t.MinIndexT() = RawTensorCPU.MinIndexT(t)
    override t1.AddTT(t2, alpha) =
        let alpha = match alpha with Some v -> v.toSingle() | None -> RawTensorCPU.one
        RawTensorCPU.AddTT(t1, t2, alpha) |> create
    override t1.AddTT0(t2, alpha) =
        let alpha = match alpha with Some v -> v.toSingle() | None -> RawTensorCPU.one
        RawTensorCPU.AddTT0(t1, t2.toSingle(), alpha) |> create
    override t1.AddTTSlice(location:Int[], t2) = RawTensorCPU.AddTTSlice((+), t1, location, t2) |> create
    override t1.SubTT(t2) = RawTensorCPU.SubTT(t1, t2) |> create
    override t2.SubFromT0T(t1) = RawTensorCPU.SubT0T(t1.toSingle(), t2) |> create
    override t1.SubTT0(t2) = RawTensorCPU.SubTT0(t1, t2.toSingle()) |> create
    override t1.MulTT(t2) = RawTensorCPU.MulTT(t1, t2) |> create
    override t1.MulTT0(t2) = RawTensorCPU.MulTT0(t1, t2.toSingle()) |> create
    override t1.DivTT(t2) = RawTensorCPU.DivTT(t1, t2) |> create
    override t2.DivFromT0T(t1) = RawTensorCPU.DivT0T(t1.toSingle(), t2) |> create
    override t1.DivTT0(t2) = RawTensorCPU.DivTT0(t1, t2.toSingle()) |> create
    override t1.PowTT(t2) = RawTensorCPU.PowTT(t1, t2) |> create
    override t2.PowFromT0T(t1) = RawTensorCPU.PowT0T(t1.toSingle(), t2) |> create
    override t1.PowTT0(t2) = RawTensorCPU.PowTT0(t1, t2.toSingle()) |> create
    override t1.MatMulTT(t2) = RawTensorCPU.MatMulTT(t1, t2) |> create
    override t1.MaxPool1D(kernelSize, stride, padding) = let result, indices = RawTensorCPU.MaxPool1D(t1, kernelSize, stride, padding) in result :> _, indices :> _
    override t1.MaxPool2D(kernelSize, stride, padding) = let result, indices = RawTensorCPU.MaxPool2D(t1, kernelSize, stride, padding) in result :> _, indices :> _
    override t1.MaxPool3D(kernelSize, stride, padding) = let result, indices = RawTensorCPU.MaxPool3D(t1, kernelSize, stride, padding) in result :> _, indices :> _
    override t1.MaxUnpool1D(indices, outputSize) = RawTensorCPU.MaxUnpool1D(t1, indices :?> RawTensorCPU<int>, outputSize) :> _
    override t1.MaxUnpool2D(indices, outputSize) = RawTensorCPU.MaxUnpool2D(t1, indices :?> RawTensorCPU<int>, outputSize) :> _
    override t1.MaxUnpool3D(indices, outputSize) = RawTensorCPU.MaxUnpool3D(t1, indices :?> RawTensorCPU<int>, outputSize) :> _
    override t1.Conv1D(t2, stride, padding) = RawTensorCPU.Conv1D (t1, t2, stride, padding) :> _
    override t1.Conv2D(t2, stride, padding) = RawTensorCPU.Conv2D (t1, t2, stride, padding) :> _
    override t1.Conv3D(t2, stride, padding) = RawTensorCPU.Conv3D (t1, t2, stride, padding) :> _
    override t.NegT() = RawTensorCPU.NegT (~-) (t) |> create
    override t.SumT(resultType) =
        let res = RawTensorCPU.SumT(t) |> create
        match resultType with 
        | None -> res
        | Some dtype -> res.Cast(dtype)
    override t.SumT2Dim0() = RawTensorCPU.SumT2Dim0(t) |> create
    override t.SignT() = RawTensorCPU.SignT (sign >> float32) t |> create
    override t.FloorT() = RawTensorCPU.FloorT(t) |> create
    override t.CeilT() = RawTensorCPU.CeilT(t) |> create
    override t.RoundT() = RawTensorCPU.RoundT(t) |> create
    override t.AbsT() = RawTensorCPU.AbsT abs t |> create
    override t.ReluT() = RawTensorCPU.ReluT(t) |> create
    override t.SigmoidT() = RawTensorCPU.SigmoidT(t) |> create
    override t.ExpT() = RawTensorCPU.ExpT(t) |> create
    override t.LogT() = RawTensorCPU.LogT(t) |> create
    override t.Log10T() = RawTensorCPU.Log10T(t) |> create
    override t.SqrtT() = RawTensorCPU.SqrtT(t) |> create
    override t.SinT() = RawTensorCPU.SinT(t) |> create
    override t.CosT() = RawTensorCPU.CosT(t) |> create
    override t.TanT() = RawTensorCPU.TanT(t) |> create
    override t.SinhT() = RawTensorCPU.SinhT(t) |> create
    override t.CoshT() = RawTensorCPU.CoshT(t) |> create
    override t.TanhT() = RawTensorCPU.TanhT(t) |> create
    override t.AsinT() = RawTensorCPU.AsinT(t) |> create
    override t.AcosT() = RawTensorCPU.AcosT(t) |> create
    override t.AtanT() = RawTensorCPU.AtanT(t) |> create

    static member Seed(seed) = Random.Seed(seed)
    static member Zero(device) = RawTensorCPU.Zero() |> createOn device
    static member One(device) = RawTensorCPU.One() |> createOn device
    static member Zeros(shape:Shape, device) = RawTensorCPU.Zeros(shape) |> createOn device
    static member Empty(shape:Shape, device) = RawTensorCPU.Empty(shape) |> createOn device
    static member Ones(shape:Shape, device) = RawTensorCPU.Ones(shape) |> createOn device
    static member Full(shape:Shape, value:scalar, device) = RawTensorCPU.Full (shape, value.toSingle()) |> createOn device
    static member Random(shape:Shape, device) = RawTensorCPU.Random float32 shape |> createOn device
    static member RandomNormal(shape:Shape, device) = RawTensorCPU.RandomNormal float32 shape |> createOn device
    static member RandomInt(shape:Shape, low:int, high:int, device) = RawTensorCPU.RandomInt float32 shape low high |> createOn device
    static member CreateFromFlatArray(values:Array, shape, device) = RawTensorCPU.CreateFromFlatArray (values, shape) |> createOn device

/// The concrete implementation of RawTensor for Float16 data.
type RawTensorBFloat16(values: float32[], shape:Shape, device) =
    inherit RawTensorCPU<float32>(values, shape, Dtype.BFloat16, device)
    let create(values, shape) : RawTensor = upcast RawTensorBFloat16(values, shape, device)
    let createBool(values, shape) : RawTensor = upcast RawTensorBool(values, shape, device) 
    static let createOn device (values, shape) : RawTensor = upcast RawTensorBFloat16(values, shape, device)

    override t.MakeLike(values, shape, newDevice) = upcast RawTensorBFloat16(values, shape, defaultArg newDevice device)
    override t1.Equals(t2:RawTensor) = RawTensorCPU.Equals(t1, t2)
    override t1.AllClose(t2:RawTensor, relativeTolerance, absoluteTolerance) = RawTensorCPU.AllClose(t1, t2, float32 relativeTolerance, float32 absoluteTolerance)
    override t.ClampT(low, high) = RawTensorCPU.ClampT(t, low, high) |> create
    override t.SoftplusT() = RawTensorCPU.SoftplusT(t) |> create
    override t1.LtTT(t2) = RawTensorCPU.LtTT(t1, t2) |> createBool
    override t1.GtTT(t2) = RawTensorCPU.GtTT(t1, t2) |> createBool
    override t1.LeTT(t2) = RawTensorCPU.LeTT(t1, t2) |> createBool
    override t1.GeTT(t2) = RawTensorCPU.GeTT(t1, t2) |> createBool
    override t1.EqTT(t2) = RawTensorCPU.EqTT(t1, t2) |> createBool
    override t1.NeqTT(t2) = RawTensorCPU.NeqTT(t1, t2) |> createBool
    override t.MaxIndexT() = RawTensorCPU.MaxIndexT(t)
    override t.MinIndexT() = RawTensorCPU.MinIndexT(t)
    override t1.AddTT(t2, alpha) =
        let alpha = match alpha with Some v -> v.toSingle() | None -> RawTensorCPU.one
        RawTensorCPU.AddTT(t1, t2, alpha) |> create
    override t1.AddTT0(t2, alpha) =
        let alpha = match alpha with Some v -> v.toSingle() | None -> RawTensorCPU.one
        RawTensorCPU.AddTT0(t1, t2.toSingle(), alpha) |> create
    override t1.AddTTSlice(location, t2) = RawTensorCPU.AddTTSlice((+), t1, location, t2) |> create
    override t1.SubTT(t2) = RawTensorCPU.SubTT(t1, t2) |> create
    override t2.SubFromT0T(t1) = RawTensorCPU.SubT0T(t1.toSingle(), t2) |> create
    override t1.SubTT0(t2) = RawTensorCPU.SubTT0(t1, t2.toSingle()) |> create
    override t1.MulTT(t2) = RawTensorCPU.MulTT(t1, t2) |> create
    override t1.MulTT0(t2) = RawTensorCPU.MulTT0(t1, t2.toSingle()) |> create
    override t1.DivTT(t2) = RawTensorCPU.DivTT(t1, t2) |> create
    override t2.DivFromT0T(t1) = RawTensorCPU.DivT0T(t1.toSingle(), t2) |> create
    override t1.DivTT0(t2) = RawTensorCPU.DivTT0(t1, t2.toSingle()) |> create
    override t1.PowTT(t2) = RawTensorCPU.PowTT(t1, t2) |> create
    override t2.PowFromT0T(t1) = RawTensorCPU.PowT0T(t1.toSingle(), t2) |> create
    override t1.PowTT0(t2) = RawTensorCPU.PowTT0(t1, t2.toSingle()) |> create
    override t1.MatMulTT(t2) = RawTensorCPU.MatMulTT(t1, t2) |> create
    override t1.MaxPool1D(kernelSize, stride, padding) = let result, indices = RawTensorCPU.MaxPool1D(t1, kernelSize, stride, padding) in result :> _, indices :> _
    override t1.MaxPool2D(kernelSize, stride, padding) = let result, indices = RawTensorCPU.MaxPool2D(t1, kernelSize, stride, padding) in result :> _, indices :> _
    override t1.MaxPool3D(kernelSize, stride, padding) = let result, indices = RawTensorCPU.MaxPool3D(t1, kernelSize, stride, padding) in result :> _, indices :> _
    override t1.MaxUnpool1D(indices, outputSize) = RawTensorCPU.MaxUnpool1D(t1, indices :?> RawTensorCPU<int>, outputSize) :> _
    override t1.MaxUnpool2D(indices, outputSize) = RawTensorCPU.MaxUnpool2D(t1, indices :?> RawTensorCPU<int>, outputSize) :> _
    override t1.MaxUnpool3D(indices, outputSize) = RawTensorCPU.MaxUnpool3D(t1, indices :?> RawTensorCPU<int>, outputSize) :> _
    override t1.Conv1D(t2, stride, padding) = RawTensorCPU.Conv1D (t1, t2, stride, padding) :> _
    override t1.Conv2D(t2, stride, padding) = RawTensorCPU.Conv2D (t1, t2, stride, padding) :> _
    override t1.Conv3D(t2, stride, padding) = RawTensorCPU.Conv3D (t1, t2, stride, padding) :> _
    override t.NegT() = RawTensorCPU.NegT (~-) (t) |> create
    override t.SumT(resultType) =
        let res = RawTensorCPU.SumT(t) |> create
        match resultType with 
        | None -> res
        | Some dtype -> res.Cast(dtype)
    override t.SumT2Dim0() = RawTensorCPU.SumT2Dim0(t) |> create
    override t.SignT() = RawTensorCPU.SignT (sign >> float32) t |> create
    override t.FloorT() = RawTensorCPU.FloorT(t) |> create
    override t.CeilT() = RawTensorCPU.CeilT(t) |> create
    override t.RoundT() = RawTensorCPU.RoundT(t) |> create
    override t.AbsT() = RawTensorCPU.AbsT abs t |> create
    override t.ReluT() = RawTensorCPU.ReluT(t) |> create
    override t.SigmoidT() = RawTensorCPU.SigmoidT(t) |> create
    override t.ExpT() = RawTensorCPU.ExpT(t) |> create
    override t.LogT() = RawTensorCPU.LogT(t) |> create
    override t.Log10T() = RawTensorCPU.Log10T(t) |> create
    override t.SqrtT() = RawTensorCPU.SqrtT(t) |> create
    override t.SinT() = RawTensorCPU.SinT(t) |> create
    override t.CosT() = RawTensorCPU.CosT(t) |> create
    override t.TanT() = RawTensorCPU.TanT(t) |> create
    override t.SinhT() = RawTensorCPU.SinhT(t) |> create
    override t.CoshT() = RawTensorCPU.CoshT(t) |> create
    override t.TanhT() = RawTensorCPU.TanhT(t) |> create
    override t.AsinT() = RawTensorCPU.AsinT(t) |> create
    override t.AcosT() = RawTensorCPU.AcosT(t) |> create
    override t.AtanT() = RawTensorCPU.AtanT(t) |> create

    static member Seed(seed) = Random.Seed(seed)
    static member Zero(device) = RawTensorCPU.Zero() |> createOn device
    static member One(device) = RawTensorCPU.One() |> createOn device
    static member Zeros(shape:Shape, device) = RawTensorCPU.Zeros(shape) |> createOn device
    static member Empty(shape:Shape, device) = RawTensorCPU.Empty(shape) |> createOn device
    static member Ones(shape:Shape, device) = RawTensorCPU.Ones(shape) |> createOn device
    static member Full(shape:Shape, value:scalar, device) = RawTensorCPU.Full (shape, value.toSingle()) |> createOn device
    static member Random(shape:Shape, device) = RawTensorCPU.Random float32 shape |> createOn device
    static member RandomNormal(shape:Shape, device) = RawTensorCPU.RandomNormal float32 shape |> createOn device
    static member RandomInt(shape:Shape, low:int, high:int, device) = RawTensorCPU.RandomInt float32 shape low high |> createOn device
    static member CreateFromFlatArray(values:Array, shape, device) = RawTensorCPU.CreateFromFlatArray (values, shape) |> createOn device

#if TEST_DUPLICATE_BACKEND
type TestDuplicateBackendTensorStatics() = 
#else
type ReferenceBackendTensorStatics() = 
#endif

    inherit BackendTensorStatics()

    override _.GetDevices(deviceType) =
        match deviceType with 
        | None -> [ Device.CPU (* ; Device.GPU *) ]
        | Some DeviceType.CPU -> [ Device.CPU]
        //| Some DeviceType.CUDA -> [ Device.GPU ]
        | Some _ -> []

    override _.IsDeviceTypeSupported (deviceType) = (match deviceType with DeviceType.CPU | DeviceType.CUDA -> true | _ -> false)
    override _.Seed(seed) = Random.Seed(seed)
    override _.Zero(dtype, device) =
        match dtype with 
        | Float16 -> RawTensorFloat16.Zero(device)
        | BFloat16 -> RawTensorBFloat16.Zero(device)
        | Float32 -> RawTensorFloat32.Zero(device)
        | Float64 -> RawTensorFloat64.Zero(device)
        | Int8 -> RawTensorInt8.Zero(device)
        | Byte -> RawTensorByte.Zero(device)
        | Int16 -> RawTensorInt16.Zero(device)
        | Int32 -> RawTensorInt32.Zero(device)
        | Int64 -> RawTensorInt64.Zero(device)
        | Bool -> RawTensorBool.Zero(device)
    override _.One(dtype, device) = 
        match dtype with 
        | Float16 -> RawTensorFloat16.One(device)
        | BFloat16 -> RawTensorBFloat16.One(device)
        | Float32 -> RawTensorFloat32.One(device)
        | Float64 -> RawTensorFloat64.One(device)
        | Int8 -> RawTensorInt8.One(device)
        | Byte -> RawTensorByte.One(device)
        | Int16 -> RawTensorInt16.One(device)
        | Int32 -> RawTensorInt32.One(device)
        | Int64 -> RawTensorInt64.One(device)
        | Bool -> RawTensorBool.One(device)
    override _.Zeros(shape:Shape, dtype, device) =
        match dtype with 
        | Float16 -> RawTensorFloat16.Zeros(shape, device)
        | BFloat16 -> RawTensorBFloat16.Zeros(shape, device)
        | Float32 -> RawTensorFloat32.Zeros(shape, device)
        | Float64 -> RawTensorFloat64.Zeros(shape, device)
        | Int8 -> RawTensorInt8.Zeros(shape, device)
        | Byte -> RawTensorByte.Zeros(shape, device)
        | Int16 -> RawTensorInt16.Zeros(shape, device)
        | Int32 -> RawTensorInt32.Zeros(shape, device)
        | Int64 -> RawTensorInt64.Zeros(shape, device)
        | Bool -> RawTensorBool.Zeros(shape, device)
    override _.Empty(shape:Shape, dtype, device) =
        match dtype with 
        | Float16 -> RawTensorFloat16.Empty(shape, device)
        | BFloat16 -> RawTensorBFloat16.Empty(shape, device)
        | Float32 -> RawTensorFloat32.Empty(shape, device)
        | Float64 -> RawTensorFloat64.Empty(shape, device)
        | Int8 -> RawTensorInt8.Empty(shape, device)
        | Byte -> RawTensorByte.Empty(shape, device)
        | Int16 -> RawTensorInt16.Empty(shape, device)
        | Int32 -> RawTensorInt32.Empty(shape, device)
        | Int64 -> RawTensorInt64.Empty(shape, device)
        | Bool -> RawTensorBool.Empty(shape, device)
    override _.Ones(shape:Shape, dtype, device) =
        match dtype with 
        | Float16 -> RawTensorFloat16.Ones(shape, device)
        | BFloat16 -> RawTensorBFloat16.Ones(shape, device)
        | Float32 -> RawTensorFloat32.Ones(shape, device)
        | Float64 -> RawTensorFloat64.Ones(shape, device)
        | Int8 -> RawTensorInt8.Ones(shape, device)
        | Byte -> RawTensorByte.Ones(shape, device)
        | Int16 -> RawTensorInt16.Ones(shape, device)
        | Int32 -> RawTensorInt32.Ones(shape, device)
        | Int64 -> RawTensorInt64.Ones(shape, device)
        | Bool -> RawTensorBool.Ones(shape, device)
    override _.Full(shape:Shape, value:scalar, dtype, device) = 
        match dtype with 
        | Float16 -> RawTensorFloat16.Full(shape, value, device)
        | BFloat16 -> RawTensorBFloat16.Full(shape, value, device)
        | Float32 -> RawTensorFloat32.Full(shape, value, device)
        | Float64 -> RawTensorFloat64.Full(shape, value, device)
        | Int8 -> RawTensorInt8.Full(shape, value, device)
        | Byte -> RawTensorByte.Full(shape, value, device)
        | Int16 -> RawTensorInt16.Full(shape, value, device)
        | Int32 -> RawTensorInt32.Full(shape, value, device)
        | Int64 -> RawTensorInt64.Full(shape, value, device)
        | Bool -> RawTensorBool.Full(shape, value, device)
    override _.Random(shape:Shape, dtype, device) =
        match dtype with 
        | Float16 -> RawTensorFloat16.Random(shape, device)
        | BFloat16 -> RawTensorBFloat16.Random(shape, device)
        | Float32 -> RawTensorFloat32.Random(shape, device)
        | Float64 -> RawTensorFloat64.Random(shape, device)
        | Int8 -> RawTensorInt8.Random(shape, device)
        | Byte -> RawTensorByte.Random(shape, device)
        | Int16 -> RawTensorInt16.Random(shape, device)
        | Int32 -> RawTensorInt32.Random(shape, device)
        | Int64 -> RawTensorInt64.Random(shape, device)
        | Bool -> RawTensorBool.Random(shape, device)
    override _.RandomNormal(shape:Shape, dtype, device) =
        match dtype with 
        | Float16 -> RawTensorFloat16.RandomNormal(shape, device)
        | BFloat16 -> RawTensorBFloat16.RandomNormal(shape, device)
        | Float32 -> RawTensorFloat32.RandomNormal(shape, device)
        | Float64 -> RawTensorFloat64.RandomNormal(shape, device)
        | Int8 -> RawTensorInt8.RandomNormal(shape, device)
        | Byte -> RawTensorByte.RandomNormal(shape, device)
        | Int16 -> RawTensorInt16.RandomNormal(shape, device)
        | Int32 -> RawTensorInt32.RandomNormal(shape, device)
        | Int64 -> RawTensorInt64.RandomNormal(shape, device)
        | Bool -> RawTensorBool.RandomNormal(shape, device)
    override _.RandomInt(shape:Shape, low:int, high:int, dtype, device) = 
        match dtype with 
        | Float16 -> RawTensorFloat16.RandomInt(shape, low, high, device)
        | BFloat16 -> RawTensorBFloat16.RandomInt(shape, low, high, device)
        | Float32 -> RawTensorFloat32.RandomInt(shape, low, high, device)
        | Float64 -> RawTensorFloat64.RandomInt(shape, low, high, device)
        | Int8 -> RawTensorInt8.RandomInt(shape, low, high, device)
        | Byte -> RawTensorByte.RandomInt(shape, low, high, device)
        | Int16 -> RawTensorInt16.RandomInt(shape, low, high, device)
        | Int32 -> RawTensorInt32.RandomInt(shape, low, high, device)
        | Int64 -> RawTensorInt64.RandomInt(shape, low, high, device)
        | Bool -> RawTensorBool.RandomInt(shape, low, high, device)
    override _.CreateFromFlatArray(values:Array, shape, dtype, device) =
        match dtype with 
        | Float16 -> RawTensorFloat16.CreateFromFlatArray(values, shape, device)
        | BFloat16 -> RawTensorBFloat16.CreateFromFlatArray(values, shape, device)
        | Float32 -> RawTensorFloat32.CreateFromFlatArray(values, shape, device)
        | Float64 -> RawTensorFloat64.CreateFromFlatArray(values, shape, device)
        | Int8 -> RawTensorInt8.CreateFromFlatArray(values, shape, device)
        | Byte -> RawTensorByte.CreateFromFlatArray(values, shape, device)
        | Int16 -> RawTensorInt16.CreateFromFlatArray(values, shape, device)
        | Int32 -> RawTensorInt32.CreateFromFlatArray(values, shape, device)
        | Int64 -> RawTensorInt64.CreateFromFlatArray(values, shape, device)
        | Bool -> RawTensorBool.CreateFromFlatArray(values, shape, device)
<|MERGE_RESOLUTION|>--- conflicted
+++ resolved
@@ -209,46 +209,21 @@
         let result = t.ZerosLike(newShape) :?> RawTensorCPU<'T>
         let rec transpose (shape:Shape) externalCoords = 
             if shape.Length = 1 then
-                for i=0 to shape.[0]-1 do
+                for i=0 to shape.[0].Value-1 do
                     let globalCoords = Array.append externalCoords [|i|]
                     let transposedCoords = Array.permute (fun i -> inversePermutation.[i]) globalCoords
                     result.[transposedCoords] <- t.[globalCoords]
             else
-                for i=0 to shape.[0]-1 do
+                for i=0 to shape.[0].Value-1 do
                     transpose shape.[1..] (Array.append externalCoords [|i|])
         transpose t.Shape [||]        
         upcast result
 
     override t.TransposeT(dim0, dim1) =
-<<<<<<< HEAD
-        Shape.checkCanTranspose t.Shape dim0 dim1
-        if dim0 = dim1 then
-            let result = Array.copy t.Values
-            t.MakeLike(result, t.Shape)
-        else
-            let shape = Array.copy t.Shape.Values
-            shape.[dim0] <- t.Shape.[dim1].Value
-            shape.[dim1] <- t.Shape.[dim0].Value
-            let result = t.ZerosLike(Shape.constant shape) :?> RawTensorCPU<'T>
-            let rec transpose (shape:Shape) externalCoords = 
-                if shape.Length = 1 then
-                    for i=0 to shape.[0].Value-1 do
-                        let globalCoords = Array.append externalCoords [|i|]
-                        let transposedCoords = Array.copy globalCoords
-                        transposedCoords.[dim0] <- globalCoords.[dim1]
-                        transposedCoords.[dim1] <- globalCoords.[dim0]
-                        result.[transposedCoords] <- t.[globalCoords]
-                else
-                    for i=0 to shape.[0].Value-1 do
-                        transpose shape.[1..] (Array.append externalCoords [|i|])
-            transpose t.Shape [||]        
-            upcast result
-=======
         let permutation = [| 0 .. t.Shape.Length - 1 |]
         permutation.[dim0] <- dim1
         permutation.[dim1] <- dim0
         t.PermuteT(permutation)
->>>>>>> 12137670
 
     override t.TransposeT2() =
         Shape.checkCanTranspose2d t.Dim
