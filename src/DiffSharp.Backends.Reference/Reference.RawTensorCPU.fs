#if TEST_DUPLICATE_BACKEND
namespace rec DiffSharp.Backends.TestDuplicate
#else
namespace rec DiffSharp.Backends.Reference
#endif

open System
open DiffSharp
open DiffSharp.Backends
open DiffSharp.Util

#nowarn "77" // use of op_Explicit

[<AutoOpen>]
module internal Utils = 
    type RawTensor with
        member x.GetTypedValues() : 'T[] = (x :?> RawTensorCPU<'T>).Values

/// This is the base class for all RawTensorXyz tuypes.
/// All type-independent operations are implemented directly on this class. 
[<AbstractClass>]
type RawTensorCPU<'T when 'T : equality>(values: 'T[], shape: int[], dtype: Dtype, device: Device) =
#if TEST_DUPLICATE_BACKEND
    inherit RawTensor(shape, dtype, device, Backend.Register "TestDuplicate")
#else
    inherit RawTensor(shape, dtype, device, Backend.Reference)
#endif

    member _.Values = values

    member internal t.IndexToFlatIndex(index:int[]) =
        indexToFlatIndex t.Shape index
    
    member internal t.FlatIndexToIndex(flatIndex:int) =
        flatIndexToIndex t.Shape flatIndex

    override t.GetItem(indexes) = box t.[indexes]

    member t.Item
        with get ([<System.ParamArray>] index:int[]) =
            // printfn "rawtensor shape %A item index %A" t.Shape index
            if index.Length <> t.Dim then failwithf "Expecting a %id index" t.Dim
            let vvv = t.Values.[t.IndexToFlatIndex(index)]
            vvv

        and set ([<System.ParamArray>] index:int[]) v =
            if index.Length <> t.Dim then failwithf "Expecting a %id index" t.Dim
            t.Values.[t.IndexToFlatIndex(index)] <- v

    override t.GetSlice(fullBounds:int[,]) =
        // printfn "rfullBounds\n%A" fullBounds
        let shape = Shape.checkCanGetSlice t.Shape fullBounds
        // printfn "rshape\n%A" shape
        let array = Array.zeroCreate (shapeLength shape)
        let mutable arrayi = 0
        let rec slice (fullBounds:int[,]) externalCoords =
            if fullBounds.GetLength(0) = 1 then
                for i=fullBounds.[0,0] to fullBounds.[0,1] do
                    // printfn "inner %A" i
                    let globalCoords = Array.append externalCoords [|i|]
                    array.[arrayi] <- t.[globalCoords]
                    arrayi <- arrayi + 1
            else
                for i=fullBounds.[0,0] to fullBounds.[0,1] do
                    // printfn "outer %A" i
                    slice fullBounds.[1..,*] (Array.append externalCoords [|i|])
        slice fullBounds [||]
        t.MakeLike(array, shape)

    override t.Clone() = t.MakeLike(Array.copy t.Values, Array.copy t.Shape)

    abstract member MakeLike: values: 'T[] * shape: int[] -> RawTensor

    override x.ComputeHash() = hash shape + hash values
    
    override t.Expand(newShape) =
        if shape = newShape then t :> _ else
        Shape.checkCanExpand shape newShape
        let trim = newShape.Length - shape.Length
        let exp = shapeLength newShape.[0..trim-1]
        let jshape = newShape.[trim..]
        let n = shapeLength newShape
        let result = Array.zeroCreate n 
        if jshape.Length = 0 then 
            // The expansion is everything
            for jP = 0 to exp-1 do
                result.[jP] <- values.[0]
        else
            for jP = 0 to exp-1 do
                let rec loop ibase jbase d = 
                    let strideD = if (shape.[d] = jshape.[d]) then 1 else 0
                    if d < jshape.Length-1 then
                        let mutable iD = 0
                        for jD = 0 to jshape.[d]-1 do 
                            let ibaseD = (ibase+iD)*shape.[d+1]
                            let jbaseD = (jbase+jD)*jshape.[d+1]
                            loop ibaseD jbaseD (d+1)
                            iD <- iD + strideD
                    else
                        let mutable iD = 0
                        // last loop does the actual copy fragments
                        for jD = 0 to jshape.[d]-1 do 
                            result.[jbase+jD] <- values.[ibase+iD]
                            iD <- iD + strideD
                loop 0 (jP*jshape.[0]) 0
        t.MakeLike(result, newShape)

    override t.ToValues() =
        match t.Dim with
        | 0 -> box values.[0]
        | 1 -> upcast Array.init t.Shape.[0] (fun i -> t.[i])
        | 2 -> upcast Array2D.init t.Shape.[0] t.Shape.[1] (fun i j -> t.[i, j])
        | 3 -> upcast Array3D.init t.Shape.[0] t.Shape.[1] t.Shape.[2] (fun i j k -> t.[i, j, k])
        | 4 -> upcast Array4D.init t.Shape.[0] t.Shape.[1] t.Shape.[2] t.Shape.[3] (fun i j k l -> t.[i, j, k, l])
        | _ -> failwithf "Cannot get array for Tensor dimensions > 4. Consider slicing the Tensor. Shape: %A" t.Shape

    override _.StackTs(tensors, dim) =
        let values, shapes = tensors |> Array.map (fun t -> t.GetTypedValues(), t.Shape) |> Array.unzip
        let n, shape1, shape2, newShape = Shape.checkCanStack shapes dim
        let m1 = shapeLength shape1
        let m2 = shapeLength shape2
        let m = m1 * m2
        let result = Array.zeroCreate (n * m)
        for i=0 to (n*m)-1 do
            let chunk = i/m2
            let i2 = chunk%n
            let j2 = (chunk/n)*m2+i%m2
            result.[i] <-values.[i2].[j2]

        (tensors.[0] :?> RawTensorCPU<'T>).MakeLike(result, newShape)

    override t.UnstackT(dim) =
        let shape = t.Shape
        let shape1, shape2, unstackedShape = Shape.checkCanUnstack shape dim
        let n = shape.[dim]
        let m1 = shapeLength shape1
        let m2 = shapeLength shape2
        let m = m1 * m2
        let values = t.Values
        let results = Array.init n (fun _ -> Array.zeroCreate m)
        for i=0 to (n*m)-1 do
            let chunk = i/m2
            let i2 = chunk%n
            let j2 = (chunk/n)*m2+i%m2
            results.[i2].[j2] <- values.[i]
        results |> Array.map (fun rvalues -> t.MakeLike(rvalues, unstackedShape))

    override t.CatTs(tensors, dim) =
        let values, shapes = tensors |> Array.map (fun t -> t.GetTypedValues(), t.Shape) |> Array.unzip
        let n, shape1, m2, shape3, outShape = Shape.checkCanCat shapes dim
        let m1 = shapeLength shape1
        let m3 = shapeLength shape3
        let m = m1 * m2 * m3
        let result = Array.zeroCreate m
        let mutable i = 0
        for j1 = 0 to m1-1 do 
            for k = 0 to n-1 do
                let d = shapes.[k].[dim]
                let b = j1*m3*d
                for j2 = 0 to d*m3-1 do
                    result.[i+j2] <-values.[k].[b+j2]
                i <- i + d*m3

        t.MakeLike(result, outShape)

    override t.SplitT(sizes, dim) =
        let shape = t.Shape
        let outShapes = Shape.checkCanSplit shape sizes dim
        let n = sizes.Length
        let shape1 = shape.[0..dim-1]
        let shape2 = shape.[dim+1..]
        let m1 = shapeLength shape1
        let m3 = shapeLength shape2
        let values = t.Values
        let results = Array.init n (fun k -> Array.zeroCreate (m1 * sizes.[k] * m3))
        let mutable i = 0
        for j1 = 0 to m1-1 do 
            for k = 0 to n-1 do
                let d = sizes.[k]
                let b = j1*m3*d
                for j2 = 0 to d*m3-1 do
                    results.[k].[b+j2] <-values.[i+j2]
                i <- i + d*m3

        (results, outShapes) ||> Array.map2 (fun rvalues outShape -> 
            t.MakeLike(rvalues, outShape))

    override t.TransposeT2() =
        Shape.checkCanTranspose t.Dim
        let tcols = t.Shape.[1]
        let result = Array2D.init t.Shape.[1] t.Shape.[0] (fun i j -> t.Values.[j*tcols + i])
        t.CreateLike(result)

    override t.SqueezeT(dim) =
        let result = Array.copy t.Values
        t.MakeLike(result, Shape.squeeze dim t.Shape)

    override t.UnsqueezeT(dim) =
        let outputShape = Shape.checkCanUnsqueeze dim t.Shape
        let result = Array.copy t.Values
        t.MakeLike(result, outputShape)

    override t.FlipT(dims:int[]) =
        Shape.checkCanFlip t.Dim dims
        match t.Dim with
        | 0 -> t.Clone()
        | _ ->
            let result = t.ZerosLike(t.Shape) :?> RawTensorCPU<'T>
            let rec flip (shape:int[]) externalCoords = 
                if shape.Length = 1 then
                    for i=0 to shape.[0]-1 do
                        let globalCoords = Array.append externalCoords [|i|]
                        result.[mirrorCoordinates globalCoords t.Shape dims] <- t.[globalCoords]
                else
                    for i=0 to shape.[0]-1 do
                        flip shape.[1..] (Array.append externalCoords [|i|])
            flip t.Shape [||]        
            upcast result

    override t.DilateT(dilations:int[]) =
        Shape.checkCanDilate t.Dim dilations
        match t.Dim with
        | 0 -> t.Clone()
        | _ ->
            let result = t.ZerosLike(Shape.dilated t.Shape dilations) :?> RawTensorCPU<'T>
            let rec dilate (shape:int[]) externalCoords = 
                if shape.Length = 1 then
                    for i=0 to shape.[0]-1 do
                        let globalCoords = Array.append externalCoords [|i|]
                        result.[dilatedCoordinates globalCoords dilations] <- t.[globalCoords]
                else
                    for i=0 to shape.[0]-1 do
                        dilate shape.[1..] (Array.append externalCoords [|i|])
            dilate t.Shape [||]        
            upcast result        

    override t.UndilateT(dilations:int[]) =
        match t.Dim with
        | 0 -> t.Clone()
        | _ ->
            let result = t.ZerosLike(Shape.undilatedShape t.Shape dilations) :?> RawTensorCPU<'T>
            let rec dilate (shape:int[]) externalCoords = 
                if shape.Length = 1 then
                    for i=0 to shape.[0]-1 do
                        let globalCoords = Array.append externalCoords [|i|]
                        result.[globalCoords] <- t.[dilatedCoordinates globalCoords dilations]
                else
                    for i=0 to shape.[0]-1 do
                        dilate shape.[1..] (Array.append externalCoords [|i|])
            dilate result.Shape [||]
            upcast result

    override t.GatherT(dim:int, indices) =
        Shape.checkCanGather t.Shape dim indices.Shape indices.Dtype
        let indices = indices :?> RawTensorCPU<int>
        let result = t.ZerosLike(indices.Shape) :?> RawTensorCPU<'T>
        let rec gather (shape:int[]) externalCoords =
            if shape.Length = 1 then
                for i=0 to shape.[0]-1 do
                    let globalCoords = Array.append externalCoords [|i|]
                    let globalCoordsIndices = Array.copy globalCoords
                    globalCoordsIndices.[dim] <- indices.[globalCoords]
                    result.[globalCoords] <- t.[globalCoordsIndices]
            else
                for i=0 to shape.[0]-1 do
                    gather shape.[1..] (Array.append externalCoords [|i|])
        gather result.Shape [||]
        upcast result

    override t.ViewT(shape:int[]) =
        Shape.checkCanView t.Shape shape
        let result = Array.copy t.Values
        t.MakeLike(result, shape)

    override t.Cast(dtype: Dtype) =
        if dtype = t.Dtype then 
            upcast t
        else 
            RawTensor.Create(t.ToValues(), dtype=dtype, backend=t.Backend, device=t.Device)

    override t.MoveTo(device: Device) =
        match device with 
        | Device.CPU -> (t :> _)
        | _ -> invalidOp (sprintf "the device '%A' is not supported by the Reference backend" device)

// Defines the math-dependent operations for `RawTensorCPU<T>` types
// using generic inline code. Each implementing type (e.g. RawTensorFloat32) instantiates
// inlines these at concrete types.
//
// Most of the functions produce (value, shape) pairs for use in constructing an instance
// of the final implementing type.
[<System.Diagnostics.CodeAnalysis.ExcludeFromCodeCoverage>]
module internal RawTensorCPU = 

    /// Access the natural "0" value for the element of a CPU tensor type
    let inline zero< ^T when ^T : (static member Zero : ^T) > = LanguagePrimitives.GenericZero< ^T >

    /// Access the natural "1" value for the element of a CPU tensor type
    let inline one< ^T when ^T : (static member One : ^T) > = LanguagePrimitives.GenericOne< ^T >
    
    /// Get the scalar "0" tensor for a CPU tensor type
    let inline Zero () : (^T[] * int[]) =
        let values = [|zero< ^T > |]
        (values, [| |])

    /// Get the scalar "1" tensor for a CPU tensor type
    let inline One() : (^T[] * int[]) =
        let values = [| one< ^T > |]
        (values, [| |])
    
    /// Get the "0" tensor for a CPU tensor type of the given shape
    let inline Zeros(shape:int[])  : (^T[] * int[]) =
        let values = Array.create (shapeLength shape) zero< ^T >
        (values, shape)

    let inline Ones(shape:int[]) =
        let values = Array.create (shapeLength shape) one< ^T >
        (values, shape)

    let inline CreateFromFlatArray (values: System.Array, shape: int[]) : (^T[] * int[]) = 
        match values with 
        | :? ( ^T[]) as arr -> arr, shape
        | _ -> invalidArg "value" (sprintf "Data unsuitable for RawTensorCPU of type %A" typeof< ^T >)

    let inline Equals(t1: RawTensorCPU< ^T >, t2: RawTensor) = 
        match t2 with
        | :? RawTensorCPU< ^T > as t2 -> t1.Shape = t2.Shape && t1.Values = t2.Values
<<<<<<< HEAD
        | _ -> failwithf "Cannot compare RawTensors t1 (Shape=%A, DType=%A, Device=%A, Backend=%A) and t2 (Shape=%A, DType=%A, Device=%A, Backend=%A)" t1.Shape t1.DType t1.Device t1.Backend t2.Shape t2.DType t2.Device t2.Backend
=======
        | _ -> opNotSupported "Cannot compare RawTensors of different types" t1.Dtype t2.Dtype
>>>>>>> 9c658386

    let inline Full(shape:int[], value: ^T) =
        let result = Array.create (shapeLength shape) value
        (result, shape)

    let inline AllClose(t1: RawTensorCPU< ^T >, t2:RawTensor, relativeTolerance: ^T, absoluteTolerance: ^T) =
        match t2 with
<<<<<<< HEAD
        | :? RawTensorCPU< ^T > as t2 -> t1.Shape = t2.Shape && arraysAllClose relativeTolerance absoluteTolerance t1.Values t2.Values
        | _ -> failwithf "Cannot compare RawTensors t1 (Shape=%A, DType=%A, Device=%A, Backend=%A) and t2 (Shape=%A, DType=%A, Device=%A, Backend=%A)" t1.Shape t1.DType t1.Device t1.Backend t2.Shape t2.DType t2.Device t2.Backend
=======
        | :? RawTensorCPU< ^T > as t2 -> t1.Shape = t2.Shape && Array.allClose relativeTolerance absoluteTolerance t1.Values t2.Values
        | _ -> opNotSupported2 "Cannot compare RawTensors of different types" t1.Dtype t2.Dtype
>>>>>>> 9c658386

    let inline LtTT(t1: RawTensorCPU< ^T >, t2: RawTensor) : (bool[] * int[]) =
        let t1value = t1.Values
        let t2value = t2.GetTypedValues()
        let result = Array.map2 (<) t1value t2value
        (result, t1.Shape)

    let inline GtTT(t1: RawTensorCPU< ^T >, t2: RawTensor) : (bool[] * int[]) =
        let t1value = t1.Values
        let t2value = t2.GetTypedValues()
        let result = Array.map2 (>) t1value t2value
        (result, t1.Shape)

    let inline LeTT(t1: RawTensorCPU< ^T >, t2: RawTensor) : (bool[] * int[]) =
        let t1value = t1.Values
        let t2value = t2.GetTypedValues()
        let result = Array.map2 (<=) t1value t2value
        (result, t1.Shape)

    let inline GeTT(t1: RawTensorCPU< ^T >, t2: RawTensor) : (bool[] * int[]) =
        let t1value = t1.Values
        let t2value = t2.GetTypedValues()
        let result = Array.map2 (>=) t1value t2value
        (result, t1.Shape)

    let inline EqTT(t1: RawTensorCPU< ^T >, t2: RawTensor) : (bool[] * int[]) =
        let t1value = t1.Values
        let t2value = t2.GetTypedValues()
        let result = Array.map2 (=) t1value t2value
        (result, t1.Shape)

    let inline NeqTT(t1: RawTensorCPU< ^T >, t2: RawTensor) : (bool[] * int[]) =
        let t1value = t1.Values
        let t2value = t2.GetTypedValues()
        let result = Array.map2 (<>) t1value t2value
        (result, t1.Shape)

    let inline MaxIndexT(t: RawTensorCPU< ^T >) =
        t.FlatIndexToIndex(maxIndex t.Values)

    let inline MinIndexT(t: RawTensorCPU< ^T >) =
        t.FlatIndexToIndex(minIndex t.Values)

    let inline AddTT(t1: RawTensorCPU< ^T >, t2: RawTensor) : (^T[] * int[]) =
        let t1value = t1.Values
        let t2value = t2.GetTypedValues()
        let result = Array.map2 (+) t1value t2value
        (result, t1.Shape)

    let inline AddTT0(t1: RawTensorCPU< ^T >, t2: RawTensor) : (^T[] * int[]) =
        let t1value = t1.Values
        let t2value = t2.GetTypedValues().[0]
        let result = Array.map ((+) t2value) t1value
        (result, t1.Shape)

    let inline AddT2T1(t1: RawTensorCPU< ^T >, t2: RawTensor) : (^T[] * int[]) =
        let t1value = t1.Values
        let t2value = t2.GetTypedValues()
        let result = Array.copy t1value
        for i=0 to t1.Shape.[0]-1 do
            for j=0 to t1.Shape.[1]-1 do
                let flatindex = i*t1.Shape.[1] + j
                result.[flatindex] <- result.[flatindex] + t2value.[j]
        (result, t1.Shape)

    let inline internal AddTTSlice(plus, t1: RawTensorCPU< ^T >, location:int[], t2: RawTensor) : (^T[] * int[]) =
        Shape.checkCanAddSlice t1.Shape location t2.Shape
        let t1value = t1.Values
        let t2 = t2 :?> RawTensorCPU< ^T >
        let result = Array.copy t1value
        let shape2 = Shape.unsqueezeAs t2.Shape t1.Shape
        let rec add (shape2:int[]) externalCoords =
            if shape2.Length = 1 then
                for i=0 to shape2.[0]-1 do
                    let globalCoords = Array.append externalCoords [|i|]
                    let t1Coords = Array.map2 (+) globalCoords location
                    let t1FlatIndex = t1.IndexToFlatIndex(t1Coords)
                    result.[t1FlatIndex] <- plus result.[t1FlatIndex] t2.[globalCoords]
            else
                for i=0 to shape2.[0]-1 do
                    add (shape2.[1..]) (Array.append externalCoords [|i|])
        add shape2 [||]
        (result, t1.Shape)

    let inline SubTT(t1: RawTensorCPU< ^T >, t2: RawTensor) : (^T[] * int[]) =
        let t1value = t1.Values
        let t2value = t2.GetTypedValues()
        let result = Array.map2 (-) t1value t2value
        (result, t1.Shape)

    let inline SubT0T(t1: RawTensorCPU< ^T >, t2: RawTensor) : (^T[] * int[]) =
        let t1value = t1.Values.[0]
        let t2value = t2.GetTypedValues()
        let result = Array.map ((-) t1value) t2value
        (result, t2.Shape)

    let inline SubTT0(t1: RawTensorCPU< ^T >, t2: RawTensor) : (^T[] * int[]) =
        let t1value = t1.Values
        let t2value = t2.GetTypedValues().[0]
        let result = Array.map (fun t -> t - t2value) t1value
        (result, t1.Shape)

    let inline MulTT(t1: RawTensorCPU< ^T >, t2: RawTensor) : (^T[] * int[]) =
        let t1value = t1.Values
        let t2value = t2.GetTypedValues()
        let result = Array.map2 (*) t1value t2value
        (result, t1.Shape)

    let inline MulTT0(t1: RawTensorCPU< ^T >, t2: RawTensor) : (^T[] * int[]) =
        let t1value = t1.Values
        let t2value = t2.GetTypedValues().[0]
        let result = Array.map ((*) t2value) t1value
        (result, t1.Shape)

    let inline DivTT(t1: RawTensorCPU< ^T >, t2: RawTensor) : (^T[] * int[]) =
        let t1value = t1.Values
        let t2value = t2.GetTypedValues()
        let result = Array.map2 (/) t1value t2value
        (result, t1.Shape)

    let inline DivT0T(t1: RawTensorCPU< ^T >, t2: RawTensor) : (^T[] * int[]) =
        let t1value = t1.Values.[0]
        let t2value = t2.GetTypedValues()
        let result = Array.map ((/) t1value) t2value
        (result, t2.Shape)

    let inline DivTT0(t1: RawTensorCPU< ^T >, t2: RawTensor) : (^T[] * int[]) =
        let t1value = t1.Values
        let t2value = t2.GetTypedValues().[0]
        let result = Array.map (fun t -> t / t2value) t1value
        (result, t1.Shape)

    let inline PowTT(t1: RawTensorCPU< ^T >, t2: RawTensor) : (^T[] * int[]) =
        let t1value = t1.Values
        let t2value = t2.GetTypedValues()
        let result = Array.map2 ( ** ) t1value t2value
        (result, t1.Shape)

    let inline PowT0T(t1: RawTensorCPU< ^T >, t2: RawTensor) : (^T[] * int[]) =
        let t1value = t1.Values.[0]
        let t2value = t2.GetTypedValues()
        let result = Array.map (fun t -> t1value ** t) t2value
        (result, t2.Shape)

    let inline PowTT0(t1: RawTensorCPU< ^T >, t2: RawTensor) : (^T[] * int[]) =
        let t1value = t1.Values
        let t2value = t2.GetTypedValues().[0]
        let result = Array.map (fun t -> t ** t2value) t1value
        (result, t1.Shape)

    let inline MatMulT2T2(t1: RawTensorCPU< ^T >, t2: RawTensor) : (^T[] * int[]) =
        Shape.checkCanMatmul t1.Shape t2.Shape
        let t1rows, t1cols = t1.Shape.[0], t1.Shape.[1]
        let t2rows, t2cols = t2.Shape.[0], t2.Shape.[1]
        let t1value = t1.Values
        let t2value = t2.GetTypedValues()        
        let result = Array.zeroCreate (t1rows*t2cols) 
        for i in 0 .. t1rows - 1 do
            for j in 0 .. t2cols - 1 do
                let mutable acc = zero
                for k in 0..t2rows-1 do 
                    acc <- acc + t1value.[i*t1cols + k] * t2value.[k*t2cols + j]
                result.[i*t2cols + j] <- acc
        (result,[| t1rows; t2cols |])
    
    let inline MaxPool1D(t1: RawTensorCPU< ^T >, kernelSize, stride, padding) : RawTensorCPU< ^T > * RawTensorCPU< int > =
        let batchSize, channels, inputSize, outputSize, outputShape = Shape.checkCanMaxpool1d t1.Shape kernelSize stride padding
        match t1.Dtype with 
        | Dtype.Bool | Dtype.Integral -> opNotSupported "MaxPool1D" t1.Dtype
        | _ ->
        let result = t1.ZerosLike(outputShape) :?> RawTensorCPU<'T>
        let indices = t1.ZerosLike(outputShape, dtype=Int32) :?> RawTensorCPU<int>
        let minValue = t1.[t1.MinIndexT()] - one
        for n=0 to batchSize-1 do
            for c=0 to channels-1 do
                for v=0 to outputSize-1 do
                    let mutable maxvalue = minValue
                    let mutable maxindex = -1
                    for u=0 to kernelSize-1 do
                        let i = (v*stride) + u - padding
                        if i >= 0 && i < inputSize then
                            let value = t1.[n, c, i]
                            if value > maxvalue then
                                maxvalue <- value
                                maxindex <- i
                    result.[[|n; c; v|]] <- maxvalue
                    indices.[[|n; c; v|]] <- maxindex
        result, indices

    let inline MaxPool2D(t1: RawTensorCPU< ^T >, kernelSize, stride, padding) : RawTensorCPU< ^T > * RawTensorCPU< int > =
        let batchSize, channels, (inputHeight, inputWidth), (kernelHeight, kernelWidth), (outputHeight, outputWidth), outputShape = Shape.checkCanMaxpool2d t1.Shape kernelSize stride padding
        match t1.Dtype with 
        | Dtype.Bool | Dtype.Integral -> opNotSupported "MaxPool2D" t1.Dtype
        | _ ->
        let result = t1.ZerosLike(outputShape) :?> RawTensorCPU<'T>
        let indices = t1.ZerosLike(outputShape, dtype=Int32) :?> RawTensorCPU<int>
        let minValue = t1.[t1.MinIndexT()] - one
        for n=0 to batchSize-1 do
            for c=0 to channels-1 do
                for v0=0 to outputHeight-1 do
                    for v1=0 to outputWidth-1 do
                        let mutable maxvalue = minValue
                        let mutable maxindexi0 = -1
                        let mutable maxindexi1 = -1
                        for u0=0 to kernelHeight-1 do
                            for u1=0 to kernelWidth-1 do
                                let i0 = (v0*stride.[0]) + u0 - padding.[0]
                                let i1 = (v1*stride.[1]) + u1 - padding.[1]
                                if i0 >= 0 && i0 < inputHeight && i1 >= 0 && i1 < inputWidth then
                                    let value = t1.[n, c, i0, i1]
                                    if value > maxvalue then
                                        maxvalue <- value
                                        maxindexi0 <- i0
                                        maxindexi1 <- i1
                        result.[[|n; c; v0; v1|]] <- maxvalue
                        indices.[[|n; c; v0; v1|]] <- indexToFlatIndex [|inputHeight; inputWidth|] [|maxindexi0; maxindexi1|]
        result, indices

    let inline MaxPool3D(t1: RawTensorCPU< ^T >, kernelSize, stride, padding) : RawTensorCPU< ^T > * RawTensorCPU< int > =
        let (batchSize, channels, (inputDepth, inputHeight, inputWidth), (kernelDepth, kernelHeight, kernelWidth), (outputDepth, outputHeight, outputWidth), outputShape) =
            Shape.checkCanMaxpool3d t1.Shape kernelSize stride padding
        match t1.Dtype with 
        | Dtype.Bool | Dtype.Integral -> opNotSupported "MaxPool3D" t1.Dtype
        | _ ->
        let result = t1.ZerosLike(outputShape) :?> RawTensorCPU<'T>
        let indices = t1.ZerosLike(outputShape, dtype=Int32) :?> RawTensorCPU<int>
        let minValue = t1.[t1.MinIndexT()] - one
        for n=0 to batchSize-1 do
            for c=0 to channels-1 do
                for v0=0 to outputDepth-1 do
                    for v1=0 to outputHeight-1 do
                        for v2=0 to outputWidth-1 do
                            let mutable maxvalue = minValue
                            let mutable maxindexi0 = -1
                            let mutable maxindexi1 = -1
                            let mutable maxindexi2 = -1
                            for u0=0 to kernelDepth-1 do
                                for u1=0 to kernelHeight-1 do
                                    for u2=0 to kernelWidth-1 do
                                        let i0 = (v0*stride.[0]) + u0 - padding.[0]
                                        let i1 = (v1*stride.[1]) + u1 - padding.[1]
                                        let i2 = (v2*stride.[2]) + u2 - padding.[2]
                                        if i0 >= 0 && i0 < inputDepth && i1 >= 0 && i1 < inputHeight && i2 >= 0 && i2 < inputWidth then
                                            let value = t1.[n, c, i0, i1, i2]
                                            if value > maxvalue then
                                                maxvalue <- value
                                                maxindexi0 <- i0
                                                maxindexi1 <- i1
                                                maxindexi2 <- i2
                            result.[[|n; c; v0; v1; v2|]] <- maxvalue
                            indices.[[|n; c; v0; v1; v2|]] <- indexToFlatIndex [|inputDepth; inputHeight; inputWidth|] [|maxindexi0; maxindexi1; maxindexi2|]
        result, indices

    let inline MaxUnpool1D(t1: RawTensorCPU< ^T >, indices: RawTensorCPU<int>, outputSize: int[]) : RawTensorCPU< ^T > =
        let batchSize, channels, inputSize, outputShape = Shape.checkCanMaxunpool1d t1.Shape indices.Dtype indices.Shape outputSize
        let result = t1.ZerosLike(outputShape) :?> RawTensorCPU<'T>
        for n=0 to batchSize-1 do
            for c=0 to channels-1 do
                for u=0 to inputSize-1 do
                    let i = indices.[[|n; c; u|]]
                    result.[[|n; c; i|]] <- t1.[[|n; c; u|]]
        result

    let inline MaxUnpool2D(t1: RawTensorCPU< ^T >, indices: RawTensorCPU<int>, outputSize:int[]) : RawTensorCPU< ^T > =
        let batchSize, channels, (inputHeight, inputWidth), outputShape = Shape.checkCanMaxunpool2d t1.Shape indices.Dtype indices.Shape outputSize
        let result = t1.ZerosLike(outputShape) :?> RawTensorCPU<'T>
        for n=0 to batchSize-1 do
            for c=0 to channels-1 do
                for u0=0 to inputHeight-1 do
                    for u1=0 to inputWidth-1 do
                        let iflat = indices.[[|n; c; u0; u1|]]
                        let i = flatIndexToIndex [|outputSize.[2]; outputSize.[3]|] iflat
                        result.[[|n; c; i.[0]; i.[1]|]] <- t1.[[|n; c; u0; u1|]]
        result

    let inline MaxUnpool3D(t1: RawTensorCPU< ^T >, indices: RawTensorCPU<int>, outputSize:int[]) : RawTensorCPU< ^T > =
        let batchSize, channels, (inputDepth, inputHeight, inputWidth), outputShape = Shape.checkCanMaxunpool3d t1.Shape indices.Dtype indices.Shape outputSize
        let result = t1.ZerosLike(outputShape) :?> RawTensorCPU<'T>
        for n=0 to batchSize-1 do
            for c=0 to channels-1 do
                for u0=0 to inputDepth-1 do
                    for u1=0 to inputHeight-1 do
                        for u2=0 to inputWidth-1 do
                            let iflat = indices.[[|n; c; u0; u1; u2|]]
                            let i = flatIndexToIndex [|outputSize.[2]; outputSize.[3]; outputSize.[4]|] iflat
                            result.[[|n; c; i.[0]; i.[1]; i.[2]|]] <- t1.[[|n; c; u0; u1; u2|]]
        result

    let inline Conv1D(t1: RawTensorCPU< ^T >, t2: RawTensor, stride, padding) : RawTensorCPU< ^T > =
        // t1: input, NxCxI (batchSize x inputChannels x inputLength)
        // t2: filters, KxCxF (outputChannels x inputChannels x kernelLength)
        let batchSize, inputChannels, kernelSize, outputChannels, outputSize, outputShape =
            Shape.checkCanConv1d t1.Dtype t2.Dtype t1.Shape t2.Shape stride padding 1
        let result = t1.ZerosLike(outputShape) :?> RawTensorCPU<'T>
        let t1 =
            if padding = 0 then
                t1
            else
                let tshape = Array.copy t1.Shape
                tshape.[2] <- t1.Shape.[2] + padding * 2
                let t = t1.ZerosLike(tshape)
                t.AddTTSlice([|0; 0; padding|], t1) :?> RawTensorCPU< ^T >
        let t2 = t2 :?> RawTensorCPU< ^T >
        for n=0 to batchSize-1 do
            for k=0 to outputChannels-1 do
                for v=0 to outputSize-1 do
                    let mutable value = zero
                    for c=0 to inputChannels-1 do
                        for u=0 to kernelSize-1 do
                            value <- value + t2.[k, c, u] * t1.[n, c, (v*stride) + u]
                    result.[[|n; k; v|]] <- value
        result

    let inline Conv2D(t1: RawTensorCPU< ^T >, t2: RawTensor, stride: int[], padding: int[]) : RawTensorCPU< ^T > =
        // t1: input, NxCxHxW (batchSize x inputChannels x inputHeight x inputWidth)
        // t2: filters, KxCxFxG (outputChannels x inputChannels x kernelHeight x kernelWidth)
        let batchSize, inputChannels, (kernelHeight, kernelWidth), (outputChannels, outputHeight, outputWidth), outputShape =
            Shape.checkCanConv2d t1.Dtype t2.Dtype t1.Shape t2.Shape stride padding [|1;1|]
        let result = t1.ZerosLike(outputShape) :?> RawTensorCPU< ^T>
        let t1 =
            if padding.[0] = 0 && padding.[1] = 0 then
                t1
            else
                let tshape = Array.copy t1.Shape
                tshape.[2] <- t1.Shape.[2] + padding.[0] * 2
                tshape.[3] <- t1.Shape.[3] + padding.[1] * 2
                let t = t1.ZerosLike(tshape)
                t.AddTTSlice([|0; 0; padding.[0]; padding.[1]|], t1) :?> RawTensorCPU< ^T >
        let t2 = t2 :?> RawTensorCPU< ^T >
        for n=0 to batchSize-1 do
            for k=0 to outputChannels-1 do
                for v0=0 to outputHeight-1 do
                    for v1=0 to outputWidth-1 do
                        let mutable value = zero
                        for c=0 to inputChannels-1 do
                            for u0=0 to kernelHeight-1 do
                                for u1=0 to kernelWidth-1 do
                                    value <- value + t2.[k, c, u0, u1] * t1.[n, c, (v0*stride.[0])+u0, (v1*stride.[1])+u1]
                        result.[[|n; k; v0; v1|]] <- value
        result

    let inline Conv3D(t1: RawTensorCPU< ^T >, t2: RawTensor, stride: int[], padding: int[]) : RawTensorCPU< ^T > =
        // t1: input, NxCxDxHxW (batchSize x inputChannels x inputDepth x inputHeight x inputWidth)
        // t2: filters, KxCxExFxG (outputChannels x inputChannels x kernelDepth x kernelHeight x kernelWidth)
        let batchSize, inputChannels, (kernelDepth, kernelHeight, kernelWidth), (outputChannels, outputDepth, outputHeight, outputWidth), outputShape = 
            Shape.checkCanConv3d t1.Dtype t2.Dtype t1.Shape t2.Shape stride padding [|1;1;1|]  
        let result = t1.ZerosLike(outputShape) :?> RawTensorCPU< ^T>
        let t1 =
            if padding.[0] = 0 && padding.[1] = 0 && padding.[2] = 0 then
                t1
            else
                let tshape = Array.copy t1.Shape
                tshape.[2] <- t1.Shape.[2] + padding.[0] * 2
                tshape.[3] <- t1.Shape.[3] + padding.[1] * 2
                tshape.[4] <- t1.Shape.[4] + padding.[2] * 2
                let t = t1.ZerosLike(tshape)
                t.AddTTSlice([|0; 0; padding.[0]; padding.[1]; padding.[2]|], t1) :?> RawTensorCPU< ^T >
        let t2 = t2 :?> RawTensorCPU< ^T >
        for n=0 to batchSize-1 do
            for k=0 to outputChannels-1 do
                for v0=0 to outputDepth-1 do
                    for v1=0 to outputHeight-1 do
                        for v2=0 to outputWidth-1 do
                            let mutable value = zero
                            for c=0 to inputChannels-1 do
                                for u0=0 to kernelDepth-1 do
                                    for u1=0 to kernelHeight-1 do
                                        for u2=0 to kernelWidth-1 do
                                            // printfn "%A %A %A | %A %A %A" v0 v1 v2 u0 u1 u2
                                            value <- value + t2.[k, c, u0, u1, u2] * t1.[n, c, (v0*stride.[0])+u0, (v1*stride.[1])+u1, (v2*stride.[2])+u2]
                            result.[[|n; k; v0; v1; v2|]] <- value
        result

    let inline NegT op (t: RawTensorCPU< ^T >) : (^T[] * int[]) =
        let result = Array.map op t.Values
        (result, t.Shape)

    let inline SumT(t: RawTensorCPU< ^T >) : (^T[] * int[]) =
        let result = Array.reduce (+) t.Values
        ([|result|], [||])
    
    let inline SumT2Dim0(t: RawTensorCPU< ^T >) : (^T[] * int[]) =
        if t.Dim <> 2 then invalidOp "Expecting a 2d Tensor"
        let result = Array.init t.Shape.[1] (fun j -> Array.init t.Shape.[0] (fun i -> t.Values.[i * t.Shape.[1] + j]) |> Array.reduce (+))
        let resultShape = [|t.Shape.[1]|]
        (result, resultShape)

    let inline SignT op (t: RawTensorCPU< ^T >) : (^T[] * int[]) =
        let result = t.Values |> Array.map op
        (result, t.Shape)

    let inline FloorT(t: RawTensorCPU< ^T >) : (^T[] * int[]) =
        let result = t.Values |> Array.map floor
        (result, t.Shape)

    let inline CeilT(t: RawTensorCPU< ^T >) : (^T[] * int[]) =
        let result = t.Values |> Array.map ceil
        (result, t.Shape)

    let inline RoundT(t: RawTensorCPU< ^T >) : (^T[] * int[]) =
        let result = t.Values |> Array.map round
        (result, t.Shape)

    let inline AbsT op (t: RawTensorCPU< ^T >) : (^T[] * int[]) =
        let result = t.Values |> Array.map op
        (result, t.Shape)

    let inline ReluT(t: RawTensorCPU< ^T >) : (^T[] * int[]) =
        let result = t.Values |> Array.map (max zero< ^T >) 
        (result, t.Shape)

    let inline SoftplusT(t: RawTensorCPU< ^T >) : (^T[] * int[]) =
        let result = t.Values |> Array.map (fun x -> (max zero< ^T > x) + log(one< ^T > + exp(-abs(x))))
        (result, t.Shape)

    let inline SigmoidT(t: RawTensorCPU< ^T >) : (^T[] * int[]) =
        let result = t.Values |> Array.map (fun v -> one / (one + exp -v))
        (result, t.Shape)

    let inline ExpT(t: RawTensorCPU< ^T >) : (^T[] * int[]) =
        let result = t.Values |> Array.map exp
        (result, t.Shape)

    let inline LogT(t: RawTensorCPU< ^T >) : (^T[] * int[]) =
        let result = t.Values |> Array.map log
        (result, t.Shape)

    let inline Log10T(t: RawTensorCPU< ^T >) : (^T[] * int[]) =
        let result = t.Values |> Array.map log10
        (result, t.Shape)
        
    let inline SqrtT(t: RawTensorCPU< ^T >) : (^T[] * int[]) =
        let result = t.Values |> Array.map sqrt
        (result, t.Shape)
        
    let inline SinT(t: RawTensorCPU< ^T >) : (^T[] * int[]) =
        let result = t.Values |> Array.map sin
        (result, t.Shape)
        
    let inline CosT(t: RawTensorCPU< ^T >) : (^T[] * int[]) =
        let result = t.Values |> Array.map cos
        (result, t.Shape)                
        
    let inline TanT(t: RawTensorCPU< ^T >) : (^T[] * int[]) =
        let result = t.Values |> Array.map tan
        (result, t.Shape)
        
    let inline SinhT(t: RawTensorCPU< ^T >) : (^T[] * int[]) =
        let result = t.Values |> Array.map sinh
        (result, t.Shape)
        
    let inline CoshT(t: RawTensorCPU< ^T >) : (^T[] * int[]) =
        let result = t.Values |> Array.map cosh
        (result, t.Shape)                
        
    let inline TanhT(t: RawTensorCPU< ^T >) : (^T[] * int[]) =
        let result = t.Values |> Array.map tanh
        (result, t.Shape)

    let inline AsinT(t: RawTensorCPU< ^T >) : (^T[] * int[]) =
        let result = t.Values |> Array.map asin
        (result, t.Shape)
        
    let inline AcosT(t: RawTensorCPU< ^T >) : (^T[] * int[]) =
        let result = t.Values |> Array.map acos
        (result, t.Shape)                
        
    let inline AtanT(t: RawTensorCPU< ^T >) : (^T[] * int[]) =
        let result = t.Values |> Array.map atan
        (result, t.Shape)

    let inline Random ofDouble (shape:int[]) : (^T[] * int[]) =
        let values = Array.init (shapeLength shape) (fun _ -> ofDouble (DiffSharp.Util.Random.Uniform()))
        (values, shape)

    let inline RandomNormal ofDouble (shape:int[]) : (^T[] * int[]) =
        let values = Array.init (shapeLength shape) (fun _ -> ofDouble (DiffSharp.Util.Random.Normal()))
        (values, shape)

    let inline RandomInt ofInt (shape:int[]) (low:int) (high:int) : (^T[] * int[]) =
        let values = Array.init (shapeLength shape) (fun _ -> ofInt (DiffSharp.Util.Random.Integer(low, high)))
        (values, shape)

/// The concrete implementation of RawTensor for Float32 data.
type RawTensorFloat32(values: float32[], shape:int[], device) =
    inherit RawTensorCPU<float32>(values, shape, Dtype.Float32, device)
    let create(values, shape) : RawTensor = upcast RawTensorFloat32(values, shape, device)
    let createBool(values, shape) : RawTensor = upcast RawTensorBool(values, shape, device) 

    override t.MakeLike(values, shape) = upcast RawTensorFloat32(values, shape, device)
    override t1.Equals(t2:RawTensor) = RawTensorCPU.Equals(t1, t2)
    override t1.AllClose(t2:RawTensor, relativeTolerance, absoluteTolerance) = RawTensorCPU.AllClose(t1, t2, float32 relativeTolerance, float32 absoluteTolerance)
    override t.SoftplusT() = RawTensorCPU.SoftplusT(t) |> create
    override t1.LtTT(t2) = RawTensorCPU.LtTT(t1, t2) |> createBool
    override t1.GtTT(t2) = RawTensorCPU.GtTT(t1, t2) |> createBool
    override t1.LeTT(t2) = RawTensorCPU.LeTT(t1, t2) |> createBool
    override t1.GeTT(t2) = RawTensorCPU.GeTT(t1, t2) |> createBool
    override t1.EqTT(t2) = RawTensorCPU.EqTT(t1, t2) |> createBool
    override t1.NeqTT(t2) = RawTensorCPU.NeqTT(t1, t2) |> createBool
    override t.MaxIndexT() = RawTensorCPU.MaxIndexT(t)
    override t.MinIndexT() = RawTensorCPU.MinIndexT(t)
    override t1.AddTT(t2) = RawTensorCPU.AddTT(t1, t2) |> create
    override t1.AddTT0(t2) = RawTensorCPU.AddTT0(t1, t2) |> create
    override t1.AddT2T1(t2) = RawTensorCPU.AddT2T1(t1, t2) |> create
    override t1.AddTTSlice(location:int[], t2) = RawTensorCPU.AddTTSlice((+), t1, location, t2) |> create
    override t1.SubTT(t2) = RawTensorCPU.SubTT(t1, t2) |> create
    override t1.SubT0T(t2) = RawTensorCPU.SubT0T(t1, t2) |> create
    override t1.SubTT0(t2) = RawTensorCPU.SubTT0(t1, t2) |> create
    override t1.MulTT(t2) = RawTensorCPU.MulTT(t1, t2) |> create
    override t1.MulTT0(t2) = RawTensorCPU.MulTT0(t1, t2) |> create
    override t1.DivTT(t2) = RawTensorCPU.DivTT(t1, t2) |> create
    override t1.DivT0T(t2) = RawTensorCPU.DivT0T(t1, t2) |> create
    override t1.DivTT0(t2) = RawTensorCPU.DivTT0(t1, t2) |> create
    override t1.PowTT(t2) = RawTensorCPU.PowTT(t1, t2) |> create
    override t1.PowT0T(t2) = RawTensorCPU.PowT0T(t1, t2) |> create
    override t1.PowTT0(t2) = RawTensorCPU.PowTT0(t1, t2) |> create
    override t1.MatMulT2T2(t2) = RawTensorCPU.MatMulT2T2(t1, t2) |> create
    override t1.MaxPool1D(kernelSize, stride, padding) = let result, indices = RawTensorCPU.MaxPool1D(t1, kernelSize, stride, padding) in result :> _, indices :> _
    override t1.MaxPool2D(kernelSize, stride, padding) = let result, indices = RawTensorCPU.MaxPool2D(t1, kernelSize, stride, padding) in result :> _, indices :> _
    override t1.MaxPool3D(kernelSize, stride, padding) = let result, indices = RawTensorCPU.MaxPool3D(t1, kernelSize, stride, padding) in result :> _, indices :> _
    override t1.MaxUnpool1D(indices, outputSize) = RawTensorCPU.MaxUnpool1D(t1, indices :?> RawTensorCPU<int>, outputSize) :> _
    override t1.MaxUnpool2D(indices, outputSize) = RawTensorCPU.MaxUnpool2D(t1, indices :?> RawTensorCPU<int>, outputSize) :> _
    override t1.MaxUnpool3D(indices, outputSize) = RawTensorCPU.MaxUnpool3D(t1, indices :?> RawTensorCPU<int>, outputSize) :> _
    override t1.Conv1D(t2, stride, padding) = RawTensorCPU.Conv1D (t1, t2, stride, padding) :> _
    override t1.Conv2D(t2, stride, padding) = RawTensorCPU.Conv2D (t1, t2, stride, padding) :> _
    override t1.Conv3D(t2, stride, padding) = RawTensorCPU.Conv3D (t1, t2, stride, padding) :> _
    override t.NegT() = RawTensorCPU.NegT (~-) (t) |> create
    override t.SumT(resultType) =
        let res = RawTensorCPU.SumT(t) |> create
        match resultType with 
        | None -> res
        | Some dtype -> res.Cast(dtype)
    override t.SumT2Dim0() = RawTensorCPU.SumT2Dim0(t) |> create
    override t.SignT() = RawTensorCPU.SignT (sign >> float32) t |> create
    override t.FloorT() = RawTensorCPU.FloorT(t) |> create
    override t.CeilT() = RawTensorCPU.CeilT(t) |> create
    override t.RoundT() = RawTensorCPU.RoundT(t) |> create
    override t.AbsT() = RawTensorCPU.AbsT abs t |> create
    override t.ReluT() = RawTensorCPU.ReluT(t) |> create
    override t.SigmoidT() = RawTensorCPU.SigmoidT(t) |> create
    override t.ExpT() = RawTensorCPU.ExpT(t) |> create
    override t.LogT() = RawTensorCPU.LogT(t) |> create
    override t.Log10T() = RawTensorCPU.Log10T(t) |> create
    override t.SqrtT() = RawTensorCPU.SqrtT(t) |> create
    override t.SinT() = RawTensorCPU.SinT(t) |> create
    override t.CosT() = RawTensorCPU.CosT(t) |> create
    override t.TanT() = RawTensorCPU.TanT(t) |> create
    override t.SinhT() = RawTensorCPU.SinhT(t) |> create
    override t.CoshT() = RawTensorCPU.CoshT(t) |> create
    override t.TanhT() = RawTensorCPU.TanhT(t) |> create
    override t.AsinT() = RawTensorCPU.AsinT(t) |> create
    override t.AcosT() = RawTensorCPU.AcosT(t) |> create
    override t.AtanT() = RawTensorCPU.AtanT(t) |> create

/// The concrete implementation of BackendStatics for Float32 data.
#if TEST_DUPLICATE_BACKEND
type TestDuplicateFloat32Statics() = 
#else
type ReferenceFloat32Statics() = 
#endif

    inherit BackendStatics()
    let create device (values, shape) : RawTensor = upcast RawTensorFloat32(values, shape, device)

    override _.Seed(seed) = Random.Seed(seed)
    override _.Zero(device) = RawTensorCPU.Zero() |> create device
    override _.One(device) = RawTensorCPU.One() |> create device
    override _.Zeros(shape:int[], device) = RawTensorCPU.Zeros(shape) |> create device
    override _.Ones(shape:int[], device) = RawTensorCPU.Ones(shape) |> create device
    override _.Full(shape:int[], value:obj, device) = RawTensorCPU.Full (shape, System.Convert.ToSingle value) |> create device
    override _.Random(shape:int[], device) = RawTensorCPU.Random float32 shape |> create device
    override _.RandomNormal(shape:int[], device) = RawTensorCPU.RandomNormal float32 shape |> create device
    override _.RandomInt(shape:int[], low:int, high:int, device) = RawTensorCPU.RandomInt float32 shape low high |> create device
    override _.CreateFromFlatArray(values:Array, shape, device) = RawTensorCPU.CreateFromFlatArray (values, shape) |> create device

type RawTensorFloat64(values: double[], shape:int[], device) =
    inherit RawTensorCPU<double>(values, shape, Dtype.Float64, device)

    let create(values, shape) : RawTensor = upcast RawTensorFloat64(values, shape, device)
    let createBool(values, shape) : RawTensor = upcast RawTensorBool(values, shape, device)

    override t.MakeLike(values, shape) = upcast RawTensorFloat64(values, shape, device)
    override t1.Equals(t2:RawTensor) = RawTensorCPU.Equals(t1, t2)
    override t1.AllClose(t2:RawTensor, relativeTolerance, absoluteTolerance) = RawTensorCPU.AllClose(t1, t2, relativeTolerance, absoluteTolerance)
    override t.SoftplusT() = RawTensorCPU.SoftplusT(t) |> create
    override t1.LtTT(t2) = RawTensorCPU.LtTT(t1, t2) |> createBool
    override t1.GtTT(t2) = RawTensorCPU.GtTT(t1, t2) |> createBool
    override t1.LeTT(t2) = RawTensorCPU.LeTT(t1, t2) |> createBool
    override t1.GeTT(t2) = RawTensorCPU.GeTT(t1, t2) |> createBool
    override t1.EqTT(t2) = RawTensorCPU.EqTT(t1, t2) |> createBool
    override t1.NeqTT(t2) = RawTensorCPU.NeqTT(t1, t2) |> createBool
    override t.MaxIndexT() = RawTensorCPU.MaxIndexT(t)
    override t.MinIndexT() = RawTensorCPU.MinIndexT(t)
    override t1.AddTT(t2) = RawTensorCPU.AddTT(t1, t2) |> create
    override t1.AddTT0(t2) = RawTensorCPU.AddTT0(t1, t2) |> create
    override t1.AddT2T1(t2) = RawTensorCPU.AddT2T1(t1, t2) |> create
    override t1.AddTTSlice(location:int[], t2) = RawTensorCPU.AddTTSlice((+), t1, location, t2) |> create
    override t1.SubTT(t2) = RawTensorCPU.SubTT(t1, t2) |> create
    override t1.SubT0T(t2) = RawTensorCPU.SubT0T(t1, t2) |> create
    override t1.SubTT0(t2) = RawTensorCPU.SubTT0(t1, t2) |> create
    override t1.MulTT(t2) = RawTensorCPU.MulTT(t1, t2) |> create
    override t1.MulTT0(t2) = RawTensorCPU.MulTT0(t1, t2) |> create
    override t1.DivTT(t2) = RawTensorCPU.DivTT(t1, t2) |> create
    override t1.DivT0T(t2) = RawTensorCPU.DivT0T(t1, t2) |> create
    override t1.DivTT0(t2) = RawTensorCPU.DivTT0(t1, t2) |> create
    override t1.PowTT(t2) = RawTensorCPU.PowTT(t1, t2) |> create
    override t1.PowT0T(t2) = RawTensorCPU.PowT0T(t1, t2) |> create
    override t1.PowTT0(t2) = RawTensorCPU.PowTT0(t1, t2) |> create
    override t1.MatMulT2T2(t2) = RawTensorCPU.MatMulT2T2(t1, t2) |> create
    override t1.MaxPool1D(kernelSize, stride, padding) = let result, indices = RawTensorCPU.MaxPool1D(t1, kernelSize, stride, padding) in result :> _, indices :> _
    override t1.MaxPool2D(kernelSize, stride, padding) = let result, indices = RawTensorCPU.MaxPool2D(t1, kernelSize, stride, padding) in result :> _, indices :> _
    override t1.MaxPool3D(kernelSize, stride, padding) = let result, indices = RawTensorCPU.MaxPool3D(t1, kernelSize, stride, padding) in result :> _, indices :> _
    override t1.MaxUnpool1D(indices, outputSize) = RawTensorCPU.MaxUnpool1D(t1, indices :?> RawTensorCPU<int>, outputSize) :> _
    override t1.MaxUnpool2D(indices, outputSize) = RawTensorCPU.MaxUnpool2D(t1, indices :?> RawTensorCPU<int>, outputSize) :> _
    override t1.MaxUnpool3D(indices, outputSize) = RawTensorCPU.MaxUnpool3D(t1, indices :?> RawTensorCPU<int>, outputSize) :> _
    override t1.Conv1D(t2, stride, padding) = RawTensorCPU.Conv1D (t1, t2, stride, padding) :> _
    override t1.Conv2D(t2, stride, padding) = RawTensorCPU.Conv2D (t1, t2, stride, padding) :> _
    override t1.Conv3D(t2, stride, padding) = RawTensorCPU.Conv3D (t1, t2, stride, padding) :> _
    override t.NegT() = RawTensorCPU.NegT (~-) (t) |> create
    override t.SumT(resultType) =
        let res = RawTensorCPU.SumT(t) |> create
        match resultType with 
        | None -> res
        | Some dtype -> res.Cast(dtype)
    override t.SumT2Dim0() = RawTensorCPU.SumT2Dim0(t) |> create
    override t.SignT() = RawTensorCPU.SignT (sign >> double) t |> create
    override t.FloorT() = RawTensorCPU.FloorT(t) |> create
    override t.CeilT() = RawTensorCPU.CeilT(t) |> create
    override t.RoundT() = RawTensorCPU.RoundT(t) |> create
    override t.AbsT() = RawTensorCPU.AbsT abs t |> create
    override t.ReluT() = RawTensorCPU.ReluT(t) |> create
    override t.SigmoidT() = RawTensorCPU.SigmoidT(t) |> create
    override t.ExpT() = RawTensorCPU.ExpT(t) |> create
    override t.LogT() = RawTensorCPU.LogT(t) |> create
    override t.Log10T() = RawTensorCPU.Log10T(t) |> create
    override t.SqrtT() = RawTensorCPU.SqrtT(t) |> create
    override t.SinT() = RawTensorCPU.SinT(t) |> create
    override t.CosT() = RawTensorCPU.CosT(t) |> create
    override t.TanT() = RawTensorCPU.TanT(t) |> create
    override t.SinhT() = RawTensorCPU.SinhT(t) |> create
    override t.CoshT() = RawTensorCPU.CoshT(t) |> create
    override t.TanhT() = RawTensorCPU.TanhT(t) |> create
    override t.AsinT() = RawTensorCPU.AsinT(t) |> create
    override t.AcosT() = RawTensorCPU.AcosT(t) |> create
    override t.AtanT() = RawTensorCPU.AtanT(t) |> create

#if TEST_DUPLICATE_BACKEND
type TestDuplicateFloat64Statics() = 
#else
type ReferenceFloat64Statics() = 
#endif

    inherit BackendStatics()
    let create device (values, shape) : RawTensor = upcast RawTensorFloat64(values, shape, device)

    override _.Seed(seed) = Random.Seed(seed)
    override _.Zero(device) = RawTensorCPU.Zero() |> create device
    override _.One(device) = RawTensorCPU.One() |> create device
    override _.Zeros(shape:int[], device) = RawTensorCPU.Zeros(shape) |> create device
    override _.Ones(shape:int[], device) = RawTensorCPU.Ones(shape) |> create device
    override _.Full(shape:int[], value:obj, device) = RawTensorCPU.Full (shape, System.Convert.ToDouble value) |> create device
    override _.Random(shape:int[], device) = RawTensorCPU.Random double shape |> create device
    override _.RandomNormal(shape:int[], device) = RawTensorCPU.RandomNormal double shape |> create device
    override _.RandomInt(shape:int[], low:int, high:int, device) = RawTensorCPU.RandomInt double shape low high |> create device
    override _.CreateFromFlatArray(values:Array, shape, device) = RawTensorCPU.CreateFromFlatArray (values, shape) |> create device

type RawTensorInt8(values: int8[], shape:int[], device) =
    inherit RawTensorCPU<int8>(values, shape, Dtype.Int8, device)

    let create(values, shape) : RawTensor = upcast RawTensorInt8(values, shape, device)
    let createBool(values, shape) : RawTensor = upcast RawTensorBool(values, shape, device)

    override t.MakeLike(values, shape) = upcast RawTensorInt8(values, shape, device)
    override t1.Equals(t2:RawTensor) = RawTensorCPU.Equals(t1, t2)
    override t1.AllClose(t2:RawTensor, _relativeTolerance, _absoluteTolerance) = RawTensorCPU.Equals(t1, t2)
    override t1.LtTT(t2) = RawTensorCPU.LtTT(t1, t2) |> createBool
    override t1.GtTT(t2) = RawTensorCPU.GtTT(t1, t2) |> createBool
    override t1.LeTT(t2) = RawTensorCPU.LeTT(t1, t2) |> createBool
    override t1.GeTT(t2) = RawTensorCPU.GeTT(t1, t2) |> createBool
    override t1.EqTT(t2) = RawTensorCPU.EqTT(t1, t2) |> createBool
    override t1.NeqTT(t2) = RawTensorCPU.NeqTT(t1, t2) |> createBool
    override t.MaxIndexT() = RawTensorCPU.MaxIndexT(t)
    override t.MinIndexT() = RawTensorCPU.MinIndexT(t)
    override t1.AddTT(t2) = RawTensorCPU.AddTT(t1, t2) |> create
    override t1.AddTT0(t2) = RawTensorCPU.AddTT0(t1, t2) |> create
    override t1.AddT2T1(t2) = RawTensorCPU.AddT2T1(t1, t2) |> create
    override t1.AddTTSlice(location:int[], t2) = RawTensorCPU.AddTTSlice((+), t1, location, t2) |> create
    override t1.SubTT(t2) = RawTensorCPU.SubTT(t1, t2) |> create
    override t1.SubT0T(t2) = RawTensorCPU.SubT0T(t1, t2) |> create
    override t1.SubTT0(t2) = RawTensorCPU.SubTT0(t1, t2) |> create
    override t1.MulTT(t2) = RawTensorCPU.MulTT(t1, t2) |> create
    override t1.MulTT0(t2) = RawTensorCPU.MulTT0(t1, t2) |> create
    override t1.DivTT(t2) = RawTensorCPU.DivTT(t1, t2) |> create
    override t1.DivT0T(t2) = RawTensorCPU.DivT0T(t1, t2) |> create
    override t1.DivTT0(t2) = RawTensorCPU.DivTT0(t1, t2) |> create
    override t1.MatMulT2T2(t2) = RawTensorCPU.MatMulT2T2(t1, t2) |> create
    override t1.MaxPool1D(kernelSize, stride, padding) = let result, indices = RawTensorCPU.MaxPool1D(t1, kernelSize, stride, padding) in result :> _, indices :> _
    override t1.MaxPool2D(kernelSize, stride, padding) = let result, indices = RawTensorCPU.MaxPool2D(t1, kernelSize, stride, padding) in result :> _, indices :> _
    override t1.MaxPool3D(kernelSize, stride, padding) = let result, indices = RawTensorCPU.MaxPool3D(t1, kernelSize, stride, padding) in result :> _, indices :> _
    override t1.MaxUnpool1D(indices, outputSize) = RawTensorCPU.MaxUnpool1D(t1, indices :?> RawTensorCPU<int>, outputSize) :> _
    override t1.MaxUnpool2D(indices, outputSize) = RawTensorCPU.MaxUnpool2D(t1, indices :?> RawTensorCPU<int>, outputSize) :> _
    override t1.MaxUnpool3D(indices, outputSize) = RawTensorCPU.MaxUnpool3D(t1, indices :?> RawTensorCPU<int>, outputSize) :> _
    override t1.Conv1D(t2, stride, padding) = RawTensorCPU.Conv1D(t1, t2, stride, padding) :> _
    override t1.Conv2D(t2, stride, padding) = RawTensorCPU.Conv2D (t1, t2, stride, padding) :> _
    override t1.Conv3D(t2, stride, padding) = RawTensorCPU.Conv3D (t1, t2, stride, padding) :> _
    override t.NegT() = RawTensorCPU.NegT (~-) (t) |> create
    override t.SumT(resultType) = t.Cast(Dtype.Int64).SumT(?resultType=resultType)
    override t.SumT2Dim0() = RawTensorCPU.SumT2Dim0(t) |> create
    override t.SignT() = RawTensorCPU.SignT (sign >> int8) t |> create
    override t.AbsT() = RawTensorCPU.AbsT abs t |> create
    override t.ReluT() = RawTensorCPU.ReluT(t) |> create

    override t.SoftplusT() = opNotSupported "SoftplusT" t.Dtype
    override t1.PowTT(t2) = opNotSupported2 "PowTT" t1.Dtype t2.Dtype
    override t1.PowT0T(t2) = opNotSupported2 "PowT0T" t1.Dtype t2.Dtype
    override t1.PowTT0(t2) = opNotSupported2 "PowTT0" t1.Dtype t2.Dtype
    override t.FloorT() = opNotSupported "FloorT" t.Dtype
    override t.CeilT() = opNotSupported "CeilT" t.Dtype
    override t.RoundT() = opNotSupported "RoundT" t.Dtype
    override t.SigmoidT() = opNotSupported "SigmoidT" t.Dtype
    override t.ExpT() = opNotSupported "ExpT" t.Dtype
    override t.LogT() = opNotSupported "LogT" t.Dtype
    override t.Log10T() = opNotSupported "Log10T" t.Dtype
    override t.SqrtT() = opNotSupported "SqrtT" t.Dtype
    override t.SinT() = opNotSupported "SinT" t.Dtype
    override t.CosT() = opNotSupported "CosT" t.Dtype
    override t.TanT() = opNotSupported "TanT" t.Dtype
    override t.SinhT() = opNotSupported "SinhT" t.Dtype
    override t.CoshT() = opNotSupported "CoshT" t.Dtype
    override t.TanhT() = opNotSupported "TanhT" t.Dtype
    override t.AsinT() = opNotSupported "AsinT" t.Dtype
    override t.AcosT() = opNotSupported "AcosT" t.Dtype
    override t.AtanT() = opNotSupported "AtanT" t.Dtype

#if TEST_DUPLICATE_BACKEND
type TestDuplicateInt8Statics() = 
#else
type ReferenceInt8Statics() = 
#endif

    inherit BackendStatics()

    let create device (values, shape) : RawTensor = upcast RawTensorInt8(values, shape, device)
    override _.Seed(seed) = Random.Seed(seed)
    override _.Zero(device) = RawTensorCPU.Zero() |> create device
    override _.One(device) = RawTensorCPU.One() |> create device
    override _.Zeros(shape:int[], device) = RawTensorCPU.Zeros(shape) |> create device
    override _.Ones(shape:int[], device) = RawTensorCPU.Ones(shape) |> create device
    override _.Full(shape:int[], value:obj, device) = RawTensorCPU.Full (shape, System.Convert.ToSByte value) |> create device
    override _.Random(_shape:int[], _device) = opNotSupported "Random" Dtype.Int8
    override _.RandomNormal(_shape:int[], _device) = opNotSupported "RandomNormal" Dtype.Int8
    override _.RandomInt(shape, low, high, device) = RawTensorCPU.RandomInt int8 shape low high |> create device
    override _.CreateFromFlatArray(values:Array, shape, device) = RawTensorCPU.CreateFromFlatArray (values, shape) |> create device

type RawTensorByte(values: byte[], shape:int[], device) =
    inherit RawTensorCPU<byte>(values, shape, Dtype.Byte, device)

    let create(values, shape) : RawTensor = upcast RawTensorByte(values, shape, device)
    let createBool(values, shape) : RawTensor = upcast RawTensorBool(values, shape, device)

    override t.MakeLike(values, shape) = upcast RawTensorByte(values, shape, device)
    override t1.Equals(t2:RawTensor) = RawTensorCPU.Equals(t1, t2)
    override t1.AllClose(t2:RawTensor, _relativeTolerance, _absoluteTolerance) = RawTensorCPU.Equals(t1, t2)
    override t1.LtTT(t2) = RawTensorCPU.LtTT(t1, t2) |> createBool
    override t1.GtTT(t2) = RawTensorCPU.GtTT(t1, t2) |> createBool
    override t1.LeTT(t2) = RawTensorCPU.LeTT(t1, t2) |> createBool
    override t1.GeTT(t2) = RawTensorCPU.GeTT(t1, t2) |> createBool
    override t1.EqTT(t2) = RawTensorCPU.EqTT(t1, t2) |> createBool
    override t1.NeqTT(t2) = RawTensorCPU.NeqTT(t1, t2) |> createBool
    override t.MaxIndexT() = RawTensorCPU.MaxIndexT(t)
    override t.MinIndexT() = RawTensorCPU.MinIndexT(t)
    override t1.AddTT(t2) = RawTensorCPU.AddTT(t1, t2) |> create
    override t1.AddTT0(t2) = RawTensorCPU.AddTT0(t1, t2) |> create
    override t1.AddT2T1(t2) = RawTensorCPU.AddT2T1(t1, t2) |> create
    override t1.AddTTSlice(location:int[], t2) = RawTensorCPU.AddTTSlice((+), t1, location, t2) |> create
    override t1.SubTT(t2) = RawTensorCPU.SubTT(t1, t2) |> create
    override t1.SubT0T(t2) = RawTensorCPU.SubT0T(t1, t2) |> create
    override t1.SubTT0(t2) = RawTensorCPU.SubTT0(t1, t2) |> create
    override t1.MulTT(t2) = RawTensorCPU.MulTT(t1, t2) |> create
    override t1.MulTT0(t2) = RawTensorCPU.MulTT0(t1, t2) |> create
    override t1.DivTT(t2) = RawTensorCPU.DivTT(t1, t2) |> create
    override t1.DivT0T(t2) = RawTensorCPU.DivT0T(t1, t2) |> create
    override t1.DivTT0(t2) = RawTensorCPU.DivTT0(t1, t2) |> create
    override t1.MatMulT2T2(t2) = RawTensorCPU.MatMulT2T2(t1, t2) |> create
    override t1.MaxPool1D(kernelSize, stride, padding) = let result, indices = RawTensorCPU.MaxPool1D(t1, kernelSize, stride, padding) in result :> _, indices :> _
    override t1.MaxPool2D(kernelSize, stride, padding) = let result, indices = RawTensorCPU.MaxPool2D(t1, kernelSize, stride, padding) in result :> _, indices :> _
    override t1.MaxPool3D(kernelSize, stride, padding) = let result, indices = RawTensorCPU.MaxPool3D(t1, kernelSize, stride, padding) in result :> _, indices :> _
    override t1.MaxUnpool1D(indices, outputSize) = RawTensorCPU.MaxUnpool1D(t1, indices :?> RawTensorCPU<int>, outputSize) :> _
    override t1.MaxUnpool2D(indices, outputSize) = RawTensorCPU.MaxUnpool2D(t1, indices :?> RawTensorCPU<int>, outputSize) :> _
    override t1.MaxUnpool3D(indices, outputSize) = RawTensorCPU.MaxUnpool3D(t1, indices :?> RawTensorCPU<int>, outputSize) :> _
    override t1.Conv1D(t2, stride, padding) = RawTensorCPU.Conv1D(t1, t2, stride, padding) :> _
    override t1.Conv2D(t2, stride, padding) = RawTensorCPU.Conv2D (t1, t2, stride, padding) :> _
    override t1.Conv3D(t2, stride, padding) = RawTensorCPU.Conv3D (t1, t2, stride, padding) :> _
    override t.NegT() = RawTensorCPU.NegT (sbyte >> (~-) >> byte ) (t) |> create
    override t.SumT(resultType) = t.Cast(Dtype.Int64).SumT(?resultType=resultType)
    override t.SumT2Dim0() = RawTensorCPU.SumT2Dim0(t) |> create
    override t.SignT() = RawTensorCPU.SignT (min 1uy) t |> create
    override t.AbsT() = RawTensorCPU.AbsT id t |> create
    override t.ReluT() = RawTensorCPU.ReluT(t) |> create

    override t.SoftplusT() = opNotSupported "SoftplusT" t.Dtype
    override t1.PowTT(t2) = opNotSupported2 "PowTT" t1.Dtype t2.Dtype
    override t1.PowT0T(t2) = opNotSupported2 "PowT0T" t1.Dtype t2.Dtype
    override t1.PowTT0(t2) = opNotSupported2 "PowTT0" t1.Dtype t2.Dtype
    override t.FloorT() = opNotSupported "FloorT" t.Dtype
    override t.CeilT() = opNotSupported "CeilT" t.Dtype
    override t.RoundT() = opNotSupported "RoundT" t.Dtype
    override t.SigmoidT() = opNotSupported "SigmoidT" t.Dtype
    override t.ExpT() = opNotSupported "ExpT" t.Dtype
    override t.LogT() = opNotSupported "LogT" t.Dtype
    override t.Log10T() = opNotSupported "Log10T" t.Dtype
    override t.SqrtT() = opNotSupported "SqrtT" t.Dtype
    override t.SinT() = opNotSupported "SinT" t.Dtype
    override t.CosT() = opNotSupported "CosT" t.Dtype
    override t.TanT() = opNotSupported "TanT" t.Dtype
    override t.SinhT() = opNotSupported "SinhT" t.Dtype
    override t.CoshT() = opNotSupported "CoshT" t.Dtype
    override t.TanhT() = opNotSupported "TanhT" t.Dtype
    override t.AsinT() = opNotSupported "AsinT" t.Dtype
    override t.AcosT() = opNotSupported "AcosT" t.Dtype
    override t.AtanT() = opNotSupported "AtanT" t.Dtype

#if TEST_DUPLICATE_BACKEND
type TestDuplicateByteStatics() = 
#else
type ReferenceByteStatics() = 
#endif

    inherit BackendStatics()

    let create device (values, shape) : RawTensor = upcast RawTensorByte(values, shape, device)
    override _.Seed(seed) = Random.Seed(seed)
    override _.Zero(device) = RawTensorCPU.Zero() |> create device
    override _.One(device) = RawTensorCPU.One() |> create device
    override _.Zeros(shape:int[], device) = RawTensorCPU.Zeros(shape) |> create device
    override _.Ones(shape:int[], device) = RawTensorCPU.Ones(shape) |> create device
    override _.Full(shape:int[], value:obj, device) = RawTensorCPU.Full (shape, System.Convert.ToByte value) |> create device
    override _.Random(_shape:int[], _device) = opNotSupported "Random" Dtype.Byte
    override _.RandomNormal(_shape:int[], _device) = opNotSupported "RandomNormal" Dtype.Byte
    override _.RandomInt(shape:int[], low:int, high:int, device) = RawTensorCPU.RandomInt byte shape low high |> create device
    override _.CreateFromFlatArray(values:Array, shape, device) = RawTensorCPU.CreateFromFlatArray (values, shape) |> create device

type RawTensorInt16(values: int16[], shape:int[], device) =
    inherit RawTensorCPU<int16>(values, shape, Dtype.Int16, device)

    let create(values, shape) : RawTensor = upcast RawTensorInt16(values, shape, device)
    let createBool(values, shape) : RawTensor = upcast RawTensorBool(values, shape, device)

    override t.MakeLike(values, shape) = upcast RawTensorInt16(values, shape, device)
    override t1.Equals(t2:RawTensor) = RawTensorCPU.Equals(t1, t2)
    override t1.AllClose(t2:RawTensor, _relativeTolerance, _absoluteTolerance) = RawTensorCPU.Equals(t1, t2)
    override t1.LtTT(t2) = RawTensorCPU.LtTT(t1, t2) |> createBool
    override t1.GtTT(t2) = RawTensorCPU.GtTT(t1, t2) |> createBool
    override t1.LeTT(t2) = RawTensorCPU.LeTT(t1, t2) |> createBool
    override t1.GeTT(t2) = RawTensorCPU.GeTT(t1, t2) |> createBool
    override t1.EqTT(t2) = RawTensorCPU.EqTT(t1, t2) |> createBool
    override t1.NeqTT(t2) = RawTensorCPU.NeqTT(t1, t2) |> createBool
    override t.MaxIndexT() = RawTensorCPU.MaxIndexT(t)
    override t.MinIndexT() = RawTensorCPU.MinIndexT(t)
    override t1.AddTT(t2) = RawTensorCPU.AddTT(t1, t2) |> create
    override t1.AddTT0(t2) = RawTensorCPU.AddTT0(t1, t2) |> create
    override t1.AddT2T1(t2) = RawTensorCPU.AddT2T1(t1, t2) |> create
    override t1.AddTTSlice(location:int[], t2) = RawTensorCPU.AddTTSlice((+), t1, location, t2) |> create
    override t1.SubTT(t2) = RawTensorCPU.SubTT(t1, t2) |> create
    override t1.SubT0T(t2) = RawTensorCPU.SubT0T(t1, t2) |> create
    override t1.SubTT0(t2) = RawTensorCPU.SubTT0(t1, t2) |> create
    override t1.MulTT(t2) = RawTensorCPU.MulTT(t1, t2) |> create
    override t1.MulTT0(t2) = RawTensorCPU.MulTT0(t1, t2) |> create
    override t1.DivTT(t2) = RawTensorCPU.DivTT(t1, t2) |> create
    override t1.DivT0T(t2) = RawTensorCPU.DivT0T(t1, t2) |> create
    override t1.DivTT0(t2) = RawTensorCPU.DivTT0(t1, t2) |> create
    override t1.MatMulT2T2(t2) = RawTensorCPU.MatMulT2T2(t1, t2) |> create
    override t1.MaxPool1D(kernelSize, stride, padding) = let result, indices = RawTensorCPU.MaxPool1D(t1, kernelSize, stride, padding) in result :> _, indices :> _
    override t1.MaxPool2D(kernelSize, stride, padding) = let result, indices = RawTensorCPU.MaxPool2D(t1, kernelSize, stride, padding) in result :> _, indices :> _
    override t1.MaxPool3D(kernelSize, stride, padding) = let result, indices = RawTensorCPU.MaxPool3D(t1, kernelSize, stride, padding) in result :> _, indices :> _
    override t1.MaxUnpool1D(indices, outputSize) = RawTensorCPU.MaxUnpool1D(t1, indices :?> RawTensorCPU<int>, outputSize) :> _
    override t1.MaxUnpool2D(indices, outputSize) = RawTensorCPU.MaxUnpool2D(t1, indices :?> RawTensorCPU<int>, outputSize) :> _
    override t1.MaxUnpool3D(indices, outputSize) = RawTensorCPU.MaxUnpool3D(t1, indices :?> RawTensorCPU<int>, outputSize) :> _
    override t1.Conv1D(t2, stride, padding) = RawTensorCPU.Conv1D(t1, t2, stride, padding) :> _
    override t1.Conv2D(t2, stride, padding) = RawTensorCPU.Conv2D (t1, t2, stride, padding) :> _
    override t1.Conv3D(t2, stride, padding) = RawTensorCPU.Conv3D (t1, t2, stride, padding) :> _
    override t.NegT() = RawTensorCPU.NegT (~-) (t) |> create
    override t.SumT(resultType) = t.Cast(Dtype.Int64).SumT(?resultType=resultType)
    override t.SumT2Dim0() = RawTensorCPU.SumT2Dim0(t) |> create
    override t.SignT() = RawTensorCPU.SignT (sign >> int16) t |> create
    override t.AbsT() = RawTensorCPU.AbsT abs t |> create
    override t.ReluT() = RawTensorCPU.ReluT(t) |> create

    override t.SoftplusT() = opNotSupported "SoftplusT" t.Dtype
    override t1.PowTT(t2) = opNotSupported2 "PowTT" t1.Dtype t2.Dtype
    override t1.PowT0T(t2) = opNotSupported2 "PowT0T" t1.Dtype t2.Dtype
    override t1.PowTT0(t2) = opNotSupported2 "PowTT0" t1.Dtype t2.Dtype
    override t.FloorT() = opNotSupported "FloorT" t.Dtype
    override t.CeilT() = opNotSupported "CeilT" t.Dtype
    override t.RoundT() = opNotSupported "RoundT" t.Dtype
    override t.SigmoidT() = opNotSupported "SigmoidT" t.Dtype
    override t.ExpT() = opNotSupported "ExpT" t.Dtype
    override t.LogT() = opNotSupported "LogT" t.Dtype
    override t.Log10T() = opNotSupported "Log10T" t.Dtype
    override t.SqrtT() = opNotSupported "SqrtT" t.Dtype
    override t.SinT() = opNotSupported "SinT" t.Dtype
    override t.CosT() = opNotSupported "CosT" t.Dtype
    override t.TanT() = opNotSupported "TanT" t.Dtype
    override t.SinhT() = opNotSupported "SinhT" t.Dtype
    override t.CoshT() = opNotSupported "CoshT" t.Dtype
    override t.TanhT() = opNotSupported "TanhT" t.Dtype
    override t.AsinT() = opNotSupported "AsinT" t.Dtype
    override t.AcosT() = opNotSupported "AcosT" t.Dtype
    override t.AtanT() = opNotSupported "AtanT" t.Dtype

#if TEST_DUPLICATE_BACKEND
type TestDuplicateInt16Statics() = 
#else
type ReferenceInt16Statics() = 
#endif

    inherit BackendStatics()

    let create device (values, shape) : RawTensor = upcast RawTensorInt16(values, shape, device)
    override _.Seed(seed) = Random.Seed(seed)
    override _.Zero(device) = RawTensorCPU.Zero() |> create device
    override _.One(device) = RawTensorCPU.One() |> create device
    override _.Zeros(shape:int[], device) = RawTensorCPU.Zeros(shape) |> create device
    override _.Ones(shape:int[], device) = RawTensorCPU.Ones(shape) |> create device
    override _.Full(shape:int[], value:obj, device) = RawTensorCPU.Full (shape, System.Convert.ToInt16 value) |> create device
    override _.Random(_shape:int[], _device) = opNotSupported "Random" Dtype.Int16
    override _.RandomNormal(_shape:int[], _device) = opNotSupported "RandomNormal" Dtype.Int16
    override _.RandomInt(shape:int[], low:int, high:int, device) = RawTensorCPU.RandomInt int16 shape low high |> create device
    override _.CreateFromFlatArray(values:Array, shape, device) = RawTensorCPU.CreateFromFlatArray (values, shape) |> create device

type RawTensorInt32(values: int32[], shape:int[], device) =
    inherit RawTensorCPU<int32>(values, shape, Dtype.Int32, device)

    let create(values, shape) : RawTensor = upcast RawTensorInt32(values, shape, device)
    let createBool(values, shape) : RawTensor = upcast RawTensorBool(values, shape, device)

    override t.MakeLike(values, shape) = upcast RawTensorInt32(values, shape, device)
    override t1.Equals(t2:RawTensor) = RawTensorCPU.Equals(t1, t2)
    override t1.AllClose(t2:RawTensor, _relativeTolerance, _absoluteTolerance) = RawTensorCPU.Equals(t1, t2)
    override t1.LtTT(t2) = RawTensorCPU.LtTT(t1, t2) |> createBool
    override t1.GtTT(t2) = RawTensorCPU.GtTT(t1, t2) |> createBool
    override t1.LeTT(t2) = RawTensorCPU.LeTT(t1, t2) |> createBool
    override t1.GeTT(t2) = RawTensorCPU.GeTT(t1, t2) |> createBool
    override t1.EqTT(t2) = RawTensorCPU.EqTT(t1, t2) |> createBool
    override t1.NeqTT(t2) = RawTensorCPU.NeqTT(t1, t2) |> createBool
    override t.MaxIndexT() = RawTensorCPU.MaxIndexT(t)
    override t.MinIndexT() = RawTensorCPU.MinIndexT(t)
    override t1.AddTT(t2) = RawTensorCPU.AddTT(t1, t2) |> create
    override t1.AddTT0(t2) = RawTensorCPU.AddTT0(t1, t2) |> create
    override t1.AddT2T1(t2) = RawTensorCPU.AddT2T1(t1, t2) |> create
    override t1.AddTTSlice(location:int[], t2) = RawTensorCPU.AddTTSlice((+), t1, location, t2) |> create
    override t1.SubTT(t2) = RawTensorCPU.SubTT(t1, t2) |> create
    override t1.SubT0T(t2) = RawTensorCPU.SubT0T(t1, t2) |> create
    override t1.SubTT0(t2) = RawTensorCPU.SubTT0(t1, t2) |> create
    override t1.MulTT(t2) = RawTensorCPU.MulTT(t1, t2) |> create
    override t1.MulTT0(t2) = RawTensorCPU.MulTT0(t1, t2) |> create
    override t1.DivTT(t2) = RawTensorCPU.DivTT(t1, t2) |> create
    override t1.DivT0T(t2) = RawTensorCPU.DivT0T(t1, t2) |> create
    override t1.DivTT0(t2) = RawTensorCPU.DivTT0(t1, t2) |> create
    override t1.MatMulT2T2(t2) = RawTensorCPU.MatMulT2T2(t1, t2) |> create
    override t1.MaxPool1D(kernelSize, stride, padding) = let result, indices = RawTensorCPU.MaxPool1D(t1, kernelSize, stride, padding) in result :> _, indices :> _
    override t1.MaxPool2D(kernelSize, stride, padding) = let result, indices = RawTensorCPU.MaxPool2D(t1, kernelSize, stride, padding) in result :> _, indices :> _
    override t1.MaxPool3D(kernelSize, stride, padding) = let result, indices = RawTensorCPU.MaxPool3D(t1, kernelSize, stride, padding) in result :> _, indices :> _
    override t1.MaxUnpool1D(indices, outputSize) = RawTensorCPU.MaxUnpool1D(t1, indices :?> RawTensorCPU<int>, outputSize) :> _
    override t1.MaxUnpool2D(indices, outputSize) = RawTensorCPU.MaxUnpool2D(t1, indices :?> RawTensorCPU<int>, outputSize) :> _
    override t1.MaxUnpool3D(indices, outputSize) = RawTensorCPU.MaxUnpool3D(t1, indices :?> RawTensorCPU<int>, outputSize) :> _
    override t1.Conv1D(t2, stride, padding) = RawTensorCPU.Conv1D(t1, t2, stride, padding) :> _
    override t1.Conv2D(t2, stride, padding) = RawTensorCPU.Conv2D (t1, t2, stride, padding) :> _
    override t1.Conv3D(t2, stride, padding) = RawTensorCPU.Conv3D (t1, t2, stride, padding) :> _
    override t.NegT() = RawTensorCPU.NegT (~-) (t) |> create
    override t.SumT(resultType) = t.Cast(Dtype.Int64).SumT(?resultType=resultType)
    override t.SumT2Dim0() = RawTensorCPU.SumT2Dim0(t) |> create
    override t.SignT() = RawTensorCPU.SignT (sign >> int32) t |> create
    override t.AbsT() = RawTensorCPU.AbsT abs t |> create
    override t.ReluT() = RawTensorCPU.ReluT(t) |> create

    override t.SoftplusT() = opNotSupported "SoftplusT" t.Dtype
    override t1.PowTT(t2) = opNotSupported2 "PowTT" t1.Dtype t2.Dtype
    override t1.PowT0T(t2) = opNotSupported2 "PowT0T" t1.Dtype t2.Dtype
    override t1.PowTT0(t2) = opNotSupported2 "PowTT0" t1.Dtype t2.Dtype
    override t.FloorT() = opNotSupported "FloorT" t.Dtype
    override t.CeilT() = opNotSupported "CeilT" t.Dtype
    override t.RoundT() = opNotSupported "RoundT" t.Dtype
    override t.SigmoidT() = opNotSupported "SigmoidT" t.Dtype
    override t.ExpT() = opNotSupported "ExpT" t.Dtype
    override t.LogT() = opNotSupported "LogT" t.Dtype
    override t.Log10T() = opNotSupported "Log10T" t.Dtype
    override t.SqrtT() = opNotSupported "SqrtT" t.Dtype
    override t.SinT() = opNotSupported "SinT" t.Dtype
    override t.CosT() = opNotSupported "CosT" t.Dtype
    override t.TanT() = opNotSupported "TanT" t.Dtype
    override t.SinhT() = opNotSupported "SinhT" t.Dtype
    override t.CoshT() = opNotSupported "CoshT" t.Dtype
    override t.TanhT() = opNotSupported "TanhT" t.Dtype
    override t.AsinT() = opNotSupported "AsinT" t.Dtype
    override t.AcosT() = opNotSupported "AcosT" t.Dtype
    override t.AtanT() = opNotSupported "AtanT" t.Dtype

#if TEST_DUPLICATE_BACKEND
type TestDuplicateInt32Statics() = 
#else
type ReferenceInt32Statics() = 
#endif

    inherit BackendStatics()

    let create device (values, shape) : RawTensor = upcast RawTensorInt32(values, shape, device)
    override _.Seed(seed) = Random.Seed(seed)
    override _.Zero(device) = RawTensorCPU.Zero() |> create device
    override _.One(device) = RawTensorCPU.One() |> create device
    override _.Zeros(shape:int[], device) = RawTensorCPU.Zeros(shape) |> create device
    override _.Ones(shape:int[], device) = RawTensorCPU.Ones(shape) |> create device
    override _.Full(shape:int[], value:obj, device) = RawTensorCPU.Full (shape, System.Convert.ToInt32 value) |> create device
    override _.Random(_shape:int[], _device) = opNotSupported "Random" Dtype.Int32
    override _.RandomNormal(_shape:int[], _device) = opNotSupported "RandomNormal" Dtype.Int32
    override _.RandomInt(shape:int[], low:int, high:int, device) = RawTensorCPU.RandomInt int32 shape low high |> create device
    override _.CreateFromFlatArray(values:Array, shape, device) = RawTensorCPU.CreateFromFlatArray (values, shape) |> create device
                
type RawTensorInt64(values: int64[], shape:int[], device) =
    inherit RawTensorCPU<int64>(values, shape, Dtype.Int64, device)

    let create(values, shape) : RawTensor = upcast RawTensorInt64(values, shape, device)
    let createBool(values, shape) : RawTensor = upcast RawTensorBool(values, shape, device)

    override t.MakeLike(values, shape) = upcast RawTensorInt64(values, shape, device)
    override t1.Equals(t2:RawTensor) = RawTensorCPU.Equals(t1, t2)
    override t1.AllClose(t2:RawTensor, _relativeTolerance, _absoluteTolerance) = RawTensorCPU.Equals(t1, t2)
    override t1.LtTT(t2) = RawTensorCPU.LtTT(t1, t2) |> createBool
    override t1.GtTT(t2) = RawTensorCPU.GtTT(t1, t2) |> createBool
    override t1.LeTT(t2) = RawTensorCPU.LeTT(t1, t2) |> createBool
    override t1.GeTT(t2) = RawTensorCPU.GeTT(t1, t2) |> createBool
    override t1.EqTT(t2) = RawTensorCPU.EqTT(t1, t2) |> createBool
    override t1.NeqTT(t2) = RawTensorCPU.NeqTT(t1, t2) |> createBool
    override t.MaxIndexT() = RawTensorCPU.MaxIndexT(t)
    override t.MinIndexT() = RawTensorCPU.MinIndexT(t)
    override t1.AddTT(t2) = RawTensorCPU.AddTT(t1, t2) |> create
    override t1.AddTT0(t2) = RawTensorCPU.AddTT0(t1, t2) |> create
    override t1.AddT2T1(t2) = RawTensorCPU.AddT2T1(t1, t2) |> create
    override t1.AddTTSlice(location:int[], t2) = RawTensorCPU.AddTTSlice((+), t1, location, t2) |> create
    override t1.SubTT(t2) = RawTensorCPU.SubTT(t1, t2) |> create
    override t1.SubT0T(t2) = RawTensorCPU.SubT0T(t1, t2) |> create
    override t1.SubTT0(t2) = RawTensorCPU.SubTT0(t1, t2) |> create
    override t1.MulTT(t2) = RawTensorCPU.MulTT(t1, t2) |> create
    override t1.MulTT0(t2) = RawTensorCPU.MulTT0(t1, t2) |> create
    override t1.DivTT(t2) = RawTensorCPU.DivTT(t1, t2) |> create
    override t1.DivT0T(t2) = RawTensorCPU.DivT0T(t1, t2) |> create
    override t1.DivTT0(t2) = RawTensorCPU.DivTT0(t1, t2) |> create
    override t1.MatMulT2T2(t2) = RawTensorCPU.MatMulT2T2(t1, t2) |> create
    override t1.MaxPool1D(kernelSize, stride, padding) = let result, indices = RawTensorCPU.MaxPool1D(t1, kernelSize, stride, padding) in result :> _, indices :> _
    override t1.MaxPool2D(kernelSize, stride, padding) = let result, indices = RawTensorCPU.MaxPool2D(t1, kernelSize, stride, padding) in result :> _, indices :> _
    override t1.MaxPool3D(kernelSize, stride, padding) = let result, indices = RawTensorCPU.MaxPool3D(t1, kernelSize, stride, padding) in result :> _, indices :> _
    override t1.MaxUnpool1D(indices, outputSize) = RawTensorCPU.MaxUnpool1D(t1, indices :?> RawTensorCPU<int>, outputSize) :> _
    override t1.MaxUnpool2D(indices, outputSize) = RawTensorCPU.MaxUnpool2D(t1, indices :?> RawTensorCPU<int>, outputSize) :> _
    override t1.MaxUnpool3D(indices, outputSize) = RawTensorCPU.MaxUnpool3D(t1, indices :?> RawTensorCPU<int>, outputSize) :> _
    override t1.Conv1D(t2, stride, padding) = RawTensorCPU.Conv1D(t1, t2, stride, padding) :> _
    override t1.Conv2D(t2, stride, padding) = RawTensorCPU.Conv2D (t1, t2, stride, padding) :> _
    override t1.Conv3D(t2, stride, padding) = RawTensorCPU.Conv3D (t1, t2, stride, padding) :> _
    override t.NegT() = RawTensorCPU.NegT (~-) (t) |> create
    override t.SumT(resultType) =
        let res = RawTensorCPU.SumT(t) |> create
        match resultType with 
        | None -> res
        | Some dtype -> res.Cast(dtype)
    override t.SumT2Dim0() = RawTensorCPU.SumT2Dim0(t) |> create
    override t.SignT() = RawTensorCPU.SignT (sign >> int64) t |> create
    override t.AbsT() = RawTensorCPU.AbsT abs t |> create
    override t.ReluT() = RawTensorCPU.ReluT(t) |> create

    override t.SoftplusT() = opNotSupported "SoftplusT" t.Dtype
    override t1.PowTT(t2) = opNotSupported2 "PowTT" t1.Dtype t2.Dtype
    override t1.PowT0T(t2) = opNotSupported2 "PowT0T" t1.Dtype t2.Dtype
    override t1.PowTT0(t2) = opNotSupported2 "PowTT0" t1.Dtype t2.Dtype
    override t.FloorT() = opNotSupported "FloorT" t.Dtype
    override t.CeilT() = opNotSupported "CeilT" t.Dtype
    override t.RoundT() = opNotSupported "RoundT" t.Dtype
    override t.SigmoidT() = opNotSupported "SigmoidT" t.Dtype
    override t.ExpT() = opNotSupported "ExpT" t.Dtype
    override t.LogT() = opNotSupported "LogT" t.Dtype
    override t.Log10T() = opNotSupported "Log10T" t.Dtype
    override t.SqrtT() = opNotSupported "SqrtT" t.Dtype
    override t.SinT() = opNotSupported "SinT" t.Dtype
    override t.CosT() = opNotSupported "CosT" t.Dtype
    override t.TanT() = opNotSupported "TanT" t.Dtype
    override t.SinhT() = opNotSupported "SinhT" t.Dtype
    override t.CoshT() = opNotSupported "CoshT" t.Dtype
    override t.TanhT() = opNotSupported "TanhT" t.Dtype
    override t.AsinT() = opNotSupported "AsinT" t.Dtype
    override t.AcosT() = opNotSupported "AcosT" t.Dtype
    override t.AtanT() = opNotSupported "AtanT" t.Dtype

#if TEST_DUPLICATE_BACKEND
type TestDuplicateInt64Statics() = 
#else
type ReferenceInt64Statics() = 
#endif

    inherit BackendStatics()

    let create device (values, shape) : RawTensor = upcast RawTensorInt64(values, shape, device)

    override _.Seed(seed) = Random.Seed(seed)
    override _.Zero(device) = RawTensorCPU.Zero() |> create device
    override _.One(device) = RawTensorCPU.One() |> create device
    override _.Zeros(shape:int[], device) = RawTensorCPU.Zeros(shape) |> create device
    override _.Ones(shape:int[], device) = RawTensorCPU.Ones(shape) |> create device
    override _.Full(shape:int[], value:obj, device) = RawTensorCPU.Full (shape, System.Convert.ToInt64 value) |> create device
    override _.Random(_shape:int[], _device) = opNotSupported "Random" Dtype.Int64
    override _.RandomNormal(_shape:int[], _device) = opNotSupported "RandomNormal" Dtype.Int64
    override _.RandomInt(shape:int[], low:int, high:int, device) = RawTensorCPU.RandomInt int64 shape low high |> create device
    override _.CreateFromFlatArray(values:Array, shape, device) = RawTensorCPU.CreateFromFlatArray (values, shape) |> create device

type RawTensorBool(values: bool[], shape:int[], device) =
    inherit RawTensorCPU<bool>(values, shape, Dtype.Bool, device)

    let create(values, shape) : RawTensor = upcast RawTensorBool(values, shape, device)

    override t.MakeLike(values, shape) = upcast RawTensorBool(values, shape, device)
    override t1.Equals(t2:RawTensor) = RawTensorCPU.Equals(t1, t2)
    override t1.AllClose(t2:RawTensor, _relativeTolerance, _absoluteTolerance) = RawTensorCPU.Equals(t1, t2)
    override t1.LtTT(t2) = t1.MakeLike(Array.map2 (<) t1.Values (t2.GetTypedValues()), t1.Shape)
    override t1.GtTT(t2) = t1.MakeLike(Array.map2 (>) t1.Values (t2.GetTypedValues()), t1.Shape)
    override t1.LeTT(t2) = t1.MakeLike(Array.map2 (<=) t1.Values (t2.GetTypedValues()), t1.Shape)
    override t1.GeTT(t2) = t1.MakeLike(Array.map2 (>=) t1.Values (t2.GetTypedValues()), t1.Shape) 
    override t1.EqTT(t2) = RawTensorCPU.EqTT(t1, t2) |> create
    override t1.NeqTT(t2) = RawTensorCPU.NeqTT(t1, t2) |> create
    override t.MaxIndexT() = RawTensorCPU.MaxIndexT(t)
    override t.MinIndexT() = RawTensorCPU.MinIndexT(t)
    override t1.AddTT(t2) = t1.MakeLike(Array.map2 (||) t1.Values (t2.GetTypedValues()), t1.Shape)
    override t1.AddTT0(t2) = t1.AddTT(t2.Expand(t1.Shape))
    override t1.AddT2T1(t2) = t1.AddTT(t2.Expand(t1.Shape))
    override t1.AddTTSlice(location:int[], t2) = RawTensorCPU.AddTTSlice((||), t1, location, t2) |> create
    override t1.MulTT(t2) = t1.MakeLike(Array.map2 (&&) t1.Values (t2.GetTypedValues()), t1.Shape)
    override t1.MulTT0(t2) = t1.MulTT(t2.Expand(t1.Shape))
    override t.SumT(resultType) = t.Cast(Int64).SumT(?resultType=resultType)
    override t.SumT2Dim0() = t.Cast(Int64).SumT2Dim0()
    override t.SignT() = t :> _

    override t1.SubTT(t2) = opNotSupported2 "SubTT" t1.Dtype t2.Dtype
    override t1.SubT0T(t2) = opNotSupported2 "SubT0T" t1.Dtype t2.Dtype
    override t1.SubTT0(t2) = opNotSupported2 "SubTT0" t1.Dtype t2.Dtype
    override t1.DivTT(t2) = opNotSupported2 "DivTT" t1.Dtype t2.Dtype
    override t1.DivT0T(t2) = opNotSupported2 "DivT0T" t1.Dtype t2.Dtype
    override t1.DivTT0(t2) = opNotSupported2 "DivTT0" t1.Dtype t2.Dtype
    override t1.MatMulT2T2(t2) = opNotSupported2 "MatMulT2T2" t1.Dtype t2.Dtype
    override t1.MaxPool1D(_kernelSize, _stride, _padding) = opNotSupported "MaxPool1D" t1.Dtype
    override t1.MaxPool2D(_kernelSize, _stride, _padding) = opNotSupported "MaxPool2D" t1.Dtype
    override t1.MaxPool3D(_kernelSize, _stride, _padding) = opNotSupported "MaxPool3D" t1.Dtype
    override t1.MaxUnpool1D(_indices, _outputSize) = opNotSupported "MaxUnpool1D" t1.Dtype
    override t1.MaxUnpool2D(_indices, _outputSize) = opNotSupported "MaxUnpool2D" t1.Dtype
    override t1.MaxUnpool3D(_indices, _outputSize) = opNotSupported "MaxUnpool3D" t1.Dtype
    override t1.Conv1D(t2, _stride, _padding) = opNotSupported2 "Conv1D" t1.Dtype t2.Dtype
    override t1.Conv2D(t2, _stride, _padding) = opNotSupported2 "Conv2D" t1.Dtype t2.Dtype
    override t1.Conv3D(t2, _stride, _padding) = opNotSupported2 "Conv3D" t1.Dtype t2.Dtype
    override t.NegT() = opNotSupported "NegT" t.Dtype
    override t.AbsT() = opNotSupported "AbsT" t.Dtype
    override t.ReluT() = opNotSupported "ReluT" t.Dtype
    override t.SoftplusT() = opNotSupported "SoftplusT" t.Dtype
    override t1.PowTT(t2) = opNotSupported2 "PowTT" t1.Dtype t2.Dtype
    override t1.PowT0T(t2) = opNotSupported2 "PowT0T" t1.Dtype t2.Dtype
    override t1.PowTT0(t2) = opNotSupported2 "PowTT0" t1.Dtype t2.Dtype
    override t.FloorT() = opNotSupported "FloorT" t.Dtype
    override t.CeilT() = opNotSupported "CeilT" t.Dtype
    override t.RoundT() = opNotSupported "RoundT" t.Dtype
    override t.SigmoidT() = opNotSupported "SigmoidT" t.Dtype
    override t.ExpT() = opNotSupported "ExpT" t.Dtype
    override t.LogT() = opNotSupported "LogT" t.Dtype
    override t.Log10T() = opNotSupported "Log10T" t.Dtype
    override t.SqrtT() = opNotSupported "SqrtT" t.Dtype
    override t.SinT() = opNotSupported "SinT" t.Dtype
    override t.CosT() = opNotSupported "CosT" t.Dtype
    override t.TanT() = opNotSupported "TanT" t.Dtype
    override t.SinhT() = opNotSupported "SinhT" t.Dtype
    override t.CoshT() = opNotSupported "CoshT" t.Dtype
    override t.TanhT() = opNotSupported "TanhT" t.Dtype
    override t.AsinT() = opNotSupported "AsinT" t.Dtype
    override t.AcosT() = opNotSupported "AcosT" t.Dtype
    override t.AtanT() = opNotSupported "AtanT" t.Dtype

#if TEST_DUPLICATE_BACKEND
type TestDuplicateBoolStatics() = 
#else
type ReferenceBoolStatics() = 
#endif

    inherit BackendStatics()

    let create device (values, shape) : RawTensor = upcast RawTensorBool(values, shape, device)

    override _.Seed(seed) = Random.Seed(seed)
    override _.Zero(device) = ([| false |], [||]) |> create device
    override _.One(device) = ([| true |], [||]) |> create device
    override _.Zeros(shape:int[], device) = (Array.zeroCreate (shapeLength shape), shape) |> create device
    override _.Ones(shape:int[], device) = (Array.create (shapeLength shape) true, shape) |> create device
    override _.Full(shape:int[], value:obj, device) = RawTensorCPU.Full (shape, System.Convert.ToBoolean value) |> create device
    override _.Random(_shape:int[], _device) = opNotSupported "Random" Dtype.Bool
    override _.RandomNormal(_shape:int[], _device) = opNotSupported "RandomNormal" Dtype.Bool
    override _.RandomInt(shape:int[], low:int, high:int, device) = RawTensorCPU.RandomInt System.Convert.ToBoolean shape low high |> create device
    override _.CreateFromFlatArray(values:Array, shape, device) = RawTensorCPU.CreateFromFlatArray (values, shape) |> create device<|MERGE_RESOLUTION|>--- conflicted
+++ resolved
@@ -325,11 +325,7 @@
     let inline Equals(t1: RawTensorCPU< ^T >, t2: RawTensor) = 
         match t2 with
         | :? RawTensorCPU< ^T > as t2 -> t1.Shape = t2.Shape && t1.Values = t2.Values
-<<<<<<< HEAD
-        | _ -> failwithf "Cannot compare RawTensors t1 (Shape=%A, DType=%A, Device=%A, Backend=%A) and t2 (Shape=%A, DType=%A, Device=%A, Backend=%A)" t1.Shape t1.DType t1.Device t1.Backend t2.Shape t2.DType t2.Device t2.Backend
-=======
-        | _ -> opNotSupported "Cannot compare RawTensors of different types" t1.Dtype t2.Dtype
->>>>>>> 9c658386
+        | _ -> invalidOp <| sprintf "Cannot compare RawTensors t1 (Shape=%A, Dtype=%A, Device=%A, Backend=%A) and t2 (Shape=%A, Dtype=%A, Device=%A, Backend=%A)" t1.Shape t1.Dtype t1.Device t1.Backend t2.Shape t2.Dtype t2.Device t2.Backend
 
     let inline Full(shape:int[], value: ^T) =
         let result = Array.create (shapeLength shape) value
@@ -337,13 +333,8 @@
 
     let inline AllClose(t1: RawTensorCPU< ^T >, t2:RawTensor, relativeTolerance: ^T, absoluteTolerance: ^T) =
         match t2 with
-<<<<<<< HEAD
-        | :? RawTensorCPU< ^T > as t2 -> t1.Shape = t2.Shape && arraysAllClose relativeTolerance absoluteTolerance t1.Values t2.Values
-        | _ -> failwithf "Cannot compare RawTensors t1 (Shape=%A, DType=%A, Device=%A, Backend=%A) and t2 (Shape=%A, DType=%A, Device=%A, Backend=%A)" t1.Shape t1.DType t1.Device t1.Backend t2.Shape t2.DType t2.Device t2.Backend
-=======
         | :? RawTensorCPU< ^T > as t2 -> t1.Shape = t2.Shape && Array.allClose relativeTolerance absoluteTolerance t1.Values t2.Values
-        | _ -> opNotSupported2 "Cannot compare RawTensors of different types" t1.Dtype t2.Dtype
->>>>>>> 9c658386
+        | _ -> invalidOp <| sprintf "Cannot compare RawTensors t1 (Shape=%A, Dtype=%A, Device=%A, Backend=%A) and t2 (Shape=%A, Dtype=%A, Device=%A, Backend=%A)" t1.Shape t1.Dtype t1.Device t1.Backend t2.Shape t2.Dtype t2.Device t2.Backend
 
     let inline LtTT(t1: RawTensorCPU< ^T >, t2: RawTensor) : (bool[] * int[]) =
         let t1value = t1.Values
