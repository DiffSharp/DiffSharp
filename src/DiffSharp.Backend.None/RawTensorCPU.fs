--- conflicted
+++ resolved
@@ -248,7 +248,6 @@
 
     override t.TransposeT() =
         checkCanTranspose t.Dim
-<<<<<<< HEAD
         let oldShape = t.Shape
         let batch = oldShape.[0..oldShape.Length-3]
         let nrows = oldShape.[oldShape.Length-2]
@@ -260,12 +259,7 @@
             let row = (i / ncols ) % nrows
             let j = (i / ncols / nrows)*ncols*nrows + col*nrows + row
             result.[j] <- values.[i]
-        upcast RawTensorFloat32CPU(result, newShape)
-=======
-        let tcols = t.Shape.[1]
-        let result = Array2D.init t.Shape.[1] t.Shape.[0] (fun i j -> t.Values.[j*tcols + i])
-        t.CreateLike(result)
->>>>>>> cfc18656
+        t.CreateShaped(result, newShape)
 
     override t.SqueezeT(dim) =
         let result = Array.copy t.Values
@@ -553,11 +547,7 @@
         let result = Array.map (fun t -> t ** t2value) t1value
         (result, t1.Shape)
 
-<<<<<<< HEAD
-    override t1.MatMulTT(t2) =
-=======
-    let inline MatMulT2T2(t1: RawTensorCPU< ^T >, t2: RawTensor) : (^T[] * int[]) =
->>>>>>> cfc18656
+    let inline MatMulTT(t1: RawTensorCPU< ^T >, t2: RawTensor) : (^T[] * int[]) =
         checkCanMatmul t1.Shape t2.Shape
         let t1BatchPart, t1MatrixPart = t1.Shape |> Array.splitAt (t1.Shape.Length-2)
         let t2BatchPart, t2MatrixPart = t2.Shape |> Array.splitAt (t2.Shape.Length-2)
@@ -565,8 +555,7 @@
         let t1rows, t1cols = t1MatrixPart.[0], t1MatrixPart.[1]
         let t2rows, t2cols = t2MatrixPart.[0], t2MatrixPart.[1]
         let t1value = t1.Values
-<<<<<<< HEAD
-        let t2value = (t2 :?> RawTensorFloat32CPU).Values   
+        let t2value = (t2 :?> RawTensorCPU< ^T >).Values        
         let newShape = Array.append t1BatchPart [| t1rows; t2cols |]
         let values = 
             match t1.Dim with 
@@ -581,18 +570,7 @@
                 Array.init4D nb0 nb1 t1rows t2cols (fun b0 b1 i j -> Array.sumBy (fun k -> t1value.[((b0*nb1+b1)*t1rows+i)*t1cols+k] * t2value.[((b0*nb1+b1)*t2rows+k)*t2cols+j]) [|0..(t2rows-1)|] )
             | _ -> failwith "MatMulTT - tensor size > 4 nyi"
 
-        upcast RawTensorFloat32CPU(values, newShape)
-=======
-        let t2value = (t2 :?> RawTensorCPU< ^T >).Values        
-        let result = Array.zeroCreate (t1rows*t2cols) 
-        for i in 0 .. t1rows - 1 do
-            for j in 0 .. t2cols - 1 do
-                let mutable acc = zero
-                for k in 0..t2rows-1 do 
-                    acc <- acc + t1value.[i*t1cols + k] * t2value.[k*t2cols + j]
-                result.[i*t2cols + j] <- acc
-        (result,[| t1rows; t2cols |])
->>>>>>> cfc18656
+        (values, newShape)
     
     let inline Conv1D(t1: RawTensorCPU< ^T >, t2: RawTensor, stride, padding) : RawTensorCPU< ^T > =
         // t1: input, NxCxI (batchSize x inputChannels x inputLength)
@@ -847,7 +825,7 @@
     override t1.PowTT(t2) = RawTensorCPU.PowTT(t1, t2) |> create
     override t1.PowT0T(t2) = RawTensorCPU.PowT0T(t1, t2) |> create
     override t1.PowTT0(t2) = RawTensorCPU.PowTT0(t1, t2) |> create
-    override t1.MatMulT2T2(t2) = RawTensorCPU.MatMulT2T2(t1, t2) |> create
+    override t1.MatMulTT(t2) = RawTensorCPU.MatMulTT(t1, t2) |> create
     override t1.Conv1D(t2, stride, padding) = RawTensorCPU.Conv1D (t1, t2, stride, padding) :> _
     override t1.Conv2D(t2, stride, padding) = RawTensorCPU.Conv2D (t1, t2, stride, padding) :> _
     override t1.Conv3D(t2, stride, padding) = RawTensorCPU.Conv3D (t1, t2, stride, padding) :> _
@@ -924,7 +902,7 @@
     override t1.PowTT(t2) = RawTensorCPU.PowTT(t1, t2) |> create
     override t1.PowT0T(t2) = RawTensorCPU.PowT0T(t1, t2) |> create
     override t1.PowTT0(t2) = RawTensorCPU.PowTT0(t1, t2) |> create
-    override t1.MatMulT2T2(t2) = RawTensorCPU.MatMulT2T2(t1, t2) |> create
+    override t1.MatMulTT(t2) = RawTensorCPU.MatMulTT(t1, t2) |> create
     override t1.Conv1D(t2, stride, padding) = RawTensorCPU.Conv1D (t1, t2, stride, padding) :> _
     override t1.Conv2D(t2, stride, padding) = RawTensorCPU.Conv2D (t1, t2, stride, padding) :> _
     override t1.Conv3D(t2, stride, padding) = RawTensorCPU.Conv3D (t1, t2, stride, padding) :> _
@@ -996,7 +974,7 @@
     override t1.DivTT(t2) = RawTensorCPU.DivTT(t1, t2) |> create
     override t1.DivT0T(t2) = RawTensorCPU.DivT0T(t1, t2) |> create
     override t1.DivTT0(t2) = RawTensorCPU.DivTT0(t1, t2) |> create
-    override t1.MatMulT2T2(t2) = RawTensorCPU.MatMulT2T2(t1, t2) |> create
+    override t1.MatMulTT(t2) = RawTensorCPU.MatMulTT(t1, t2) |> create
     override t1.Conv1D(t2, stride, padding) = RawTensorCPU.Conv1D(t1, t2, stride, padding) :> _
     override t1.Conv2D(t2, stride, padding) = RawTensorCPU.Conv2D (t1, t2, stride, padding) :> _
     override t1.Conv3D(t2, stride, padding) = RawTensorCPU.Conv3D (t1, t2, stride, padding) :> _
@@ -1073,7 +1051,7 @@
     override t1.DivTT(t2) = RawTensorCPU.DivTT(t1, t2) |> create
     override t1.DivT0T(t2) = RawTensorCPU.DivT0T(t1, t2) |> create
     override t1.DivTT0(t2) = RawTensorCPU.DivTT0(t1, t2) |> create
-    override t1.MatMulT2T2(t2) = RawTensorCPU.MatMulT2T2(t1, t2) |> create
+    override t1.MatMulTT(t2) = RawTensorCPU.MatMulTT(t1, t2) |> create
     override t1.Conv1D(t2, stride, padding) = RawTensorCPU.Conv1D(t1, t2, stride, padding) :> _
     override t1.Conv2D(t2, stride, padding) = RawTensorCPU.Conv2D (t1, t2, stride, padding) :> _
     override t1.Conv3D(t2, stride, padding) = RawTensorCPU.Conv3D (t1, t2, stride, padding) :> _
@@ -1150,7 +1128,7 @@
     override t1.DivTT(t2) = RawTensorCPU.DivTT(t1, t2) |> create
     override t1.DivT0T(t2) = RawTensorCPU.DivT0T(t1, t2) |> create
     override t1.DivTT0(t2) = RawTensorCPU.DivTT0(t1, t2) |> create
-    override t1.MatMulT2T2(t2) = RawTensorCPU.MatMulT2T2(t1, t2) |> create
+    override t1.MatMulTT(t2) = RawTensorCPU.MatMulTT(t1, t2) |> create
     override t1.Conv1D(t2, stride, padding) = RawTensorCPU.Conv1D(t1, t2, stride, padding) :> _
     override t1.Conv2D(t2, stride, padding) = RawTensorCPU.Conv2D (t1, t2, stride, padding) :> _
     override t1.Conv3D(t2, stride, padding) = RawTensorCPU.Conv3D (t1, t2, stride, padding) :> _
@@ -1227,7 +1205,7 @@
     override t1.DivTT(t2) = RawTensorCPU.DivTT(t1, t2) |> create
     override t1.DivT0T(t2) = RawTensorCPU.DivT0T(t1, t2) |> create
     override t1.DivTT0(t2) = RawTensorCPU.DivTT0(t1, t2) |> create
-    override t1.MatMulT2T2(t2) = RawTensorCPU.MatMulT2T2(t1, t2) |> create
+    override t1.MatMulTT(t2) = RawTensorCPU.MatMulTT(t1, t2) |> create
     override t1.Conv1D(t2, stride, padding) = RawTensorCPU.Conv1D(t1, t2, stride, padding) :> _
     override t1.Conv2D(t2, stride, padding) = RawTensorCPU.Conv2D (t1, t2, stride, padding) :> _
     override t1.Conv3D(t2, stride, padding) = RawTensorCPU.Conv3D (t1, t2, stride, padding) :> _
@@ -1308,7 +1286,7 @@
     override t1.DivTT(t2) = opNotSupported2 t1.DType t2.DType
     override t1.DivT0T(t2) = opNotSupported2 t1.DType t2.DType
     override t1.DivTT0(t2) = opNotSupported2 t1.DType t2.DType
-    override t1.MatMulT2T2(t2) = opNotSupported2 t1.DType t2.DType
+    override t1.MatMulTT(t2) = opNotSupported2 t1.DType t2.DType
     override t1.Conv1D(t2, _stride, _padding) = opNotSupported2 t1.DType t2.DType
     override t1.Conv2D(t2, _stride, _padding) = opNotSupported2 t1.DType t2.DType
     override t1.Conv3D(t2, _stride, _padding) = opNotSupported2 t1.DType t2.DType
