--- conflicted
+++ resolved
@@ -2,11 +2,11 @@
 
 open DiffSharp
 open DiffSharp.Backend
-
-<<<<<<< HEAD
+open DiffSharp.Util
+
 #nowarn "77" // use of op_Explicit
 
-/// This is the base class for all RawTensorXyzCPU types.
+/// This is the base class for all RawTensorXyzCPU tuypes.
 /// All structural type-independent operations are implemented directly on this class. 
 [<AbstractClass>]
 type RawTensorCPU<'T>(values: 'T[], shape: int[], dtype: DType) =
@@ -619,81 +619,6 @@
     override t.AtanT() = upcast (RawTensorCPU.AtanT(t) |> RawTensorFloat32CPU)
 
 /// The concrete implementation of RawTensorStatics for Float32 data.
-=======
-type RawTensorFloat32CPU(values: float32[], shape:int[]) =
-    inherit RawTensorCPU<float32>(values, shape, Float32)
-
-    static member Zero() = RawTensorCPU.Zero() : RawTensorFloat32CPU
-    static member One() = RawTensorCPU.One() : RawTensorFloat32CPU
-    static member Zeros(shape:int[]) = RawTensorCPU.Zeros(shape) : RawTensorFloat32CPU
-    static member Ones(shape:int[]) = RawTensorCPU.Ones(shape) : RawTensorFloat32CPU
-    static member Random(shape:int[])  = RawTensorCPU.Random float32 shape : RawTensorFloat32CPU
-    static member RandomNormal(shape:int[]) = RawTensorCPU.RandomNormal float32 shape : RawTensorFloat32CPU
-    static member Create(value:obj) = RawTensorCPU.Create float32 float32 float32 (value) : RawTensorFloat32CPU
-    override t1.CompareTo(t2) = RawTensorCPU.CompareTo(t1, (t2 :?> RawTensorFloat32CPU))
-    override t.CreateShaped(values, shape) = upcast RawTensorFloat32CPU(values, shape)
-    override t.Create(values) = upcast RawTensorFloat32CPU.Create(values)
-    override t.Zero() = upcast RawTensorFloat32CPU.Zero()
-    override t.Zeros(shape) = upcast RawTensorFloat32CPU.Zeros(shape)
-    override t.One() = upcast RawTensorFloat32CPU([|1.f|], [||])
-    override t.Ones(shape) = upcast RawTensorFloat32CPU.Ones(shape)
-    override t.Random(shape) = upcast RawTensorFloat32CPU.Random(shape)
-    override t.RandomNormal(shape) = upcast RawTensorFloat32CPU.RandomNormal(shape)
-    override t.RandomMultinomial(numSamples) = upcast (RawTensorCPU.RandomMultinomial float32 (t, numSamples): RawTensorFloat32CPU)
-    override t1.Equals(t2:RawTensor) = RawTensorCPU.Equals(t1, t2)
-    override t1.ApproximatelyEquals(t2:RawTensor, tolerance) = RawTensorCPU.ApproximatelyEquals(t1, t2, float32 tolerance)
-    override t1.LtTT(t2) = upcast (RawTensorCPU.LtTT(t1, t2) : RawTensorFloat32CPU)
-    override t1.GtTT(t2) = upcast (RawTensorCPU.GtTT(t1, t2) : RawTensorFloat32CPU)
-    override t1.LeTT(t2) = upcast (RawTensorCPU.LeTT(t1, t2) : RawTensorFloat32CPU)
-    override t1.GeTT(t2) = upcast (RawTensorCPU.GeTT(t1, t2) : RawTensorFloat32CPU)
-    override t.MaxIndexT() = RawTensorCPU.MaxIndexT(t)
-    override t.MinIndexT() = RawTensorCPU.MinIndexT(t)
-    override t1.AddTT(t2) = upcast (RawTensorCPU.AddTT(t1, t2) : RawTensorFloat32CPU)
-    override t1.AddTT0(t2) = upcast (RawTensorCPU.AddTT0(t1, t2) : RawTensorFloat32CPU)
-    override t1.AddT2T1(t2) = upcast (RawTensorCPU.AddT2T1(t1, t2) : RawTensorFloat32CPU)
-    override t1.AddTTSlice(location:int[], t2) = upcast (RawTensorCPU.AddTTSlice(t1, location, t2) : RawTensorFloat32CPU)
-    override t1.SubTT(t2) = upcast (RawTensorCPU.SubTT(t1, t2) : RawTensorFloat32CPU)
-    override t1.SubT0T(t2) = upcast (RawTensorCPU.SubT0T(t1, t2) : RawTensorFloat32CPU)
-    override t1.SubTT0(t2) = upcast (RawTensorCPU.SubTT0(t1, t2) : RawTensorFloat32CPU)
-    override t1.MulTT(t2) = upcast (RawTensorCPU.MulTT(t1, t2) : RawTensorFloat32CPU)
-    override t1.MulTT0(t2) = upcast (RawTensorCPU.MulTT0(t1, t2) : RawTensorFloat32CPU)
-    override t1.DivTT(t2) = upcast (RawTensorCPU.DivTT(t1, t2) : RawTensorFloat32CPU)
-    override t1.DivT0T(t2) = upcast (RawTensorCPU.DivT0T(t1, t2) : RawTensorFloat32CPU)
-    override t1.DivTT0(t2) = upcast (RawTensorCPU.DivTT0(t1, t2) : RawTensorFloat32CPU)
-    override t1.PowTT(t2) = upcast (RawTensorCPU.PowTT(t1, t2) : RawTensorFloat32CPU)
-    override t1.PowT0T(t2) = upcast (RawTensorCPU.PowT0T(t1, t2) : RawTensorFloat32CPU)
-    override t1.PowTT0(t2) = upcast (RawTensorCPU.PowTT0(t1, t2) : RawTensorFloat32CPU)
-    override t1.MatMulT2T2(t2) = upcast (RawTensorCPU.MatMulT2T2(t1, t2) : RawTensorFloat32CPU)
-    override t1.Conv1D(t2, stride, padding) = upcast (RawTensorCPU.Conv1D(t1, t2, stride, padding) : RawTensorFloat32CPU)
-    override t.NegT() = upcast (RawTensorCPU.NegT(t) : RawTensorFloat32CPU)
-    override t.SumT() = upcast (RawTensorCPU.SumT(t) : RawTensorFloat32CPU)
-    override t.SumT2Dim0() = upcast (RawTensorCPU.SumT2Dim0(t) : RawTensorFloat32CPU)
-    override t.TransposeT2() = upcast (RawTensorCPU.TransposeT2(t) : RawTensorFloat32CPU)
-    override t.SqueezeT(dim) = upcast (RawTensorCPU.SqueezeT(t, dim) : RawTensorFloat32CPU)
-    override t.UnsqueezeT(dim) = upcast (RawTensorCPU.UnsqueezeT(t, dim) : RawTensorFloat32CPU)
-    override t.ViewT(shape:int[]) = upcast (RawTensorCPU.ViewT(t, shape) : RawTensorFloat32CPU)
-    override t.SignT() = upcast (RawTensorCPU.SignT float32 t : RawTensorFloat32CPU)
-    override t.FloorT() = upcast (RawTensorCPU.FloorT(t) : RawTensorFloat32CPU)
-    override t.CeilT() = upcast (RawTensorCPU.CeilT(t) : RawTensorFloat32CPU)
-    override t.RoundT() = upcast (RawTensorCPU.RoundT(t) : RawTensorFloat32CPU)
-    override t.AbsT() = upcast (RawTensorCPU.AbsT(t) : RawTensorFloat32CPU)
-    override t.ReluT() = upcast (RawTensorCPU.ReluT(t) : RawTensorFloat32CPU)
-    override t.SigmoidT() = upcast (RawTensorCPU.SigmoidT(t) : RawTensorFloat32CPU)
-    override t.ExpT() = upcast (RawTensorCPU.ExpT(t) : RawTensorFloat32CPU)
-    override t.LogT() = upcast (RawTensorCPU.LogT(t) : RawTensorFloat32CPU)
-    override t.Log10T() = upcast (RawTensorCPU.Log10T(t) : RawTensorFloat32CPU)
-    override t.SqrtT() = upcast (RawTensorCPU.SqrtT(t) : RawTensorFloat32CPU)
-    override t.SinT() = upcast (RawTensorCPU.SinT(t) : RawTensorFloat32CPU)
-    override t.CosT() = upcast (RawTensorCPU.CosT(t) : RawTensorFloat32CPU)
-    override t.TanT() = upcast (RawTensorCPU.TanT(t) : RawTensorFloat32CPU)
-    override t.SinhT() = upcast (RawTensorCPU.SinhT(t) : RawTensorFloat32CPU)
-    override t.CoshT() = upcast (RawTensorCPU.CoshT(t) : RawTensorFloat32CPU)
-    override t.TanhT() = upcast (RawTensorCPU.TanhT(t) : RawTensorFloat32CPU)
-    override t.AsinT() = upcast (RawTensorCPU.AsinT(t) : RawTensorFloat32CPU)
-    override t.AcosT() = upcast (RawTensorCPU.AcosT(t) : RawTensorFloat32CPU)
-    override t.AtanT() = upcast (RawTensorCPU.AtanT(t) : RawTensorFloat32CPU)
-
->>>>>>> 4f8bdcb7
 and RawTensorFloat32CPUStatics() = 
 
     inherit RawTensorStatics()
