--- conflicted
+++ resolved
@@ -62,17 +62,10 @@
         slice bounds [||]
         t.CreateShaped(array, shape)
 
-<<<<<<< HEAD
+    override t.Copy() = t.CreateShaped(Array.copy t.Values, Array.copy t.Shape)
+
     override t.CreateFromScalar(value: obj, shape) =
         let value = value:?>'T
-=======
-    override t1.CompareTo(t2) =
-        compare (t1.ToValue():?>float32) (t2.ToValue():?>float32)
-    
-    override t.Copy() = upcast RawTensorFloat32CPU(Array.copy t.Values, Array.copy t.Shape)
-    override t.CreateFromScalar(value, shape) =
-        let value = value:?>float32
->>>>>>> 29d4be31
         match shape.Length with
         | 0 -> t.CreateShaped([|value|], [||])
         | _ -> t.CreateShaped(Array.create (shapeLength shape) value, shape)
@@ -153,6 +146,26 @@
     override t.UnsqueezeT(dim) =
         let result = Array.copy t.Values
         t.CreateShaped(result, shapeUnsqueeze dim t.Shape)
+
+    override t.FlipT(dims:int[]) =
+        if dims.Length > t.Dim then invalidOp <| sprintf "Expecting dims (list of dimension indices to flip) of length less than the Tensor's dimensions, received %A, %A" dims.Length t.Dim
+        if hasDuplicates dims then invalidOp <| sprintf "Expecting dims (list of dimension indices to flip) without repetition, received %A" dims
+        if (Array.max dims) >= t.Dim then invalidOp <| sprintf "Expecting dims (list of dimension indices to flip) where all indices are less than the tensor dimension, received %A, %A" dims t.Dim
+        match t.Dim with
+        | 0 -> t.Copy()
+        | _ ->
+            let result = t.Zeros(t.Shape) :?> RawTensorCPU<'T>
+            let rec flip (shape:int[]) externalCoords = 
+                let currentDim = t.Shape.Length - shape.Length
+                if shape.Length = 1 then
+                    for i=0 to shape.[0]-1 do
+                        let globalCoords = Array.append externalCoords [|i|]
+                        result.[mirrorCoordinates globalCoords t.Shape dims] <- t.[globalCoords]
+                else
+                    for i=0 to shape.[0]-1 do
+                        flip shape.[1..] (Array.append externalCoords [|i|])
+            flip t.Shape [||]        
+            upcast result
 
     override t.ViewT(shape:int[]) =
         if shapeLength t.Shape <> shapeLength shape then invalidOp <| sprintf "Cannot view Tensor of shape %A as shape %A" t.Shape shape
@@ -468,68 +481,9 @@
         else
             invalidOp <| sprintf "Expecting stride >= 1, received %A" stride
 
-<<<<<<< HEAD
     let inline SignT ofInt (t: RawTensorCPU< ^T >) : (^T[] * int[]) =
         let result = t.Values |> Array.map (sign >> ofInt)
         (result, t.Shape)
-=======
-    override t.NegT() =
-        let result = Array.map (~-) t.Values
-        upcast RawTensorFloat32CPU(result, t.Shape)
-
-    override t.SumT() =
-        let result = Array.reduce (+) t.Values
-        upcast RawTensorFloat32CPU([|result|], [||])
-    
-    override t.SumT2Dim0() =
-        if t.Dim <> 2 then invalidOp "Expecting a 2d Tensor"
-        let result = Array.init t.Shape.[1] (fun j -> Array.init t.Shape.[0] (fun i -> t.Values.[i * t.Shape.[1] + j]) |> Array.reduce (+))
-        let resultShape = [|t.Shape.[1]|]
-        upcast RawTensorFloat32CPU(result, resultShape)
-
-    override t.TransposeT2() =
-        if t.Dim <> 2 then invalidOp "Expecting a 2d Tensor"
-        let tcols = t.Shape.[1]
-        let result = Array2D.init t.Shape.[1] t.Shape.[0] (fun i j -> t.Values.[j*tcols + i])
-        upcast RawTensorFloat32CPU.Create(result)
-
-    override t.SqueezeT(dim) =
-        let result = Array.copy t.Values
-        upcast RawTensorFloat32CPU(result, shapeSqueeze dim t.Shape)
-
-    override t.UnsqueezeT(dim) =
-        let result = Array.copy t.Values
-        upcast RawTensorFloat32CPU(result, shapeUnsqueeze dim t.Shape)
-
-    override t.FlipT(dims:int[]) =
-        if dims.Length > t.Dim then invalidOp <| sprintf "Expecting dims (list of dimension indices to flip) of length less than the Tensor's dimensions, received %A, %A" dims.Length t.Dim
-        if hasDuplicates dims then invalidOp <| sprintf "Expecting dims (list of dimension indices to flip) without repetition, received %A" dims
-        if (Array.max dims) >= t.Dim then invalidOp <| sprintf "Expecting dims (list of dimension indices to flip) where all indices are less than the tensor dimension, received %A, %A" dims t.Dim
-        match t.Dim with
-        | 0 -> t.Copy()
-        | _ ->
-            let result = RawTensorFloat32CPU.Zeros(t.Shape)
-            let rec flip (shape:int[]) externalCoords = 
-                let currentDim = t.Shape.Length - shape.Length
-                if shape.Length = 1 then
-                    for i=0 to shape.[0]-1 do
-                        let globalCoords = Array.append externalCoords [|i|]
-                        result.[mirrorCoordinates globalCoords t.Shape dims] <- t.[globalCoords]
-                else
-                    for i=0 to shape.[0]-1 do
-                        flip shape.[1..] (Array.append externalCoords [|i|])
-            flip t.Shape [||]        
-            upcast result
-
-    override t.ViewT(shape:int[]) =
-        if shapeLength t.Shape <> shapeLength shape then invalidOp <| sprintf "Cannot view Tensor of shape %A as shape %A" t.Shape shape
-        let result = Array.copy t.Values
-        upcast RawTensorFloat32CPU(result, shape)
-
-    override t.SignT() =
-        let result = t.Values |> Array.map (sign >> float32)
-        upcast RawTensorFloat32CPU(result, t.Shape)
->>>>>>> 29d4be31
 
     let inline FloorT(t: RawTensorCPU< ^T >) : (^T[] * int[]) =
         let result = t.Values |> Array.map floor
